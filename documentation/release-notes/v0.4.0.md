--- conflicted
+++ resolved
@@ -10,16 +10,13 @@
   are invalid and should be regenerated to accomodate the new structure.
 - The minimum size for the `ephemeral_id_secret` in the configuration of the
   `verification_server` has been increased from 16 to 32 bytes.
-<<<<<<< HEAD
 - The Wallet Provider no longer tracks in the database for each user if that
   user received a WUA. The corresponding column in the WP's user table has been
   removed, so the WP's database will therefore have to be cleared when deploying
   this.
-=======
 - Switched configuration of mock relying party, issuance and verification server
   to use DCQL (Digital Credential Query Language) for defining credential
   queries. (see issuance_server.example.toml)
->>>>>>> 25ced631
 
 ## New features
 

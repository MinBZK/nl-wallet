# Release notes v0.3.0

## Upgrading

- This release makes key and app attestation mandatory for both the iOS and Android app, which is preformed during registration with the Wallet Provider. The wallet contains the following changes in order to implement this:
  - The `wallet-config.json` needs to have a value for a new setting, `google_cloud_project_number`. This value needs to be set to whatever the project number is for the project configured in Play Integrity within the Play Store Console for the wallet app.
- The Wallet provider contains the following changes for iOS app and key attestation:
  - The signing of messages sent to the Wallet Provider has been amended to support the specifics of iOS attested key usage. This is a backwards incompatible change.
  - A database table has been added to store Apple attested key information.
  - The Wallet Provider configuration has been amended with an `ios` section, containing the team and bundle identifiers of the Wallet app, as well as a list of Apple Root CAs against which attestations are validated.
- The Wallet provider contains the following changes for Android key and app attestation:
  - A database table has been added to store Android attested key and integrity verdict information. Note that this also includes a restructuring of the database tables, which is a backwards incompatible change.
  - The signing of messages sent to the Wallet Provider has been changed in a way that is backwards incompatible.
  - The Wallet Provider configuration has been amended with an `android` section, which contains the following:
    - A list of root CA public keys, against which the certificate chain received during Android key attestation is validated. These can be either RSA or ECDSA keys, encoded in PKCS 8 in a Base64 string.
    - The package name of the Wallet app.
    - A boolean to indicate whether to allow side loading the wallet app when evaluating the integrity verdict as returned by Google.
    - A path to a file containing the credentials for a Google Cloud service account, which can be used to retrieve integrity verdicts.
    - A list of hashes of the certificates under which the Wallet app is published in the Play Store, against which the integrity verdict is checked.
- The embedded configuration server config and wallet config are now parsed and validated at build time.
  - This requires adding the `environment` property to the hosted `wallet-config.json` for all environments.
  - When running the app locally against a remote environment, the `CONFIG_DEV` environment variable must be set to the remote environment.
- The PID issuer now requires the configuration of Technical Attestation Schemas (TAS). It looks for JSON files on the filesystem relative
  to the binary. The names of the JSON files can be configured using the `PID_ISSUER__ISSUER__METADATA` environment variable or through the
  `issuer.metadata` key in the PID issuer TOML configuration.
- The settings now use a `__` for the prefix separator.
- The `issuer.` or `verifier.` prefixes of some of the items in the TOML configuration file(s) of the `wallet_server` must be removed.
- flutter_rust_bridge has been updated to 2.9.0, run `cargo install flutter_rust_bridge_codegen` to update.

## New features

- Implement performing key and app attestation during registration in iOS app.
- Implement performing key and app attestation during registration in the Android app.
- Add processing of Apple key and app attestations to the Wallet Provider.
- Verification Server now requires that a Proof of Association is included when attestations from multiple documents are submitted by the Wallet. The Wallet includes the Proof of Association if this is the case.
- Issue PID data based on a generic metadata format in the form of SD-JWT VC Type Metadata.
- Send the SD-JWT VC Type Metadata along with the credential previews and signed mdocs from the issuer to the wallet.
- Add algorithm for unpacking mdoc namespaces to nested data structures for verification against SD-JWT VC Type Metadata documents.
- Validate attestations against their metadata in the issuer.
- Add issuer_uri to MobileSecurityObject and verify it against the SAN DNS name or URI in the issuer certificate.
- Both the PID issuer server and the verification server now support HSM keys in addition to software keys.
<<<<<<< HEAD
- Add attestationQualication to Mdoc, configurable per attestation type.
- Add support for SD-JWT.
=======
- Add `attestationQualification` to Mdoc, configurable per attestation type.
- Add support for optional `summary` field to the SD-JWT VC Type Metadata, to be used to show a summary of attestations. Attestations should be referred to by their `svg_id`.
>>>>>>> a11caa47

## Code improvements

- The part of `wallet_common` that implements communication between `wallet` and `wallet_provider` has been split off into a separate `wallet_account` crate. This new crate provides a `client` and `server` cargo feature, which allows separating the dependency tree for the `wallet` and `wallet_provider` respectively. This change also enables moving some other code from `wallet_common` to `platform_support`.
- The axum routers used by OpenID4VCI/OpenID4VP servers have been split off to a new crate called `openid4vc_server`. This makes these routers more reusable.
- The `wallet_server` crate has been split off into separate new crates for the `pid_issuer` and `verification_server`.
- Common utilities have been extracted from the `wallet_common` crate into new crates:
  - Proof of Association utilities: `poa`
  - Json Web Tokens: `jwt`

## Wallet app improvements

- Updated app theme; aligning Figma and Flutter text styles.
- Accessibility improvements; improved focus indicators and talkback/voiceover hints.
- Dynamic cards; card backgrounds are now rendered using the `DisplayMetadata` provided by the issuer. Currently only the 'simple' SD-JWT spec is supported.
- Improved accuracy of the copy in the history detail screen; there is now a subtle distinction between data 'may have been shared' and 'was not shared' in error cases, this is based on the shared attestations field.
- Inactivity warning dialog; The user is now presented with an inactivity warning before locking the app.

## Bug fixes

- Fix house number in test data.
- Do not panic in `gba_hca_converter` when house number parsing fails.

## CI changes

- Add MR template.
- Change deployment files to use environment variables (except mock-relying-party and private keys of pid-issuer).<|MERGE_RESOLUTION|>--- conflicted
+++ resolved
@@ -39,13 +39,9 @@
 - Validate attestations against their metadata in the issuer.
 - Add issuer_uri to MobileSecurityObject and verify it against the SAN DNS name or URI in the issuer certificate.
 - Both the PID issuer server and the verification server now support HSM keys in addition to software keys.
-<<<<<<< HEAD
-- Add attestationQualication to Mdoc, configurable per attestation type.
 - Add support for SD-JWT.
-=======
 - Add `attestationQualification` to Mdoc, configurable per attestation type.
 - Add support for optional `summary` field to the SD-JWT VC Type Metadata, to be used to show a summary of attestations. Attestations should be referred to by their `svg_id`.
->>>>>>> a11caa47
 
 ## Code improvements
 

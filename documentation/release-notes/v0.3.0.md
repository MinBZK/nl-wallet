--- conflicted
+++ resolved
@@ -2,16 +2,10 @@
 
 ## Upgrading
 
-<<<<<<< HEAD
-- This release makes key and app attestation mandatory for both the iOS and Android app, which is preformed during registration with the Wallet Provider. The Wallet Provider contains the following changes in order to implement this:
-=======
-- This release contains several changes pertaining to key and app attestation:
-  - Both key and app attestation will be performed for the iOS version of the wallet app.
-  - Both key and app attestation will be performed for the Android version of the wallet app.
+- This release makes key and app attestation mandatory for both the iOS and Android app, which is preformed during registration with the Wallet Provider. The wallet contains the following changes in order to implement this:
   - The `wallet-config.json` needs to have a value for a new setting, `google_cloud_project_id`
   - The `google_cloud_project_id` needs to be set to whatever project numeric identifier is configured for Play Integrity enablement in the Play Store Console for the wallet app.
 - The Wallet provider contains the following changes for iOS app and key attestation:
->>>>>>> 0e4aeb11
   - The signing of messages sent to the Wallet Provider has been amended to support the specifics of iOS attested key usage. This is a backwards incompatible change.
   - A database table has been added to store Apple attested key information.
   - The Wallet Provider configuration has been amended with an `ios` section, containing the team and bundle identifiers of the Wallet app, as well as a list of Apple Root CAs against which attestations are validated.

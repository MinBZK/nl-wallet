#!/usr/bin/env bash
# This script allows one to manage the individual services that are needed to run a completely local NL Wallet
# development environment.
#
# - nl-rdo-max-private (digid-connector)
#   This script requires this repo to exist in the same directory that contains the NL Wallet repo. Otherwise, customize
#   the DIGID_CONNECTOR_PATH environment variable in `scripts/.env`
# - mock_relying_party
# - wallet_server
# - pid_issuer
# - wallet_provider
# - wallet

set -e # break on error
set -u # warn against undefined variables
set -o pipefail
# set -x # echo statements before executing, useful while debugging

########################################################################
# Configuration
########################################################################

SCRIPTS_DIR=$(dirname "$(realpath "$(command -v "${BASH_SOURCE[0]}")")")
export SCRIPTS_DIR
BASE_DIR=$(dirname "${SCRIPTS_DIR}")
export BASE_DIR

source "${SCRIPTS_DIR}/utils.sh"
source "${SCRIPTS_DIR}/configuration.sh"

########################################################################
# Functions
########################################################################

# Echo help information about this script
function usage() {
    echo -e "$(basename "${BASH_SOURCE[0]}"): Manage the Wallet Development environment

Usage: $(basename "${BASH_SOURCE[0]}") [OPTIONS] <SERVICES>

  Starts or restarts the services that are part of the development environment.

Where:

  SERVICE is any of:
    wallet:                     Start the wallet Flutter application.
                                This requires a simulator to be running.
    wp, wallet_provider:        Start the wallet_provider.
                                This requires a PostgreSQL database to be running, which can be provided by the
                                'docker' service.
    ws, wallet_server:          Start the wallet_server.
    pi, pid_issuer:             Start the pid_issuer.
    mrp, mock_relying_party:    Start the mock_relying_party.
    digid, digid_connector:     Start the digid_connector and a redis on docker.
    cs, configuration_server:   Start the configuration server
    brp:                        Start the Haal-Centraal BRP proxy with GBA HC converter.
    brpproxy:                   Start the Haal-Centraal BRP proxy.
    gba, gba_hc_converter:      Start the GBA HC converter.
    postgres:                   Start a PostgreSQL database, including pgadmin4, on docker.

  OPTION is any of:
    --all                       Start all of the above services.
    --default                   Start all of the above services, excluding docker and wallet.
                                This option is provided when a PostgreSQL database is run and managed by the user.
    --stop                      Just stop all services
    -h, --help                  Show this help
"
}

########################################################################
# Check prerequisites

expect_command cargo "Missing binary 'cargo', please install the Rust toolchain"
expect_command docker "Missing binary 'docker', please install Docker (Desktop)"
expect_command flutter "Missing binary 'flutter', please install Flutter"

########################################################################
# Commandline arguments

MOCK_RELYING_PARTY=1
WALLET_PROVIDER=1
WALLET_SERVER=1
PID_ISSUER=1
WALLET=1
DIGID_CONNECTOR=1
CONFIG_SERVER=1
BRP_PROXY=1
GBA_HC=1
POSTGRES=1

USAGE=1

STOP=0
START=0

if [ "$#" == "0" ]
then
    USAGE=0
fi

while [[ $# -gt 0 ]]
do
    case $1 in
        wallet)
            WALLET=0
            shift # past argument
            ;;
        wp|wallet_provider)
            WALLET_PROVIDER=0
            shift # past argument
            ;;
        ws|wallet_server)
            WALLET_SERVER=0
            shift # past argument
            ;;
        pi|pid_issuer)
            PID_ISSUER=0
            shift # past argument
            ;;
        mrp|mock_relying_party)
            MOCK_RELYING_PARTY=0
            shift # past argument
            ;;
        digid|digid_connector)
            DIGID_CONNECTOR=0
            shift # past argument
            ;;
        cs|configuration_server)
            CONFIG_SERVER=0
            shift
            ;;
        brp)
            BRP_PROXY=0
            GBA_HC=0
            shift
            ;;
        brpproxy)
            BRP_PROXY=0
            shift
            ;;
        gba|gba_hc_converter)
            GBA_HC=0
            shift
            ;;
        postgres)
            POSTGRES=0
            shift # past argument
            ;;
        --default)
            DIGID_CONNECTOR=0
            MOCK_RELYING_PARTY=0
            WALLET_SERVER=0
            PID_ISSUER=0
            WALLET_PROVIDER=0
            CONFIG_SERVER=0
            BRP_PROXY=0
            GBA_HC=0
            shift # past argument
            ;;
        --all)
            DIGID_CONNECTOR=0
            POSTGRES=0
            MOCK_RELYING_PARTY=0
            WALLET_SERVER=0
            PID_ISSUER=0
            WALLET_PROVIDER=0
            WALLET=0
            CONFIG_SERVER=0
            BRP_PROXY=0
            GBA_HC=0
            shift # past argument
            ;;
        -h|--help)
            USAGE=0
            shift # past argument
            ;;
        --stop)
            START=1
            shift # past argument
            ;;
        *)
            echo -e "${RED}ERROR${NC}: Unknown argument: $1"
            shift # past argument
            usage
            exit 1
            ;;
    esac
done

if [ "${USAGE}" == "0" ]
then
    usage
    exit 0
fi

########################################################################
# Manage digid-connector

if [ "${DIGID_CONNECTOR}" == "0" ]
then
    echo
    echo -e "${SECTION}Manage digid-connector${NC}"

    cd "${DIGID_CONNECTOR_PATH}"

    if [ "${STOP}" == "0" ]
    then
        echo -e "${INFO}Stopping ${ORANGE}digid-connector${NC}"
        docker compose down || true
    fi
    if [ "${START}" == "0" ]
    then
        echo -e "Building and starting ${ORANGE}digid-connector${NC}"
        docker compose up --detach --build --force-recreate
    fi
fi

########################################################################
# Manage postgres

if [ "${POSTGRES}" == "0" ]
then
    echo
    echo -e "${SECTION}Manage postgres services${NC}"

    if [ "${STOP}" == "0" ]
    then
        echo -e "${INFO}Stopping postgres services${NC}"
        docker compose --file "${SCRIPTS_DIR}/docker-compose.yml" down postgresql pgadmin4 || true
    fi
    if [ "${START}" == "0" ]
    then
        echo -e "${INFO}Starting postgres services${NC}"
        docker compose --file "${SCRIPTS_DIR}/docker-compose.yml" up --detach postgresql pgadmin4
    fi
fi

########################################################################
# Manage mock_relying_party

if [ "${MOCK_RELYING_PARTY}" == "0" ]
then
    echo
    echo -e "${SECTION}Manage mock_relying_party${NC}"

    cd "${MOCK_RELYING_PARTY_DIR}"

    if [ -n "${SENTRY_DSN+x}" ]
    then
	echo "Sentry DSN: '${SENTRY_DSN}'"
        export MOCK_RELYING_PARTY_SENTRY__DSN="${SENTRY_DSN}"
        export MOCK_RELYING_PARTY_SENTRY__ENVIRONMENT="${SENTRY_ENVIRONMENT}"
    fi

    if [ "${STOP}" == "0" ]
    then
        echo -e "${INFO}Kill any running ${ORANGE}mock_relying_party${NC}"
        killall mock_relying_party || true
    fi
    if [ "${START}" == "0" ]
    then
        echo -e "${INFO}Start ${ORANGE}mock_relying_party${NC}"
        RUST_LOG=debug cargo run --features "allow_http_return_url" --bin mock_relying_party > "${TARGET_DIR}/mock_relying_party.log" 2>&1 &

        echo -e "mock_relying_party logs can be found at ${CYAN}${TARGET_DIR}/mock_relying_party.log${NC}"
    fi
fi


########################################################################
# Manage pid_issuer

if [ "${PID_ISSUER}" == "0" ]
then
    echo
    echo -e "${SECTION}Manage pid_issuer${NC}"

    cd "${WALLET_SERVER_DIR}"

    if [ -n "${SENTRY_DSN+x}" ]
    then
	echo "Sentry DSN: '${SENTRY_DSN}'"
        export PID_ISSUER_SENTRY__DSN="${SENTRY_DSN}"
        export PID_ISSUER_SENTRY__ENVIRONMENT="${SENTRY_ENVIRONMENT}"
    fi

    if [ "${STOP}" == "0" ]
    then
        echo -e "${INFO}Kill any running ${ORANGE}pid_issuer${NC}"
        killall pid_issuer || true
    fi
    if [ "${START}" == "0" ]
    then
        pushd "${WALLET_CORE_DIR}"
        echo -e "${INFO}Running pid_issuer database migrations${NC}"
        DATABASE_URL="postgres://${DB_USERNAME}:${DB_PASSWORD}@${DB_HOST}:5432/pid_issuer" cargo run --bin wallet_server_migration -- fresh
        popd

        echo -e "${INFO}Start ${ORANGE}pid_issuer${NC}"
        cargo build --features "allow_http_return_url,issuance" --bin pid_issuer \
              > "${TARGET_DIR}/pid_issuer.log" \
              2>&1
<<<<<<< HEAD
=======
        mv -f "${WALLET_CORE_DIR}/target/debug/wallet_server" "${WALLET_CORE_DIR}/target/debug/pid_issuer" || true
>>>>>>> 8a86cf31
        RUST_LOG=debug "${WALLET_CORE_DIR}/target/debug/pid_issuer" \
                       >> "${TARGET_DIR}/pid_issuer.log" \
                       2>&1 &
        echo -e "pid_issuer logs can be found at ${CYAN}${TARGET_DIR}/pid_issuer.log${NC}"
    fi
fi

########################################################################
# Manage wallet_server

if [ "${WALLET_SERVER}" == "0" ]
then
    # As part of the MRP a wallet_server is started
    echo
    echo -e "${SECTION}Manage wallet_server${NC}"

    cd "${WALLET_SERVER_DIR}"

    if [ -n "${SENTRY_DSN+x}" ]
    then
<<<<<<< HEAD
        export WS_VERIFIER_SENTRY__DSN="${SENTRY_DSN}"
    fi
    if [ "${SENTRY_ENVIRONMENT}" != "" ]
    then
        export WS_VERIFIER_SENTRY__ENVIRONMENT="${SENTRY_ENVIRONMENT}"
=======
	echo "Sentry DSN: '${SENTRY_DSN}'"
        export WALLET_SERVER_SENTRY__DSN="${SENTRY_DSN}"
        export WALLET_SERVER_SENTRY__ENVIRONMENT="${SENTRY_ENVIRONMENT}"
>>>>>>> 8a86cf31
    fi

    if [ "${STOP}" == "0" ]
    then
        echo -e "${INFO}Kill any running ${ORANGE}wallet_server${NC}"
        killall wallet_server_verifier || true
    fi
    if [ "${START}" == "0" ]
    then
        pushd "${WALLET_CORE_DIR}"
        echo -e "${INFO}Running wallet_server database migrations${NC}"
        DATABASE_URL="postgres://${DB_USERNAME}:${DB_PASSWORD}@${DB_HOST}:5432/wallet_server" cargo run --bin wallet_server_migration -- fresh
        popd

        echo -e "${INFO}Start ${ORANGE}wallet_server${NC}"
        cargo build --features "allow_http_return_url,disclosure" --bin wallet_server_verifier \
              > "${TARGET_DIR}/mrp_wallet_server.log" \
              2>&1
<<<<<<< HEAD
        RUST_LOG=debug "${WALLET_CORE_DIR}/target/debug/wallet_server_verifier" \
=======
        mv -f "${WALLET_CORE_DIR}/target/debug/wallet_server" "${WALLET_CORE_DIR}/target/debug/mrp_wallet_server" || true
        RUST_LOG=debug "${WALLET_CORE_DIR}/target/debug/mrp_wallet_server" \
>>>>>>> 8a86cf31
                       >> "${TARGET_DIR}/mrp_wallet_server.log" \
                       2>&1 &
        echo -e "wallet_server logs can be found at ${CYAN}${TARGET_DIR}/mrp_wallet_server.log${NC}"
    fi
fi

########################################################################
# Manage wallet_provider

if [ "${WALLET_PROVIDER}" == "0" ]
then
    echo
    echo -e "${SECTION}Manage wallet_provider${NC}"

    cd "${WP_DIR}"

    if [ -n "${SENTRY_DSN+x}" ]
    then
	echo "Sentry DSN: '${SENTRY_DSN}'"
        export WALLET_PROVIDER_SENTRY__DSN="${SENTRY_DSN}"
        export WALLET_PROVIDER_SENTRY__ENVIRONMENT="${SENTRY_ENVIRONMENT}"
    fi

    if [ "${STOP}" == "0" ]
    then
        echo -e "${INFO}Kill any running ${ORANGE}wallet_provider${NC}"
        killall wallet_provider || true
    fi
    if [ "${START}" == "0" ]
    then
        echo -e "${INFO}Running wallet_provider database migrations${NC}"
        pushd "${WALLET_CORE_DIR}"
        cargo run --bin wallet_provider_migrations -- fresh
        popd
        echo -e "${INFO}Start ${ORANGE}wallet_provider${NC}"
        RUST_LOG=debug cargo run --bin wallet_provider > "${TARGET_DIR}/wallet_provider.log" 2>&1 &

        echo -e "wallet_provider logs can be found at ${CYAN}${TARGET_DIR}/wallet_provider.log${NC}"
    fi
fi

########################################################################
# Manage configuration_server

if [ "${CONFIG_SERVER}" == "0" ]
then
    echo
    echo -e "${SECTION}Manage configuration_server${NC}"

    cd "${CS_DIR}"

<<<<<<< HEAD
    if [ "${SENTRY_DSN}" != "" ]
    then
        export CONFIG_SERVER_SENTRY__DSN="${SENTRY_DSN}"
    fi
    if [ "${SENTRY_ENVIRONMENT}" != "" ]
    then
=======
    if [ -n "${SENTRY_DSN+x}" ]
    then
	echo "Sentry DSN: '${SENTRY_DSN}'"
        export CONFIG_SERVER_SENTRY__DSN="${SENTRY_DSN}"
>>>>>>> 8a86cf31
        export CONFIG_SERVER_SENTRY__ENVIRONMENT="${SENTRY_ENVIRONMENT}"
    fi

    if [ "${STOP}" == "0" ]
    then
        echo -e "${INFO}Kill any running ${ORANGE}configuration_server${NC}"
        killall configuration_server || true
    fi
    if [ "${START}" == "0" ]
    then
        echo -e "${INFO}Start ${ORANGE}configuration_server${NC}"
        RUST_LOG=debug cargo run --bin configuration_server > "${TARGET_DIR}/configuration_server.log" 2>&1 &

        echo -e "configuration_server logs can be found at ${CYAN}${TARGET_DIR}/configuration_server.log${NC}"
    fi
fi

########################################################################
# Manage brpproxy

if [ "${BRP_PROXY}" == "0" ]
then
    echo
    echo -e "${SECTION}Manage brpproxy${NC}"

    if [ "${STOP}" == "0" ]
    then
        echo -e "${INFO}Stopping ${ORANGE}brpproxy${NC}"
        docker compose --file "${SCRIPTS_DIR}/docker-compose.yml" down brpproxy || true
    fi
    if [ "${START}" == "0" ]
    then
        echo -e "Building and starting ${ORANGE}brpproxy${NC}"
        docker compose --file "${SCRIPTS_DIR}/docker-compose.yml" up --detach brpproxy
    fi
fi

########################################################################
# Manage gba_hc_converter

if [ "${GBA_HC}" == "0" ]
then
    echo
    echo -e "${SECTION}Manage gba_hc_converter${NC}"

    cd "${GBA_HC_CONVERTER_DIR}"

    if [ -n "${SENTRY_DSN+x}" ]
    then
	echo "Sentry DSN: '${SENTRY_DSN}'"
        export GBA_HC_CONVERTER_SENTRY__DSN="${SENTRY_DSN}"
        export GBA_HC_CONVERTER_SENTRY__ENVIRONMENT="${SENTRY_ENVIRONMENT}"
    fi

    if [ "${STOP}" == "0" ]
    then
        echo -e "${INFO}Stopping ${ORANGE}gba_hc_converter${NC}"
        killall gba_hc_converter || true
    fi
    if [ "${START}" == "0" ]
    then
        echo -e "Starting ${ORANGE}gba_hc_converter${NC}"
        RUST_LOG=debug cargo run --bin gba_hc_converter > "${TARGET_DIR}/gba_hc_converter.log" 2>&1 &

        echo -e "gba_hc_converter logs can be found at ${CYAN}${TARGET_DIR}/gba_hc_converter.log${NC}"
    fi
fi

########################################################################
# Manage wallet

if [ "${WALLET}" == "0" ]
then
    echo
    echo -e "${SECTION}Manage wallet${NC}"

    if [ "${START}" == "0" ]
    then
        cd "${BASE_DIR}"/wallet_app
        flutter run \
            --dart-define MOCK_REPOSITORIES=false \
            --dart-define ALLOW_HTTP_RETURN_URL=true \
            --dart-define ENV_CONFIGURATION=true \
            --dart-define UL_HOSTNAME="${UL_HOSTNAME:-}" \
            --dart-define SENTRY_DSN="${SENTRY_DSN:-}" \
            --dart-define SENTRY_ENVIRONMENT="${SENTRY_ENVIRONMENT}"
    fi
fi<|MERGE_RESOLUTION|>--- conflicted
+++ resolved
@@ -300,10 +300,6 @@
         cargo build --features "allow_http_return_url,issuance" --bin pid_issuer \
               > "${TARGET_DIR}/pid_issuer.log" \
               2>&1
-<<<<<<< HEAD
-=======
-        mv -f "${WALLET_CORE_DIR}/target/debug/wallet_server" "${WALLET_CORE_DIR}/target/debug/pid_issuer" || true
->>>>>>> 8a86cf31
         RUST_LOG=debug "${WALLET_CORE_DIR}/target/debug/pid_issuer" \
                        >> "${TARGET_DIR}/pid_issuer.log" \
                        2>&1 &
@@ -324,17 +320,9 @@
 
     if [ -n "${SENTRY_DSN+x}" ]
     then
-<<<<<<< HEAD
+	echo "Sentry DSN: '${SENTRY_DSN}'"
         export WS_VERIFIER_SENTRY__DSN="${SENTRY_DSN}"
-    fi
-    if [ "${SENTRY_ENVIRONMENT}" != "" ]
-    then
         export WS_VERIFIER_SENTRY__ENVIRONMENT="${SENTRY_ENVIRONMENT}"
-=======
-	echo "Sentry DSN: '${SENTRY_DSN}'"
-        export WALLET_SERVER_SENTRY__DSN="${SENTRY_DSN}"
-        export WALLET_SERVER_SENTRY__ENVIRONMENT="${SENTRY_ENVIRONMENT}"
->>>>>>> 8a86cf31
     fi
 
     if [ "${STOP}" == "0" ]
@@ -353,12 +341,7 @@
         cargo build --features "allow_http_return_url,disclosure" --bin wallet_server_verifier \
               > "${TARGET_DIR}/mrp_wallet_server.log" \
               2>&1
-<<<<<<< HEAD
         RUST_LOG=debug "${WALLET_CORE_DIR}/target/debug/wallet_server_verifier" \
-=======
-        mv -f "${WALLET_CORE_DIR}/target/debug/wallet_server" "${WALLET_CORE_DIR}/target/debug/mrp_wallet_server" || true
-        RUST_LOG=debug "${WALLET_CORE_DIR}/target/debug/mrp_wallet_server" \
->>>>>>> 8a86cf31
                        >> "${TARGET_DIR}/mrp_wallet_server.log" \
                        2>&1 &
         echo -e "wallet_server logs can be found at ${CYAN}${TARGET_DIR}/mrp_wallet_server.log${NC}"
@@ -410,19 +393,10 @@
 
     cd "${CS_DIR}"
 
-<<<<<<< HEAD
-    if [ "${SENTRY_DSN}" != "" ]
-    then
+    if [ -n "${SENTRY_DSN+x}" ]
+    then
+	echo "Sentry DSN: '${SENTRY_DSN}'"
         export CONFIG_SERVER_SENTRY__DSN="${SENTRY_DSN}"
-    fi
-    if [ "${SENTRY_ENVIRONMENT}" != "" ]
-    then
-=======
-    if [ -n "${SENTRY_DSN+x}" ]
-    then
-	echo "Sentry DSN: '${SENTRY_DSN}'"
-        export CONFIG_SERVER_SENTRY__DSN="${SENTRY_DSN}"
->>>>>>> 8a86cf31
         export CONFIG_SERVER_SENTRY__ENVIRONMENT="${SENTRY_ENVIRONMENT}"
     fi
 

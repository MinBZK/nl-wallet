#!/usr/bin/env bash

source "${SCRIPTS_DIR}/utils.sh"

WALLET_CORE_DIR="${BASE_DIR}/wallet_core"
WP_DIR="${WALLET_CORE_DIR}/wallet_provider"
PID_ISSUER_DIR="${WALLET_CORE_DIR}/wallet_server/pid_issuer"
VERIFICATION_SERVER_DIR="${WALLET_CORE_DIR}/wallet_server/verification_server"
WALLET_WEB_DIR="${BASE_DIR}/wallet_web"
MOCK_RELYING_PARTY_DIR="${WALLET_CORE_DIR}/mock_relying_party"
CS_DIR="${WALLET_CORE_DIR}/configuration_server"
UPS_DIR="${WALLET_CORE_DIR}/update_policy_server"
GBA_HC_CONVERTER_DIR="${WALLET_CORE_DIR}/gba_hc_converter"

DEVENV="${SCRIPTS_DIR}/devenv"
TARGET_DIR="${SCRIPTS_DIR}/devenv/target"

# source user variables
[ -f "${SCRIPTS_DIR}/.env" ] && . "${SCRIPTS_DIR}/.env"

# Path and repository of the nl-rdo-max repository
export DIGID_CONNECTOR_PATH=${DIGID_CONNECTOR_PATH:-"${BASE_DIR}"/nl-rdo-max}
DIGID_CONNECTOR_REPOSITORY="https://github.com/minvws/nl-rdo-max.git"
DIGID_CONNECTOR_BASE_TAG="v2.11.0"
DIGID_CONNECTOR_BASE_COMMIT="e6daa09f94efe434c62e9617bd768fd909174a41"

# Set to `10.0.2.2` for android or to `localhost` for ios
# export SERVICES_HOST=10.0.2.2
export SERVICES_HOST=localhost

export WALLET_PROVIDER_PORT=3000
export PID_ISSUER_WS_PORT=3001
export CONFIG_SERVER_PORT=3003
export MOCK_RP_PORT=3004
export MOCK_RP_WS_PORT=3005
export MOCK_RP_RS_PORT=3006
export BRP_SERVER_PORT=3007
export GBA_HC_CONV_PORT=3008
export UPDATE_POLICY_SERVER_PORT=3009

export RDO_MAX_PORT=8006

PID_ISSUER_API_KEY=$(echo $RANDOM | shasum -a1 | head -c 40)
export PID_ISSUER_API_KEY
GBA_HC_CONV_ENCRYPTION_KEY=$(openssl rand -hex 32)
export GBA_HC_CONV_ENCRYPTION_KEY
GBA_HC_CONV_HMAC_KEY=$(openssl rand -hex 64)
export GBA_HC_CONV_HMAC_KEY

<<<<<<< HEAD
# Configuration environment
export CONFIG_ENV="${CONFIG_ENV:-dev}"

# Google Cloud Project ID for Play Integrity. This number is not secret, it's a
# test throw-away project on one of our Google Cloud accounts. Note that this
# project is for testing purposes only, not production use.
export GOOGLE_CLOUD_PROJECT_ID=12143997365
=======
# Google Cloud project number for Play Integrity. This number is not secret. In
# our case, this is currently a test throw-away project on one of our Google
# Cloud accounts. Note that this project is for testing purposes only, i.e., it
# is not intended for production use.
export GOOGLE_CLOUD_PROJECT_NUMBER=12143997365
>>>>>>> 85449f85

# Database properties for the wallet_provider, with defaults.
# The defaults will work when using the `wallet_core/wallet_provider/docker-compose.yml` file.
# Set these properties before executing this script
export DB_HOST="${DB_HOST:-localhost}"
export DB_USERNAME="${DB_USERNAME:-postgres}"
export DB_PASSWORD="${DB_PASSWORD:-postgres}"
export DB_NAME="${DB_NAME:-wallet_provider}"
export PGADMIN_DEFAULT_PASSWORD="${PGADMIN_DEFAULT_PASSWORD:-admin}"

# HSM properties, with defaults
export HSM_LIBRARY_PATH="${HSM_LIBRARY_PATH:-$(detect_softhsm)}"
export HSM_SO_PIN=${HSM_SO_PIN:-12345678}
export HSM_USER_PIN=${HSM_USER_PIN:-12345678}
export DEFAULT_HSM_TOKEN_DIR="${HOME}/.softhsm2/tokens"
export HSM_TOKEN_DIR=${HSM_TOKEN_DIR:-$DEFAULT_HSM_TOKEN_DIR}

# export WALLET_CLIENT_ID=$(uuidgen)
export WALLET_CLIENT_ID=3e58016e-bc2e-40d5-b4b1-a3e25f6193b9

export SENTRY_ENVIRONMENT=${SENTRY_ENVIRONMENT:-local}<|MERGE_RESOLUTION|>--- conflicted
+++ resolved
@@ -47,21 +47,14 @@
 GBA_HC_CONV_HMAC_KEY=$(openssl rand -hex 64)
 export GBA_HC_CONV_HMAC_KEY
 
-<<<<<<< HEAD
 # Configuration environment
 export CONFIG_ENV="${CONFIG_ENV:-dev}"
 
-# Google Cloud Project ID for Play Integrity. This number is not secret, it's a
-# test throw-away project on one of our Google Cloud accounts. Note that this
-# project is for testing purposes only, not production use.
-export GOOGLE_CLOUD_PROJECT_ID=12143997365
-=======
 # Google Cloud project number for Play Integrity. This number is not secret. In
 # our case, this is currently a test throw-away project on one of our Google
 # Cloud accounts. Note that this project is for testing purposes only, i.e., it
 # is not intended for production use.
 export GOOGLE_CLOUD_PROJECT_NUMBER=12143997365
->>>>>>> 85449f85
 
 # Database properties for the wallet_provider, with defaults.
 # The defaults will work when using the `wallet_core/wallet_provider/docker-compose.yml` file.

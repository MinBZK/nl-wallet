--- conflicted
+++ resolved
@@ -30,16 +30,13 @@
   need to be deployed.
 - flutter_rust_bridge has been updated to 2.11.1, run
   `cargo install flutter_rust_bridge_codegen` to update.
-<<<<<<< HEAD
+- In the wallet configuration `mdoc_trust_anchors` is renamed to `issuer_trust_anchors`.
 - The Recovery Code will now be disclosed to the Wallet Provider after PID
   issuance. It will be stored in the Wallet Provider's database, so therefore
   the database will have to migrated when deploying this. For the Wallet
   Provider to be able to verify the disclosed Recovery Code, the Wallet
   Provider's configuration will need to be updated with the
   `issuer_trust_anchors`.
-=======
-- In the wallet configuration `mdoc_trust_anchors` is renamed to `issuer_trust_anchors`.
->>>>>>> 5d5bfbe3
 
 ## New features
 

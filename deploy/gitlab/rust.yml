--- conflicted
+++ resolved
@@ -1,17 +1,3 @@
-<<<<<<< HEAD
-.rust-cache:
-  cache:
-    key: rust-${CI_JOB_NAME_SLUG}-${CI_DEFAULT_BRANCH}
-    paths:
-      - ".cargo/git"
-      - ".cargo/registry/index"
-      - ".cargo/registry/cache"
-      - "wallet_core/target/"
-      - "wallet_core/uniffi-bindgen/target"
-    policy: ${CACHE_POLICY}
-
-=======
->>>>>>> 246af50d
 lint-rust:
   rules: !reference [.default-or-release-or-merge-request, rules]
   image:

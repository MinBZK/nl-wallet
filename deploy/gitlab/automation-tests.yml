.run-automation-tests-common-setup:
  resource_group: automation-tests
  extends: .env-ont-k8s
  environment:
    action: access
  artifacts:
    when: always
    paths:
      - uiautomation/build/test-results
      - uiautomation/build/reports
    reports:
      junit: uiautomation/build/test-results/**/*.xml
  before_script:
    - export BROWSERSTACK_USER=$(kubectl get secret nl-wallet-browserstack -o jsonpath='{.data.user}' | base64 --decode)
    - export BROWSERSTACK_KEY=$(kubectl get secret nl-wallet-browserstack -o jsonpath='{.data.key}' | base64 --decode)
    - java -version
    - cd uiautomation
    - set -euxo pipefail

.run-automation-tests-default:
  extends: .run-automation-tests-common-setup
  script:
    - ./gradlew --no-daemon --info --stacktrace test --tests $TESTS
      -Dtest.config.app.identifier="${APP_IDENTIFIER}_${CI_COMMIT_SHA}"
      -Dtest.config.device.name="$DEVICE_NAME"
      -Dtest.config.platform.name="$PLATFORM_NAME"
      -Dtest.config.platform.version="$PLATFORM_VERSION"
      -Dtest.config.remote=true
      -Dfile.encoding=UTF-8 || true
    # Allow failure in tests and pass when there are test results (Quality Time should report on failed test)
    - compgen -G "build/test-results/test/*.xml"
  variables:
    APP_IDENTIFIER: "nl.ictu.edi.wallet.latest"
    DEVICE_NAME: "Google Pixel 8"
    PLATFORM_NAME: "Android"
    PLATFORM_VERSION: "14.0"
  needs:
    - job: build-wallet-provider-image
      artifacts: false
      optional: true
    - job: build-wp-migrations-image
      artifacts: false
      optional: true
    - job: build-ws-migrations-image
      artifacts: false
      optional: true
    - job: build-mock-relying-party-image
      artifacts: false
      optional: true
    - job: build-wallet-server-image
      artifacts: false
      optional: true
    - job: build-verification-server-image
      artifacts: false
      optional: true
    - job: build-pid-issuer-image
      artifacts: false
      optional: true
  rules:
    - !reference [.on-schedule, rules]
    - !reference [.on-web-trigger, rules]

run-automation-tests-suite-appstart:
  extends: .run-automation-tests-default
  variables: { TESTS: "suite.AppStartTestSuite" }

run-automation-tests-suite-introduction:
  extends: .run-automation-tests-default
  variables: { TESTS: "suite.IntroductionTestSuite" }

run-automation-tests-suite-security:
  extends: .run-automation-tests-default
  variables: { TESTS: "suite.SecurityTestSuite" }

run-automation-tests-suite-confirm:
  extends: .run-automation-tests-default
  variables: { TESTS: "suite.ConfirmTestSuite" }

run-automation-tests-suite-personalize:
  extends: .run-automation-tests-default
  variables: { TESTS: "suite.PersonalizeTestSuite" }

run-automation-tests-suite-dashboard:
  extends: .run-automation-tests-default
  variables: { TESTS: "suite.DashboardTestSuite" }

run-automation-tests-suite-card:
  extends: .run-automation-tests-default
  variables: { TESTS: "suite.CardTestSuite" }

run-automation-tests-suite-menu:
  extends: .run-automation-tests-default
  variables: { TESTS: "suite.MenuTestSuite" }

run-automation-tests-suite-history:
  extends: .run-automation-tests-default
  variables: { TESTS: "suite.HistoryTestSuite" }

run-automation-tests-suite-settings:
  extends: .run-automation-tests-default
  variables: { TESTS: "suite.SettingsTestSuite" }

run-automation-tests-suite-lock:
  extends: .run-automation-tests-default
  variables: { TESTS: "suite.LockTestSuite" }

run-automation-tests-suite-web:
  extends: .run-automation-tests-default
  variables: { TESTS: "suite.WebTestSuite" }

run-automation-tests-publish-results:
  rules: !reference [.run-automation-tests-default, rules]
  needs:
    - { job: run-automation-tests-suite-appstart }
    - { job: run-automation-tests-suite-introduction }
    - { job: run-automation-tests-suite-security }
    - { job: run-automation-tests-suite-confirm }
    - { job: run-automation-tests-suite-personalize }
    - { job: run-automation-tests-suite-dashboard }
    - { job: run-automation-tests-suite-card }
    - { job: run-automation-tests-suite-menu }
    - { job: run-automation-tests-suite-history }
    - { job: run-automation-tests-suite-settings }
    - { job: run-automation-tests-suite-lock }
    - { job: run-automation-tests-suite-web }
  script:
    - zip e2e.zip uiautomation/build/test-results/test/*.xml
    - deploy/bin/store-artifact.sh e2e.zip qt/quality-time/junit-results/

run-automation-smoke-test-ont:
  extends: .run-automation-tests-common-setup
  rules: !reference [.default-branch, rules]
  needs:
    - job: upload-browserstack-android-app-ont
      artifacts: false
    - job: deploy-mock-relying-party-ont
      artifacts: false
    - job: deploy-wallet-provider-ont
      artifacts: false
    - job: deploy-pid-issuer-ont
      artifacts: false
  script:
    - ./gradlew --no-daemon --info --stacktrace smokeTest
      -Dtest.config.app.identifier="${APP_IDENTIFIER}_${CI_COMMIT_SHA}"
      -Dtest.config.device.name="$DEVICE_NAME"
      -Dtest.config.platform.name="$PLATFORM_NAME"
      -Dtest.config.platform.version="$PLATFORM_VERSION"
      -Dtest.config.remote=true
      -Dfile.encoding=UTF-8
  variables: !reference [.run-automation-tests-default, variables]

.run-browsertest-common:
  image: "${HARBOR_REGISTRY}/${HARBOR_NLW_PROJECT}/nl-wallet-app-builder-ci-playwright:${BUILD_TAG}"
  extends: .env-ont-k8s

run-mrp-browsertest-test-ont:
  extends: .run-browsertest-common
  rules:
    - !reference [.default-branch, rules]
  needs:
    - job: deploy-mock-relying-party-ont
      artifacts: false
  script: |
    cd browsertests
    npm ci
    cd packages/mock-relying-party
    npx playwright install chromium webkit
    npm run test:ci
  variables:
    MOCK_RELYING_PARTY_EXTERNAL_HOSTNAME: "${MOCK_RELYING_PARTY_EXTERNAL_HOSTNAME_ONT}"
  after_script:
    - deploy/bin/store-artifact.sh browsertests/packages/mock-relying-party/test-results/results.xml qt/quality-time/junit-results/browsertest-mrp.xml
  artifacts:
    when: always
    paths:
      - browsertests/packages/mock-relying-party/test-results/
    reports:
      junit: browsertests/packages/mock-relying-party/test-results/*.xml
  allow_failure: false

run-fallback-page-browsertest-test-ont:
  extends: .run-browsertest-common
  rules:
    - !reference [.default-branch, rules]
  needs:
    - job: deploy-update-policy-server-ont
      artifacts: false
  script: |
    cd browsertests
    npm ci
    cd packages/fallback-pages
    npx playwright install chromium webkit
    npm run test:ci
  variables:
    UNIVERSAL_LINK_BASE: "https://$APP_EXTERNAL_HOSTNAME_ONT/deeplink/"
  after_script:
    - deploy/bin/store-artifact.sh browsertests/packages/fallback-pages/test-results/results.xml qt/quality-time/junit-results/browsertest-fallback-pages.xml
  artifacts:
    when: always
    paths:
      - browsertests/packages/fallback-pages/test-results/
    reports:
      junit: browsertests/packages/fallback-pages/test-results/*.xml
  allow_failure: false

run-gba-fetch-browsertest-test-ont:
  extends: .run-browsertest-common
  rules:
    - !reference [.on-schedule, rules]
    - !reference [.on-web-trigger, rules]
  needs:
    - job: deploy-gba-fetch-frontend-ont
      artifacts: false
      optional: true
  before_script: |
    kubectl get secret nl-wallet-gba-fetch-browsertest-ont-client-secret -o jsonpath="{.data.gba_fetch_e2e\.p12}" | base64 -d > browsertests/packages/gba-fetch/config/gba_fetch_client_cert_ont.p12
    export GBA_FETCH_FRONTEND_CLIENT_CERT_PATH="./gba_fetch_client_cert_ont.p12"
    export GBA_FETCH_FRONTEND_CLIENT_CERT_PASSPHRASE=$(kubectl get secret nl-wallet-gba-fetch-browsertest-ont-client-secret -o jsonpath='{.data.passphrase}' | base64 --decode)
    export GBA_FETCH_FRONTEND_INTERNAL_HOSTNAME="${GBA_FETCH_FRONTEND_INTERNAL_HOSTNAME_ONT}"
  script: |
    cd browsertests
    npm ci
    cd packages/gba-fetch
    npx playwright install chromium
    npm run test:authenticated
    npm run test:unauthenticated
  after_script: |
    zip -r -i "*.xml" browsertest.zip browsertests/packages/gba-fetch/
    deploy/bin/store-artifact.sh browsertest-gbafetch.zip qt/quality-time/junit-results/browsertest-gbafetch.zip
  artifacts:
    when: always
    paths:
      - browsertests/packages/gba-fetch/test-results*/
    reports:
      junit: browsertests/packages/gba-fetch/test-results*/*.xml
  allow_failure: false

run-performance-test-ont:
  rules: !reference [.default-branch, rules]
  extends: [.rust, .env-ont-k8s]
  needs:
    - job: deploy-mock-relying-party-ont
      artifacts: false
    - job: deploy-wallet-provider-ont
      artifacts: false
    - job: deploy-pid-issuer-ont
      artifacts: false
    - job: wallet-config-ont
      artifacts: true
  variables:
    CONFIG_ENV: ont
    UNIVERSAL_LINK_BASE: "https://$APP_EXTERNAL_HOSTNAME_ONT/deeplink/"
    RELYING_PARTY_URL: "https://${EXTERNAL_HOSTNAME_ONT}/${MOCK_RELYING_PARTY_EXTERNAL_CONTEXT_PATH}/"
    PUBLIC_WALLET_SERVER_URL: "https://${EXTERNAL_HOSTNAME_ONT}/${MRP_VERIFICATION_SERVER_EXTERNAL_CONTEXT_PATH}/"
    INTERNAL_WALLET_SERVER_URL: "https://${MRP_VERIFICATION_SERVER_INTERNAL_HOSTNAME_ONT}/"
    APPLE_ATTESTATION_ENVIRONMENT: "production"
<<<<<<< HEAD
  script: wallet_core/tests_integration/run_performance_test.sh 50
  allow_failure: true
=======
  script: |
    cd ./wallet_core/
    cargo build --release --bin performance_test --features performance_test,allow_insecure_url
    export PT_START_DATE=$(date -u +%s)
    bash ./tests_integration/run_performance_test.sh 100
    export PT_END_DATE=$(date -u +%s)
    export PT_DURATION=$(( PT_END_DATE - PT_START_DATE ))
    echo "Load: 100"
    echo "Duration: ${PT_DURATION} seconds"
  allow_failure: true

create-pipeline-for-running-test-on-all-browserstack-androids:
  resource_group: automation-tests
  extends: .env-ont-k8s
  environment:
    action: access
  rules:
    - !reference [ .on-web-trigger, rules ]
  allow_failure: false
  before_script:
    - export BROWSERSTACK_USER=$(kubectl get secret nl-wallet-browserstack -o jsonpath='{.data.user}' | base64 --decode)
    - export BROWSERSTACK_KEY=$(kubectl get secret nl-wallet-browserstack -o jsonpath='{.data.key}' | base64 --decode)
    - java -version
    - set -euxo pipefail
  variables:
    BROWSERSTACK_USER: "$BROWSERSTACK_USER"
    BROWSERSTACK_KEY: "$BROWSERSTACK_KEY"
  script: |
      DEVICE_LIST=$(curl -u "$BROWSERSTACK_USER:$BROWSERSTACK_KEY" -X GET "https://api-cloud.browserstack.com/app-automate/devices.json")
      TEST_SETS=$(curl -u "$BROWSERSTACK_USER:$BROWSERSTACK_KEY" -X GET "https://api-cloud.browserstack.com/app-automate/devices.json" | 
                  jq -r '.[] | select(.os == "android" and .realMobile == true) | "\(.device)|\(.os_version)"')
    
      echo "Retrieved real Android devices: $TEST_SETS"
      
      if [[ -z $TEST_SETS ]]; then
        echo "No real Android devices found in BrowserStack!"
        exit 1
      fi
    
      cd "$CI_PROJECT_DIR"
    
      cat <<EOT > test-all-android-devices.yml
      include:
        - local: "/.gitlab-ci.yml"
      EOT
    
      while IFS="|" read -r DEVICE_NAME PLATFORM_VERSION; do
        JOB_NAME=$(echo "$DEVICE_NAME" | tr ' ' '_')
        PLATFORM_NAME="Android"
        APP_IDENTIFIER="nl.ictu.edi.wallet.latest"
      
        cat <<EOT >> test-all-android-devices.yml
      
      run-automation-test-ont-$JOB_NAME:
        extends: .run-automation-tests-common-setup
        script:
          - ./gradlew --no-daemon --info --stacktrace runOnAll
            -Dtest.config.app.identifier="$APP"
            -Dtest.config.device.name="$DEVICE_NAME"
            -Dtest.config.platform.name="$PLATFORM_NAME"
            -Dtest.config.platform.version="$PLATFORM_VERSION"
            -Dtest.config.remote=true
            -Dfile.encoding=UTF-8
        variables:
          DEVICE_NAME: "$DEVICE_NAME"
          PLATFORM_NAME: "$PLATFORM_NAME"
          PLATFORM_VERSION: "$PLATFORM_VERSION"
          APP: "${APP_IDENTIFIER}_${CI_COMMIT_SHA}"
      EOT
      done <<< "$TEST_SETS"
      
      echo "Generated test-all-android-devices.yml:"
      cat test-all-android-devices.yml
  artifacts:
    paths:
      - test-all-android-devices.yml
    expire_in: 1 hour

run-pipeline-for-running-test-on-all-browserstack-androids:
  rules:
    - !reference [ .on-web-trigger, rules ]
  needs:
    - create-pipeline-for-running-test-on-all-browserstack-androids
  trigger:
    include:
      - artifact: test-all-android-devices.yml
        job: create-pipeline-for-running-test-on-all-browserstack-androids
    strategy: depend
>>>>>>> e111e6df
<|MERGE_RESOLUTION|>--- conflicted
+++ resolved
@@ -254,19 +254,7 @@
     PUBLIC_WALLET_SERVER_URL: "https://${EXTERNAL_HOSTNAME_ONT}/${MRP_VERIFICATION_SERVER_EXTERNAL_CONTEXT_PATH}/"
     INTERNAL_WALLET_SERVER_URL: "https://${MRP_VERIFICATION_SERVER_INTERNAL_HOSTNAME_ONT}/"
     APPLE_ATTESTATION_ENVIRONMENT: "production"
-<<<<<<< HEAD
   script: wallet_core/tests_integration/run_performance_test.sh 50
-  allow_failure: true
-=======
-  script: |
-    cd ./wallet_core/
-    cargo build --release --bin performance_test --features performance_test,allow_insecure_url
-    export PT_START_DATE=$(date -u +%s)
-    bash ./tests_integration/run_performance_test.sh 100
-    export PT_END_DATE=$(date -u +%s)
-    export PT_DURATION=$(( PT_END_DATE - PT_START_DATE ))
-    echo "Load: 100"
-    echo "Duration: ${PT_DURATION} seconds"
   allow_failure: true
 
 create-pipeline-for-running-test-on-all-browserstack-androids:
@@ -346,4 +334,3 @@
       - artifact: test-all-android-devices.yml
         job: create-pipeline-for-running-test-on-all-browserstack-androids
     strategy: depend
->>>>>>> e111e6df

--- conflicted
+++ resolved
@@ -58,12 +58,7 @@
     name: "${HARBOR_REGISTRY}/${HARBOR_NLW_PROJECT}/nl-wallet-app-builder-rust@sha256:7fb5da3cef6ea249f52f437f201d9f4bd181b724360420550fd4a3cc4c0a0d9f"
   script:
     - set -euxo pipefail
-<<<<<<< HEAD
-    - cargo test --manifest-path rust_core/Cargo.toml --features software,integration-test
-=======
-    - cargo test --manifest-path rust_core/platform_support/Cargo.toml --features software
-    - cargo test --manifest-path rust_core/Cargo.toml
->>>>>>> 23ba8429
+    - cargo test --manifest-path rust_core/Cargo.toml --features software
 
 test-ios:
   stage: test

name: wallet
description: EDI - NL Public Reference Wallet

# Prevent accidental publishing to pub.dev.
publish_to: 'none'

version: 0.1.0+1

environment:
  sdk: '>=3.0.0 <4.0.0'

dependencies:
  after_layout: ^1.2.0
  app_links: ^6.0.2
  bloc_concurrency: ^0.2.5
  collection: ^1.18.0
  connectivity_plus: ^6.0.3
  country_codes: ^3.1.0+2
  device_info_plus: ^10.1.0
  equatable: ^2.0.5
  ffi: ^2.1.0
  fimber: ^0.7.0
  flutter:
    sdk: flutter
  flutter_bloc: ^8.1.5
  flutter_localizations:
    sdk: flutter
  flutter_native_splash: ^2.4.0
  flutter_staggered_grid_view: ^0.7.0
  flutter_sticky_header: ^0.6.5
  flutter_svg: ^2.0.10+1
  golden_toolkit: ^0.15.0
  internet_connection_checker: ^1.0.0+1
  intl: ^0.19.0
  json_annotation: ^4.9.0
  json_serializable: ^6.8.0
  lottie: ^3.1.2
  meta: ^1.12.0
  mobile_scanner: ^5.1.1
  package_info_plus: ^8.0.0
  permission_handler: ^11.3.1
  provider: ^6.1.2
  qr_flutter: ^4.1.0
  rxdart: ^0.27.7
  screen_brightness: ^1.0.1
  sensors_plus: ^5.0.1
  sentry_flutter: ^7.18.0
  shared_preferences: ^2.2.3
  url_launcher: ^6.2.6
  vibration: ^1.9.0
  visibility_detector: ^0.4.0+2
  wallet_core:
    path: ./packages/wallet_core
  wallet_mock:
    path: ./packages/wallet_mock

dev_dependencies:
  bloc_test: ^9.1.7
  build_runner: ^2.4.10
  flutter_driver:
    sdk: flutter
  flutter_lints: ^4.0.0
  flutter_test:
    sdk: flutter
  get_it: ^7.7.0
  mockito: ^5.4.4
<<<<<<< HEAD
  rename: 2.1.1
  sentry_dart_plugin: ^1.0.0
=======
  rename: ^3.0.2
>>>>>>> 04d06cbf
  test: ^1.24.9

flutter:
  uses-material-design: true

  # Enable generation of localized Strings from arb files.
  generate: true

  assets:
    # Add assets from the images directory to the application.
    - assets/non-free/svg/
    - assets/non-free/images/
    - assets/non-free/logos/
    - assets/non-free/fonts/
    - assets/non-free/illustrations/
    - assets/non-free/icons/
    - assets/non-free/lottie/

  fonts:
    - family: RijksoverheidSansWebText
      fonts:
        - asset: assets/non-free/fonts/rijksoverheid-sans-web-text-regular.ttf
          weight: 400
        - asset: assets/non-free/fonts/rijksoverheid-sans-web-text-bold.ttf
          weight: 700

# Generate with `dart run flutter_native_splash:create`
flutter_native_splash:
  image: assets/non-free/logos/3.0x/wallet.png
  color: "#FCFCFC"
  color_dark: "#1C1E25"
  android_gravity: center
  ios_content_mode: center
  android_12:
    image: assets/non-free/logos/splash_logo.png
    icon_background_color: "#FCFCFC"
    image_dark: assets/non-free/logos/splash_logo.png
    icon_background_color_dark: "#1C1E25"

# See: https://pub.dev/packages/sentry_dart_plugin
sentry:
  # project: wallet # Env. variable: SENTRY_PROJECT
  # org: wallet # Env. variable: SENTRY_ORG
  # auth_token: ... # Env. variable: SENTRY_AUTH_TOKEN
  # url: ... # Env. variable: SENTRY_URL
  # release: ... # Use default: name@version from pubspec, Env. variable: SENTRY_RELEASE
  # web_build_path: build/web # Not applicable
  upload_debug_symbols: true
  upload_source_maps: false
  upload_sources: false
  wait_for_processing: true
  log_level: debug # Env. variable: SENTRY_LOG_LEVEL
  commits: false
  ignore_missing: true<|MERGE_RESOLUTION|>--- conflicted
+++ resolved
@@ -64,12 +64,8 @@
     sdk: flutter
   get_it: ^7.7.0
   mockito: ^5.4.4
-<<<<<<< HEAD
-  rename: 2.1.1
+  rename: ^3.0.2
   sentry_dart_plugin: ^1.0.0
-=======
-  rename: ^3.0.2
->>>>>>> 04d06cbf
   test: ^1.24.9
 
 flutter:

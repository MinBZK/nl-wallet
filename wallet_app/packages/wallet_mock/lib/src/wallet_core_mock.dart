--- conflicted
+++ resolved
@@ -1,4 +1,5 @@
 import 'dart:convert';
+import 'dart:developer';
 
 import 'package:wallet_core/core.dart';
 
@@ -318,16 +319,8 @@
   Future<void> crateApiFullCancelWalletTransfer() async => _transferManager.cancelWalletTransfer();
 
   @override
-<<<<<<< HEAD
+  Future<void> crateApiFullSkipWalletTransfer() async => log('Transfer skipped');
+
+  @override
   Future<TransferSessionState> crateApiFullGetWalletTransferState() => _transferManager.getTransferState();
-=======
-  Future<void> crateApiFullSkipWalletTransfer() {
-    throw UnimplementedError();
-  }
-
-  @override
-  Future<TransferSessionState> crateApiFullGetWalletTransferState() {
-    throw UnimplementedError();
-  }
->>>>>>> dcaa5276
 }
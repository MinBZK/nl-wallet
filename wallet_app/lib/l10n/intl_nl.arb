{
    "@@locale": "nl",
<<<<<<< HEAD
    "@@last_modified": "2024-03-08T13:06:46+01:00",
=======
    "@@last_modified": "2024-03-08T10:50:43+01:00",
>>>>>>> 749d7871
    "aboutScreenDescription": "Deze demo app is tot stand gekomen door een samenwerking van verschillende organisaties in opdracht van de Nederlandse Overheid. Voor meer informatie over deze app verwijzen we naar de website edi.pleio.nl.",
    "aboutScreenPrivacyCta": "Privacybeleid",
    "aboutScreenTermsCta": "Gebruiksvoorwaarden",
    "aboutScreenTitle": "Over de NL Wallet",
    "aboutScreenUrl": "edi.pleio.nl",
    "activitySummaryCardsAdded": "{activitySummaryCardsAdded, plural, one {{count} kaart toegevoegd.} other {{count} kaarten toegevoegd.}}",
    "activitySummaryEmpty": "Geen activiteiten",
    "activitySummaryLastMonth": "Afgelopen maand",
    "activitySummaryLastWeek": "Afgelopen week",
    "activitySummarySharedWith": "Gedeeld met {organization}.",
    "activitySummarySharedWithMultiple": "Gedeeld met {organizations} en {organization}.",
    "activitySummarySharedWithOthers": "nog {nrOrganizations} organisaties",
    "activitySummaryToday": "Vandaag",
    "appTitle": "NL Wallet",
    "approveOrganizationPageApproveCta": "Ja, volgende",
    "approveOrganizationPageDenyCta": "Nee",
    "approveOrganizationPageIncorrectCta": "Klopt er iets niet?",
    "approveOrganizationPageReceiveFromTitle": "Wil je gegevens ophalen bij {organization}?",
    "@approveOrganizationPageReceiveFromTitle": {
        "placeholders": {
            "organization": {
                "example": "DUO",
                "type": "String"
            }
        }
    },
    "approveOrganizationPageShareWithTitle": "Wil je gegevens delen met {organization}?",
    "@approveOrganizationPageShareWithTitle": {
        "placeholders": {
            "organization": {
                "example": "DUO",
                "type": "String"
            }
        }
    },
    "approveOrganizationPageSignWithTitle": "{organization} vraagt of je wil ondertekenen. Klopt dat?",
    "@approveOrganizationPageSignWithTitle": {
        "placeholders": {
            "organization": {
                "example": "DUO",
                "type": "String"
            }
        }
    },
    "cardAttributeRowTitle": "Uit {name}",
    "@cardAttributeRowTitle": {
        "placeholders": {
            "name": {
                "example": "Persoonsgegevens",
                "type": "String"
            }
        }
    },
    "cardDataAttributesCloseButton": "Sluiten",
    "cardDataAttributesScreenTitle": "Alle gegevens",
    "cardDataIncorrectScreenDescription": "Verkeerde gegevens kunnen voor problemen zorgen. Neem contact op met jouw gemeente om je gegevens te laten aanpassen.\n\nWacht je nog op een aanpassing? Het kan even duren voordat die beschikbaar is in de app.",
    "cardDataIncorrectScreenSubhead": "Kloppen de gegevens niet?",
    "cardDataIncorrectScreenTitle": "Er klopt iets niet",
    "cardDataScreenCloseCta": "Terug",
    "cardDataScreenDataPrivacyBannerReadMore": "Lees meer",
    "cardDataScreenDataPrivacyBannerTitle": "Dit overzicht is alleen voor jou.",
    "cardDataScreenDataPrivacySheetClose": "Sluiten",
    "cardDataScreenDataPrivacySheetDescription": "In dit overzicht kun jij je gegevens controleren. Hou dit overzicht verborgen voor anderen. Op die manier bescherm je jouw privacy.\n\nWil je gegevens delen met een organisatie? Gebruik dan de QR-code functie op het hoofdscherm van deze app.",
    "cardDataScreenDataPrivacySheetTitle": "Zicht op jouw gegevens",
    "cardDataScreenIncorrectCta": "Kloppen de gegevens niet?",
    "cardDataScreenTitle": "Alle gegevens",
    "cardDetailScreenCardDataCta": "Gegevens",
    "cardDetailScreenCardDataIssuedBy": "Uitgegeven door {organization}",
    "@cardDetailScreenCardDataIssuedBy": {
        "placeholders": {
            "organization": {
                "example": "Organization",
                "type": "String"
            }
        }
    },
    "cardDetailScreenCardDeleteCta": "Kaart verwijderen",
    "cardDetailScreenCardHistoryCta": "Kaartactiviteiten",
    "cardDetailScreenCardRenewCta": "Gegevens opnieuw ophalen",
    "cardDetailScreenCardUpdateCta": "Opnieuw ophalen",
    "cardDetailScreenCardValidUntil": "Geldig tot en met {dateTime}",
    "@cardDetailScreenCardValidUntil": {
        "placeholders": {
            "dateTime": {
                "example": "April 25 13:31",
                "type": "String"
            }
        }
    },
    "cardDetailScreenDataAttributesTitle": "Gegevens",
    "cardDetailScreenLatestIssuedOperation": "Laatste update {dateTime}",
    "@cardDetailScreenLatestIssuedOperation": {
        "placeholders": {
            "dateTime": {
                "example": "April 25 13:31",
                "type": "String"
            }
        }
    },
    "cardDetailScreenLatestIssuedOperationUnknown": "Laatste update onbekend",
    "cardDetailScreenLatestSuccessInteraction": "{timeAgo} {shareStatus} met {organization}",
    "@cardDetailScreenLatestSuccessInteraction": {
        "placeholders": {
            "organization": {
                "example": "Organization",
                "type": "String"
            },
            "shareStatus": {
                "example": "failed to share",
                "type": "String"
            },
            "timeAgo": {
                "example": "4 hours ago",
                "type": "String"
            }
        }
    },
    "cardDetailScreenLatestSuccessInteractionUnknown": "Nog nooit gedeeld",
    "cardDetailScreenNoUpdateAvailableSheetCloseCta": "Sluiten",
    "cardDetailScreenNoUpdateAvailableSheetDescription": "Er zijn op dit moment geen nieuwe gegevens beschikbaar van deze kaart.\n\nVerwacht je nieuwe gegevens? Dan kan het een paar dagen duren voordat je de nieuwe gegevens kan ophalen. Probeer het later opnieuw.",
    "cardDetailScreenNoUpdateAvailableSheetTitle": "Je hebt de laatste versie",
    "cardHistoryScreenBackCta": "Terug",
    "cardHistoryScreenTitle": "Kaartactiviteiten",
    "cardHistoryTimelineInteractionFailed": "Delen mislukt",
    "cardHistoryTimelineInteractionRejected": "Delen gestopt",
    "cardHistoryTimelineInteractionSuccess": "Gegevens gedeeld",
    "cardHistoryTimelineOperationExpired": "Kaart verlopen",
    "cardHistoryTimelineOperationIssued": "Kaart aangemaakt",
    "cardHistoryTimelineOperationRenewed": "Kaart vernieuwd",
    "cardHistoryTimelineSigningRejected": "Ondertekenen gestopt",
    "cardHistoryTimelineSigningSuccess": "Ondertekend",
    "cardTitleSemanticsLabel": "Kaart: {cardTitle}",
    "@cardTitleSemanticsLabel": {
        "placeholders": {
            "cardTitle": {
                "example": "Personal data",
                "type": "String"
            }
        }
    },
    "cardValueFalse": "Niet waar",
    "cardValueGenderFemale": "Vrouw",
    "cardValueGenderMale": "Man",
    "cardValueGenderNotApplicable": "Niet van toepassing",
    "cardValueGenderUnknown": "Onbekend",
    "cardValueTrue": "Waar",
    "changeLanguageScreenTitle": "Kies een taal",
    "checkAgreementPageCancelCta": "Nee",
    "checkAgreementPageConfirmCta": "Ja, volgende",
    "checkAgreementPageDataIncorrectCta": "Klopt er iets niet?",
    "checkAgreementPageShowDocumentCta": "PDF bekijken",
    "checkAgreementPageSignProvider": "{organization} gebruikt {provider} voor het ondertekenen van afspraken.",
    "@checkAgreementPageSignProvider": {
        "placeholders": {
            "organization": {
                "example": "Housing Corporation A",
                "type": "String"
            },
            "provider": {
                "example": "DocuSign",
                "type": "String"
            }
        }
    },
    "checkAgreementPageSubtitle": "Controleer de afspraken voor je verder gaat.",
    "checkAgreementPageTitle": "Ken je de afspraken?",
    "checkAttributesScreenDataIncorrectCta": "Kloppen je gegevens niet?",
    "checkAttributesScreenSubtitle": "Uitgegeven door {issuer}",
    "checkAttributesScreenTitle": "{checkAttributesScreenTitle, plural, one {{count} gegeven uit {title}} other {{count} gegevens uit {title}}}",
    "confirmAgreementPageCancelCta": "Nee",
    "confirmAgreementPageConfirmCta": "Ja, tekenen",
    "confirmAgreementPageDataIncorrectCta": "Klopt er iets niet?",
    "confirmAgreementPageSignProvider": "Je gaat ondertekenen met {provider}",
    "@confirmAgreementPageSignProvider": {
        "placeholders": {
            "provider": {
                "example": "DocuSign",
                "type": "String"
            }
        }
    },
    "confirmAgreementPageTitle": "Wil je ondertekenen met deze gegevens?",
    "dashboardScreenFooter": "De overheid ontwikkelt deze app voor jouw gemak, privacy en veiligheid. Lees meer in {cta}.",
    "dashboardScreenFooterCta": "Over de app",
    "dashboardScreenQrCta": "QR-code",
    "dashboardScreenTitle": "Menu",
    "dataAttributeSectionTitle": "Uit {source}",
    "@dataAttributeSectionTitle": {
        "placeholders": {
            "source": {
                "example": "Persoonsgegevens",
                "type": "String"
            }
        }
    },
    "dataIncorrectScreenApproveCta": "Kaart toch toevoegen",
    "dataIncorrectScreenApproveDescription": "De kaart nu toevoegen en updaten als de gegevens zijn aangepast.",
    "dataIncorrectScreenApproveTitle": "Kaart toevoegen",
    "dataIncorrectScreenBackCta": "Terug",
    "dataIncorrectScreenDeclineCta": "Kaart afwijzen",
    "dataIncorrectScreenDeclineDescription": "Als je de gegevens afwijst worden deze gegevens niet opgeslagen in je Wallet.",
    "dataIncorrectScreenDeclineTitle": "Kaart afwijzen",
    "dataIncorrectScreenHeaderDescription": "Laat de gegevens dan aanpassen door de organisatie die ze aanbiedt. Je kunt nu twee dingen doen:",
    "dataIncorrectScreenHeaderTitle": "Kloppen de gegevens niet?",
    "dataIncorrectScreenTitle": "Gegevens ophalen",
    "digidHelpScreenHelpNeededCta": "Naar DigiD Hulp",
    "digidHelpScreenHelpNeededDescription": "DigiD Hulp kan je helpen met DigiD.",
    "digidHelpScreenHelpNeededTitle": "Kom je er niet uit?",
    "digidHelpScreenNoDigidCta": "DigiD aanvragen",
    "digidHelpScreenNoDigidDescription": "Woon je in Nederland en heb je een Nederlands identiteitsbewijs? Dan kun je een DigiD aanvragen.",
    "digidHelpScreenNoDigidTitle": "Heb je nog geen DigiD?",
    "digidHelpScreenTitle": "Hulp nodig met DigiD?",
    "disclosureConfirmDataAttributesCheckAttributesCta": "Bekijk jouw gegevens",
    "disclosureConfirmDataAttributesCheckConditionsCta": "Lees de voorwaarden",
    "disclosureConfirmDataAttributesDisclaimer": "Bedenk altijd of delen verstandig is.",
    "disclosureConfirmDataAttributesPageAllTermsCta": "Alle voorwaarden",
    "disclosureConfirmDataAttributesPageApproveCta": "Delen",
    "disclosureConfirmDataAttributesPageDataCanBeDeleted": "Je kunt je gegevens laten verwijderen",
    "disclosureConfirmDataAttributesPageDataCanNotBeDeleted": "Je kunt je gegevens niet laten verwijderen",
    "disclosureConfirmDataAttributesPageDataRetentionDuration": "{days, plural, one {Gegevens worden {days} dag bewaard} other {Gegevens worden {days} dagen bewaard}}",
    "@disclosureConfirmDataAttributesPageDataRetentionDuration": {
        "placeholders": {
            "days": {
                "example": "30",
                "type": "int"
            }
        }
    },
    "disclosureConfirmDataAttributesPageDataWillBeShared": "Gegevens worden gedeeld met andere organisaties",
    "disclosureConfirmDataAttributesPageDataWillNotBeShared": "Gegevens worden niet gedeeld met andere organisaties",
    "disclosureConfirmDataAttributesPageDenyCta": "Nee",
    "disclosureConfirmDataAttributesPageIncorrectCta": "Klopt er iets niet?",
    "disclosureConfirmDataAttributesPageNotSharedButStoredSubtitle": "{count, plural, one {Je gegevens worden 1 maand bewaard en niet gedeeld met andere  organisaties} other {Je gegevens worden {count} maanden bewaard en niet gedeeld met andere organisaties}}",
    "@disclosureConfirmDataAttributesPageNotSharedButStoredSubtitle": {
        "placeholders": {
            "count": {
                "example": "3",
                "type": "int"
            }
        }
    },
    "disclosureConfirmDataAttributesPageNotSharedNotStoredSubtitle": "Je gegevens worden niet bewaard en niet gedeeld met andere organisaties",
    "disclosureConfirmDataAttributesPageSharedAndStoredSubtitle": "{count, plural, one {Je gegevens worden 1 maand bewaard en gedeeld met andere organisaties} other {Je gegevens worden {count} maanden bewaard en gedeeld met andere organisaties}}",
    "@disclosureConfirmDataAttributesPageSharedAndStoredSubtitle": {
        "placeholders": {
            "count": {
                "example": "3",
                "type": "int"
            }
        }
    },
    "disclosureConfirmDataAttributesPageSharedNotStoredSubtitle": "Je gegevens worden niet bewaard maar wel gedeeld met organisaties",
    "disclosureConfirmDataAttributesShareWithTitle": "Wil je delen met {organization}?",
    "@disclosureConfirmDataAttributesShareWithTitle": {
        "placeholders": {
            "organization": {
                "example": "DUO",
                "type": "String"
            }
        }
    },
    "disclosureConfirmDataAttributesSharedAttributesInfo": "{count, plural, =1 {Alleen dit gegeven wordt gedeeld. Niet meer.} other {Alleen deze {count} gegevens worden gedeeld. Niet meer.}}",
    "@disclosureConfirmDataAttributesSharedAttributesInfo": {
        "placeholders": {
            "count": {
                "example": "3",
                "type": "int"
            }
        }
    },
    "disclosureConfirmDataAttributesSubtitleData": "Gegevens",
    "disclosureConfirmDataAttributesSubtitlePurpose": "Reden",
    "disclosureConfirmDataAttributesSubtitleTerms": "Afspraken",
    "disclosureConfirmPinPageDescription": "Hiermee geef je toestemming om gegevens te delen.",
    "disclosureConfirmPinPageErrorDescription": "{count, plural, one {Je kunt het nog {count} keer proberen} other {Je kunt het nog {count} keer proberen}}",
    "@disclosureConfirmPinPageErrorDescription": {
        "placeholders": {
            "count": {
                "example": "3",
                "type": "int"
            }
        }
    },
    "disclosureConfirmPinPageErrorTitle": "Ongeldige pincode",
    "disclosureConfirmPinPageTitle": "Gegevens versturen met je pincode",
    "disclosureGenericErrorPageCloseCta": "Stoppen",
    "disclosureGenericErrorPageDescription": "Er ging iets mis. Probeer het later opnieuw.",
    "disclosureGenericErrorPageTitle": "Er ging iets mis",
    "disclosureLoadingSubtitle": "De aanvraag wordt opgehaald",
    "disclosureLoadingTitle": "Even geduld",
    "disclosureMissingAttributesPageCloseCta": "Aanvraag sluiten",
    "disclosureMissingAttributesPageDescription": "{organization} vraagt om gegevens die nog niet in je Wallet staan.",
    "@disclosureMissingAttributesPageDescription": {
        "placeholders": {
            "organization": {
                "example": "DUO",
                "type": "String"
            }
        }
    },
    "disclosureMissingAttributesPageHowToProceedCta": "Wat kan ik doen?",
    "disclosureMissingAttributesPageTitle": "Je mist gegevens",
    "disclosureReportSubmittedPageCloseCta": "Sluiten",
    "disclosureReportSubmittedPageSubtitle": "Je melding is anoniem verstuurd.\n\nDeel nooit je gegevens met een organisatie die je niet vertrouwt.",
    "disclosureReportSubmittedPageTitle": "Bedankt voor je feedback",
    "disclosureScreenAboutHeader": "Over {organization}",
    "@disclosureScreenAboutHeader": {
        "placeholders": {
            "organization": {
                "example": "DUO",
                "type": "String"
            }
        }
    },
    "disclosureScreenAllTermsCta": "Alle voorwaarden",
    "disclosureScreenApproveAttributesCta": "Ja, verder",
    "disclosureScreenApproveOrganizationCta": "Ja, verder",
    "disclosureScreenCancelSheetDescription": "Als je stopt worden er geen gegevens gedeeld met {organization}. ",
    "@disclosureScreenCancelSheetDescription": {
        "placeholders": {
            "organization": {
                "example": "DUO",
                "type": "String"
            }
        }
    },
    "disclosureScreenCancelSheetNegativeCta": "Nee",
    "disclosureScreenCancelSheetPositiveCta": "Ja, stoppen",
    "disclosureScreenCancelSheetTitle": "Weet je zeker dat je wil stoppen?",
    "disclosureScreenCloseCta": "Sluiten",
    "disclosureScreenDataCanBeDeleted": "Je kunt je gegevens laten verwijderen",
    "disclosureScreenDataCanNotBeDeleted": "Je kunt je gegevens niet laten verwijderen",
    "disclosureScreenDataRetentionDuration": "{days, plural, one {Gegevens worden {days} dag bewaard} other {Gegevens worden {days} dagen bewaard}}",
    "@disclosureScreenDataRetentionDuration": {
        "placeholders": {
            "days": {
                "example": "30",
                "type": "int"
            }
        }
    },
    "disclosureScreenDataWillBeShared": "Gegevens worden gedeeld",
    "disclosureScreenDataWillNotBeShared": "Gegevens worden niet gedeeld",
    "disclosureScreenDeclinedDescription": "Omdat je bent gestopt zijn er geen gegevens gedeeld.",
    "disclosureScreenDeclinedTitle": "Delen gestopt",
    "disclosureScreenDenyAttributesCta": "Nee",
    "disclosureScreenDenyOrganizationCta": "Nee",
    "disclosureScreenGenericError": "Verificatie mislukt",
    "disclosureScreenGenericErrorCta": "Sluiten",
    "disclosureScreenGiveFeedbackCta": "Geef feedback",
    "disclosureScreenHistoryDescription": "Je kunt de details vinden in je geschiedenis.",
    "disclosureScreenIncorrectCta": "Klopt er iets niet?",
    "disclosureScreenPurposeTitle": "Doel",
    "disclosureScreenShareDataTitle": "Wil je deze gegevens delen?",
    "disclosureScreenShareWithTitle": "Wil je gegevens delen met {organization}?",
    "@disclosureScreenShareWithTitle": {
        "placeholders": {
            "organization": {
                "example": "DUO",
                "type": "String"
            }
        }
    },
    "disclosureScreenShowHistoryCta": "Activiteiten",
    "disclosureScreenSuccessTitle": "Gelukt! Je gegevens zijn gedeeld met {organization}",
    "@disclosureScreenSuccessTitle": {
        "placeholders": {
            "organization": {
                "example": "DUO",
                "type": "String"
            }
        }
    },
    "disclosureScreenTitle": "Gegevens delen",
    "disclosureScreenUsageTitle": "Gebruik",
    "disclosureStopSheetDescription": "Als je stopt worden er geen gegevens gedeeld met {organization}.",
    "@disclosureStopSheetDescription": {
        "placeholders": {
            "organization": {
                "example": "DUO",
                "type": "String"
            }
        }
    },
    "disclosureStopSheetNegativeCta": "Nee",
    "disclosureStopSheetPositiveCta": "Ja, stoppen",
    "disclosureStopSheetReportIssueCta": "Wil je een probleem melden?",
    "disclosureStopSheetTitle": "Weet je zeker dat je wilt stoppen?",
    "disclosureStoppedPageCloseCta": "Sluiten",
    "disclosureStoppedPageDescription": "Omdat je bent gestopt zijn er geen gegevens gedeeld met {organization}.",
    "disclosureStoppedPageFeedbackCta": "Geef feedback",
    "disclosureStoppedPageTitle": "Gestopt",
    "disclosureSuccessPageCloseCta": "Sluiten",
    "disclosureSuccessPageDescription": "Je gegevens zijn gedeeld met {organization}. Sluit dit scherm en ga verder op de website van {organization}.",
    "@disclosureSuccessPageDescription": {
        "placeholders": {
            "organization": {
                "example": "DUO",
                "type": "String"
            }
        }
    },
    "disclosureSuccessPageHistoryDescription": "Je kunt de details vinden in je activiteiten-overzicht.",
    "disclosureSuccessPageShowHistoryCta": "Bekijk activiteiten",
    "disclosureSuccessPageTitle": "Gelukt!",
    "disclosureSuccessPageToDashboardCta": "Naar kaarten",
    "errorScreenGeneralHelpCta": "Hulp nodig?",
    "errorScreenGenericCloseCta": "Sluiten",
    "errorScreenGenericDescription": "Het is niet gelukt. Wil je het opnieuw proberen?",
    "errorScreenGenericHeadline": "Er gaat iets mis",
    "errorScreenGenericTitle": "Fout",
    "errorScreenNoInternetDescription": "Verbind met het internet. Probeer het daarna opnieuw.",
    "errorScreenNoInternetHeadline": "Internetverbinding nodig",
    "errorScreenNoInternetTitle": "Fout",
    "errorScreenServerCloseCta": "Sluiten",
    "errorScreenServerDescription": "Controleer of je verbonden bent met het internet of gebruik een ander netwerk. Probeer het daarna opnieuw.",
    "errorScreenServerHeadline": "Er gaat iets mis",
    "errorScreenServerHelpCta": "Hulp nodig?",
    "errorScreenServerTitle": "Fout",
    "forgotPinScreenCta": "Verwijder Wallet",
    "forgotPinScreenDescription": "Als je jouw pincode bent vergeten kun je jouw Wallet niet meer gebruiken.\n\nWil je weer gebruik maken van de Wallet? Dan moet je opnieuw beginnen. Verwijder de Wallet en kies een nieuwe pincode.",
    "forgotPinScreenHeadline": "Pincode vergeten?",
    "forgotPinScreenTitle": "Pincode vergeten",
    "generalBottomBackCta": "Terug",
    "generalCancelCta": "Annuleren",
    "generalConfigVersionText": "Config versie: {versionCode}",
    "@generalConfigVersionText": {
        "placeholders": {
            "versionCode": {
                "example": "1337",
                "type": "int"
            }
        }
    },
    "generalDays": "{days, plural, one {{days} dag} other {{days} dagen}}",
    "@generalDays": {
        "placeholders": {
            "days": {
                "example": "200",
                "type": "int"
            }
        }
    },
    "generalHelpCta": "Hulp nodig?",
    "generalHours": "{hours, plural, one {{hours} uur} other {{hours} uur}}",
    "@generalHours": {
        "placeholders": {
            "hours": {
                "example": "16",
                "type": "int"
            }
        }
    },
    "generalMinutes": "{minutes, plural, one {{minutes} minuut} other {{minutes} minuten}}",
    "@generalMinutes": {
        "placeholders": {
            "minutes": {
                "example": "59",
                "type": "int"
            }
        }
    },
    "generalOkCta": "OK",
    "generalOnDate": "Op",
    "generalOsVersionText": "Besturingssysteem: {versionName}",
    "@generalOsVersionText": {
        "placeholders": {
            "versionName": {
                "example": "0.1.3",
                "type": "String"
            }
        }
    },
    "generalPolicyAllTermsCta": "Alle voorwaarden",
    "generalPolicyDataCanBeDeleted": "Je kunt gegevens laten verwijderen",
    "generalPolicyDataCanNotBeDeleted": "Je kunt gegevens niet laten verwijderen",
    "generalPolicyDataIsSignature": "Met ondertekenen maak je een afspraak definitief",
    "generalPolicyDataRetentionDuration": "{days, plural, one {Gegevens worden {days} dag bewaard} other {Gegevens worden {days} dagen bewaard}}",
    "@generalPolicyDataRetentionDuration": {
        "placeholders": {
            "days": {
                "example": "30",
                "type": "int"
            }
        }
    },
    "generalPolicyDataSingleViewData": "Je gegevens worden één keer bekeken",
    "generalPolicyDataSingleViewProfilePhoto": "Je pasfoto wordt gebruikt om te controleren of jij het echt bent",
    "generalPolicyDataWillBeShared": "Je gegevens worden gedeeld met andere organisaties",
    "generalPolicyDataWillNotBeShared": "Je gegevens worden niet gedeeld met andere organisaties",
    "generalRetry": "Probeer opnieuw",
    "generalSeconds": "{seconds, plural, one {{seconds} seconde} other {{seconds} seconden}}",
    "@generalSeconds": {
        "placeholders": {
            "seconds": {
                "example": "59",
                "type": "int"
            }
        }
    },
    "generalSheetCloseCta": "Sluiten",
    "generalTimeAgo": "geleden",
    "generalTimeAgoLessThenOneMinute": "minder dan een minuut",
    "generalVersionText": "App versie: {versionName} ({versionCode})",
    "@generalVersionText": {
        "placeholders": {
            "versionCode": {
                "example": "1337",
                "type": "String"
            },
            "versionName": {
                "example": "0.1.3",
                "type": "String"
            }
        }
    },
    "generalWCAGBack": "Terug",
    "helpSheetCloseCta": "Sluiten",
    "helpSheetDescription": "Neem contact op met de helpdesk. De volgende gegevens kunnen nodig zijn.",
    "helpSheetErrorCode": "Foutcode: {code}",
    "@helpSheetErrorCode": {
        "placeholders": {
            "code": {
                "example": "0.1.3",
                "type": "String"
            }
        }
    },
    "helpSheetHelpdeskCta": "Naar de helpdesk",
    "helpSheetSupportCode": "Supportcode: {code}",
    "@helpSheetSupportCode": {
        "placeholders": {
            "code": {
                "example": "0.1.3",
                "type": "String"
            }
        }
    },
    "helpSheetTitle": "Hulp nodig?",
    "historyDetailScreenHelpdeskSubtitle": "Om hulp en antwoorden te krijgen",
    "historyDetailScreenHelpdeskTitle": "Naar de helpdesk",
    "historyDetailScreenInteractionAttributesTitle": "{attributes, plural, one {1 gegeven gedeeld} other {{attributes} gegevens gedeeld}}",
    "@historyDetailScreenInteractionAttributesTitle": {
        "placeholders": {
            "attributes": {
                "example": "4",
                "type": "int"
            }
        }
    },
    "historyDetailScreenInteractionRequestPurposeTitle": "Reden voor delen",
    "historyDetailScreenInteractionStatusFailedDescription": "Er zijn geen gegevens gedeeld met {organization}, want er is iets misgegaan.",
    "@historyDetailScreenInteractionStatusFailedDescription": {
        "placeholders": {
            "organization": {
                "example": "RvIG",
                "type": "String"
            }
        }
    },
    "historyDetailScreenInteractionStatusRejectedDescription": "Er zijn geen gegevens gedeeld met {organization}, want je hebt het delen gestopt.",
    "@historyDetailScreenInteractionStatusRejectedDescription": {
        "placeholders": {
            "organization": {
                "example": "RvIG",
                "type": "String"
            }
        }
    },
    "historyDetailScreenIssueSubtitle": "Over de gegevens, het verzoek of de ontvanger",
    "historyDetailScreenIssueTitle": "Een probleem melden?",
    "historyDetailScreenOperationAttributesTitle": "Opgehaalde gegevens",
    "historyDetailScreenOperationStatusExpiredDescription": "Je kaart is verlopen.",
    "historyDetailScreenOperationStatusIssuedDescription": "Kaart aangemaakt",
    "historyDetailScreenOperationStatusRenewedDescription": "Kaart vernieuwd",
    "historyDetailScreenOrganizationNameAndStatus": "{status} {organization}",
    "@historyDetailScreenOrganizationNameAndStatus": {
        "placeholders": {
            "organization": {
                "example": "RvIG",
                "type": "String"
            },
            "status": {
                "example": "Shared with",
                "type": "String"
            }
        }
    },
    "historyDetailScreenOrganizationNamePrefixInteractionStatusNonSuccess": "Over",
    "historyDetailScreenOrganizationNamePrefixInteractionStatusSuccess": "Gedeeld met",
    "historyDetailScreenOrganizationNamePrefixOperationStatusAll": "Uitgever",
    "historyDetailScreenOrganizationNamePrefixSigningStatusAll": "Over",
    "historyDetailScreenSigningAttributesTitle": "Ondertekend",
    "historyDetailScreenSigningStatusRejectedDescription": "Er zijn geen gegevens gedeeld met {organization}, want je hebt het ondertekenen gestopt.",
    "@historyDetailScreenSigningStatusRejectedDescription": {
        "placeholders": {
            "organization": {
                "example": "RvIG",
                "type": "String"
            }
        }
    },
    "historyDetailScreenTermsSubtitle": "Zo gaat {organization} met jouw gegevens om",
    "@historyDetailScreenTermsSubtitle": {
        "placeholders": {
            "organization": {
                "example": "RvIG",
                "type": "String"
            }
        }
    },
    "historyDetailScreenTermsTitle": "Voorwaarden",
    "historyDetailScreenTitle": "Details",
    "historyOverviewScreenTitle": "Activiteiten",
    "introductionAppDisclaimerPageTitle": "Welkom in de Demo versie van de NL Wallet",
    "introductionConditionsScreenBulletPoints": "Je kunt je gegevens online gebruiken.\nJe kunt op elk moment stoppen.\nJij houdt je pincode voor jezelf.\nJij bedenkt altijd of delen verstandig is.",
    "introductionConditionsScreenConditionsCta": "Lees de voorwaarden",
    "introductionConditionsScreenHeadline": "Dit spreken we af",
    "introductionConditionsScreenNextCta": "Akkoord",
    "introductionConditionsScreenTitle": "Voorwaarden",
    "introductionNextPageCta": "Volgende",
    "introductionPage1Description": "Dit is jouw digitale portemonnee. Je kunt kaarten toevoegen met je gegevens, zoals je naam en adres.",
    "introductionPage1Title": "Welkom in de NL Wallet",
    "introductionPage2BulletPoints": "Inloggen op een website.\nOnline je leeftijd bewijzen.\nOnline je adres bewijzen.",
    "introductionPage2Description": "Je kunt veilig inloggen bij de overheid en andere aangesloten organisaties.",
    "introductionPage2Title": "Veilig inloggen",
    "introductionPage3Description": "Heeft een organisatie bijvoorbeeld je postcode nodig? Dan deel je eenvoudig je postcode.",
    "introductionPage3Title": "Eenvoudig gegevens delen",
    "introductionPrivacyScreenBulletPoints": "Je gegevens staan alleen op dit apparaat.\nJe gegevens zijn beschermd door een pincode.\nTelefoon kwijt? Je kunt de app op afstand op slot zetten.",
    "introductionPrivacyScreenHeadline": "De NL Wallet respecteert jouw privacy",
    "introductionPrivacyScreenNextCta": "Volgende",
    "introductionPrivacyScreenPrivacyCta": "Lees het privacybeleid",
    "introductionPrivacyScreenTitle": "Privacy",
    "introductionSkipCta": "Overslaan",
    "introductionWCAGCurrentPageAnnouncement": "Introductie pagina {currentPage} van {totalPages}",
    "@introductionWCAGCurrentPageAnnouncement": {
        "placeholders": {
            "currentPage": {
                "example": "3",
                "type": "int"
            },
            "totalPages": {
                "example": "6",
                "type": "int"
            }
        }
    },
    "introductionWCAGDutchGovernmentLogoLabel": "Rijksoverheid logo",
    "invalidQrDialogCta": "OK",
    "invalidQrDialogDescription": "Deze QR-code is not geldig.",
    "invalidQrDialogTitle": "Ongeldige QR-code",
    "issuanceCardAddedCloseCta": "Naar mijn overzicht",
    "issuanceCardAddedSubtitle": "Je kunt de gegevens vinden in je kaarten overzicht.",
    "issuanceCardAddedTitle": "Gelukt!",
    "issuanceCheckCardPageConfirmCta": "Ja, volgende",
    "issuanceCheckCardPageOverline": "Kaart {current} van {total}",
    "@issuanceCheckCardPageOverline": {
        "placeholders": {
            "current": {
                "example": "1",
                "type": "int"
            },
            "total": {
                "example": "3",
                "type": "int"
            }
        }
    },
    "issuanceCheckCardPageRejectCta": "Nee",
    "issuanceCheckCardPageTitle": "Kloppen de gegevens",
    "issuanceCheckDataOfferingPageIncorrectCta": "Klopt er iets niet?",
    "issuanceCheckDataOfferingPageNegativeCta": "Nee",
    "issuanceCheckDataOfferingPagePositiveCta": "Ja, toevoegen",
    "issuanceCheckDataOfferingPageSubtitle": "Als de gegevens kloppen kun je ze toevoegen.",
    "issuanceCheckDataOfferingPageTitle": "Kloppen de opgehaalde gegevens?",
    "issuanceConfirmPinDescription": "Hiermee geef je toestemming om gegevens uit te wisselen.",
    "issuanceConfirmPinErrorDescription": "{count, plural, one {Je kunt het nog {count} keer proberen} other {Je kunt het nog {count} keer proberen}}",
    "@issuanceConfirmPinErrorDescription": {
        "placeholders": {
            "count": {
                "example": "3",
                "type": "int"
            }
        }
    },
    "issuanceConfirmPinErrorTitle": "Ongeldige pincode",
    "issuanceConfirmPinPageDescription": "Hiermee geef je toestemming om gegevens uit te wisselen.",
    "issuanceConfirmPinPageErrorDescription": "{count, plural, one {Je kunt het nog {count} keer proberen} other {Je kunt het nog {count} keer proberen}}",
    "@issuanceConfirmPinPageErrorDescription": {
        "placeholders": {
            "count": {
                "example": "3",
                "type": "int"
            }
        }
    },
    "issuanceConfirmPinPageErrorTitle": "Ongeldige pincode",
    "issuanceConfirmPinPageTitle": "Vul je pincode in",
    "issuanceConfirmPinTitle": "Vul je pincode in",
    "issuanceGenericErrorPageCloseCta": "Sluiten",
    "issuanceGenericErrorPageDescription": "Er ging iets mis. Probeer het later nog eens",
    "issuanceGenericErrorPageTitle": "Er ging iets mis",
    "issuanceIdentityValidationFailedPageCloseCta": "Sluiten",
    "issuanceIdentityValidationFailedPageDescription": "Het lijkt er op dat de gegevens die je probeert op te halen van iemand anders zijn.",
    "issuanceIdentityValidationFailedPageSomethingNotRightCta": "Klopt er iets niet?",
    "issuanceIdentityValidationFailedPageTitle": "Je identiteitscontrole kwam niet overeen",
    "issuanceProofIdentityPageIncorrectCta": "Klopt er iets niet?",
    "issuanceProofIdentityPageNegativeCta": "Nee",
    "issuanceProofIdentityPagePositiveCta": "Delen",
    "issuanceProofIdentityPageRefreshDataSubtitle": "Deel je identiteit met {organization} om opnieuw je gegevens op te halen.",
    "@issuanceProofIdentityPageRefreshDataSubtitle": {
        "placeholders": {
            "organization": {
                "example": "RvIG",
                "type": "String"
            }
        }
    },
    "issuanceProofIdentityPageSubtitle": "Deel je identiteit met {organization} om gegevens op te halen.",
    "@issuanceProofIdentityPageSubtitle": {
        "placeholders": {
            "organization": {
                "example": "RvIG",
                "type": "String"
            }
        }
    },
    "issuanceProofIdentityPageTitle": "Bewijs wie je bent",
    "issuanceScreenRefreshTitle": "Opnieuw ophalen",
    "issuanceScreenTitle": "Gegevens ophalen",
    "issuanceSelectCardsPageAddCta": "Toevoegen",
    "issuanceSelectCardsPageDataIncorrectCta": "Klopt er iets niet?",
    "issuanceSelectCardsPageDescription": "Kies welke je wilt toevoegen.",
    "issuanceSelectCardsPageNoSelectionError": "Kies één of meerdere kaarten om toe te voegen.",
    "issuanceSelectCardsPageStopCta": "Stop",
    "issuanceSelectCardsPageTitle": "De volgende kaarten zijn opgehaald",
    "issuanceStopSheetDescription": "Als je stopt worden er verder geen gegevens meer opgehaald bij {organization}",
    "@issuanceStopSheetDescription": {
        "placeholders": {
            "organization": {
                "example": "RvIG",
                "type": "String"
            }
        }
    },
    "issuanceStopSheetNegativeCta": "Nee",
    "issuanceStopSheetPositiveCta": "Ja, stoppen",
    "issuanceStopSheetTitle": "Weet je zeker dat je wilt stoppen?",
    "issuanceStoppedPageCloseCta": "Sluiten",
    "issuanceStoppedPageDescription": "Omdat je bent gestopt zijn er geen gegevens opgehaald.",
    "issuanceStoppedPageGiveFeedbackCta": "Geef feedback",
    "issuanceStoppedPageTitle": "Delen gestopt",
    "issuanceSuccessPageCardsAddedSubtitle": "{cards, plural, one {Je kaart is toegevoegd.} other {Je kaarten zijn toegevoegd.}}",
    "@issuanceSuccessPageCardsAddedSubtitle": {
        "placeholders": {
            "cards": {
                "example": "2",
                "type": "int"
            }
        }
    },
    "issuanceSuccessPageCardsUpdatedSubtitle": "{cards, plural, one {Je kaart is vernieuwd.} other {Je kaarten zijn vernieuwd.}}",
    "@issuanceSuccessPageCardsUpdatedSubtitle": {
        "placeholders": {
            "cards": {
                "example": "2",
                "type": "int"
            }
        }
    },
    "issuanceSuccessPageCloseCta": "Naar mijn overzicht",
    "issuanceSuccessPageTitle": "Gelukt!",
    "menuMainPageAboutCta": "Over deze app",
    "menuMainPageDesignCta": "Design System",
    "menuMainPageGreeting": "Hallo {name}",
    "@menuMainPageGreeting": {
        "placeholders": {
            "name": {
                "example": "Willeke",
                "type": "String"
            }
        }
    },
    "menuMainPageHelpCta": "Hulp nodig?",
    "menuMainPageLockCta": "Uitloggen",
    "menuMainPageSettingsCta": "Instellingen",
    "menuScreenAboutCta": "Over deze app",
    "menuScreenAboutTitle": "Over de app",
    "menuScreenDesignCta": "Design System",
    "menuScreenFeedbackCta": "Geef feedback",
    "menuScreenGreeting": "Hallo {name}",
    "@menuScreenGreeting": {
        "placeholders": {
            "name": {
                "example": "Willeke",
                "type": "String"
            }
        }
    },
    "menuScreenHelpCta": "Hulp nodig?",
    "menuScreenHistoryCta": "Activiteiten",
    "menuScreenLockCta": "Uitloggen",
    "menuScreenSettingsCta": "Instellingen",
    "menuScreenTitle": "Menu",
    "menuSettingsPageSetupBiometricsCta": "Biometrie instellen",
    "mockDigidScreenAcceptCta": "inloggen",
    "mockDigidScreenDeclineCta": "annuleren",
    "mockDigidScreenEnterPin": "Voer een willekeurige pincode in om verder te gaan",
    "mockDigidScreenForgotPinCta": "Pincode vergeten",
    "mockDigidScreenHeaderSubtitle": "U gaat inloggen bij:",
    "mockDigidScreenHeaderTitle": "Inloggen",
    "mockDigidScreenSignInOrganization": "Rijksdienst voor Identiteitsgegevens",
    "mockDigidScreenTitle": "Vertrouwd inloggen met DigiD",
    "organizationApprovePageApproveCta": "Ja, volgende",
    "organizationApprovePageDenyCta": "Nee",
    "organizationApprovePageFraudInfo": "Pas op voor fraude. Controleer het webadres op de website waar je QR-code hebt gescand.\n\nGa alleen verder als het adres gelijk is aan {url}.",
    "organizationApprovePageGenericTitle": "Herken je {organization}?",
    "@organizationApprovePageGenericTitle": {
        "placeholders": {
            "organization": {
                "example": "DUO",
                "type": "String"
            }
        }
    },
    "organizationApprovePageIncorrectCta": "Klopt er iets niet?",
    "organizationApprovePageMoreInfoCta": "Meer info",
    "organizationApprovePagePurpose": "Reden: {purpose}",
    "@organizationApprovePagePurpose": {
        "placeholders": {
            "purpose": {
                "example": "Afspraak bevestigen",
                "type": "String"
            }
        }
    },
    "organizationApprovePageReceiveFromTitle": "Wil je gegevens ophalen bij {organization}?",
    "@organizationApprovePageReceiveFromTitle": {
        "placeholders": {
            "organization": {
                "example": "DUO",
                "type": "String"
            }
        }
    },
    "organizationApprovePageShareWithApproveCta": "Ja, verder",
    "organizationApprovePageShareWithDenyCta": "Stop",
    "organizationApprovePageShareWithTitle": "{organization} vraagt om gegevens, klopt dat?",
    "@organizationApprovePageShareWithTitle": {
        "placeholders": {
            "organization": {
                "example": "DUO",
                "type": "String"
            }
        }
    },
    "organizationApprovePageSignWithTitle": "{organization} vraagt of je wilt ondertekenen. Klopt dat?",
    "@organizationApprovePageSignWithTitle": {
        "placeholders": {
            "organization": {
                "example": "DUO",
                "type": "String"
            }
        }
    },
    "organizationButtonLabel": "Over deze organisatie",
    "organizationDetailScreenCategoryInfo": "Soort organisatie",
    "organizationDetailScreenDepartmentInfo": "Afdeling",
    "organizationDetailScreenInfoHeader": "Info",
    "organizationDetailScreenKvk": "KVK: {kvk}",
    "organizationDetailScreenKvkInfo": "KVK nummer",
    "organizationDetailScreenLegalNameInfo": "Officiële naam",
    "organizationDetailScreenLocationInfo": "Locatie",
    "organizationDetailScreenPrivacyHeader": "Privacy",
    "organizationDetailScreenPrivacyInfo": "Privacyverklaring",
    "organizationDetailScreenPrivacyPolicy": "privacyverklaring",
    "organizationDetailScreenReportIssueCta": "Wil je een probleem melden?",
    "organizationDetailScreenSomeInteractions": "Je hebt eerder gedeeld met {name}",
    "organizationDetailScreenTitle": "Over {name}",
    "organizationDetailScreenViewTerms": "Bekijk de algemene",
    "organizationDetailScreenWebsiteInfo": "Website",
    "pageIndicatorSemanticsLabel": "Stap {current} van {total}",
    "pidAddressCardTitle": "Woonadres",
    "pidIdCardTitle": "Persoonsgegevens",
    "pinBlockedScreenDescription": "Je hebt je pincode te vaak verkeerd ingevuld. \n\nWil je weer gebruik maken van de Wallet? Dan moet je opnieuw beginnen. Wis de Wallet en kies een nieuwe pincode.",
    "pinBlockedScreenHeadline": "Je app is geblokkeerd",
    "pinBlockedScreenResetWalletCta": "Verwijder Wallet",
    "pinBlockedScreenTitle": "Geblokkeerd",
    "pinErrorDialogBody": "Ongeldige pincode, probeer opnieuw.",
    "pinErrorDialogCloseCta": "Sluiten",
    "pinErrorDialogDynamicBody": "Je mag het nog {attempts} keer proberen.",
    "pinErrorDialogFinalAttemptBody": "Je mag het nog 1 keer proberen. Als de volgende pincode ongeldig is wordt de app geblokkeerd.",
    "pinErrorDialogForgotCodeCta": "Code vergeten",
    "pinErrorDialogTitle": "Ongeldige pincode",
    "pinFieldSemanticsLabel": "Pincode veld, {enteredDigits} van {totalDigits} ingevoerd, beveiligd tekstveld.",
    "@pinFieldSemanticsLabel": {
        "placeholders": {
            "enteredDigits": {
                "example": "3",
                "type": "int"
            },
            "totalDigits": {
                "example": "6",
                "type": "int"
            }
        }
    },
    "pinKeyboardWCAGBackspaceLabel": "Verwijder cijfer",
    "pinKeyboardWCAGDigitKeyTapHint": "invoer",
    "pinScreenAboutAppTooltip": "Over de app",
    "pinScreenAttemptsCount": "{count, plural, one {Je hebt nog {count} poging} other {Je hebt nog {count} pogingen}}",
    "@pinScreenAttemptsCount": {
        "placeholders": {
            "count": {
                "example": "3",
                "type": "int"
            }
        }
    },
    "pinScreenErrorHeader": "Ongeldige pincode",
    "pinScreenFinalAttempt": "Je mag het nog 1 keer proberen. Als de volgende pincode ongeldig is wordt de app geblokkeerd.",
    "pinScreenForgotPinCta": "Pincode vergeten?",
    "pinScreenHeader": "Open met je pincode",
    "pinScreenTitle": "Inloggen",
    "pinTimeoutScreenForgotPinCta": "Pincode vergeten?",
    "pinTimeoutScreenHeadline": "Tijdelijk geblokkeerd",
    "pinTimeoutScreenTimeoutCountdown": "Je hebt je pincode te vaak verkeerd ingevuld. Probeer het opnieuw in {timeLeft}.",
    "@pinTimeoutScreenTimeoutCountdown": {
        "placeholders": {
            "timeLeft": {
                "example": "47 seconds",
                "type": "String"
            }
        }
    },
    "pinTimeoutScreenTitle": "Inloggen",
    "placeholderScreenContractInformTitle": "Hier komt het contract te staan.",
    "placeholderScreenGenericInformTitle": "Helaas, aan deze pagina wordt nog gewerkt.",
    "placeholderScreenTitle": "Pagina bestaat niet",
    "policyScreenDataCanBeDeleted": "Je kunt gegevens laten verwijderen",
    "policyScreenDataCanBeDeletedDescription": "De organisatie biedt een manier om je gegevens te laten verwijderen.",
    "policyScreenDataCanNotBeDeleted": "Je kunt gegevens niet laten verwijderen",
    "policyScreenDataCanNotBeDeletedDescription": "De organisatie biedt geen manier om je gegevens te laten verwijderen.",
    "policyScreenDataIsSignature": "Met ondertekenen maak je een afspraak definitief",
    "policyScreenDataNotBeStored": "Je gegevens worden niet bewaard",
    "policyScreenDataNotBeStoredDescription": "Je gegevens worden alleen gebruikt in deze sessie en niet verder opgeslagen.",
    "policyScreenDataPurposeDescription": "De gegevens worden niet voor andere doelen gebruikt.",
    "policyScreenDataRetentionDuration": "{months, plural, one {Gegevens worden {months} maand bewaard} other {Gegevens worden {months} maanden bewaard}}",
    "@policyScreenDataRetentionDuration": {
        "placeholders": {
            "months": {
                "example": "30",
                "type": "int"
            }
        }
    },
    "policyScreenDataRetentionDurationDescription": "{months, plural, one {Je gegeven wordt {months} maand bewaard in je dossier. Daarna wordt het automatisch verwijderd.} other {Je gegevens worden {months} maanden bewaard in je dossier. Daarna worden ze automatisch verwijderd.}}",
    "@policyScreenDataRetentionDurationDescription": {
        "placeholders": {
            "months": {
                "example": "3",
                "type": "int"
            }
        }
    },
    "policyScreenDataWillBeShared": "Gegevens worden gedeeld met andere organisaties",
    "policyScreenDataWillBeSharedDescription": "Je gegevens worden gedeeld met andere bedrijven of organisaties.",
    "policyScreenDataWillNotBeShared": "Gegevens worden gedeeld met andere organisaties",
    "policyScreenDataWillNotBeSharedDescription": "Je gegevens worden niet gedeeld met andere bedrijven of organisaties",
    "policyScreenErrorDescription": "De voorwaarden konden niet worden geladen.",
    "policyScreenPolicySectionPolicyCta": "privacybeleid",
    "policyScreenPolicySectionText": "Bekijk het {policy} voor meer informatie over hoe je gegevens gebruikt gaan worden.",
    "@policyScreenPolicySectionText": {
        "placeholders": {
            "policy": {
                "example": "privacy policy",
                "type": "String"
            }
        }
    },
    "policyScreenPolicySectionTitle": "Meer weten?",
    "policyScreenReportIssueCta": "Wil je een probleem melden?",
    "policyScreenRetryCta": "Probeer opnieuw",
    "policyScreenSubtitle": "De volgende afspraken gelden alléén voor deze uitnodiging tot delen.",
    "policyScreenTitle": "Afspraken",
    "qrMyCodeTabHowToCta": "Hoe werkt mijn QR code?",
    "qrMyCodeTabHowToSheetCloseCta": "Sluiten",
    "qrMyCodeTabHowToSheetDescription": "Laat de QR-code scannen door een controleur om te beginnen met delen. Vervolgens krijg je een gegevens verzoek. Alleen als je akkoord gaat met het verzoek zullen gegevens worden gedeeld.",
    "qrMyCodeTabHowToSheetTitle": "Hoe werkt mijn QR-code?",
    "qrScanTabCameraScanningQrScannedAnnouncement": "QR-code gescand",
    "qrScanTabCameraScanningQrScanningAnnouncement": "Richt je camera op een QR-code",
    "qrScanTabContinueCta": "Nog een QR-code scannen",
    "qrScanTabErrorRetryCta": "Probeer opnieuw",
    "qrScanTabFlashDisableCtaTooltip": "Zet zaklamp uit",
    "qrScanTabFlashEnableCtaTooltip": "Zet zaklamp aan",
    "qrScanTabGrantPermissionCta": "Toegang geven tot camera",
    "qrScanTabHowToScanCta": "Hoe werkt scannen?",
    "qrScanTabHowToScanSheetCloseCta": "Sluiten",
    "qrScanTabHowToScanSheetDescription": "Gegevens kunnen worden gedeeld door een QR-code te laten zien óf een QR-code te scannen. De organisatie die om gegevens vraagt, zal aangeven wat nodig is.\n\nNa het scannen krijg je een gegevens verzoek. Alleen als je akkoord gaat met het verzoek zullen gegevens worden gedeeld.",
    "qrScanTabHowToScanSheetTitle": "Hoe werkt scannen?",
    "qrScreenDisableTorchCta": "Zet zaklamp uit",
    "qrScreenEnableTorchCta": "Zet zaklamp aan",
    "qrScreenHowToScanButton": "Hoe werkt scannen?",
    "qrScreenHowToScanSheetCloseButton": "Sluiten",
    "qrScreenHowToScanSheetDescription": "Gegevens kunnen worden gedeeld door een QR-code te laten zien óf een QR-code te scannen. De organisatie die om gegevens vraagt, zal aangeven wat nodig is.\n\nNa het scannen krijg je een gegevens verzoek. Alleen als je akkoord gaat met het verzoek zullen gegevens worden gedeeld.",
    "qrScreenHowToScanSheetTitle": "Hoe werkt scannen?",
    "qrScreenMyCodeTabTitle": "Mijn code",
    "qrScreenPermissionHint": "De NL Wallet heeft toegang nodig tot je camera om een QR-code te scannen",
    "qrScreenScanHint": "Richt je camera op een QR-code",
    "qrScreenScanTabContinueButton": "Nog een QR-code scannen",
    "qrScreenScanTabErrorButton": "Probeer opnieuw",
    "qrScreenScanTabGrantPermissionButton": "Toegang geven tot camera",
    "qrScreenScanTabTitle": "Scannen",
    "qrScreenTitle": "QR-code",
    "reportIssueScreenHeaderTitle": "Welk probleem wil je melden? Je melding wordt anoniem verstuurd.",
    "reportIssueScreenTitle": "Wil je een probleem melden?",
    "reportOptionImpersonatingOrganization": "Deze organisatie doet zich voor als een ander",
    "reportOptionOverAskingOrganization": "Deze organisatie vraagt te veel gegevens",
    "reportOptionRequestNotInitiated": "Ik ben deze aanvraag niet gestart",
    "reportOptionSuspiciousOrganization": "Deze organisatie lijkt verdacht",
    "reportOptionUnknownOrganization": "Ik ken deze organisatie niet",
    "reportOptionUnreasonableTerms": "Ik ben het niet eens met de voorwaarden",
    "reportOptionUntrusted": "Ik vertrouw het niet",
    "resetWalletDialogBody": "Bij het verwijderen van de Wallet worden alle gegevens uit de app verwijderd en je gaat terug naar het startscherm.",
    "resetWalletDialogCancelCta": "Annuleren",
    "resetWalletDialogConfirmCta": "Verwijder NL Wallet",
    "resetWalletDialogTitle": "Wil je de NL Wallet verwijderen?",
    "settingsScreenChangeLanguageCta": "Taal veranderen",
    "settingsScreenChangePinCta": "Pincode veranderen",
    "settingsScreenClearDataCta": "Gegevens verwijderen",
    "settingsScreenSetupBiometricsCta": "Biometrie instellen",
    "settingsScreenTitle": "Instellingen",
    "setupSecurityCompletedPageCreateWalletCta": "Maak wallet aan",
    "setupSecurityCompletedPageDescription": "Je app is beveiligd met je pincode.",
    "setupSecurityCompletedPageTitle": "Gelukt!",
    "setupSecurityConfirmationErrorPageDescription": "Probeer opnieuw.",
    "setupSecurityConfirmationErrorPageFatalCta": "Nieuwe pincode kiezen",
    "setupSecurityConfirmationErrorPageFatalDescription": "Kies een nieuwe pincode.",
    "setupSecurityConfirmationErrorPageFatalTitle": "Deze pincode is anders",
    "setupSecurityConfirmationErrorPageTitle": "Deze pincode is anders",
    "setupSecurityConfirmationPageTitle": "Herhaal je pincode",
    "setupSecurityLoadingPageDescription": "Momentje...",
    "setupSecurityLoadingPageTitle": "Opslaan",
    "setupSecurityScreenAboutAppTooltip": "Over de app",
    "setupSecurityScreenTitle": "Beveiliging instellen",
    "setupSecurityScreenWCAGEnteredDigitsAnnouncement": "{enteredDigits} van {totalDigits} ingevoerd",
    "@setupSecurityScreenWCAGEnteredDigitsAnnouncement": {
        "placeholders": {
            "enteredDigits": {
                "example": "3",
                "type": "int"
            },
            "totalDigits": {
                "example": "6",
                "type": "int"
            }
        }
    },
    "setupSecurityScreenWCAGPinChosenAnnouncement": "Pincode gekozen. Herhaal pincode om te bevestigen.",
    "setupSecurityScreenWCAGPinConfirmationFailedAnnouncement": "Gekozen pincode komt niet overeen. Probeer opnieuw.",
    "setupSecurityScreenWCAGPinTooSimpleAnnouncement": "Gekozen pincode te simpel. Probeer opnieuw.",
    "setupSecuritySelectPinErrorPageAscendingOrDescendingDigitsError": "Gebruik geen cijfers op volgorde. Kies een andere pincode.",
    "setupSecuritySelectPinErrorPageDefaultError": "Kies een andere pincode",
    "setupSecuritySelectPinErrorPageDescription": "Kies een andere pincode",
    "setupSecuritySelectPinErrorPageTitle": "Deze pincode is te simpel",
    "setupSecuritySelectPinErrorPageTooFewUniqueDigitsError": "Kies een pincode met verschillende cijfers.",
    "setupSecuritySelectPinPageTitle": "Kies een 6-cijferige pincode",
    "sharedAttributesCardTitle": "{count} uit {cardTitle}",
    "showDetailsCta": "Details",
    "signConfirmPinPageDescription": "Hiermee geef je toestemming om gegevens uit te wisselen.",
    "signConfirmPinPageErrorDescription": "{count, plural, one {Je kunt het nog {count} keer proberen} other {Je kunt het nog {count} keer proberen}}",
    "@signConfirmPinPageErrorDescription": {
        "placeholders": {
            "count": {
                "example": "3",
                "type": "int"
            }
        }
    },
    "signConfirmPinPageErrorTitle": "Ongeldige pincode",
    "signConfirmPinPageTitle": "Vul je pincode in",
    "signGenericErrorPageCloseCta": "Sluiten",
    "signGenericErrorPageDescription": "Er ging iets mis. Probeer het later nog eens.",
    "signGenericErrorPageTitle": "Er ging iets mis",
    "signScreenCancelSheetDescription": "Als je stopt worden de afspraken niet ondertekend.",
    "signScreenCancelSheetNegativeCta": "Nee",
    "signScreenCancelSheetPositiveCta": "Ja, stoppen",
    "signScreenCancelSheetTitle": "Weet je zeker dat je wilt stoppen?",
    "signScreenTitle": "Ondertekenen",
    "signStoppedPageCloseCta": "Sluiten",
    "signStoppedPageDescription": "Door te stoppen heb je de afspraken niet ondertekend.",
    "signStoppedPageFeedbackCta": "Geef feedback",
    "signStoppedPageTitle": "Ondertekenen gestopt",
    "signSuccessPageCloseCta": "Sluiten",
    "signSuccessPageDescription": "Je hebt de afspraken met {organization} ondertekend.",
    "@signSuccessPageDescription": {
        "placeholders": {
            "organization": {
                "example": "Housing Corp. A",
                "type": "String"
            }
        }
    },
    "signSuccessPageHistoryCta": "Activiteiten",
    "signSuccessPageTitle": "Gelukt!",
    "timelineScrollViewBackCta": "Terug",
    "verifierPolicyScreenBackCta": "Terug",
    "verifierPolicyScreenDataCanBeDeleted": "Je kunt gegevens laten verwijderen",
    "verifierPolicyScreenDataCanNotBeDeleted": "Je kunt gegevens niet laten verwijderen",
    "verifierPolicyScreenDataRetentionDuration": "{days, plural, one {Gegevens worden {days} dag bewaard} other {Gegevens worden {days} dagen bewaard}}",
    "@verifierPolicyScreenDataRetentionDuration": {
        "placeholders": {
            "days": {
                "example": "30",
                "type": "int"
            }
        }
    },
    "verifierPolicyScreenDataWillBeShared": "Gegevens worden gedeeld met andere organisaties",
    "verifierPolicyScreenDataWillNotBeShared": "Gegevens worden niet gedeeld met andere organisaties",
    "verifierPolicyScreenErrorDescription": "De voorwaarden konden niet worden geladen.",
    "verifierPolicyScreenPolicySectionPolicyCta": "privacybeleid",
    "verifierPolicyScreenPolicySectionText": "Bekijk het {policy} voor meer informatie over hoe je gegevens gebruikt gaan worden.",
    "@verifierPolicyScreenPolicySectionText": {
        "placeholders": {
            "policy": {
                "example": "privacy policy",
                "type": "String"
            }
        }
    },
    "verifierPolicyScreenPolicySectionTitle": "Meer weten?",
    "verifierPolicyScreenRetryCta": "Probeer opnieuw",
    "walletPersonalizeCheckDataOfferingPageAcceptCta": "Ja, klopt",
    "walletPersonalizeCheckDataOfferingPageAddressLabel": "Adres",
    "walletPersonalizeCheckDataOfferingPageBirthInfoLabel": "Geboren",
    "walletPersonalizeCheckDataOfferingPageBirthInfoValue": "{birthDate} in {birthPlace}, {birthCountry}",
    "@walletPersonalizeCheckDataOfferingPageBirthInfoValue": {
        "placeholders": {
            "birthCountry": {
                "example": "Nederland",
                "type": "String"
            },
            "birthDate": {
                "example": "01-01-1980",
                "type": "String"
            },
            "birthPlace": {
                "example": "Leiden",
                "type": "String"
            }
        }
    },
    "walletPersonalizeCheckDataOfferingPageBirthNameLabel": "Geboortenaam",
    "walletPersonalizeCheckDataOfferingPageCitizenIdLabel": "Burgerservicenummer (BSN)",
    "walletPersonalizeCheckDataOfferingPageDeclineCta": "Nee",
    "walletPersonalizeCheckDataOfferingPageDeclineCtaSemanticsLabel": "Nee, er klopt iets niet",
    "walletPersonalizeCheckDataOfferingPageGenderLabel": "Geslacht",
    "walletPersonalizeCheckDataOfferingPageIncorrectCta": "Klopt er iets niet?",
    "walletPersonalizeCheckDataOfferingPageNameLabel": "Naam",
    "walletPersonalizeCheckDataOfferingPageNationalityLabel": "Nationaliteit",
    "walletPersonalizeCheckDataOfferingPageSubtitle": "Je gegevens zijn opgehaald via DigiD.",
    "walletPersonalizeCheckDataOfferingPageTitle": "Kloppen deze gegevens?",
    "walletPersonalizeConfirmPinPageDescription": "Hiermee geef je toestemming om gegevens toe te voegen aan je Wallet",
    "walletPersonalizeConfirmPinPageErrorDescription": "{count, plural, one {Je kunt het nog {count} keer proberen} other {Je kunt het nog {count} keer proberen}}",
    "@walletPersonalizeConfirmPinPageErrorDescription": {
        "placeholders": {
            "count": {
                "example": "3",
                "type": "int"
            }
        }
    },
    "walletPersonalizeConfirmPinPageErrorTitle": "Ongeldige pincode",
    "walletPersonalizeConfirmPinPageTitle": "Gegevens toevoegen met je pincode",
    "walletPersonalizeDataIncorrectScreenDescription": "Als je gegevens niet kloppen kan dat voor problemen zorgen. Voeg daarom gegevens niet toe.",
    "walletPersonalizeDataIncorrectScreenHowToResolveBulletPoints": "Neem contact op met jouw gemeente om je gegevens te laten aanpassen.\nWacht op een bericht van je gemeente dat de aanpassing is gelukt.\nLog opnieuw in met DigiD om de juiste gegevens op te halen.",
    "walletPersonalizeDataIncorrectScreenHowToResolveTitle": "Hoe kan ik foute gegevens aanpassen?",
    "walletPersonalizeDataIncorrectScreenNotYourDataDescription": "Voeg de gegevens niet toe en log in met je eigen DigiD.",
    "walletPersonalizeDataIncorrectScreenNotYourDataTitle": "Zijn dit niet jouw gegevens?",
    "walletPersonalizeDataIncorrectScreenPrimaryCta": "Gegevens niet toevoegen",
    "walletPersonalizeDataIncorrectScreenSubhead": "Kloppen de gegevens niet?",
    "walletPersonalizeDigidCancelledPageDescription": "Wil je toch jouw persoonsgegevens ophalen? Log dan opnieuw in bij DigiD.",
    "walletPersonalizeDigidCancelledPageTitle": "Inloggen afgebroken",
    "walletPersonalizeDigidErrorPageDescription": "Wil je toch jouw persoonsgegevens ophalen? Log dan opnieuw in bij DigiD.",
    "walletPersonalizeDigidErrorPageLoginWithDigidCta": "Opnieuw inloggen",
    "walletPersonalizeDigidErrorPageNoDigidCta": "Hulp nodig met DigiD?",
    "walletPersonalizeDigidErrorPageTitle": "Inloggen niet gelukt",
    "walletPersonalizeIntroPageDescription": "Je maakt je wallet aan door één keer je persoonsgegevens toe te voegen via de DigiD app.\n\nLet op: Je hebt ook je rijbewijs of identiteitsbewijs nodig.",
    "walletPersonalizeIntroPageLoginWithDigidCta": "Open de DigiD app",
    "walletPersonalizeIntroPageNoDigidCta": "Geen DigiD?",
    "walletPersonalizeIntroPageTitle": "Log in met DigiD om je gegevens op te halen",
    "walletPersonalizeLoadingPhotoPageSubtitle": "Momentje...",
    "walletPersonalizeLoadingPhotoPageTitle": "Aan het scannen",
    "walletPersonalizeNoDigidPageDescription": "Op dit moment kun je alleen een Wallet aanmaken met de DigiD app.\n\nWoon je in Nederland en heb je een Nederlands identiteitsbewijs? Dan kun je een DigiD aanvragen.",
    "walletPersonalizeNoDigidPageHeadline": "Geen DigiD?",
    "walletPersonalizeNoDigidPageRequestDigidCta": "DigiD aanvragen",
    "walletPersonalizePhotoAddedPageContinueCta": "Meer gegevens ophalen",
    "walletPersonalizePhotoAddedPageDataIncorrectCta": "Klopt er iets niet?",
    "walletPersonalizePhotoAddedPageSubtitle": "Je hebt je pasfoto toegevoegd",
    "walletPersonalizePhotoAddedPageTitle": "Gelukt!",
    "walletPersonalizeScanIdIntroPageContinueCta": "Start met scannen",
    "walletPersonalizeScanIdIntroPageTitle": "Voeg de pasfoto van een identiteitsbewijs toe",
    "walletPersonalizeScanIdPageDescription": "Beweeg je paspoort of identiteitskaart heen en weer tot er verbinding is.",
    "walletPersonalizeScanIdPageTitle": "Houd het midden van je identiteitsbewijs tegen de achterkant van je telefoon",
    "walletPersonalizeScreenDigidLoadingStopCta": "Stoppen",
    "walletPersonalizeScreenDigidLoadingSubtitle": "Je wordt automatisch doorgestuurd",
    "walletPersonalizeScreenDigidLoadingTitle": "Login bij DigiD",
    "walletPersonalizeScreenErrorDescription": "Er is iets mis gegaan, probeer opnieuw.",
    "walletPersonalizeScreenErrorRetryCta": "Probeer opnieuw",
    "walletPersonalizeScreenErrorTitle": "Personaliseren mislukt",
    "walletPersonalizeScreenExitSheetCancelCta": "Nee",
    "walletPersonalizeScreenExitSheetConfirmCta": "Ja, stoppen",
    "walletPersonalizeScreenExitSheetDescription": "Weet je zeker dat je wilt stoppen met het aanmaken van een Wallet?",
    "walletPersonalizeScreenExitSheetTitle": "Stop",
    "walletPersonalizeScreenLoadingSubtitle": "Momentje...",
    "walletPersonalizeScreenLoadingTitle": "Aan het laden",
    "walletPersonalizeScreenStopDigidDialogNegativeCta": "Terug",
    "walletPersonalizeScreenStopDigidDialogPositiveCta": "Inloggen stoppen",
    "walletPersonalizeScreenStopDigidDialogSubtitle": "Weet je zeker dat je wil stoppen?",
    "walletPersonalizeScreenStopDigidDialogTitle": "DigiD inloggen stoppen?",
    "walletPersonalizeScreenTitle": "Maak wallet aan",
    "walletPersonalizeSetupFailedScreenCta": "Probeer opnieuw",
    "walletPersonalizeSetupFailedScreenDescription": "Je hebt te vaak een ongeldige pincode ingevuld. Kies een nieuwe pincode en begin opnieuw.",
    "walletPersonalizeSetupFailedScreenHeadline": "Aanmaken mislukt",
    "walletPersonalizeSetupFailedScreenTitle": "Aanmaken mislukt",
    "walletPersonalizeSuccessPageContinueCta": "Naar mijn overzicht",
    "walletPersonalizeSuccessPageDescription": "Je gegevens zijn opgeslagen als kaarten.",
    "walletPersonalizeSuccessPageTitle": "Gelukt!"
}<|MERGE_RESOLUTION|>--- conflicted
+++ resolved
@@ -1,10 +1,6 @@
 {
     "@@locale": "nl",
-<<<<<<< HEAD
-    "@@last_modified": "2024-03-08T13:06:46+01:00",
-=======
     "@@last_modified": "2024-03-08T10:50:43+01:00",
->>>>>>> 749d7871
     "aboutScreenDescription": "Deze demo app is tot stand gekomen door een samenwerking van verschillende organisaties in opdracht van de Nederlandse Overheid. Voor meer informatie over deze app verwijzen we naar de website edi.pleio.nl.",
     "aboutScreenPrivacyCta": "Privacybeleid",
     "aboutScreenTermsCta": "Gebruiksvoorwaarden",

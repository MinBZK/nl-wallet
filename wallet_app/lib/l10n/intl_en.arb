{
    "@@locale": "en",
<<<<<<< HEAD
    "@@last_modified": "2024-03-08T13:06:46+01:00",
=======
    "@@last_modified": "2024-03-08T10:50:43+01:00",
>>>>>>> 749d7871
    "aboutScreenDescription": "This demo is realized by a collaboration of multiple organizations and was commissioned by the dutch government. For more information please refer to the website edi.pleio.nl.",
    "aboutScreenPrivacyCta": "Privacy policy",
    "aboutScreenTermsCta": "Terms of use",
    "aboutScreenTitle": "About the NL Wallet",
    "aboutScreenUrl": "edi.pleio.nl",
    "activitySummaryCardsAdded": "{activitySummaryCardsAdded, plural, one {{count} card added.} other {{count} cards added.}}",
    "activitySummaryEmpty": "No activities",
    "activitySummaryLastMonth": "Last month",
    "activitySummaryLastWeek": "Last week",
    "activitySummarySharedWith": "Shared with {organization}.",
    "activitySummarySharedWithMultiple": "Shared with {organizations} and {organization}.",
    "activitySummarySharedWithOthers": "{nrOrganizations} other organizations",
    "activitySummaryToday": "Today",
    "appTitle": "NL Wallet",
    "approveOrganizationPageApproveCta": "Yes, next",
    "approveOrganizationPageDenyCta": "No, decline",
    "approveOrganizationPageIncorrectCta": "Is something not right?",
    "approveOrganizationPageReceiveFromTitle": "Do you want to retrieve data from {organization}?",
    "@approveOrganizationPageReceiveFromTitle": {
        "placeholders": {
            "organization": {
                "example": "DUO",
                "type": "String"
            }
        }
    },
    "approveOrganizationPageShareWithTitle": "Would you like to share with {organization}?",
    "@approveOrganizationPageShareWithTitle": {
        "placeholders": {
            "organization": {
                "example": "DUO",
                "type": "String"
            }
        }
    },
    "approveOrganizationPageSignWithTitle": "{organization} is requesting you to sign. Is that correct?",
    "@approveOrganizationPageSignWithTitle": {
        "placeholders": {
            "organization": {
                "example": "DUO",
                "type": "String"
            }
        }
    },
    "cardAttributeRowTitle": "From {name}",
    "@cardAttributeRowTitle": {
        "placeholders": {
            "name": {
                "example": "Persoonsgegevens",
                "type": "String"
            }
        }
    },
    "cardDataAttributesCloseButton": "Close",
    "cardDataAttributesScreenTitle": "All data",
    "cardDataIncorrectScreenDescription": "Incorrect data can cause problems. Contact your municipality to have your data changed.\n\nAre you still waiting for an adjustment? It may take a while before it is available in the app.",
    "cardDataIncorrectScreenSubhead": "Is the data incorrect?",
    "cardDataIncorrectScreenTitle": "Something is not correct",
    "cardDataScreenCloseCta": "Close",
    "cardDataScreenDataPrivacyBannerReadMore": "Read more",
    "cardDataScreenDataPrivacyBannerTitle": "This overview is just for you.",
    "cardDataScreenDataPrivacySheetClose": "Close",
    "cardDataScreenDataPrivacySheetDescription": "You can check your data in this overview. Keep this overview hidden from others. That way you protect your privacy.\n\nDo you want to share data with an organization? Then use the QR code function on the main screen of this app.",
    "cardDataScreenDataPrivacySheetTitle": "View of your data",
    "cardDataScreenIncorrectCta": "Is the data incorrect?",
    "cardDataScreenTitle": "All data",
    "cardDetailScreenCardDataCta": "Data",
    "cardDetailScreenCardDataIssuedBy": "Issued by {organization}",
    "@cardDetailScreenCardDataIssuedBy": {
        "placeholders": {
            "organization": {
                "example": "Organization",
                "type": "String"
            }
        }
    },
    "cardDetailScreenCardDeleteCta": "Delete card",
    "cardDetailScreenCardHistoryCta": "Card activities",
    "cardDetailScreenCardRenewCta": "Renew data",
    "cardDetailScreenCardUpdateCta": "Renew data",
    "cardDetailScreenCardValidUntil": "Valid until {dateTime}",
    "@cardDetailScreenCardValidUntil": {
        "placeholders": {
            "dateTime": {
                "example": "April 25 13:31",
                "type": "String"
            }
        }
    },
    "cardDetailScreenDataAttributesTitle": "Data",
    "cardDetailScreenLatestIssuedOperation": "Latest update {dateTime}",
    "@cardDetailScreenLatestIssuedOperation": {
        "placeholders": {
            "dateTime": {
                "example": "April 25 13:31",
                "type": "String"
            }
        }
    },
    "cardDetailScreenLatestIssuedOperationUnknown": "Latest update unknown",
    "cardDetailScreenLatestSuccessInteraction": "{timeAgo} {shareStatus} with {organization}",
    "@cardDetailScreenLatestSuccessInteraction": {
        "placeholders": {
            "organization": {
                "example": "Organization",
                "type": "String"
            },
            "shareStatus": {
                "example": "failed to share",
                "type": "String"
            },
            "timeAgo": {
                "example": "4 hours ago",
                "type": "String"
            }
        }
    },
    "cardDetailScreenLatestSuccessInteractionUnknown": "Never shared before",
    "cardDetailScreenNoUpdateAvailableSheetCloseCta": "Close",
    "cardDetailScreenNoUpdateAvailableSheetDescription": "At the moment, there are no new data available for this card.\n\nExpecting new data? It may take a few days before you can retrieve the new data. Please try again later.",
    "cardDetailScreenNoUpdateAvailableSheetTitle": "You have the latest version.",
    "cardHistoryScreenBackCta": "Back",
    "cardHistoryScreenTitle": "Card activities",
    "cardHistoryTimelineInteractionFailed": "Failed to share",
    "cardHistoryTimelineInteractionRejected": "Sharing stopped",
    "cardHistoryTimelineInteractionSuccess": "Data shared",
    "cardHistoryTimelineOperationExpired": "Card is expired",
    "cardHistoryTimelineOperationIssued": "Card created",
    "cardHistoryTimelineOperationRenewed": "Card updated",
    "cardHistoryTimelineSigningRejected": "Signing stopped",
    "cardHistoryTimelineSigningSuccess": "Signed",
    "cardTitleSemanticsLabel": "Card: {cardTitle}",
    "@cardTitleSemanticsLabel": {
        "placeholders": {
            "cardTitle": {
                "example": "Personal data",
                "type": "String"
            }
        }
    },
    "cardValueFalse": "False",
    "cardValueGenderFemale": "Female",
    "cardValueGenderMale": "Male",
    "cardValueGenderNotApplicable": "Not applicable",
    "cardValueGenderUnknown": "Unknown",
    "cardValueTrue": "True",
    "changeLanguageScreenTitle": "Select a language",
    "checkAgreementPageCancelCta": "No",
    "checkAgreementPageConfirmCta": "Yes, next",
    "checkAgreementPageDataIncorrectCta": "Is something not right?",
    "checkAgreementPageShowDocumentCta": "View PDF",
    "checkAgreementPageSignProvider": "{organization} uses {provider} to sign agreements.",
    "@checkAgreementPageSignProvider": {
        "placeholders": {
            "organization": {
                "example": "Housing Corporation A",
                "type": "String"
            },
            "provider": {
                "example": "DocuSign",
                "type": "String"
            }
        }
    },
    "checkAgreementPageSubtitle": "Check the agreements before continuing.",
    "checkAgreementPageTitle": "Are you aware of the agreements?",
    "checkAttributesScreenDataIncorrectCta": "Are your details incorrect?",
    "checkAttributesScreenSubtitle": "Issued by {issuer}",
    "checkAttributesScreenTitle": "{checkAttributesScreenTitle, plural, one {{count} data from {title}} other {{count} data from {title}}}",
    "confirmAgreementPageCancelCta": "No",
    "confirmAgreementPageConfirmCta": "Yes, sign",
    "confirmAgreementPageDataIncorrectCta": "Is something wrong?",
    "confirmAgreementPageSignProvider": "You are going to sign with {provider}",
    "@confirmAgreementPageSignProvider": {
        "placeholders": {
            "provider": {
                "example": "DocuSign",
                "type": "String"
            }
        }
    },
    "confirmAgreementPageTitle": "Do you want to sign with this data?",
    "dashboardScreenFooter": "The government is developing this app for your convenience, privacy and security. Learn more at {cta}.",
    "dashboardScreenFooterCta": "About this app",
    "dashboardScreenQrCta": "QR code",
    "dashboardScreenTitle": "Menu",
    "dataAttributeSectionTitle": "From {source}",
    "@dataAttributeSectionTitle": {
        "placeholders": {
            "source": {
                "example": "Persoonsgegevens",
                "type": "String"
            }
        }
    },
    "dataIncorrectScreenApproveCta": "Add card anyway",
    "dataIncorrectScreenApproveDescription": "Add the card now, and update it later once the data changes.",
    "dataIncorrectScreenApproveTitle": "Add card",
    "dataIncorrectScreenBackCta": "Back",
    "dataIncorrectScreenDeclineCta": "Decline card",
    "dataIncorrectScreenDeclineDescription": "If you decline the card, it will not be added to your Wallet.",
    "dataIncorrectScreenDeclineTitle": "Decline card",
    "dataIncorrectScreenHeaderDescription": "Contact the providing organization to request a data update. You have two options now:",
    "dataIncorrectScreenHeaderTitle": "Is the data incorrect?",
    "dataIncorrectScreenTitle": "Retrieve data",
    "digidHelpScreenHelpNeededCta": "Open DigiD help",
    "digidHelpScreenHelpNeededDescription": "DigiD Help can help you with DigiD.",
    "digidHelpScreenHelpNeededTitle": "Having trouble?",
    "digidHelpScreenNoDigidCta": "Apply for DigiD",
    "digidHelpScreenNoDigidDescription": "Do you live in the Netherlands and have a Dutch identity document? Then you can apply for a DigiD.",
    "digidHelpScreenNoDigidTitle": "Don't have DigiD yet?",
    "digidHelpScreenTitle": "Need help with DigiD?",
    "disclosureConfirmDataAttributesCheckAttributesCta": "View your data",
    "disclosureConfirmDataAttributesCheckConditionsCta": "Read the terms and conditions",
    "disclosureConfirmDataAttributesDisclaimer": "Always consider if sharing is wise.",
    "disclosureConfirmDataAttributesPageAllTermsCta": "All terms",
    "disclosureConfirmDataAttributesPageApproveCta": "Share",
    "disclosureConfirmDataAttributesPageDataCanBeDeleted": "You can have your data deleted",
    "disclosureConfirmDataAttributesPageDataCanNotBeDeleted": "You can not have your data deleted",
    "disclosureConfirmDataAttributesPageDataRetentionDuration": "{days, plural, one {Data will be stored for {days} day} other {Data will be stored for {days} days}}",
    "@disclosureConfirmDataAttributesPageDataRetentionDuration": {
        "placeholders": {
            "days": {
                "example": "30",
                "type": "int"
            }
        }
    },
    "disclosureConfirmDataAttributesPageDataWillBeShared": "Data is shared with other organizations",
    "disclosureConfirmDataAttributesPageDataWillNotBeShared": "Data is not shared with other organizations",
    "disclosureConfirmDataAttributesPageDenyCta": "No, decline",
    "disclosureConfirmDataAttributesPageIncorrectCta": "Is something not right?",
    "disclosureConfirmDataAttributesPageNotSharedButStoredSubtitle": "{count, plural, one {Your data will be stored for 1 month and not shared with other organizations} other {Your data will be stored for {count} months and not shared with other organizations}}",
    "@disclosureConfirmDataAttributesPageNotSharedButStoredSubtitle": {
        "placeholders": {
            "count": {
                "example": "3",
                "type": "int"
            }
        }
    },
    "disclosureConfirmDataAttributesPageNotSharedNotStoredSubtitle": "Your data will not be stored and not shared with other organizations",
    "disclosureConfirmDataAttributesPageSharedAndStoredSubtitle": "{count, plural, one {Your data will be stored for 1 month and shared with other organizations} other {Your data will be stored for {count} months and shared with other organizations}}",
    "@disclosureConfirmDataAttributesPageSharedAndStoredSubtitle": {
        "placeholders": {
            "count": {
                "example": "3",
                "type": "int"
            }
        }
    },
    "disclosureConfirmDataAttributesPageSharedNotStoredSubtitle": "Your data wil not be stored but is shared with other organizations",
    "disclosureConfirmDataAttributesShareWithTitle": "Do you want to share data with {organization}?",
    "@disclosureConfirmDataAttributesShareWithTitle": {
        "placeholders": {
            "organization": {
                "example": "DUO",
                "type": "String"
            }
        }
    },
    "disclosureConfirmDataAttributesSharedAttributesInfo": "{count, plural, =1 {Only this data is shared. Nothing more.} other {Only these {count} data are shared. Nothing more.}}",
    "@disclosureConfirmDataAttributesSharedAttributesInfo": {
        "placeholders": {
            "count": {
                "example": "3",
                "type": "int"
            }
        }
    },
    "disclosureConfirmDataAttributesSubtitleData": "Data",
    "disclosureConfirmDataAttributesSubtitlePurpose": "Reason",
    "disclosureConfirmDataAttributesSubtitleTerms": "Agreements",
    "disclosureConfirmPinPageDescription": "By entering your PIN code you agree to share your data.",
    "disclosureConfirmPinPageErrorDescription": "{count, plural, one {You can try {count} more time} other {You can try {count} more times}}",
    "@disclosureConfirmPinPageErrorDescription": {
        "placeholders": {
            "count": {
                "example": "3",
                "type": "int"
            }
        }
    },
    "disclosureConfirmPinPageErrorTitle": "Invalid PIN code",
    "disclosureConfirmPinPageTitle": "Share data using your PIN code",
    "disclosureGenericErrorPageCloseCta": "Stop",
    "disclosureGenericErrorPageDescription": "Something went wrong. Try again later.",
    "disclosureGenericErrorPageTitle": "Something went wrong",
    "disclosureLoadingSubtitle": "Your request is being retrieved",
    "disclosureLoadingTitle": "Please wait",
    "disclosureMissingAttributesPageCloseCta": "Close request",
    "disclosureMissingAttributesPageDescription": "{organization} is requesting data which is not yet in your Wallet.",
    "@disclosureMissingAttributesPageDescription": {
        "placeholders": {
            "organization": {
                "example": "DUO",
                "type": "String"
            }
        }
    },
    "disclosureMissingAttributesPageHowToProceedCta": "What can I do?",
    "disclosureMissingAttributesPageTitle": "You're missing data",
    "disclosureReportSubmittedPageCloseCta": "Close",
    "disclosureReportSubmittedPageSubtitle": "Your report has been sent anonymously. \n\nNever share any data with organizations you do not trust.",
    "disclosureReportSubmittedPageTitle": "Thanks for your feedback",
    "disclosureScreenAboutHeader": "About {organization}",
    "@disclosureScreenAboutHeader": {
        "placeholders": {
            "organization": {
                "example": "DUO",
                "type": "String"
            }
        }
    },
    "disclosureScreenAllTermsCta": "All terms",
    "disclosureScreenApproveAttributesCta": "Yes, next",
    "disclosureScreenApproveOrganizationCta": "Yes, next",
    "disclosureScreenCancelSheetDescription": "If you stop, you will not be sharing any data with {organization}.",
    "@disclosureScreenCancelSheetDescription": {
        "placeholders": {
            "organization": {
                "example": "DUO",
                "type": "String"
            }
        }
    },
    "disclosureScreenCancelSheetNegativeCta": "No",
    "disclosureScreenCancelSheetPositiveCta": "Yes, stop",
    "disclosureScreenCancelSheetTitle": "Are you sure you want to stop?",
    "disclosureScreenCloseCta": "Close",
    "disclosureScreenDataCanBeDeleted": "You can have your data deleted",
    "disclosureScreenDataCanNotBeDeleted": "You can not have your data deleted",
    "disclosureScreenDataRetentionDuration": "{days, plural, one {Data will be stored for {days} day} other {Data will be stored for {days} days}}",
    "@disclosureScreenDataRetentionDuration": {
        "placeholders": {
            "days": {
                "example": "30",
                "type": "int"
            }
        }
    },
    "disclosureScreenDataWillBeShared": "Data will be shared",
    "disclosureScreenDataWillNotBeShared": "Data will not be shared",
    "disclosureScreenDeclinedDescription": "Because you stopped, no data was shared.",
    "disclosureScreenDeclinedTitle": "Sharing stopped",
    "disclosureScreenDenyAttributesCta": "No",
    "disclosureScreenDenyOrganizationCta": "No, decline",
    "disclosureScreenGenericError": "Verification failed",
    "disclosureScreenGenericErrorCta": "Exit",
    "disclosureScreenGiveFeedbackCta": "Give feedback",
    "disclosureScreenHistoryDescription": "You can find the details in your history",
    "disclosureScreenIncorrectCta": "Is something not right?",
    "disclosureScreenPurposeTitle": "Purpose",
    "disclosureScreenShareDataTitle": "Do you want to share these data?",
    "disclosureScreenShareWithTitle": "Would you like to share with {organization}?",
    "@disclosureScreenShareWithTitle": {
        "placeholders": {
            "organization": {
                "example": "DUO",
                "type": "String"
            }
        }
    },
    "disclosureScreenShowHistoryCta": "Activities",
    "disclosureScreenSuccessTitle": "Success! Your data is shared with {organization}",
    "@disclosureScreenSuccessTitle": {
        "placeholders": {
            "organization": {
                "example": "DUO",
                "type": "String"
            }
        }
    },
    "disclosureScreenTitle": "Share data",
    "disclosureScreenUsageTitle": "Usage",
    "disclosureStopSheetDescription": "If you stop, no data will be shared with {organization}.",
    "@disclosureStopSheetDescription": {
        "placeholders": {
            "organization": {
                "example": "DUO",
                "type": "String"
            }
        }
    },
    "disclosureStopSheetNegativeCta": "No",
    "disclosureStopSheetPositiveCta": "Yes, stop",
    "disclosureStopSheetReportIssueCta": "Would you like to report a problem?",
    "disclosureStopSheetTitle": "Are you sure you want to stop?",
    "disclosureStoppedPageCloseCta": "Close",
    "disclosureStoppedPageDescription": "Because you have stopped, no data has been shared with {organization}.",
    "disclosureStoppedPageFeedbackCta": "Give feedback",
    "disclosureStoppedPageTitle": "Stopped",
    "disclosureSuccessPageCloseCta": "Close",
    "disclosureSuccessPageDescription": "Your data has been shared with {organization}. Close this screen and continue on the website of {organization}.",
    "@disclosureSuccessPageDescription": {
        "placeholders": {
            "organization": {
                "example": "DUO",
                "type": "String"
            }
        }
    },
    "disclosureSuccessPageHistoryDescription": "You can find the details in your activities overview.",
    "disclosureSuccessPageShowHistoryCta": "View activities",
    "disclosureSuccessPageTitle": "Success!",
    "disclosureSuccessPageToDashboardCta": "To cards",
    "errorScreenGeneralHelpCta": "Need help?",
    "errorScreenGenericCloseCta": "Close",
    "errorScreenGenericDescription": "It didn't work. Would you like to try again?",
    "errorScreenGenericHeadline": "Something went wrong",
    "errorScreenGenericTitle": "Error",
    "errorScreenNoInternetDescription": "Connect to the internet. Then try again.",
    "errorScreenNoInternetHeadline": "Internet connection needed",
    "errorScreenNoInternetTitle": "Error",
    "errorScreenServerCloseCta": "Close",
    "errorScreenServerDescription": "Check if you are connected to the internet or use another network. Try again after doing so.",
    "errorScreenServerHeadline": "Something went wrong",
    "errorScreenServerHelpCta": "Need help?",
    "errorScreenServerTitle": "Error",
    "forgotPinScreenCta": "Remove Wallet",
    "forgotPinScreenDescription": "When you forget your PIN code, you can not longer use your Wallet.\n\nTo continue using the Wallet, you have to start over. Remove your Wallet and select a new PIN code.",
    "forgotPinScreenHeadline": "Forgot your PIN code?",
    "forgotPinScreenTitle": "Forgot PIN code",
    "generalBottomBackCta": "Back",
    "generalCancelCta": "Cancel",
    "generalConfigVersionText": "Config version: {versionCode}",
    "@generalConfigVersionText": {
        "placeholders": {
            "versionCode": {
                "example": "1337",
                "type": "int"
            }
        }
    },
    "generalDays": "{days, plural, one {{days} day} other {{days} days}}",
    "@generalDays": {
        "placeholders": {
            "days": {
                "example": "200",
                "type": "int"
            }
        }
    },
    "generalHelpCta": "Need help?",
    "generalHours": "{hours, plural, one {{hours} hour} other {{hours} hours}}",
    "@generalHours": {
        "placeholders": {
            "hours": {
                "example": "16",
                "type": "int"
            }
        }
    },
    "generalMinutes": "{minutes, plural, one {{minutes} minute} other {{minutes} minutes}}",
    "@generalMinutes": {
        "placeholders": {
            "minutes": {
                "example": "59",
                "type": "int"
            }
        }
    },
    "generalOkCta": "OK",
    "generalOnDate": "On",
    "generalOsVersionText": "Operating System version: {versionName}",
    "@generalOsVersionText": {
        "placeholders": {
            "versionName": {
                "example": "0.1.3",
                "type": "String"
            }
        }
    },
    "generalPolicyAllTermsCta": "All terms",
    "generalPolicyDataCanBeDeleted": "You can have data deleted.",
    "generalPolicyDataCanNotBeDeleted": "You can not delete data",
    "generalPolicyDataIsSignature": "By signing the agreement will be definitive",
    "generalPolicyDataRetentionDuration": "{days, plural, one {Data will be stored for {days} day} other {Data will be stored for {days} days}}",
    "@generalPolicyDataRetentionDuration": {
        "placeholders": {
            "days": {
                "example": "30",
                "type": "int"
            }
        }
    },
    "generalPolicyDataSingleViewData": "Your data will be viewed once.",
    "generalPolicyDataSingleViewProfilePhoto": "Your photo is used to check if it's really you.",
    "generalPolicyDataWillBeShared": "Your data will be shared with other organizations",
    "generalPolicyDataWillNotBeShared": "Your data will not be shared with other organizations",
    "generalRetry": "Try again",
    "generalSeconds": "{seconds, plural, one {{seconds} second} other {{seconds} seconds}}",
    "@generalSeconds": {
        "placeholders": {
            "seconds": {
                "example": "59",
                "type": "int"
            }
        }
    },
    "generalSheetCloseCta": "Close",
    "generalTimeAgo": "ago",
    "generalTimeAgoLessThenOneMinute": "less then a minute",
    "generalVersionText": "App version: {versionName} ({versionCode})",
    "@generalVersionText": {
        "placeholders": {
            "versionCode": {
                "example": "1337",
                "type": "String"
            },
            "versionName": {
                "example": "0.1.3",
                "type": "String"
            }
        }
    },
    "generalWCAGBack": "Back",
    "helpSheetCloseCta": "Close",
    "helpSheetDescription": "Contact support. The following data could be required.",
    "helpSheetErrorCode": "Error code: {code}",
    "@helpSheetErrorCode": {
        "placeholders": {
            "code": {
                "example": "0.1.3",
                "type": "String"
            }
        }
    },
    "helpSheetHelpdeskCta": "Open support",
    "helpSheetSupportCode": "Support code: {code}",
    "@helpSheetSupportCode": {
        "placeholders": {
            "code": {
                "example": "0.1.3",
                "type": "String"
            }
        }
    },
    "helpSheetTitle": "Need help?",
    "historyDetailScreenHelpdeskSubtitle": "To receive help and answers",
    "historyDetailScreenHelpdeskTitle": "Open support",
    "historyDetailScreenInteractionAttributesTitle": "{attributes, plural, one {Shared 1 data} other {Shared {attributes} data}}",
    "@historyDetailScreenInteractionAttributesTitle": {
        "placeholders": {
            "attributes": {
                "example": "4",
                "type": "int"
            }
        }
    },
    "historyDetailScreenInteractionRequestPurposeTitle": "Sharing reason",
    "historyDetailScreenInteractionStatusFailedDescription": "No data has been shared with {organization}, because something went wrong.",
    "@historyDetailScreenInteractionStatusFailedDescription": {
        "placeholders": {
            "organization": {
                "example": "RvIG",
                "type": "String"
            }
        }
    },
    "historyDetailScreenInteractionStatusRejectedDescription": "No data has been shared with {organization}, because you stopped sharing.",
    "@historyDetailScreenInteractionStatusRejectedDescription": {
        "placeholders": {
            "organization": {
                "example": "RvIG",
                "type": "String"
            }
        }
    },
    "historyDetailScreenIssueSubtitle": "About the data, the request or the receiver",
    "historyDetailScreenIssueTitle": "Report a problem?",
    "historyDetailScreenOperationAttributesTitle": "Retrieved data",
    "historyDetailScreenOperationStatusExpiredDescription": "Your card is expired.",
    "historyDetailScreenOperationStatusIssuedDescription": "Card created",
    "historyDetailScreenOperationStatusRenewedDescription": "Card updated",
    "historyDetailScreenOrganizationNameAndStatus": "{status} {organization}",
    "@historyDetailScreenOrganizationNameAndStatus": {
        "placeholders": {
            "organization": {
                "example": "RvIG",
                "type": "String"
            },
            "status": {
                "example": "Shared with",
                "type": "String"
            }
        }
    },
    "historyDetailScreenOrganizationNamePrefixInteractionStatusNonSuccess": "About",
    "historyDetailScreenOrganizationNamePrefixInteractionStatusSuccess": "Shared with",
    "historyDetailScreenOrganizationNamePrefixOperationStatusAll": "Publisher",
    "historyDetailScreenOrganizationNamePrefixSigningStatusAll": "About",
    "historyDetailScreenSigningAttributesTitle": "Signed",
    "historyDetailScreenSigningStatusRejectedDescription": "No data has been shared with {organization}, because you stopped the signing process.",
    "@historyDetailScreenSigningStatusRejectedDescription": {
        "placeholders": {
            "organization": {
                "example": "RvIG",
                "type": "String"
            }
        }
    },
    "historyDetailScreenTermsSubtitle": "This is how {organization} processes your data",
    "@historyDetailScreenTermsSubtitle": {
        "placeholders": {
            "organization": {
                "example": "RvIG",
                "type": "String"
            }
        }
    },
    "historyDetailScreenTermsTitle": "Terms and Conditions",
    "historyDetailScreenTitle": "Details",
    "historyOverviewScreenTitle": "Activities",
    "introductionAppDisclaimerPageTitle": "Welcome to the Demo version of the NL Wallet.",
    "introductionConditionsScreenBulletPoints": "You can use your data online.\nYou can stop at any time.\nYou keep your PIN code to yourself.\nYou always consider whether sharing is wise.",
    "introductionConditionsScreenConditionsCta": "Read the terms and conditions",
    "introductionConditionsScreenHeadline": "We agree on this",
    "introductionConditionsScreenNextCta": "Accept",
    "introductionConditionsScreenTitle": "Terms and conditions",
    "introductionNextPageCta": "Next",
    "introductionPage1Description": "This is your digital wallet. You can add cards with your details, such as your name and address.",
    "introductionPage1Title": "Welcome to the NL Wallet",
    "introductionPage2BulletPoints": "Login in to a website.\nProving your age online.\nProving your address online.",
    "introductionPage2Description": "You can log in securely to the government and other organizations.",
    "introductionPage2Title": "Secure login",
    "introductionPage3Description": "If an organization needs your ZIP code, you simply share your ZIP code.",
    "introductionPage3Title": "Easy data sharing",
    "introductionPrivacyScreenBulletPoints": "Your data is only on this device.\nYour data is protected by a PIN code.\nLost your phone? You can lock the app remotely.",
    "introductionPrivacyScreenHeadline": "The NL Wallet respects your privacy",
    "introductionPrivacyScreenNextCta": "Next",
    "introductionPrivacyScreenPrivacyCta": "Read the privacy policy",
    "introductionPrivacyScreenTitle": "Privacy",
    "introductionSkipCta": "Skip",
    "introductionWCAGCurrentPageAnnouncement": "Introduction page {currentPage} of {totalPages}",
    "@introductionWCAGCurrentPageAnnouncement": {
        "placeholders": {
            "currentPage": {
                "example": "3",
                "type": "int"
            },
            "totalPages": {
                "example": "6",
                "type": "int"
            }
        }
    },
    "introductionWCAGDutchGovernmentLogoLabel": "Dutch government logo",
    "invalidQrDialogCta": "OK",
    "invalidQrDialogDescription": "This QR code is not valid.",
    "invalidQrDialogTitle": "Invalid QR code",
    "issuanceCardAddedCloseCta": "To my overview",
    "issuanceCardAddedSubtitle": "Your card has been added",
    "issuanceCardAddedTitle": "Success!",
    "issuanceCheckCardPageConfirmCta": "Yes, next",
    "issuanceCheckCardPageOverline": "Card {current} of {total}",
    "@issuanceCheckCardPageOverline": {
        "placeholders": {
            "current": {
                "example": "1",
                "type": "int"
            },
            "total": {
                "example": "3",
                "type": "int"
            }
        }
    },
    "issuanceCheckCardPageRejectCta": "No",
    "issuanceCheckCardPageTitle": "Are these details correct?",
    "issuanceCheckDataOfferingPageIncorrectCta": "Is something not right?",
    "issuanceCheckDataOfferingPageNegativeCta": "No",
    "issuanceCheckDataOfferingPagePositiveCta": "Yes, add",
    "issuanceCheckDataOfferingPageSubtitle": "If the data is correct you can add it.",
    "issuanceCheckDataOfferingPageTitle": "Is the retrieved data correct?",
    "issuanceConfirmPinDescription": "By entering your pin you agree to exchange your data.",
    "issuanceConfirmPinErrorDescription": "{count, plural, one {You can try {count} more time} other {You can try {count} more times}}",
    "@issuanceConfirmPinErrorDescription": {
        "placeholders": {
            "count": {
                "example": "3",
                "type": "int"
            }
        }
    },
    "issuanceConfirmPinErrorTitle": "Invalid PIN code",
    "issuanceConfirmPinPageDescription": "By entering your PIN code you agree to exchange your data.",
    "issuanceConfirmPinPageErrorDescription": "{count, plural, one {You can try {count} more time} other {You can try {count} more times}}",
    "@issuanceConfirmPinPageErrorDescription": {
        "placeholders": {
            "count": {
                "example": "3",
                "type": "int"
            }
        }
    },
    "issuanceConfirmPinPageErrorTitle": "Invalid PIN code",
    "issuanceConfirmPinPageTitle": "Enter your PIN code",
    "issuanceConfirmPinTitle": "Enter your PIN code",
    "issuanceGenericErrorPageCloseCta": "Close",
    "issuanceGenericErrorPageDescription": "Something went wrong. Try again later.",
    "issuanceGenericErrorPageTitle": "Something went wrong",
    "issuanceIdentityValidationFailedPageCloseCta": "Close",
    "issuanceIdentityValidationFailedPageDescription": "It seems like the data you're trying to retrieve belongs to someone else.",
    "issuanceIdentityValidationFailedPageSomethingNotRightCta": "Is something not right?",
    "issuanceIdentityValidationFailedPageTitle": "Your identity check did not match.",
    "issuanceProofIdentityPageIncorrectCta": "Is something not right?",
    "issuanceProofIdentityPageNegativeCta": "No",
    "issuanceProofIdentityPagePositiveCta": "Share",
    "issuanceProofIdentityPageRefreshDataSubtitle": "Share your identity with {organization} to refresh your data.",
    "@issuanceProofIdentityPageRefreshDataSubtitle": {
        "placeholders": {
            "organization": {
                "example": "RvIG",
                "type": "String"
            }
        }
    },
    "issuanceProofIdentityPageSubtitle": "Share your identity with {organization} to retrieve your data.",
    "@issuanceProofIdentityPageSubtitle": {
        "placeholders": {
            "organization": {
                "example": "RvIG",
                "type": "String"
            }
        }
    },
    "issuanceProofIdentityPageTitle": "Proof who you are",
    "issuanceScreenRefreshTitle": "Refresh data",
    "issuanceScreenTitle": "Retrieve data",
    "issuanceSelectCardsPageAddCta": "Add",
    "issuanceSelectCardsPageDataIncorrectCta": "Is something not right?",
    "issuanceSelectCardsPageDescription": "Select the ones you would like to add",
    "issuanceSelectCardsPageNoSelectionError": "Select one or more cards to add",
    "issuanceSelectCardsPageStopCta": "Stop",
    "issuanceSelectCardsPageTitle": "The following cards have been retrieved.",
    "issuanceStopSheetDescription": "If you stop, no further data will be retrieved from {organization}",
    "@issuanceStopSheetDescription": {
        "placeholders": {
            "organization": {
                "example": "RvIG",
                "type": "String"
            }
        }
    },
    "issuanceStopSheetNegativeCta": "No",
    "issuanceStopSheetPositiveCta": "Yes, Stop",
    "issuanceStopSheetTitle": "Are your sure you want to stop?",
    "issuanceStoppedPageCloseCta": "Close",
    "issuanceStoppedPageDescription": "Because you stopped, no data was retrieved.",
    "issuanceStoppedPageGiveFeedbackCta": "Give feedback",
    "issuanceStoppedPageTitle": "Sharing stopped",
    "issuanceSuccessPageCardsAddedSubtitle": "{cards, plural, one {Your card has been added.} other {Your cards have been added.}}",
    "@issuanceSuccessPageCardsAddedSubtitle": {
        "placeholders": {
            "cards": {
                "example": "2",
                "type": "int"
            }
        }
    },
    "issuanceSuccessPageCardsUpdatedSubtitle": "{cards, plural, one {Your card has been updated.} other {Your cards have been updated.}}",
    "@issuanceSuccessPageCardsUpdatedSubtitle": {
        "placeholders": {
            "cards": {
                "example": "2",
                "type": "int"
            }
        }
    },
    "issuanceSuccessPageCloseCta": "To my overview",
    "issuanceSuccessPageTitle": "Success!",
    "menuMainPageAboutCta": "About this app",
    "menuMainPageDesignCta": "Design System",
    "menuMainPageGreeting": "Hi {name}",
    "@menuMainPageGreeting": {
        "placeholders": {
            "name": {
                "example": "Willeke",
                "type": "String"
            }
        }
    },
    "menuMainPageHelpCta": "Need help?",
    "menuMainPageLockCta": "Log out",
    "menuMainPageSettingsCta": "Settings",
    "menuScreenAboutCta": "About this app",
    "menuScreenAboutTitle": "About this app",
    "menuScreenDesignCta": "Design System",
    "menuScreenFeedbackCta": "Give feedback",
    "menuScreenGreeting": "Hi {name}",
    "@menuScreenGreeting": {
        "placeholders": {
            "name": {
                "example": "Willeke",
                "type": "String"
            }
        }
    },
    "menuScreenHelpCta": "Need help?",
    "menuScreenHistoryCta": "Activities",
    "menuScreenLockCta": "Log out",
    "menuScreenSettingsCta": "Settings",
    "menuScreenTitle": "Menu",
    "menuSettingsPageSetupBiometricsCta": "Setup biometrics",
    "mockDigidScreenAcceptCta": "login",
    "mockDigidScreenDeclineCta": "cancel",
    "mockDigidScreenEnterPin": "Enter a random PIN code to continue",
    "mockDigidScreenForgotPinCta": "Forgot PIN code",
    "mockDigidScreenHeaderSubtitle": "You are logging in at:",
    "mockDigidScreenHeaderTitle": "Login",
    "mockDigidScreenSignInOrganization": "National Office for Identity Data (RvIG)",
    "mockDigidScreenTitle": "Securely login with DigiD",
    "organizationApprovePageApproveCta": "Yes, next",
    "organizationApprovePageDenyCta": "No, decline",
    "organizationApprovePageFraudInfo": "Beware of fraud. Check the web address where you scanned the QR code. \n\nOnly proceed if the address matches {url}.",
    "organizationApprovePageGenericTitle": "Do you recognize {organization}?",
    "@organizationApprovePageGenericTitle": {
        "placeholders": {
            "organization": {
                "example": "DUO",
                "type": "String"
            }
        }
    },
    "organizationApprovePageIncorrectCta": "Is something not right?",
    "organizationApprovePageMoreInfoCta": "More info",
    "organizationApprovePagePurpose": "Reason: {purpose}",
    "@organizationApprovePagePurpose": {
        "placeholders": {
            "purpose": {
                "example": "Afspraak bevestigen",
                "type": "String"
            }
        }
    },
    "organizationApprovePageReceiveFromTitle": "Do you want to retrieve data from {organization}?",
    "@organizationApprovePageReceiveFromTitle": {
        "placeholders": {
            "organization": {
                "example": "DUO",
                "type": "String"
            }
        }
    },
    "organizationApprovePageShareWithApproveCta": "Yes, continue",
    "organizationApprovePageShareWithDenyCta": "Stop",
    "organizationApprovePageShareWithTitle": "{organization} is requesting data, is that correct?",
    "@organizationApprovePageShareWithTitle": {
        "placeholders": {
            "organization": {
                "example": "DUO",
                "type": "String"
            }
        }
    },
    "organizationApprovePageSignWithTitle": "{organization} is asking you to sign. Is that correct?",
    "@organizationApprovePageSignWithTitle": {
        "placeholders": {
            "organization": {
                "example": "DUO",
                "type": "String"
            }
        }
    },
    "organizationButtonLabel": "About this organization",
    "organizationDetailScreenCategoryInfo": "Organization type",
    "organizationDetailScreenDepartmentInfo": "Department",
    "organizationDetailScreenInfoHeader": "Info",
    "organizationDetailScreenKvk": "KVK: {kvk}",
    "organizationDetailScreenKvkInfo": "Chamber of Commerce number (KVK)",
    "organizationDetailScreenLegalNameInfo": "Legal name",
    "organizationDetailScreenLocationInfo": "Location",
    "organizationDetailScreenPrivacyHeader": "Privacy",
    "organizationDetailScreenPrivacyInfo": "Privacy statement",
    "organizationDetailScreenPrivacyPolicy": "privacy statement",
    "organizationDetailScreenReportIssueCta": "Would you like to report a problem?",
    "organizationDetailScreenSomeInteractions": "You have shared before with {name}",
    "organizationDetailScreenTitle": "About {name}",
    "organizationDetailScreenViewTerms": "View the general",
    "organizationDetailScreenWebsiteInfo": "Website",
    "pageIndicatorSemanticsLabel": "Step {current} of {total}",
    "pidAddressCardTitle": "Residential address",
    "pidIdCardTitle": "Personal data",
    "pinBlockedScreenDescription": "You have entered your PIN code incorrectly too many times.\n\nDo you want to use the Wallet again? Then you have to start again. Clear the Wallet and choose a new PIN code.",
    "pinBlockedScreenHeadline": "Your app has been blocked",
    "pinBlockedScreenResetWalletCta": "Remove Wallet",
    "pinBlockedScreenTitle": "App blocked",
    "pinErrorDialogBody": "Invalid PIN code. Try again.",
    "pinErrorDialogCloseCta": "Close",
    "pinErrorDialogDynamicBody": "You can try {attempts} more times.",
    "pinErrorDialogFinalAttemptBody": "You can try one more time. If the PIN you enter is wrong, the app will be blocked.",
    "pinErrorDialogForgotCodeCta": "Forgot code",
    "pinErrorDialogTitle": "Invalid PIN code",
    "pinFieldSemanticsLabel": "Access PIN code field, {enteredDigits} of {totalDigits} entered, secured text field.",
    "@pinFieldSemanticsLabel": {
        "placeholders": {
            "enteredDigits": {
                "example": "3",
                "type": "int"
            },
            "totalDigits": {
                "example": "6",
                "type": "int"
            }
        }
    },
    "pinKeyboardWCAGBackspaceLabel": "Remove digit",
    "pinKeyboardWCAGDigitKeyTapHint": "select",
    "pinScreenAboutAppTooltip": "About this app",
    "pinScreenAttemptsCount": "{count, plural, one {You have {count} attempt left} other {You have {count} attempts left}}",
    "@pinScreenAttemptsCount": {
        "placeholders": {
            "count": {
                "example": "3",
                "type": "int"
            }
        }
    },
    "pinScreenErrorHeader": "Invalid PIN code",
    "pinScreenFinalAttempt": "You may try it 1 more time. If the following PIN code is invalid, the app will be blocked.",
    "pinScreenForgotPinCta": "Forgot PIN code?",
    "pinScreenHeader": "Open with your PIN code",
    "pinScreenTitle": "Login",
    "pinTimeoutScreenForgotPinCta": "Forgot PIN code?",
    "pinTimeoutScreenHeadline": "Temporarily blocked",
    "pinTimeoutScreenTimeoutCountdown": "You have entered your PIN code incorrectly too many times. Please try again in {timeLeft}.",
    "@pinTimeoutScreenTimeoutCountdown": {
        "placeholders": {
            "timeLeft": {
                "example": "47 seconds",
                "type": "String"
            }
        }
    },
    "pinTimeoutScreenTitle": "Login",
    "placeholderScreenContractInformTitle": "The contract will be displayed here.",
    "placeholderScreenGenericInformTitle": "Sorry, this page is still under construction.",
    "placeholderScreenTitle": "Page does not exist",
    "policyScreenDataCanBeDeleted": "You can have data deleted",
    "policyScreenDataCanBeDeletedDescription": "The organization offers a way to have your data deleted.",
    "policyScreenDataCanNotBeDeleted": "You cannot have data deleted",
    "policyScreenDataCanNotBeDeletedDescription": "The organization does not offer a way to have your data deleted.",
    "policyScreenDataIsSignature": "By continuing the agreements will be definitive",
    "policyScreenDataNotBeStored": "Your data will not be stored",
    "policyScreenDataNotBeStoredDescription": "Your data will only be used during this session and not stored for later use.",
    "policyScreenDataPurposeDescription": "Your data is not used for anything besides the stated purpose.",
    "policyScreenDataRetentionDuration": "{months, plural, one {Data will be stored for {months} month} other {Data will be stored for {months} months}}",
    "@policyScreenDataRetentionDuration": {
        "placeholders": {
            "months": {
                "example": "30",
                "type": "int"
            }
        }
    },
    "policyScreenDataRetentionDurationDescription": "{months, plural, one {Your data will be stored for {months} month. It will then be deleted automatically.} other {Your data will be stored for {months} months. They will then be deleted automatically.}}",
    "@policyScreenDataRetentionDurationDescription": {
        "placeholders": {
            "months": {
                "example": "3",
                "type": "int"
            }
        }
    },
    "policyScreenDataWillBeShared": "Data will be shared with other organizations",
    "policyScreenDataWillBeSharedDescription": "Your data will be shared with other companies or organizations",
    "policyScreenDataWillNotBeShared": "Data will not be shared with other organizations",
    "policyScreenDataWillNotBeSharedDescription": "Your data will not be shared with other companies or organizations",
    "policyScreenErrorDescription": "The conditions could not be loaded",
    "policyScreenPolicySectionPolicyCta": "privacy policy",
    "policyScreenPolicySectionText": "View the {policy} to learn more about how your data will be used.",
    "@policyScreenPolicySectionText": {
        "placeholders": {
            "policy": {
                "example": "privacy policy",
                "type": "String"
            }
        }
    },
    "policyScreenPolicySectionTitle": "Learn more?",
    "policyScreenReportIssueCta": "Would you like to report a problem?",
    "policyScreenRetryCta": "Try again",
    "policyScreenSubtitle": "The following agreements apply only to this sharing invitation.",
    "policyScreenTitle": "Agreements",
    "qrMyCodeTabHowToCta": "How does my QR code work?",
    "qrMyCodeTabHowToSheetCloseCta": "Close",
    "qrMyCodeTabHowToSheetDescription": "Let the QR code be scanned by a controller to start sharing. Then, you will receive a data request. Only if you agree to the request will data be shared.",
    "qrMyCodeTabHowToSheetTitle": "How does my QR code work?",
    "qrScanTabCameraScanningQrScannedAnnouncement": "QR code scanned",
    "qrScanTabCameraScanningQrScanningAnnouncement": "Point your camera at a QR code",
    "qrScanTabContinueCta": "Scan another QR code",
    "qrScanTabErrorRetryCta": "Try again",
    "qrScanTabFlashDisableCtaTooltip": "Turn flashlight off",
    "qrScanTabFlashEnableCtaTooltip": "Turn flashlight on",
    "qrScanTabGrantPermissionCta": "Grant access to camera",
    "qrScanTabHowToScanCta": "How does scanning work?",
    "qrScanTabHowToScanSheetCloseCta": "Close",
    "qrScanTabHowToScanSheetDescription": "Data can be shared by showing a QR code or scanning a QR code. The organization requesting data will indicate what is required.\n\nAfter scanning you will receive a data request. Only if you agree to the request will data be shared.",
    "qrScanTabHowToScanSheetTitle": "How does scanning work?",
    "qrScreenDisableTorchCta": "Turn flashlight off",
    "qrScreenEnableTorchCta": "Turn flashlight on",
    "qrScreenHowToScanButton": "How does scanning work?",
    "qrScreenHowToScanSheetCloseButton": "Close",
    "qrScreenHowToScanSheetDescription": "Data can be shared by showing a QR code or scanning a QR code. The organization requesting data will indicate what is required.\n\nAfter scanning, you will receive a data request. Only if you agree to the request will data be shared.",
    "qrScreenHowToScanSheetTitle": "How does scanning work?",
    "qrScreenMyCodeTabTitle": "My code",
    "qrScreenPermissionHint": "The NL Wallet needs access to your camera to scan a QR code",
    "qrScreenScanHint": "Point your camera at a QR code",
    "qrScreenScanTabContinueButton": "Scan another QR code",
    "qrScreenScanTabErrorButton": "Try again",
    "qrScreenScanTabGrantPermissionButton": "Grant access to camera",
    "qrScreenScanTabTitle": "Scan",
    "qrScreenTitle": "QR code",
    "reportIssueScreenHeaderTitle": "Which problem would you like to report? Your report will be sent anonymously.",
    "reportIssueScreenTitle": "Would you like to report a problem?",
    "reportOptionImpersonatingOrganization": "This organization pretends to be someone else.",
    "reportOptionOverAskingOrganization": "This organization asks for too many data",
    "reportOptionRequestNotInitiated": "I did not start this request",
    "reportOptionSuspiciousOrganization": "This organization seems suspicious.",
    "reportOptionUnknownOrganization": "I do not know this organization",
    "reportOptionUnreasonableTerms": "I disagree with the terms",
    "reportOptionUntrusted": "I do not trust this",
    "resetWalletDialogBody": "When removing the Wallet, all data from the app will be deleted, and you will return to the start screen.",
    "resetWalletDialogCancelCta": "Cancel",
    "resetWalletDialogConfirmCta": "Remove NL Wallet",
    "resetWalletDialogTitle": "Do you want to remove the NL Wallet?",
    "settingsScreenChangeLanguageCta": "Change language",
    "settingsScreenChangePinCta": "Change PIN code",
    "settingsScreenClearDataCta": "Remove data",
    "settingsScreenSetupBiometricsCta": "Setup biometrics",
    "settingsScreenTitle": "Settings",
    "setupSecurityCompletedPageCreateWalletCta": "Create wallet",
    "setupSecurityCompletedPageDescription": "Your app is secured with your PIN code.",
    "setupSecurityCompletedPageTitle": "Success!",
    "setupSecurityConfirmationErrorPageDescription": "Try again.",
    "setupSecurityConfirmationErrorPageFatalCta": "Choose new PIN code",
    "setupSecurityConfirmationErrorPageFatalDescription": "Choose a new PIN code.",
    "setupSecurityConfirmationErrorPageFatalTitle": "This PIN code is different",
    "setupSecurityConfirmationErrorPageTitle": "This PIN code is different",
    "setupSecurityConfirmationPageTitle": "Repeat your PIN code",
    "setupSecurityLoadingPageDescription": "Please wait...",
    "setupSecurityLoadingPageTitle": "Save",
    "setupSecurityScreenAboutAppTooltip": "About this app",
    "setupSecurityScreenTitle": "Setup security",
    "setupSecurityScreenWCAGEnteredDigitsAnnouncement": "{enteredDigits} of {totalDigits} digits entered",
    "@setupSecurityScreenWCAGEnteredDigitsAnnouncement": {
        "placeholders": {
            "enteredDigits": {
                "example": "3",
                "type": "int"
            },
            "totalDigits": {
                "example": "6",
                "type": "int"
            }
        }
    },
    "setupSecurityScreenWCAGPinChosenAnnouncement": "PIN code chosen. Repeat to confirm.",
    "setupSecurityScreenWCAGPinConfirmationFailedAnnouncement": "Chosen PIN code doesn't match, try again",
    "setupSecurityScreenWCAGPinTooSimpleAnnouncement": "Chosen PIN code too simple. Try again.",
    "setupSecuritySelectPinErrorPageAscendingOrDescendingDigitsError": "Do not use sequential numbers. Choose a different PIN code.",
    "setupSecuritySelectPinErrorPageDefaultError": "Choose another PIN code",
    "setupSecuritySelectPinErrorPageDescription": "Choose another PIN code",
    "setupSecuritySelectPinErrorPageTitle": "This PIN code is too simple",
    "setupSecuritySelectPinErrorPageTooFewUniqueDigitsError": "Choose a PIN code with different digits.",
    "setupSecuritySelectPinPageTitle": "Choose a 6-digit PIN code",
    "sharedAttributesCardTitle": "{count} from {cardTitle}",
    "showDetailsCta": "Show details",
    "signConfirmPinPageDescription": "By entering your PIN code you agree to exchange your data.",
    "signConfirmPinPageErrorDescription": "{count, plural, one {You can try {count} more time} other {You can try {count} more times}}",
    "@signConfirmPinPageErrorDescription": {
        "placeholders": {
            "count": {
                "example": "3",
                "type": "int"
            }
        }
    },
    "signConfirmPinPageErrorTitle": "Invalid PIN code",
    "signConfirmPinPageTitle": "Enter your PIN code",
    "signGenericErrorPageCloseCta": "Close",
    "signGenericErrorPageDescription": "Something went wrong. Please try again later.",
    "signGenericErrorPageTitle": "Something went wrong",
    "signScreenCancelSheetDescription": "If you stop, no agreements will be signed.",
    "signScreenCancelSheetNegativeCta": "No",
    "signScreenCancelSheetPositiveCta": "Yes, stop",
    "signScreenCancelSheetTitle": "Are you sure you want to stop?",
    "signScreenTitle": "Sign",
    "signStoppedPageCloseCta": "Close",
    "signStoppedPageDescription": "By stopping, no agreements have been signed",
    "signStoppedPageFeedbackCta": "Give feedback",
    "signStoppedPageTitle": "Signing stopped",
    "signSuccessPageCloseCta": "Close",
    "signSuccessPageDescription": "You signed the agreements with {organization}.",
    "@signSuccessPageDescription": {
        "placeholders": {
            "organization": {
                "example": "Housing Corp. A",
                "type": "String"
            }
        }
    },
    "signSuccessPageHistoryCta": "Activities",
    "signSuccessPageTitle": "Success!",
    "timelineScrollViewBackCta": "Back",
    "verifierPolicyScreenBackCta": "Back",
    "verifierPolicyScreenDataCanBeDeleted": "You can have your data deleted",
    "verifierPolicyScreenDataCanNotBeDeleted": "You can not have your data deleted",
    "verifierPolicyScreenDataRetentionDuration": "{days, plural, one {Data will be stored for {days} day} other {Data will be stored for {days} days}}",
    "@verifierPolicyScreenDataRetentionDuration": {
        "placeholders": {
            "days": {
                "example": "30",
                "type": "int"
            }
        }
    },
    "verifierPolicyScreenDataWillBeShared": "Data will be shared with other organizations",
    "verifierPolicyScreenDataWillNotBeShared": "Data will not be shared with other organizations",
    "verifierPolicyScreenErrorDescription": "The conditions could not be loaded.",
    "verifierPolicyScreenPolicySectionPolicyCta": "privacy policy",
    "verifierPolicyScreenPolicySectionText": "View the {policy} to read more about how your data will be used.",
    "@verifierPolicyScreenPolicySectionText": {
        "placeholders": {
            "policy": {
                "example": "privacy policy",
                "type": "String"
            }
        }
    },
    "verifierPolicyScreenPolicySectionTitle": "Learn more?",
    "verifierPolicyScreenRetryCta": "Try again",
    "walletPersonalizeCheckDataOfferingPageAcceptCta": "Yes, correct",
    "walletPersonalizeCheckDataOfferingPageAddressLabel": "Address",
    "walletPersonalizeCheckDataOfferingPageBirthInfoLabel": "Born",
    "walletPersonalizeCheckDataOfferingPageBirthInfoValue": "{birthDate} in {birthPlace}, {birthCountry}",
    "@walletPersonalizeCheckDataOfferingPageBirthInfoValue": {
        "placeholders": {
            "birthCountry": {
                "example": "Nederland",
                "type": "String"
            },
            "birthDate": {
                "example": "01-01-1980",
                "type": "String"
            },
            "birthPlace": {
                "example": "Leiden",
                "type": "String"
            }
        }
    },
    "walletPersonalizeCheckDataOfferingPageBirthNameLabel": "Birth name",
    "walletPersonalizeCheckDataOfferingPageCitizenIdLabel": "Citizen service number (BSN)",
    "walletPersonalizeCheckDataOfferingPageDeclineCta": "No",
    "walletPersonalizeCheckDataOfferingPageDeclineCtaSemanticsLabel": "No, something is not right",
    "walletPersonalizeCheckDataOfferingPageGenderLabel": "Gender",
    "walletPersonalizeCheckDataOfferingPageIncorrectCta": "Is something not right?",
    "walletPersonalizeCheckDataOfferingPageNameLabel": "Name",
    "walletPersonalizeCheckDataOfferingPageNationalityLabel": "Nationality",
    "walletPersonalizeCheckDataOfferingPageSubtitle": "Your data is retrieved using DigiD.",
    "walletPersonalizeCheckDataOfferingPageTitle": "Is the following data correct?",
    "walletPersonalizeConfirmPinPageDescription": "Herewith you give permission to add data to your Wallet.",
    "walletPersonalizeConfirmPinPageErrorDescription": "{count, plural, one {You can try {count} more time} other {You can try {count} more times}}",
    "@walletPersonalizeConfirmPinPageErrorDescription": {
        "placeholders": {
            "count": {
                "example": "3",
                "type": "int"
            }
        }
    },
    "walletPersonalizeConfirmPinPageErrorTitle": "Invalid PIN code",
    "walletPersonalizeConfirmPinPageTitle": "Add data using your PIN code",
    "walletPersonalizeDataIncorrectScreenDescription": "If your data is incorrect, it can cause problems. Therefore, do not add data.",
    "walletPersonalizeDataIncorrectScreenHowToResolveBulletPoints": "Contact your municipality to have your data changed.\nWait for a message from your municipality confirming the update.\nLog in again with DigiD to retrieve the correct data.",
    "walletPersonalizeDataIncorrectScreenHowToResolveTitle": "How can I correct incorrect data?",
    "walletPersonalizeDataIncorrectScreenNotYourDataDescription": "Do not add the data and log in with your own DigiD.",
    "walletPersonalizeDataIncorrectScreenNotYourDataTitle": "Isn't this your data?",
    "walletPersonalizeDataIncorrectScreenPrimaryCta": "Do not add data",
    "walletPersonalizeDataIncorrectScreenSubhead": "Is the data incorrect?",
    "walletPersonalizeDigidCancelledPageDescription": "Do you still want to retrieve your personal data? Then log in again with DigiD.",
    "walletPersonalizeDigidCancelledPageTitle": "Login cancelled",
    "walletPersonalizeDigidErrorPageDescription": "Do you still want to retrieve your personal data? Then log in again with DigiD.",
    "walletPersonalizeDigidErrorPageLoginWithDigidCta": "Login again",
    "walletPersonalizeDigidErrorPageNoDigidCta": "Need help with DigiD?",
    "walletPersonalizeDigidErrorPageTitle": "Login failed",
    "walletPersonalizeIntroPageDescription": "You create your wallet by adding your personal details once using the DigiD app.\n\nNote: You'll also need your driver's license or ID card.",
    "walletPersonalizeIntroPageLoginWithDigidCta": "Open the DigiD app",
    "walletPersonalizeIntroPageNoDigidCta": "No DigiD?",
    "walletPersonalizeIntroPageTitle": "Log in with DigiD to retrieve your data",
    "walletPersonalizeLoadingPhotoPageSubtitle": "Please wait...",
    "walletPersonalizeLoadingPhotoPageTitle": "Scanning",
    "walletPersonalizeNoDigidPageDescription": "At the moment you can only create a Wallet with the DigiD app.\n\nDo you live in the Netherlands and do you have a Dutch identity document? Then you can apply for a DigiD.",
    "walletPersonalizeNoDigidPageHeadline": "No DigiD?",
    "walletPersonalizeNoDigidPageRequestDigidCta": "Request DigiD",
    "walletPersonalizePhotoAddedPageContinueCta": "Retrieve more data",
    "walletPersonalizePhotoAddedPageDataIncorrectCta": "Is something not right?",
    "walletPersonalizePhotoAddedPageSubtitle": "Your photo has been added",
    "walletPersonalizePhotoAddedPageTitle": "Success!",
    "walletPersonalizeScanIdIntroPageContinueCta": "Start scanning",
    "walletPersonalizeScanIdIntroPageTitle": "Add the picture from your ID",
    "walletPersonalizeScanIdPageDescription": "Move your passport or ID card back and forth until there is a connection.",
    "walletPersonalizeScanIdPageTitle": "Hold the center of your ID against the back of your phone.",
    "walletPersonalizeScreenDigidLoadingStopCta": "Stop",
    "walletPersonalizeScreenDigidLoadingSubtitle": "You will be redirected automatically",
    "walletPersonalizeScreenDigidLoadingTitle": "Login with DigiD",
    "walletPersonalizeScreenErrorDescription": "Something went wrong, please try again.",
    "walletPersonalizeScreenErrorRetryCta": "Try again",
    "walletPersonalizeScreenErrorTitle": "Personalization failed",
    "walletPersonalizeScreenExitSheetCancelCta": "No",
    "walletPersonalizeScreenExitSheetConfirmCta": "Yes, stop",
    "walletPersonalizeScreenExitSheetDescription": "Are you sure you want to quit setting up your Wallet?",
    "walletPersonalizeScreenExitSheetTitle": "Exit",
    "walletPersonalizeScreenLoadingSubtitle": "Please wait...",
    "walletPersonalizeScreenLoadingTitle": "Loading",
    "walletPersonalizeScreenStopDigidDialogNegativeCta": "Back",
    "walletPersonalizeScreenStopDigidDialogPositiveCta": "Stop login process",
    "walletPersonalizeScreenStopDigidDialogSubtitle": "Are you sure you want to stop?",
    "walletPersonalizeScreenStopDigidDialogTitle": "Stop DigiD login?",
    "walletPersonalizeScreenTitle": "Create wallet",
    "walletPersonalizeSetupFailedScreenCta": "Try again",
    "walletPersonalizeSetupFailedScreenDescription": "You have entered the invalid PIN code too many times. Select a new PIN code and try again.",
    "walletPersonalizeSetupFailedScreenHeadline": "Setup failed",
    "walletPersonalizeSetupFailedScreenTitle": "Setup failed",
    "walletPersonalizeSuccessPageContinueCta": "To my overview",
    "walletPersonalizeSuccessPageDescription": "Your data is stored as cards.",
    "walletPersonalizeSuccessPageTitle": "Success!"
}<|MERGE_RESOLUTION|>--- conflicted
+++ resolved
@@ -1,10 +1,6 @@
 {
     "@@locale": "en",
-<<<<<<< HEAD
-    "@@last_modified": "2024-03-08T13:06:46+01:00",
-=======
     "@@last_modified": "2024-03-08T10:50:43+01:00",
->>>>>>> 749d7871
     "aboutScreenDescription": "This demo is realized by a collaboration of multiple organizations and was commissioned by the dutch government. For more information please refer to the website edi.pleio.nl.",
     "aboutScreenPrivacyCta": "Privacy policy",
     "aboutScreenTermsCta": "Terms of use",

--- conflicted
+++ resolved
@@ -1,11 +1,7 @@
 import 'package:flutter_bloc/flutter_bloc.dart';
 
-<<<<<<< HEAD
+import '../../domain/usecase/network/check_has_internet_usecase.dart';
 import '../../wallet_core/error/core_error.dart';
-=======
-import '../../domain/usecase/network/check_has_internet_usecase.dart';
-import '../../wallet_core/error/flutter_api_error.dart';
->>>>>>> f8a97099
 
 extension BlocExtensions on Bloc {
   /// Static reference, set on app start, needed to check
@@ -19,26 +15,15 @@
   /// callback to make sure no exception goes uncaught.
   Future<void> handleError(
     Object ex, {
-<<<<<<< HEAD
     Function(CoreGenericError)? onGenericError,
-    Function(CoreNetworkError)? onNetworkError,
+    Function(CoreNetworkError, bool /* hasInternet */)? onNetworkError,
     Function(CoreRedirectUriError)? onRedirectUriError,
     Function(CoreError)? onCoreError,
     required Function(Object) onUnhandledError,
-  }) {
+  }) async {
     if (ex is CoreError) {
       switch (ex) {
         case CoreGenericError():
-=======
-    Function(FlutterApiError)? onGenericError,
-    Function(FlutterApiError, bool /* hasInternet */)? onNetworkError,
-    Function(FlutterApiError)? onFlutterApiError,
-    required Function(Object) onUnhandledError,
-  }) async {
-    if (ex is FlutterApiError) {
-      switch (ex.type) {
-        case FlutterApiErrorType.generic:
->>>>>>> f8a97099
           if (onGenericError != null) {
             onGenericError.call(ex);
             return;

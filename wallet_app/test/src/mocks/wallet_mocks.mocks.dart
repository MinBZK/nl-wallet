--- conflicted
+++ resolved
@@ -4,31 +4,27 @@
 
 // ignore_for_file: no_leading_underscores_for_library_prefixes
 import 'dart:async' as _i5;
-import 'dart:ui' as _i10;
+import 'dart:ui' as _i9;
 
 import 'package:mockito/mockito.dart' as _i1;
-<<<<<<< HEAD
-import 'package:wallet/bridge_generated.dart' as _i8;
-=======
 import 'package:wallet/bridge_generated.dart' as _i2;
->>>>>>> df13b383
 import 'package:wallet/src/data/repository/authentication/digid_auth_repository.dart'
     as _i4;
 import 'package:wallet/src/data/repository/wallet/wallet_repository.dart'
     as _i6;
-import 'package:wallet/src/data/service/app_lifecycle_service.dart' as _i9;
+import 'package:wallet/src/data/service/app_lifecycle_service.dart' as _i8;
 import 'package:wallet/src/domain/model/navigation/navigation_request.dart'
+    as _i11;
+import 'package:wallet/src/domain/usecase/auth/update_digid_auth_status_usecase.dart'
     as _i12;
-import 'package:wallet/src/domain/usecase/auth/update_digid_auth_status_usecase.dart'
-    as _i13;
 import 'package:wallet/src/domain/usecase/deeplink/decode_deeplink_usecase.dart'
-    as _i11;
+    as _i10;
 import 'package:wallet/src/domain/usecase/pin/unlock_wallet_with_pin_usecase.dart'
     as _i3;
 import 'package:wallet/src/domain/usecase/wallet/is_wallet_initialized_with_pid_usecase.dart'
+    as _i13;
+import 'package:wallet/src/domain/usecase/wallet/observe_wallet_lock_usecase.dart'
     as _i14;
-import 'package:wallet/src/domain/usecase/wallet/observe_wallet_lock_usecase.dart'
-    as _i15;
 import 'package:wallet/src/wallet_core/typed_wallet_core.dart' as _i7;
 
 // ignore_for_file: type=lint
@@ -292,32 +288,32 @@
         returnValueForMissingStub: _i5.Stream<_i2.UriFlowEvent>.empty(),
       ) as _i5.Stream<_i2.UriFlowEvent>);
   @override
-  _i5.Stream<_i8.FlutterConfiguration> observeConfig() => (super.noSuchMethod(
+  _i5.Stream<_i2.FlutterConfiguration> observeConfig() => (super.noSuchMethod(
         Invocation.method(
           #observeConfig,
           [],
         ),
-        returnValue: _i5.Stream<_i8.FlutterConfiguration>.empty(),
-        returnValueForMissingStub: _i5.Stream<_i8.FlutterConfiguration>.empty(),
-      ) as _i5.Stream<_i8.FlutterConfiguration>);
+        returnValue: _i5.Stream<_i2.FlutterConfiguration>.empty(),
+        returnValueForMissingStub: _i5.Stream<_i2.FlutterConfiguration>.empty(),
+      ) as _i5.Stream<_i2.FlutterConfiguration>);
 }
 
 /// A class which mocks [AppLifecycleService].
 ///
 /// See the documentation for Mockito's code generation for more information.
 class MockAppLifecycleService extends _i1.Mock
-    implements _i9.AppLifecycleService {
-  @override
-  _i5.Stream<_i10.AppLifecycleState> observe() => (super.noSuchMethod(
+    implements _i8.AppLifecycleService {
+  @override
+  _i5.Stream<_i9.AppLifecycleState> observe() => (super.noSuchMethod(
         Invocation.method(
           #observe,
           [],
         ),
-        returnValue: _i5.Stream<_i10.AppLifecycleState>.empty(),
-        returnValueForMissingStub: _i5.Stream<_i10.AppLifecycleState>.empty(),
-      ) as _i5.Stream<_i10.AppLifecycleState>);
-  @override
-  void notifyStateChanged(_i10.AppLifecycleState? state) => super.noSuchMethod(
+        returnValue: _i5.Stream<_i9.AppLifecycleState>.empty(),
+        returnValueForMissingStub: _i5.Stream<_i9.AppLifecycleState>.empty(),
+      ) as _i5.Stream<_i9.AppLifecycleState>);
+  @override
+  void notifyStateChanged(_i9.AppLifecycleState? state) => super.noSuchMethod(
         Invocation.method(
           #notifyStateChanged,
           [state],
@@ -330,22 +326,22 @@
 ///
 /// See the documentation for Mockito's code generation for more information.
 class MockDecodeDeeplinkUseCase extends _i1.Mock
-    implements _i11.DecodeDeeplinkUseCase {
-  @override
-  _i12.NavigationRequest? invoke(Uri? uri) => (super.noSuchMethod(
+    implements _i10.DecodeDeeplinkUseCase {
+  @override
+  _i11.NavigationRequest? invoke(Uri? uri) => (super.noSuchMethod(
         Invocation.method(
           #invoke,
           [uri],
         ),
         returnValueForMissingStub: null,
-      ) as _i12.NavigationRequest?);
+      ) as _i11.NavigationRequest?);
 }
 
 /// A class which mocks [UpdateDigidAuthStatusUseCase].
 ///
 /// See the documentation for Mockito's code generation for more information.
 class MockUpdateDigidAuthStatusUseCase extends _i1.Mock
-    implements _i13.UpdateDigidAuthStatusUseCase {
+    implements _i12.UpdateDigidAuthStatusUseCase {
   @override
   _i5.Future<void> invoke(_i2.DigidState? state) => (super.noSuchMethod(
         Invocation.method(
@@ -361,7 +357,7 @@
 ///
 /// See the documentation for Mockito's code generation for more information.
 class MockIsWalletInitializedWithPidUseCase extends _i1.Mock
-    implements _i14.IsWalletInitializedWithPidUseCase {
+    implements _i13.IsWalletInitializedWithPidUseCase {
   @override
   _i5.Future<bool> invoke() => (super.noSuchMethod(
         Invocation.method(
@@ -377,7 +373,7 @@
 ///
 /// See the documentation for Mockito's code generation for more information.
 class MockObserveWalletLockUseCase extends _i1.Mock
-    implements _i15.ObserveWalletLockUseCase {
+    implements _i14.ObserveWalletLockUseCase {
   @override
   _i5.Stream<bool> invoke() => (super.noSuchMethod(
         Invocation.method(

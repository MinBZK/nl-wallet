--- conflicted
+++ resolved
@@ -52,16 +52,11 @@
 
 void wire_cancel_pid_issuance(int64_t port_);
 
-<<<<<<< HEAD
-=======
-void wire_reject_pid_issuance(int64_t port_);
+void wire_process_uri(int64_t port_, struct wire_uint_8_list *uri);
 
 void wire_accept_pid_issuance(int64_t port_, struct wire_uint_8_list *pin);
 
->>>>>>> 9d565078
-void wire_process_uri(int64_t port_, struct wire_uint_8_list *uri);
-
-void wire_accept_pid_issuance(int64_t port_, struct wire_uint_8_list *pin);
+void wire_reject_pid_issuance(int64_t port_);
 
 struct wire_uint_8_list *new_uint_8_list_0(int32_t len);
 
@@ -82,13 +77,9 @@
     dummy_var ^= ((int64_t) (void*) wire_register);
     dummy_var ^= ((int64_t) (void*) wire_create_pid_issuance_redirect_uri);
     dummy_var ^= ((int64_t) (void*) wire_cancel_pid_issuance);
-<<<<<<< HEAD
-=======
-    dummy_var ^= ((int64_t) (void*) wire_reject_pid_issuance);
-    dummy_var ^= ((int64_t) (void*) wire_accept_pid_issuance);
->>>>>>> 9d565078
     dummy_var ^= ((int64_t) (void*) wire_process_uri);
     dummy_var ^= ((int64_t) (void*) wire_accept_pid_issuance);
+    dummy_var ^= ((int64_t) (void*) wire_reject_pid_issuance);
     dummy_var ^= ((int64_t) (void*) new_uint_8_list_0);
     dummy_var ^= ((int64_t) (void*) free_WireSyncReturn);
     dummy_var ^= ((int64_t) (void*) store_dart_post_cobject);

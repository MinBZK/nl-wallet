plugins {
    id "com.android.application"
    id "kotlin-android"
    id "dev.flutter.flutter-gradle-plugin"
}

def keystoreProperties = new Properties()
def keystorePropertiesFile = rootProject.file('key.properties')
if (keystorePropertiesFile.exists()) {
    keystoreProperties.load(new FileInputStream(keystorePropertiesFile))
}

def localProperties = new Properties()
def localPropertiesFile = rootProject.file('local.properties')
if (localPropertiesFile.exists()) {
    localPropertiesFile.withReader('UTF-8') { reader ->
        localProperties.load(reader)
    }
}

def flutterVersionCode = localProperties.getProperty('flutter.versionCode')
if (flutterVersionCode == null) {
    flutterVersionCode = '1'
}

def flutterVersionName = localProperties.getProperty('flutter.versionName')
if (flutterVersionName == null) {
    flutterVersionName = '1.0'
}

def overrideFlutterMinSdkVersion = 24
def overrideFlutterTargetSdkVersion = 34
def overrideFlutterCompileSdkVersion = 34

def dartEnvironmentVariables = []
if (project.hasProperty('dart-defines')) {
    dartEnvironmentVariables = project.property('dart-defines')
            .split(',')
            .collectEntries { entry ->
                def pair = new String(entry.decodeBase64(), 'UTF-8').split('=')

                // Check if the pair actually contains 2 values, else return empty string as value.
                [(pair.first()): pair.size() == 2 ? pair.last() : '']
            }
}

// Universal / deep links config
def ulHostname = dartEnvironmentVariables['UL_HOSTNAME']
def ulHostnameIsSet = ulHostname != null && !ulHostname.isEmpty()

def ulIntentFilterAutoVerify = ulHostnameIsSet
def ulIntentFilterHost = ulHostnameIsSet ? ulHostname : '*'
def ulIntentFilterPathPrefix = ulHostnameIsSet ? '/deeplink' : ''
def ulIntentFilterScheme = ulHostnameIsSet ? 'https' : 'walletdebuginteraction'

android {
    compileSdkVersion overrideFlutterCompileSdkVersion
    ndkVersion flutter.ndkVersion

    compileOptions {
        sourceCompatibility JavaVersion.VERSION_1_8
        targetCompatibility JavaVersion.VERSION_1_8
    }

    kotlinOptions {
        jvmTarget = '1.8'
    }

    ndkVersion "26.2.11394342"

    sourceSets {
        main {
            // Include native libraries
            jniLibs.srcDirs += 'src/main/jniLibs'
        }
    }

    packagingOptions {
        // Exclude the platform_support.so files that are added by the
        // platform_support module, as this code is also in libwallet_core.so
        jniLibs {
            excludes += "**/libplatform_support.so"
        }
    }

    defaultConfig {
        applicationId "nl.ictu.edi.wallet.latest"
        // You can update the following values to match your application needs.
        // For more information, see: https://docs.flutter.dev/deployment/android#reviewing-the-build-configuration.
        minSdkVersion overrideFlutterMinSdkVersion
        targetSdkVersion overrideFlutterTargetSdkVersion
        versionCode flutterVersionCode.toInteger()
        versionName flutterVersionName

        // Set universal & deep links intent-filter placeholders
        manifestPlaceholders['ulIntentFilterAutoVerify'] = ulIntentFilterAutoVerify
        manifestPlaceholders['ulIntentFilterHost'] = ulIntentFilterHost
        manifestPlaceholders['ulIntentFilterPathPrefix'] = ulIntentFilterPathPrefix
        manifestPlaceholders['ulIntentFilterScheme'] = ulIntentFilterScheme
    }

    signingConfigs {
        common {
            keyAlias keystoreProperties['keyAlias']
            keyPassword keystoreProperties['keyPassword']
            storeFile keystoreProperties['storeFile'] ? file('../' + keystoreProperties['storeFile']) : null
            storePassword keystoreProperties['storePassword']
        }
    }

    // Debug and Profile builds use release keys if they're available, auto-available debug keys if not.
    // Release build needs release keys (i.e., wallet_app/android/key.properties, wallet_app/android/keystore/local-keystore.jks).
    buildTypes {
        debug {
<<<<<<< HEAD
            signingConfig signingConfigs.common

            packagingOptions {
                doNotStrip "**/*.so"
            }
=======
            keystoreProperties["storeFile"] ? (signingConfig signingConfigs.common) : (signingConfig signingConfigs.debug)
            logger.quiet("Build type ${name}, using keystore: ${signingConfig.storeFile}")
>>>>>>> 807cfd0e
        }
        profile {
            keystoreProperties["storeFile"] ? (signingConfig signingConfigs.common) : (signingConfig signingConfigs.debug)
            logger.quiet("Build type ${name}, using keystore: ${signingConfig.storeFile}")
        }
        release {
            signingConfig signingConfigs.common
            logger.quiet("Build type ${name}, using keystore: ${signingConfig.storeFile}")
            minifyEnabled true
            proguardFiles getDefaultProguardFile('proguard-android-optimize.txt'), 'proguard-rules.pro'

            ndk {
                abiFilters "arm64-v8a", "armeabi-v7a", "x86_64"
            }
        }
    }
}

flutter {
    source '../..'
}

dependencies {
    implementation "net.java.dev.jna:jna:5.7.0@aar" // Java Native Access

    implementation project(path: ':platform_support')
}

// Target directory for the Rust library files
def jniTargetDir = "${project.projectDir}/src/main/jniLibs"

// Register tasks to build the Rust code and copy the resulting library files
[
        Debug  : [false, null],
        Profile: [true, ['--locked', '--release']],
        Release: [true, ['--locked', '--release']]
].each {
    def taskPostfix = it.key
    def (doStrip, profileMode) = it.value
    tasks.whenTaskAdded { task ->
        if (task.name == "pre${taskPostfix}Build") {
            task.dependsOn "cargoBuildNativeLibrary$taskPostfix"
        }
    }
    tasks.register("cargoBuildNativeLibrary$taskPostfix", Exec) {
        workingDir "../../../wallet_core"

        // Build the Rust code (wallet_core)
        executable = 'cargo'
        args = ['ndk',
                '-t', 'armeabi-v7a',
                '-t', 'arm64-v8a',
                '-t', 'x86_64',
                '-o', jniTargetDir
        ]
        if (!doStrip) {
            args += '--no-strip'
        }
        args += [
                'build',
                '-p', 'flutter_api'
        ]
        if (profileMode != null) {
            args += profileMode
        }
        if (dartEnvironmentVariables['ALLOW_HTTP_RETURN_URL'] == 'true') {
            args += ['--features', 'wallet/allow_http_return_url']
        }
        if (dartEnvironmentVariables['ENV_CONFIGURATION'] == 'true') {
            args += ['--features', 'wallet/env_config']
        }
    }
}

clean.doFirst {
    println "Cleaning $jniTargetDir"
    delete jniTargetDir
}<|MERGE_RESOLUTION|>--- conflicted
+++ resolved
@@ -112,16 +112,12 @@
     // Release build needs release keys (i.e., wallet_app/android/key.properties, wallet_app/android/keystore/local-keystore.jks).
     buildTypes {
         debug {
-<<<<<<< HEAD
-            signingConfig signingConfigs.common
+            keystoreProperties["storeFile"] ? (signingConfig signingConfigs.common) : (signingConfig signingConfigs.debug)
+            logger.quiet("Build type ${name}, using keystore: ${signingConfig.storeFile}")
 
             packagingOptions {
                 doNotStrip "**/*.so"
             }
-=======
-            keystoreProperties["storeFile"] ? (signingConfig signingConfigs.common) : (signingConfig signingConfigs.debug)
-            logger.quiet("Build type ${name}, using keystore: ${signingConfig.storeFile}")
->>>>>>> 807cfd0e
         }
         profile {
             keystoreProperties["storeFile"] ? (signingConfig signingConfigs.common) : (signingConfig signingConfigs.debug)

// Prevent dead code warnings since the lower 4 modules are not exposed publically yet.
// TODO: remove this when these modules are used.
#![allow(dead_code)]

pub mod account;
pub mod pin;
mod utils;
<<<<<<< HEAD
mod wallet;

use once_cell::sync::Lazy;
use platform_support::hw_keystore::PreferredPlatformSigningKey;
use std::sync::Mutex;

use crate::{account::client::server::AccountServer, wallet::Wallet};

const WALLET_KEY_ID: &str = "wallet";

pub static WALLET: Lazy<Mutex<Wallet<AccountServer, PreferredPlatformSigningKey>>> = Lazy::new(|| {
    let account_server = AccountServer::new_stub(); // TODO
    let pubkey = account_server.pubkey.clone();

    Mutex::new(Wallet::new(account_server, pubkey))
});
=======
pub mod wallet;
>>>>>>> ab98e578
<|MERGE_RESOLUTION|>--- conflicted
+++ resolved
@@ -5,23 +5,4 @@
 pub mod account;
 pub mod pin;
 mod utils;
-<<<<<<< HEAD
-mod wallet;
-
-use once_cell::sync::Lazy;
-use platform_support::hw_keystore::PreferredPlatformSigningKey;
-use std::sync::Mutex;
-
-use crate::{account::client::server::AccountServer, wallet::Wallet};
-
-const WALLET_KEY_ID: &str = "wallet";
-
-pub static WALLET: Lazy<Mutex<Wallet<AccountServer, PreferredPlatformSigningKey>>> = Lazy::new(|| {
-    let account_server = AccountServer::new_stub(); // TODO
-    let pubkey = account_server.pubkey.clone();
-
-    Mutex::new(Wallet::new(account_server, pubkey))
-});
-=======
-pub mod wallet;
->>>>>>> ab98e578
+pub mod wallet;
[package]
name = "platform_support"
version.workspace = true
edition.workspace = true

[features]
hardware = ["dep:once_cell", "dep:uniffi"]
software = ["dep:aes-gcm", "dep:once_cell", "dep:rand_core"]
integration-test = []
hardware-integration-test = ["integration-test", "hardware", "dep:jni"]
software-integration-test = ["integration-test", "software"]

[lib]
crate-type = ["staticlib", "cdylib", "lib"]

[dependencies]
<<<<<<< HEAD
aes-gcm = { version = "0.10.1", optional = true }
jni = { version = "0.21.1", optional = true }
=======
wallet_shared = { path = "../wallet_shared" }
thiserror = "1.0.38"
p256 = "0.12.0"
spki = { version = "0.6.0", features = ["std"] }
>>>>>>> c2f1cfa9
never = "0.1.0"
once_cell = { version = "1.17.1", optional = true }
p256 = "0.12.0"
rand_core = { version = "0.6.4", optional = true }
spki = { version = "0.6.0", features = ["std"] }
thiserror = "1.0.38"
uniffi = { version = "0.23.0", optional = true }

[build-dependencies]
uniffi = { version = "0.23.0", features = ["build"], optional = true }<|MERGE_RESOLUTION|>--- conflicted
+++ resolved
@@ -14,15 +14,9 @@
 crate-type = ["staticlib", "cdylib", "lib"]
 
 [dependencies]
-<<<<<<< HEAD
+wallet_shared = { path = "../wallet_shared" }
 aes-gcm = { version = "0.10.1", optional = true }
 jni = { version = "0.21.1", optional = true }
-=======
-wallet_shared = { path = "../wallet_shared" }
-thiserror = "1.0.38"
-p256 = "0.12.0"
-spki = { version = "0.6.0", features = ["std"] }
->>>>>>> c2f1cfa9
 never = "0.1.0"
 once_cell = { version = "1.17.1", optional = true }
 p256 = "0.12.0"

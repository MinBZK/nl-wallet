--- conflicted
+++ resolved
@@ -6,36 +6,8 @@
     pkcs8::DecodePublicKey,
 };
 
-<<<<<<< HEAD
-use super::{
-    error::{HardwareKeyStoreError, KeyStoreError},
-    PlatformSigningKey,
-    PlatformEncryptionKey
-};
-use crate::bridge::hw_keystore::{SigningKeyBridge, KEY_STORE, EncryptionKeyBridge};
-=======
-use super::{HardwareKeyStoreError, KeyStoreError, PlatformSigningKey};
-
-// import generated Rust bindings
-uniffi::include_scaffolding!("hw_keystore");
-
-// this is required to catch UnexpectedUniFFICallbackError
-impl From<uniffi::UnexpectedUniFFICallbackError> for KeyStoreError {
-    fn from(value: uniffi::UnexpectedUniFFICallbackError) -> Self {
-        Self::BridgingError { reason: value.reason }
-    }
-}
-
-// the callback traits defined in the UDL, which we have write out here ourselves
-trait KeyStoreBridge: Send + Sync + Debug {
-    fn get_or_create_key(&self, identifier: String) -> Result<Box<dyn SigningKeyBridge>, KeyStoreError>;
-}
-
-trait SigningKeyBridge: Send + Sync + Debug {
-    fn public_key(&self) -> Result<Vec<u8>, KeyStoreError>;
-    fn sign(&self, payload: Vec<u8>) -> Result<Vec<u8>, KeyStoreError>;
-}
->>>>>>> 9df30951
+use super::{HardwareKeyStoreError, KeyStoreError, PlatformEncryptionKey, PlatformSigningKey};
+use crate::bridge::hw_keystore::{EncryptionKeyBridge, SigningKeyBridge, KEY_STORE};
 
 // HardwareSigningKey wraps SigningKeyBridge from native
 pub struct HardwareSigningKey {
@@ -99,7 +71,10 @@
 }
 
 impl PlatformEncryptionKey for HardwareEncryptionKey {
-    fn encryption_key(identifier: &str) -> Result<Self, HardwareKeyStoreError> where Self: Sized {
+    fn encryption_key(identifier: &str) -> Result<Self, HardwareKeyStoreError>
+    where
+        Self: Sized,
+    {
         todo!()
     }
 

--- conflicted
+++ resolved
@@ -63,13 +63,9 @@
 impl IntoResponse for Error {
     fn into_response(self) -> Response {
         warn!("error result: {:?}", self);
-<<<<<<< HEAD
         let result = ResultTemplate {
-            msg: self.0.to_string(),
+            msg: self.as_ref().to_string(),
         };
-=======
-        let result = IndexTemplate::from_error(self.as_ref().to_string());
->>>>>>> 14818ab2
         let mut response = askama_axum::into_response(&result);
         *response.status_mut() = StatusCode::INTERNAL_SERVER_ERROR;
         response

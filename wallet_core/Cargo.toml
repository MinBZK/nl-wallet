--- conflicted
+++ resolved
@@ -121,12 +121,9 @@
 ring = "0.17.8"
 rpassword = "7.3.1"
 rstest = "0.21.0"
+rustls-pki-types = "1.10.0"
 rustls-webpki = "0.102.8"
-<<<<<<< HEAD
-rustls-pki-types = "1.10.0"
-=======
 sanitize-filename = "0.6.0"
->>>>>>> c5a850bb
 sea-orm = { version = "1.1.1", default-features = false }
 sea-orm-migration = { version = "1.1.1", default-features = false }
 sea-query = { version = "0.32.0", default-features = false }

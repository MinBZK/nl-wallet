--- conflicted
+++ resolved
@@ -9,6 +9,7 @@
     "flutter_api/flutter_api_macros",
     "gba_hc_converter",
     "hsm",
+    "jwt",
     "mdoc",
     "mock_relying_party",
     "openid4vc",
@@ -33,11 +34,7 @@
     "wallet_server/server_utils",
     "wallet_server/server_utils/migrations",
     "wallet_server/pid_issuer",
-<<<<<<< HEAD
-    "wallet_server/verification_server", "poa", "jwt",
-=======
     "wallet_server/verification_server",
->>>>>>> 2d21298f
 ]
 exclude = ["uniffi-bindgen"]
 resolver = "2"

--- conflicted
+++ resolved
@@ -154,9 +154,5 @@
 url = "2.4.0"
 uuid = "1.4.0"
 wiremock = "0.6.0"
-<<<<<<< HEAD
 x509-parser = "0.16.0"
-yoke = "0.7.4"
-=======
-x509-parser = "0.16.0"
->>>>>>> e00b5ae7
+yoke = "0.7.4"
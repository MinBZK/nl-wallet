use axum::response::IntoResponse;
use axum::response::Response;
use derive_more::AsRef;
use derive_more::Display;
use derive_more::From;
use derive_more::FromStr;
use http::StatusCode;

use hsm::service::HsmError;
use http_utils::error::HttpJsonError;
use http_utils::error::HttpJsonErrorType;
use wallet_account::messages::errors::AccountError;
use wallet_account::messages::errors::AccountErrorType;
use wallet_provider_service::account_server::ChallengeError;
use wallet_provider_service::account_server::InstructionError;
use wallet_provider_service::account_server::RegistrationError;
use wallet_provider_service::account_server::WalletCertificateError;
use wallet_provider_service::wua_issuer::HsmWuaIssuerError;

// Make a newtype to circumvent the orphan rule.
#[derive(Debug, Clone, From, AsRef, Display, FromStr)]
pub struct WalletProviderErrorType(AccountErrorType);

#[derive(Debug, thiserror::Error)]
pub enum WalletProviderError {
    #[error("{0}")]
    Challenge(#[from] ChallengeError),
    #[error("{0}")]
    Registration(#[from] RegistrationError),
    #[error("{0}")]
    Instruction(#[from] InstructionError),
    #[error("{0}")]
    Hsm(#[from] HsmError),
    #[error("{0}")]
    Wua(#[from] HsmWuaIssuerError),
}

impl HttpJsonErrorType for WalletProviderErrorType {
    fn title(&self) -> String {
        let title = match self.as_ref() {
            AccountErrorType::Unexpected => "An unexpected error occurred",
            AccountErrorType::ChallengeValidation => "Could not validate registration challenge",
            AccountErrorType::AttestationValidation => "Could not validate key / app attestation",
            AccountErrorType::RegistrationParsing => "Could not parse or validate registration message",
            AccountErrorType::IncorrectPin => "The PIN provided is incorrect",
            AccountErrorType::PinTimeout => "PIN checking is currently in timeout",
            AccountErrorType::AccountBlocked => "The requested account is blocked",
            AccountErrorType::InstructionValidation => "Could not validate instruction",
        };

        title.to_string()
    }

    fn status_code(&self) -> StatusCode {
        match self.as_ref() {
            AccountErrorType::Unexpected => StatusCode::INTERNAL_SERVER_ERROR,
            AccountErrorType::ChallengeValidation => StatusCode::UNAUTHORIZED,
            AccountErrorType::AttestationValidation => StatusCode::UNAUTHORIZED,
            AccountErrorType::RegistrationParsing => StatusCode::BAD_REQUEST,
            AccountErrorType::IncorrectPin => StatusCode::FORBIDDEN,
            AccountErrorType::PinTimeout => StatusCode::FORBIDDEN,
            AccountErrorType::AccountBlocked => StatusCode::UNAUTHORIZED,
            AccountErrorType::InstructionValidation => StatusCode::FORBIDDEN,
        }
    }
}

impl From<WalletProviderError> for AccountError {
    fn from(value: WalletProviderError) -> Self {
        match value {
            WalletProviderError::Challenge(error) => match error {
                ChallengeError::WalletCertificate(WalletCertificateError::UserBlocked) => Self::AccountBlocked,
                ChallengeError::WalletCertificate(_) => Self::ChallengeValidation,
                _ => Self::ChallengeValidation,
            },
            WalletProviderError::Registration(error) => match error {
                RegistrationError::ChallengeDecoding(_) => Self::ChallengeValidation,
                RegistrationError::ChallengeValidation(_) => Self::ChallengeValidation,
                RegistrationError::AppleAttestation(_) => Self::AttestationValidation,
                RegistrationError::AndroidKeyAttestation(_) => Self::AttestationValidation,
                RegistrationError::AndroidAppAttestation(_) => Self::AttestationValidation,
                RegistrationError::MessageParsing(_) => Self::RegistrationParsing,
                RegistrationError::MessageValidation(_) => Self::RegistrationParsing,
                RegistrationError::SerialNumberMismatch { .. } => Self::RegistrationParsing,
                RegistrationError::PinPubKeyEncoding(_) => Self::Unexpected,
                RegistrationError::CertificateStorage(_) => Self::Unexpected,
                RegistrationError::WalletCertificate(_) => Self::Unexpected,
                RegistrationError::HsmError(_) => Self::Unexpected,
            },
            WalletProviderError::Instruction(error) => match error {
                InstructionError::IncorrectPin(data) => Self::IncorrectPin(data),
                InstructionError::PinTimeout(data) => Self::PinTimeout(data),
                InstructionError::AccountBlocked => Self::AccountBlocked,
<<<<<<< HEAD
                InstructionError::Validation(_) | InstructionError::NonexistingKey(_) => Self::InstructionValidation,
                InstructionError::WalletCertificate(WalletCertificateError::UserBlocked) => Self::AccountBlocked,
=======
                InstructionError::Validation(_)
                | InstructionError::NonExistingKey(_)
                | InstructionError::MissingRecoveryCode
                | InstructionError::AccountNotTransferable
                | InstructionError::NoAccountTransferInProgress
                | InstructionError::AppVersionMismatch { .. }
                | InstructionError::SdJwtError(_) => Self::InstructionValidation,
>>>>>>> d1260a14
                InstructionError::Signing(_)
                | InstructionError::Storage(_)
                | InstructionError::WalletCertificate(_)
                | InstructionError::WuaIssuance(_)
                | InstructionError::HsmError(_)
                | InstructionError::Poa(_)
                | InstructionError::PopSigning(_)
                | InstructionError::JwkConversion(_) => Self::Unexpected,
            },
            WalletProviderError::Hsm(_) => Self::Unexpected,
            WalletProviderError::Wua(_) => Self::Unexpected,
        }
    }
}

impl From<WalletProviderError> for HttpJsonError<WalletProviderErrorType> {
    fn from(value: WalletProviderError) -> Self {
        let detail = value.to_string();
        let account_error = AccountError::from(value);

        Self::new(
            AccountErrorType::from(&account_error).into(),
            detail,
            account_error.into(),
        )
    }
}

impl IntoResponse for WalletProviderError {
    fn into_response(self) -> Response {
        HttpJsonError::<WalletProviderErrorType>::from(self).into_response()
    }
}<|MERGE_RESOLUTION|>--- conflicted
+++ resolved
@@ -91,10 +91,6 @@
                 InstructionError::IncorrectPin(data) => Self::IncorrectPin(data),
                 InstructionError::PinTimeout(data) => Self::PinTimeout(data),
                 InstructionError::AccountBlocked => Self::AccountBlocked,
-<<<<<<< HEAD
-                InstructionError::Validation(_) | InstructionError::NonexistingKey(_) => Self::InstructionValidation,
-                InstructionError::WalletCertificate(WalletCertificateError::UserBlocked) => Self::AccountBlocked,
-=======
                 InstructionError::Validation(_)
                 | InstructionError::NonExistingKey(_)
                 | InstructionError::MissingRecoveryCode
@@ -102,7 +98,7 @@
                 | InstructionError::NoAccountTransferInProgress
                 | InstructionError::AppVersionMismatch { .. }
                 | InstructionError::SdJwtError(_) => Self::InstructionValidation,
->>>>>>> d1260a14
+                InstructionError::WalletCertificate(WalletCertificateError::UserBlocked) => Self::AccountBlocked,
                 InstructionError::Signing(_)
                 | InstructionError::Storage(_)
                 | InstructionError::WalletCertificate(_)

use std::error::Error;

use chrono::DateTime;
use chrono::Duration;
use chrono::Utc;
use serde::de::DeserializeOwned;
use serde::Serialize;
use tracing::info;
use uuid::Uuid;

use android_attest::root_public_key::RootPublicKey;
use hsm::keys::HsmEcdsaKey;
use hsm::service::Pkcs11Hsm;
use wallet_common::account::messages::instructions::Instruction;
use wallet_common::account::messages::instructions::InstructionAndResult;
use wallet_common::account::messages::instructions::InstructionResultMessage;
use wallet_common::generator::Generator;
use wallet_common::keys::EcdsaKey;
use wallet_provider_persistence::database::Db;
use wallet_provider_persistence::repositories::Repositories;
use wallet_provider_service::account_server::AccountServer;
use wallet_provider_service::account_server::AccountServerKeys;
use wallet_provider_service::account_server::AndroidAttestationConfiguration;
use wallet_provider_service::account_server::AppleAttestationConfiguration;
use wallet_provider_service::account_server::UserState;
use wallet_provider_service::instructions::HandleInstruction;
use wallet_provider_service::instructions::ValidateInstruction;
use wallet_provider_service::keys::InstructionResultSigning;
use wallet_provider_service::keys::WalletCertificateSigning;
use wallet_provider_service::pin_policy::PinPolicy;
use wallet_provider_service::wte_issuer::HsmWteIssuer;

use crate::errors::WalletProviderError;
use crate::settings::Settings;

pub struct RouterState<GRC, PIC> {
    pub account_server: AccountServer<GRC, PIC>,
    pub pin_policy: PinPolicy,
    pub instruction_result_signing_key: InstructionResultSigning,
    pub certificate_signing_key: WalletCertificateSigning,
    pub user_state: UserState<Repositories, Pkcs11Hsm, HsmWteIssuer<Pkcs11Hsm>>,
}

impl<GRC, PIC> RouterState<GRC, PIC> {
    pub async fn new_from_settings(
        settings: Settings,
<<<<<<< HEAD
        google_crl_client: GRC,
        play_integrity_client: PIC,
    ) -> Result<RouterState<GRC, PIC>, Box<dyn Error>> {
        let hsm = Pkcs11Hsm::new(
            settings.hsm.library_path,
            settings.hsm.user_pin,
            settings.hsm.max_sessions,
            settings.hsm.max_session_lifetime,
            settings.attestation_wrapping_key_identifier,
        )?;
=======
        google_crl_client: GC,
    ) -> Result<RouterState<GC>, Box<dyn Error>> {
        let hsm = Pkcs11Hsm::from_settings(settings.hsm)?;
>>>>>>> 91ae5cc1

        let certificate_signing_key = WalletCertificateSigning(HsmEcdsaKey::new(
            settings.certificate_signing_key_identifier,
            hsm.clone(),
        ));
        let instruction_result_signing_key = InstructionResultSigning(HsmEcdsaKey::new(
            settings.instruction_result_signing_key_identifier,
            hsm.clone(),
        ));

        let certificate_signing_pubkey = certificate_signing_key.verifying_key().await?;

        let apple_trust_anchors = settings
            .ios
            .root_certificates
            .into_iter()
            .map(|anchor| anchor.to_owned_trust_anchor())
            .collect();
        let apple_config = AppleAttestationConfiguration::new(
            settings.ios.team_identifier,
            settings.ios.bundle_identifier,
            settings.ios.environment.into(),
            apple_trust_anchors,
        );

        let android_installation_method = settings.android.installation_method();
        let android_root_public_keys = settings
            .android
            .root_public_keys
            .into_iter()
            .map(RootPublicKey::from)
            .collect();
        let android_config = AndroidAttestationConfiguration {
            root_public_keys: android_root_public_keys,
            package_name: settings.android.package_name,
            installation_method: android_installation_method,
            certificate_hashes: settings.android.play_store_certificate_hashes,
        };

        let account_server = AccountServer::new(
            "account_server".into(),
            settings.instruction_challenge_timeout,
            AccountServerKeys {
                wallet_certificate_signing_pubkey: (&certificate_signing_pubkey).into(),
                encryption_key_identifier: settings.pin_pubkey_encryption_key_identifier,
                pin_public_disclosure_protection_key_identifier: settings
                    .pin_public_disclosure_protection_key_identifier,
            },
            apple_config,
            android_config,
            google_crl_client,
            play_integrity_client,
        )?;

        let db = Db::new(
            settings.database.connection_string(),
            settings.database.connection_options,
        )
        .await?;

        let pin_policy = PinPolicy::new(
            settings.pin_policy.rounds,
            settings.pin_policy.attempts_per_round,
            settings
                .pin_policy
                .timeouts
                .into_iter()
                .map(Duration::from_std)
                .collect::<Result<_, _>>()?,
        );

        let repositories = Repositories::new(db);
        let wte_issuer = HsmWteIssuer::new(
            HsmEcdsaKey::new(settings.wte_signing_key_identifier, hsm.clone()),
            settings.wte_issuer_identifier,
            hsm.clone(),
            settings.attestation_wrapping_key_identifier.clone(),
        );

        let state = RouterState {
            account_server,
            instruction_result_signing_key,
            certificate_signing_key,
            pin_policy,
            user_state: UserState {
                repositories,
                wallet_user_hsm: hsm,
                wte_issuer,
                wrapping_key_identifier: settings.attestation_wrapping_key_identifier,
            },
        };

        Ok(state)
    }

    pub async fn handle_instruction<I, R>(
        &self,
        instruction: Instruction<I>,
    ) -> Result<InstructionResultMessage<<I as HandleInstruction>::Result>, WalletProviderError>
    where
        I: InstructionAndResult<Result = R> + HandleInstruction<Result = R> + ValidateInstruction,
        R: Serialize + DeserializeOwned,
    {
        let result = self
            .account_server
            .handle_instruction(
                instruction,
                &self.instruction_result_signing_key,
                self,
                &self.pin_policy,
                &self.user_state,
            )
            .await?;

        info!("Replying with the instruction result");

        Ok(InstructionResultMessage { result })
    }
}

impl<GRC, PIC> Generator<uuid::Uuid> for RouterState<GRC, PIC> {
    fn generate(&self) -> Uuid {
        Uuid::new_v4()
    }
}

impl<GRC, PIC> Generator<DateTime<Utc>> for RouterState<GRC, PIC> {
    fn generate(&self) -> DateTime<Utc> {
        Utc::now()
    }
}<|MERGE_RESOLUTION|>--- conflicted
+++ resolved
@@ -44,22 +44,10 @@
 impl<GRC, PIC> RouterState<GRC, PIC> {
     pub async fn new_from_settings(
         settings: Settings,
-<<<<<<< HEAD
         google_crl_client: GRC,
         play_integrity_client: PIC,
     ) -> Result<RouterState<GRC, PIC>, Box<dyn Error>> {
-        let hsm = Pkcs11Hsm::new(
-            settings.hsm.library_path,
-            settings.hsm.user_pin,
-            settings.hsm.max_sessions,
-            settings.hsm.max_session_lifetime,
-            settings.attestation_wrapping_key_identifier,
-        )?;
-=======
-        google_crl_client: GC,
-    ) -> Result<RouterState<GC>, Box<dyn Error>> {
         let hsm = Pkcs11Hsm::from_settings(settings.hsm)?;
->>>>>>> 91ae5cc1
 
         let certificate_signing_key = WalletCertificateSigning(HsmEcdsaKey::new(
             settings.certificate_signing_key_identifier,

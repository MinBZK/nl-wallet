--- conflicted
+++ resolved
@@ -33,13 +33,8 @@
 use crate::errors::WalletProviderError;
 use crate::settings::Settings;
 
-<<<<<<< HEAD
-pub struct RouterState<PIC> {
-    pub account_server: AccountServer<PIC>,
-=======
-pub struct RouterState<GC> {
-    pub account_server: AccountServer<GC>,
->>>>>>> b4386d12
+pub struct RouterState<GRC, PIC> {
+    pub account_server: AccountServer<GRC, PIC>,
     pub pin_policy: PinPolicy,
     pub repositories: Repositories,
     pub hsm: Pkcs11Hsm,
@@ -48,19 +43,12 @@
     pub wte_issuer: HsmWteIssuer<Pkcs11Hsm>,
 }
 
-<<<<<<< HEAD
-impl<PIC> RouterState<PIC> {
+impl<GRC, PIC> RouterState<GRC, PIC> {
     pub async fn new_from_settings(
         settings: Settings,
+        google_crl_client: GRC,
         play_integrity_client: PIC,
-    ) -> Result<RouterState<PIC>, Box<dyn Error>> {
-=======
-impl<GC> RouterState<GC> {
-    pub async fn new_from_settings(
-        settings: Settings,
-        google_crl_client: GC,
-    ) -> Result<RouterState<GC>, Box<dyn Error>> {
->>>>>>> b4386d12
+    ) -> Result<RouterState<GRC, PIC>, Box<dyn Error>> {
         let hsm = Pkcs11Hsm::new(
             settings.hsm.library_path,
             settings.hsm.user_pin,
@@ -120,14 +108,9 @@
             settings.pin_pubkey_encryption_key_identifier,
             settings.pin_public_disclosure_protection_key_identifier,
             apple_config,
-<<<<<<< HEAD
             android_config,
+            google_crl_client,
             play_integrity_client,
-=======
-            apple_trust_anchors,
-            android_root_public_keys,
-            google_crl_client,
->>>>>>> b4386d12
         )?;
 
         let db = Db::new(
@@ -194,21 +177,13 @@
     }
 }
 
-<<<<<<< HEAD
-impl<PIC> Generator<uuid::Uuid> for RouterState<PIC> {
-=======
-impl<GC> Generator<uuid::Uuid> for RouterState<GC> {
->>>>>>> b4386d12
+impl<GRC, PIC> Generator<uuid::Uuid> for RouterState<GRC, PIC> {
     fn generate(&self) -> Uuid {
         Uuid::new_v4()
     }
 }
 
-<<<<<<< HEAD
-impl<PIC> Generator<DateTime<Utc>> for RouterState<PIC> {
-=======
-impl<GC> Generator<DateTime<Utc>> for RouterState<GC> {
->>>>>>> b4386d12
+impl<GRC, PIC> Generator<DateTime<Utc>> for RouterState<GRC, PIC> {
     fn generate(&self) -> DateTime<Utc> {
         Utc::now()
     }

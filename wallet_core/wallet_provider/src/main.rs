--- conflicted
+++ resolved
@@ -3,11 +3,8 @@
 use tracing::level_filters::LevelFilter;
 use tracing_subscriber::EnvFilter;
 
-<<<<<<< HEAD
+use android_attest::android_crl::GoogleRevocationListClient;
 use android_attest::play_integrity::client::PlayIntegrityClient;
-=======
-use android_attest::android_crl::GoogleRevocationListClient;
->>>>>>> b4386d12
 use wallet_common::reqwest::default_reqwest_client_builder;
 use wallet_provider::server;
 use wallet_provider::settings::Settings;
@@ -27,16 +24,12 @@
         builder.init();
     }
 
-<<<<<<< HEAD
+    let google_crl_client = GoogleRevocationListClient::new(default_reqwest_client_builder().build()?);
+
     let play_integrity_client = PlayIntegrityClient::new(
         default_reqwest_client_builder().build()?,
         &settings.android.package_name,
     )?;
 
-    server::serve(settings, play_integrity_client).await
-=======
-    let google_crl_client = GoogleRevocationListClient::new(default_reqwest_client_builder().build()?);
-
-    server::serve(settings, google_crl_client).await
->>>>>>> b4386d12
+    server::serve(settings, google_crl_client, play_integrity_client).await
 }
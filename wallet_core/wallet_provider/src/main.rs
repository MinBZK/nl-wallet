--- conflicted
+++ resolved
@@ -1,20 +1,13 @@
-<<<<<<< HEAD
-=======
-mod app;
-mod app_dependencies;
-mod errors;
-mod settings;
-
->>>>>>> 8f548acb
-use std::error::Error;
-use std::net::{SocketAddr, TcpListener};
+use std::{
+    error::Error,
+    net::{SocketAddr, TcpListener},
+};
 
 use base64::{engine::general_purpose::STANDARD, Engine};
 use p256::{ecdsa::SigningKey, pkcs8::DecodePrivateKey};
 use tracing::debug;
 
-use wallet_provider::server;
-use wallet_provider::settings::Settings;
+use wallet_provider::{server, settings::Settings};
 
 #[tokio::main]
 async fn main() -> Result<(), Box<dyn Error>> {
@@ -32,15 +25,10 @@
         )
     );
 
-<<<<<<< HEAD
     let (ip, port) = (settings.webserver.ip, settings.webserver.port);
-    let listener = TcpListener::bind(SocketAddr::new(ip, port))?;
-=======
-    let app = app::router(Arc::new(AppDependencies::new_from_settings(settings).await?));
-
     let socket = SocketAddr::new(ip, port);
+    let listener = TcpListener::bind(socket)?;
     debug!("listening on {}", socket);
->>>>>>> 8f548acb
 
     server::serve(listener, settings).await?;
 

use std::error::Error;
use std::net::SocketAddr;

use tracing::info;

use android_attest::play_integrity::client::IntegrityTokenDecoder;
use wallet_common::built_info::version_string;
use wallet_provider_service::account_server::GoogleCrlProvider;

use super::router;
use super::router_state::RouterState;
use super::settings::Settings;

<<<<<<< HEAD
pub async fn serve<PIC>(settings: Settings, play_integrity_client: PIC) -> Result<(), Box<dyn Error>>
where
    PIC: IntegrityTokenDecoder + Send + Sync + 'static,
=======
pub async fn serve<GC>(settings: Settings, google_crl_client: GC) -> Result<(), Box<dyn Error>>
where
    GC: GoogleCrlProvider + Send + Sync + 'static,
>>>>>>> b4386d12
{
    let socket = SocketAddr::new(settings.webserver.ip, settings.webserver.port);
    info!("{}", version_string());
    info!("listening on {}:{}", settings.webserver.ip, settings.webserver.port);

    let tls_config = settings.tls_config.clone();
<<<<<<< HEAD
    let router_state = RouterState::new_from_settings(settings, play_integrity_client).await?;
=======
    let router_state = RouterState::new_from_settings(settings, google_crl_client).await?;
>>>>>>> b4386d12
    let app = router::router(router_state);

    if let Some(tls_config) = tls_config {
        axum_server::bind_rustls(socket, tls_config.to_rustls_config().await?)
            .serve(app.into_make_service())
            .await?;
    } else {
        axum_server::bind(socket).serve(app.into_make_service()).await?;
    }

    Ok(())
}<|MERGE_RESOLUTION|>--- conflicted
+++ resolved
@@ -11,26 +11,21 @@
 use super::router_state::RouterState;
 use super::settings::Settings;
 
-<<<<<<< HEAD
-pub async fn serve<PIC>(settings: Settings, play_integrity_client: PIC) -> Result<(), Box<dyn Error>>
+pub async fn serve<GRC, PIC>(
+    settings: Settings,
+    google_crl_client: GRC,
+    play_integrity_client: PIC,
+) -> Result<(), Box<dyn Error>>
 where
+    GRC: GoogleCrlProvider + Send + Sync + 'static,
     PIC: IntegrityTokenDecoder + Send + Sync + 'static,
-=======
-pub async fn serve<GC>(settings: Settings, google_crl_client: GC) -> Result<(), Box<dyn Error>>
-where
-    GC: GoogleCrlProvider + Send + Sync + 'static,
->>>>>>> b4386d12
 {
     let socket = SocketAddr::new(settings.webserver.ip, settings.webserver.port);
     info!("{}", version_string());
     info!("listening on {}:{}", settings.webserver.ip, settings.webserver.port);
 
     let tls_config = settings.tls_config.clone();
-<<<<<<< HEAD
-    let router_state = RouterState::new_from_settings(settings, play_integrity_client).await?;
-=======
-    let router_state = RouterState::new_from_settings(settings, google_crl_client).await?;
->>>>>>> b4386d12
+    let router_state = RouterState::new_from_settings(settings, google_crl_client, play_integrity_client).await?;
     let app = router::router(router_state);
 
     if let Some(tls_config) = tls_config {

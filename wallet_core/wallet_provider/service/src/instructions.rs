use std::hash::Hash;
use std::hash::Hasher;
use std::sync::Arc;

use base64::prelude::*;
use futures::future;
use itertools::Itertools;
use jsonwebtoken::Algorithm;
use jsonwebtoken::Header;
use p256::ecdsa::Signature;
use p256::ecdsa::VerifyingKey;
use serde::Deserialize;
use serde::Serialize;
use tracing::warn;
use uuid::Uuid;

use attestation_data::constants::PID_RECOVERY_CODE;
use crypto::keys::EcdsaKey;
use crypto::p256_der::DerSignature;
use hsm::model::encrypter::Encrypter;
use hsm::model::wrapped_key::WrappedKey;
use hsm::service::HsmError;
use jwt::UnverifiedJwt;
use jwt::jwk::jwk_from_p256;
use jwt::pop::JwtPopClaims;
use jwt::wua::WuaDisclosure;
use openid4vc::credential::OPENID4VCI_VC_POP_JWT_TYPE;
use utils::generator::Generator;
use utils::generator::TimeGenerator;
use utils::vec_at_least::VecNonEmpty;
use wallet_account::NL_WALLET_CLIENT_ID;
use wallet_account::messages::instructions::ChangePinCommit;
use wallet_account::messages::instructions::ChangePinRollback;
use wallet_account::messages::instructions::ChangePinStart;
use wallet_account::messages::instructions::CheckPin;
use wallet_account::messages::instructions::ConfirmTransfer;
use wallet_account::messages::instructions::DiscloseRecoveryCode;
use wallet_account::messages::instructions::DiscloseRecoveryCodeResult;
use wallet_account::messages::instructions::PerformIssuance;
use wallet_account::messages::instructions::PerformIssuanceResult;
use wallet_account::messages::instructions::PerformIssuanceWithWua;
use wallet_account::messages::instructions::PerformIssuanceWithWuaResult;
use wallet_account::messages::instructions::PrepareTransfer;
use wallet_account::messages::instructions::PrepareTransferResult;
use wallet_account::messages::instructions::Sign;
use wallet_account::messages::instructions::SignResult;
use wallet_account::messages::instructions::StartPinRecovery;
use wallet_provider_domain::model::hsm::WalletUserHsm;
use wallet_provider_domain::model::wallet_user::WalletUser;
use wallet_provider_domain::model::wallet_user::WalletUserKey;
use wallet_provider_domain::model::wallet_user::WalletUserKeys;
use wallet_provider_domain::model::wallet_user::WalletUserState;
use wallet_provider_domain::repository::Committable;
use wallet_provider_domain::repository::TransactionStarter;
use wallet_provider_domain::repository::WalletUserRepository;
use wscd::POA_JWT_TYP;
use wscd::Poa;

use crate::account_server::InstructionError;
use crate::account_server::InstructionValidationError;
use crate::account_server::UserState;
use crate::wua_issuer::WuaIssuer;

fn default_instruction_validations(wallet_user: &WalletUser) -> Result<(), InstructionValidationError> {
    check_pin_change_in_progress(wallet_user)?;
    check_recovering_pin(wallet_user)?;

    Ok(())
}

fn check_pin_change_in_progress(wallet_user: &WalletUser) -> Result<(), InstructionValidationError> {
    if wallet_user.pin_change_in_progress() {
        return Err(InstructionValidationError::PinChangeInProgress);
    }

    Ok(())
}

fn check_recovering_pin(wallet_user: &WalletUser) -> Result<(), InstructionValidationError> {
    if matches!(wallet_user.state, WalletUserState::RecoveringPin) {
        return Err(InstructionValidationError::PinRecoveryInProgress);
    }

    Ok(())
}

pub trait ValidateInstruction {
    fn validate_instruction(&self, wallet_user: &WalletUser) -> Result<(), InstructionValidationError> {
<<<<<<< HEAD
        default_instruction_validations(wallet_user)
=======
        validate_no_pin_change_in_progress(wallet_user)?;
        validate_no_transfer_in_progress(wallet_user)?;
        Ok(())
>>>>>>> d1260a14
    }
}

fn validate_no_pin_change_in_progress(wallet_user: &WalletUser) -> Result<(), InstructionValidationError> {
    if wallet_user.pin_change_in_progress() {
        return Err(InstructionValidationError::PinChangeInProgress);
    }

    Ok(())
}

fn validate_no_transfer_in_progress(wallet_user: &WalletUser) -> Result<(), InstructionValidationError> {
    if wallet_user.transfer_in_progress() {
        return Err(InstructionValidationError::TransferInProgress);
    }

    Ok(())
}

impl ValidateInstruction for ChangePinStart {}
impl ValidateInstruction for PerformIssuance {}
impl ValidateInstruction for PerformIssuanceWithWua {}
impl ValidateInstruction for DiscloseRecoveryCode {}
impl ValidateInstruction for ConfirmTransfer {}

impl ValidateInstruction for Sign {
    fn validate_instruction(&self, wallet_user: &WalletUser) -> Result<(), InstructionValidationError> {
<<<<<<< HEAD
        default_instruction_validations(wallet_user)?;
=======
        validate_no_pin_change_in_progress(wallet_user)?;
        validate_no_transfer_in_progress(wallet_user)?;
>>>>>>> d1260a14

        if self
            .messages_with_identifiers
            .iter()
            .any(|(msg, _)| is_poa_message(msg))
        {
            let user = &wallet_user.id;
            warn!("user {user} attempted to sign a PoA via the Sign instruction instead of ConstructPoa");
            return Err(InstructionValidationError::PoaMessage);
        }

        Ok(())
    }
}

impl ValidateInstruction for ChangePinCommit {
    fn validate_instruction(&self, wallet_user: &WalletUser) -> Result<(), InstructionValidationError> {
        check_recovering_pin(wallet_user)
    }
}

impl ValidateInstruction for ChangePinRollback {
    fn validate_instruction(&self, wallet_user: &WalletUser) -> Result<(), InstructionValidationError> {
        check_recovering_pin(wallet_user)
    }
}

impl ValidateInstruction for StartPinRecovery {
    fn validate_instruction(&self, wallet_user: &WalletUser) -> Result<(), InstructionValidationError> {
        check_pin_change_in_progress(wallet_user)
    }
}

impl ValidateInstruction for CheckPin {
    fn validate_instruction(&self, wallet_user: &WalletUser) -> Result<(), InstructionValidationError> {
        validate_no_pin_change_in_progress(wallet_user)?;

        Ok(())
    }
}

impl ValidateInstruction for PrepareTransfer {
    fn validate_instruction(&self, wallet_user: &WalletUser) -> Result<(), InstructionValidationError> {
        validate_no_pin_change_in_progress(wallet_user)?;

        Ok(())
    }
}

pub trait HandleInstruction {
    type Result: Serialize;

    async fn handle<T, R, H>(
        self,
        wallet_user: &WalletUser,
        uuid_generator: &impl Generator<Uuid>,
        user_state: &UserState<R, H, impl WuaIssuer>,
    ) -> Result<Self::Result, InstructionError>
    where
        T: Committable,
        R: TransactionStarter<TransactionType = T> + WalletUserRepository<TransactionType = T>,
        H: Encrypter<VerifyingKey, Error = HsmError> + WalletUserHsm<Error = HsmError>;
}

impl HandleInstruction for CheckPin {
    type Result = ();

    async fn handle<T, R, H>(
        self,
        _wallet_user: &WalletUser,
        _uuid_generator: &impl Generator<Uuid>,
        _user_state: &UserState<R, H, impl WuaIssuer>,
    ) -> Result<(), InstructionError>
    where
        T: Committable,
        R: TransactionStarter<TransactionType = T> + WalletUserRepository<TransactionType = T>,
        H: Encrypter<VerifyingKey, Error = HsmError> + WalletUserHsm<Error = HsmError>,
    {
        Ok(())
    }
}

impl HandleInstruction for ChangePinCommit {
    type Result = ();

    async fn handle<T, R, H>(
        self,
        wallet_user: &WalletUser,
        _uuid_generator: &impl Generator<Uuid>,
        user_state: &UserState<R, H, impl WuaIssuer>,
    ) -> Result<Self::Result, InstructionError>
    where
        T: Committable,
        R: TransactionStarter<TransactionType = T> + WalletUserRepository<TransactionType = T>,
        H: Encrypter<VerifyingKey, Error = HsmError> + WalletUserHsm<Error = HsmError>,
    {
        let tx = user_state.repositories.begin_transaction().await?;

        user_state
            .repositories
            .commit_pin_change(&tx, &wallet_user.wallet_id)
            .await?;

        tx.commit().await?;

        Ok(())
    }
}

/// Helper for the [`PerformIssuance`] and [`PerformIssuanceWithWua`] instruction handlers.
pub(super) async fn perform_issuance<T, R, H>(
    instruction: PerformIssuance,
    issue_wua: bool,
    user_state: &UserState<R, H, impl WuaIssuer>,
) -> Result<
    (
<<<<<<< HEAD
        PerformIssuanceResult,
=======
        VecNonEmpty<String>,
        VecNonEmpty<UnverifiedJwt<JwtPopClaims>>,
        Option<Poa>,
>>>>>>> d1260a14
        Option<WuaDisclosure>,
        Vec<WrappedKey>,
        Option<(WrappedKey, String)>,
    ),
    InstructionError,
>
where
    T: Committable,
    R: TransactionStarter<TransactionType = T> + WalletUserRepository<TransactionType = T>,
    H: Encrypter<VerifyingKey, Error = HsmError> + WalletUserHsm<Error = HsmError>,
{
    let (key_ids, wrapped_keys): (Vec<_>, Vec<_>) = user_state
        .wallet_user_hsm
        .generate_wrapped_keys(&user_state.wrapping_key_identifier, instruction.key_count)
        .await?
        .into_inner()
        .into_iter()
        .multiunzip();

    // Instantiate some VecNonEmpty's that we need below. Safe because generate_wrapped_keys() returns VecNonEmpty.
    let key_ids: VecNonEmpty<_> = key_ids.try_into().unwrap();
    let attestation_keys = wrapped_keys
        .iter()
        .map(|wrapped_key| attestation_key(wrapped_key, user_state))
        .collect_vec()
        .try_into()
        .unwrap();

    // The JWT claims to be signed in the PoPs and the PoA.
    let claims = JwtPopClaims::new(instruction.nonce, NL_WALLET_CLIENT_ID.to_string(), instruction.aud);

    let (wua_key_and_id, wua_disclosure) = if issue_wua {
        let (key, key_id, wua_disclosure) = wua(&claims, user_state).await?;
        (Some((key, key_id)), Some(wua_disclosure))
    } else {
        (None, None)
    };

    let pops = issuance_pops(&attestation_keys, &claims).await?;

    let key_count_including_wua = if issue_wua {
        instruction.key_count.get() + 1
    } else {
        instruction.key_count.get()
    };
    let poa = if key_count_including_wua > 1 {
        let wua_attestation_key = wua_key_and_id.as_ref().map(|(key, _)| attestation_key(key, user_state));
        Some(
            // Unwrap is safe because we're operating on the output of `generate_wrapped_keys()`
            // which returns `VecNonEmpty`
            Poa::new(
                attestation_keys
                    .iter()
                    .chain(wua_attestation_key.as_ref())
                    .collect_vec()
                    .try_into()
                    .unwrap(),
                claims,
            )
            .await?,
        )
    } else {
        None
    };

    let issuance_result = PerformIssuanceResult {
        key_identifiers: key_ids,
        pops,
        poa,
    };

    Ok((issuance_result, wua_disclosure, wrapped_keys, wua_key_and_id))
}

async fn persist_issuance_keys<T, R, H>(
    wrapped_keys: Vec<WrappedKey>,
    key_ids: Vec<String>,
    wua_key_and_id: Option<(WrappedKey, String)>,
    wallet_user: &WalletUser,
    uuid_generator: &impl Generator<Uuid>,
    user_state: &UserState<R, H, impl WuaIssuer>,
) -> Result<(), InstructionError>
where
    T: Committable,
    R: TransactionStarter<TransactionType = T> + WalletUserRepository<TransactionType = T>,
    H: Encrypter<VerifyingKey, Error = HsmError> + WalletUserHsm<Error = HsmError>,
{
    // Assemble the keys to be stored in the database
    let db_keys = wrapped_keys
        .into_iter()
        .zip(key_ids)
        .chain(wua_key_and_id.into_iter())
        .map(|(key, key_identifier)| WalletUserKey {
            wallet_user_key_id: uuid_generator.generate(),
            key_identifier,
            key,
        })
        .collect();

    // Save the keys in the database
    let tx = user_state.repositories.begin_transaction().await?;
    user_state
        .repositories
        .save_keys(
            &tx,
            WalletUserKeys {
                wallet_user_id: wallet_user.id,
                keys: db_keys,
            },
        )
        .await?;
    tx.commit().await?;

    Ok(())
}

async fn wua<T, R, H>(
    claims: &JwtPopClaims,
    user_state: &UserState<R, H, impl WuaIssuer>,
) -> Result<(WrappedKey, String, WuaDisclosure), InstructionError>
where
    T: Committable,
    R: TransactionStarter<TransactionType = T> + WalletUserRepository<TransactionType = T>,
    H: Encrypter<VerifyingKey, Error = HsmError> + WalletUserHsm<Error = HsmError>,
{
    let (wua_wrapped_key, wua_key_id, wua) = user_state
        .wua_issuer
        .issue_wua()
        .await
        .map_err(|e| InstructionError::WuaIssuance(Box::new(e)))?;

    let wua_disclosure = UnverifiedJwt::sign(
        claims,
        &Header::new(Algorithm::ES256),
        &attestation_key(&wua_wrapped_key, user_state),
    )
    .await
    .map_err(InstructionError::PopSigning)?;

    Ok((wua_wrapped_key, wua_key_id, WuaDisclosure::new(wua, wua_disclosure)))
}

async fn issuance_pops<H>(
    attestation_keys: &VecNonEmpty<HsmCredentialSigningKey<'_, H>>,
    claims: &JwtPopClaims,
) -> Result<VecNonEmpty<UnverifiedJwt<JwtPopClaims>>, InstructionError>
where
    H: Encrypter<VerifyingKey, Error = HsmError> + WalletUserHsm<Error = HsmError>,
{
    let pops = future::try_join_all(attestation_keys.iter().map(|attestation_key| async {
        let public_key = attestation_key.verifying_key().await?;
        let header = Header {
            typ: Some(OPENID4VCI_VC_POP_JWT_TYPE.to_string()),
            alg: Algorithm::ES256,
            jwk: Some(jwk_from_p256(&public_key)?),
            ..Default::default()
        };

        let jwt = UnverifiedJwt::sign(claims, &header, attestation_key)
            .await
            .map_err(InstructionError::PopSigning)?;

        Ok::<_, InstructionError>(jwt)
    }))
    .await?
    .try_into()
    .unwrap(); // Safe because we're iterating over attestation_keys which is VecNonEmpty

    Ok(pops)
}

fn attestation_key<'a, T, R, H>(
    wrapped_key: &'a WrappedKey,
    user_state: &'a UserState<R, H, impl WuaIssuer>,
) -> HsmCredentialSigningKey<'a, H>
where
    T: Committable,
    R: TransactionStarter<TransactionType = T> + WalletUserRepository<TransactionType = T>,
    H: Encrypter<VerifyingKey, Error = HsmError> + WalletUserHsm<Error = HsmError>,
{
    HsmCredentialSigningKey {
        hsm: &user_state.wallet_user_hsm,
        wrapped_key,
        wrapping_key_identifier: &user_state.wrapping_key_identifier,
    }
}

impl HandleInstruction for PerformIssuance {
    type Result = PerformIssuanceResult;

    async fn handle<T, R, H>(
        self,
        wallet_user: &WalletUser,
        uuid_generator: &impl Generator<Uuid>,
        user_state: &UserState<R, H, impl WuaIssuer>,
    ) -> Result<Self::Result, InstructionError>
    where
        T: Committable,
        R: TransactionStarter<TransactionType = T> + WalletUserRepository<TransactionType = T>,
        H: Encrypter<VerifyingKey, Error = HsmError> + WalletUserHsm<Error = HsmError>,
    {
        let (issuance_result, _, wrapped_keys, wua_key_and_id) = perform_issuance(self, false, user_state).await?;

        persist_issuance_keys(
            wrapped_keys,
            issuance_result.key_identifiers.as_ref().to_vec(),
            wua_key_and_id,
            wallet_user,
            uuid_generator,
            user_state,
        )
        .await?;

        Ok(issuance_result)
    }
}

impl HandleInstruction for PerformIssuanceWithWua {
    type Result = PerformIssuanceWithWuaResult;

    async fn handle<T, R, H>(
        self,
        wallet_user: &WalletUser,
        uuid_generator: &impl Generator<Uuid>,
        user_state: &UserState<R, H, impl WuaIssuer>,
    ) -> Result<Self::Result, InstructionError>
    where
        T: Committable,
        R: TransactionStarter<TransactionType = T> + WalletUserRepository<TransactionType = T>,
        H: Encrypter<VerifyingKey, Error = HsmError> + WalletUserHsm<Error = HsmError>,
    {
        let (issuance_result, wua_with_disclosure, wrapped_keys, wua_key_and_id) =
            perform_issuance(self.issuance_instruction, true, user_state).await?;

        persist_issuance_keys(
            wrapped_keys,
            issuance_result.key_identifiers.as_ref().to_vec(),
            wua_key_and_id,
            wallet_user,
            uuid_generator,
            user_state,
        )
        .await?;

        Ok(PerformIssuanceWithWuaResult {
            issuance_result,
            // unwrap: `perform_issuance()` included a WUA since we passed it `true` above.
            wua_disclosure: wua_with_disclosure.unwrap(),
        })
    }
}

impl HandleInstruction for Sign {
    type Result = SignResult;

    async fn handle<T, R, H>(
        self,
        wallet_user: &WalletUser,
        _uuid_generator: &impl Generator<Uuid>,
        user_state: &UserState<R, H, impl WuaIssuer>,
    ) -> Result<SignResult, InstructionError>
    where
        T: Committable,
        R: TransactionStarter<TransactionType = T> + WalletUserRepository<TransactionType = T>,
        H: Encrypter<VerifyingKey, Error = HsmError> + WalletUserHsm<Error = HsmError>,
    {
        let (data, identifiers): (Vec<_>, Vec<_>) = self.messages_with_identifiers.into_iter().unzip();

        let tx = user_state.repositories.begin_transaction().await?;
        let found_keys = user_state
            .repositories
            .find_keys_by_identifiers(
                &tx,
                wallet_user.id,
                &identifiers.clone().into_iter().flatten().collect::<Vec<_>>(),
            )
            .await?;
        tx.commit().await?;

        let signatures = future::try_join_all(identifiers.iter().zip(data).map(|(identifiers, data)| async {
            let data = Arc::new(data);
            future::try_join_all(identifiers.iter().map(|identifier| async {
                let wrapped_key = found_keys.get(identifier).cloned().unwrap();
                user_state
                    .wallet_user_hsm
                    .sign_wrapped(&user_state.wrapping_key_identifier, wrapped_key, Arc::clone(&data))
                    .await
                    .map(DerSignature::from)
            }))
            .await
        }))
        .await?;

        // A PoA should be generated only if the unique keys, i.e. the keys referenced in the instruction
        // after deduplication, count two or more.
        if found_keys.len() < 2 {
            Ok(SignResult { signatures, poa: None })
        } else {
            // We have to feed a Vec of references to `Poa::new()`, so we need to iterate twice to construct that.
            let keys = found_keys
                .values()
                .map(|wrapped_key| attestation_key(wrapped_key, user_state))
                .collect_vec();
            let keys = keys.iter().collect_vec().try_into().unwrap(); // We know there are at least two keys
            let claims = JwtPopClaims::new(self.poa_nonce, NL_WALLET_CLIENT_ID.to_string(), self.poa_aud);
            let poa = Poa::new(keys, claims).await?;

            Ok(SignResult {
                signatures,
                poa: Some(poa),
            })
        }
    }
}

impl HandleInstruction for DiscloseRecoveryCode {
    type Result = DiscloseRecoveryCodeResult;

    async fn handle<T, R, H>(
        self,
        wallet_user: &WalletUser,
        _uuid_generator: &impl Generator<Uuid>,
        user_state: &UserState<R, H, impl WuaIssuer>,
    ) -> Result<Self::Result, InstructionError>
    where
        T: Committable,
        R: TransactionStarter<TransactionType = T> + WalletUserRepository<TransactionType = T>,
        H: Encrypter<VerifyingKey, Error = HsmError> + WalletUserHsm<Error = HsmError>,
    {
        let (verified_sd_jwt, _) = self
            .recovery_code_disclosure
            .into_verified_against_trust_anchors(&user_state.pid_issuer_trust_anchors, &TimeGenerator)?;

        let recovery_code = verified_sd_jwt
            .as_ref()
            .to_disclosed_object()?
            .remove(PID_RECOVERY_CODE)
            .ok_or(InstructionError::MissingRecoveryCode)?
            .to_string();

        let tx = user_state.repositories.begin_transaction().await?;
        user_state
            .repositories
            .store_recovery_code(&tx, &wallet_user.wallet_id, recovery_code.clone())
            .await?;

        let has_multiple_accounts_for_recovery_code = user_state
            .repositories
            .has_multiple_active_accounts_by_recovery_code(&tx, &recovery_code)
            .await?;

        tx.commit().await?;

        Ok(DiscloseRecoveryCodeResult {
            transfer_available: has_multiple_accounts_for_recovery_code,
        })
    }
}

impl HandleInstruction for PrepareTransfer {
    type Result = PrepareTransferResult;

    async fn handle<T, R, H>(
        self,
        wallet_user: &WalletUser,
        _uuid_generator: &impl Generator<Uuid>,
        user_state: &UserState<R, H, impl WuaIssuer>,
    ) -> Result<Self::Result, InstructionError>
    where
        T: Committable,
        R: TransactionStarter<TransactionType = T> + WalletUserRepository<TransactionType = T>,
        H: Encrypter<VerifyingKey, Error = HsmError> + WalletUserHsm<Error = HsmError>,
    {
        let Some(recovery_code) = &wallet_user.recovery_code else {
            return Err(InstructionError::MissingRecoveryCode);
        };

        let transfer_session_id = match wallet_user.transfer_session_id {
            Some(transfer_session_id) => transfer_session_id,
            None => {
                let transfer_session_id = Uuid::new_v4();

                let tx = user_state.repositories.begin_transaction().await?;

                let has_multiple_active_accounts = user_state
                    .repositories
                    .has_multiple_active_accounts_by_recovery_code(&tx, recovery_code)
                    .await?;
                if !has_multiple_active_accounts {
                    return Err(InstructionError::AccountNotTransferable);
                }

                user_state
                    .repositories
                    .prepare_transfer(&tx, &wallet_user.wallet_id, transfer_session_id, self.app_version)
                    .await?;

                tx.commit().await?;

                transfer_session_id
            }
        };

        Ok(PrepareTransferResult { transfer_session_id })
    }
}

impl HandleInstruction for ConfirmTransfer {
    type Result = ();

    async fn handle<T, R, H>(
        self,
        _wallet_user: &WalletUser,
        _uuid_generator: &impl Generator<Uuid>,
        user_state: &UserState<R, H, impl WuaIssuer>,
    ) -> Result<Self::Result, InstructionError>
    where
        T: Committable,
        R: TransactionStarter<TransactionType = T> + WalletUserRepository<TransactionType = T>,
        H: Encrypter<VerifyingKey, Error = HsmError> + WalletUserHsm<Error = HsmError>,
    {
        let tx = user_state.repositories.begin_transaction().await?;

        let Some(destination_version) = user_state
            .repositories
            .find_app_version_by_transfer_session_id(&tx, self.transfer_session_id)
            .await?
        else {
            return Err(InstructionError::NoAccountTransferInProgress);
        };

        tx.commit().await?;

        if destination_version < self.app_version {
            return Err(InstructionError::AppVersionMismatch {
                source_version: self.app_version,
                destination_version,
            });
        }

        Ok(())
    }
}

struct HsmCredentialSigningKey<'a, H> {
    hsm: &'a H,
    wrapped_key: &'a WrappedKey,
    wrapping_key_identifier: &'a str,
}

impl<H> PartialEq for HsmCredentialSigningKey<'_, H> {
    fn eq(&self, other: &Self) -> bool {
        self.wrapped_key == other.wrapped_key
    }
}

impl<H> Eq for HsmCredentialSigningKey<'_, H> {}

impl<H> Hash for HsmCredentialSigningKey<'_, H> {
    fn hash<HASH: Hasher>(&self, state: &mut HASH) {
        self.wrapped_key.hash(state);
    }
}

impl<H> EcdsaKey for HsmCredentialSigningKey<'_, H>
where
    H: WalletUserHsm<Error = HsmError>,
{
    type Error = HsmError;

    async fn verifying_key(&self) -> Result<VerifyingKey, Self::Error> {
        Ok(*self.wrapped_key.public_key())
    }

    async fn try_sign(&self, msg: &[u8]) -> Result<Signature, Self::Error> {
        self.hsm
            .sign_wrapped(
                self.wrapping_key_identifier,
                self.wrapped_key.clone(),
                Arc::new(msg.to_vec()),
            )
            .await
    }
}

/// Test if the `message` is the payload of a PoA JWT, i.e. `header.body` where `header` is the base64url encoding
/// of a JSON object containing `"typ":"poa+jwt"`.
///
/// This function must be used by the signing instructions to prevent a user from signing a PoA without
/// using the intended `ConstructPoa` instruction for that. It should therefore be resistant to "tricks"
/// such as include whitespace in the JSON or mess with the casing of the casing of the value of the `typ` field.
///
/// Since this function is executed for every single message that the WP signs for a wallet, before JSON deserialization
/// of the header we do a number of cheaper checks to return early if the passed message is clearly not a PoA JWT
/// payload.
fn is_poa_message(message: &[u8]) -> bool {
    // A JWT payload contains a single dot which is not located at the beginning of the string.
    let predicate = |&x| x == b'.';
    let dot_pos = match message.iter().position(predicate) {
        None | Some(0) => return false, // a string without dot, or whose first character is a dot is not a JWT payload
        Some(dot_pos) => {
            if message.iter().skip(dot_pos + 1).any(predicate) {
                return false; // a string with more than one dot is not a JWT payload
            }

            dot_pos
        }
    };

    let first_part = &message[0..dot_pos];
    let Ok(decoded) = BASE64_URL_SAFE_NO_PAD.decode(first_part) else {
        return false; // not a PoA in case of Base64url decoding errors
    };

    // We use a custom `Header` struct here as opposed to `jsonwebtoken::Header` so as to only deserialize
    // the `typ` field and not any of the other ones in `jsonwebtoken::Header`.
    #[derive(Deserialize)]
    struct Header {
        typ: String,
    }

    let Ok(header) = serde_json::from_slice::<Header>(&decoded) else {
        return false; // not a PoA in case of JSON deserialization errors
    };

    header.typ.to_ascii_lowercase() == POA_JWT_TYP
}

#[cfg(test)]
mod tests {
    use std::collections::HashMap;
    use std::collections::HashSet;
    use std::sync::Arc;
    use std::sync::Mutex;

    use assert_matches::assert_matches;
    use base64::prelude::*;
    use itertools::Itertools;
    use jsonwebtoken::Algorithm;
    use jsonwebtoken::Validation;
    use p256::ecdsa::Signature;
    use p256::ecdsa::SigningKey;
    use p256::ecdsa::signature::Signer;
    use p256::ecdsa::signature::Verifier;
    use rand::rngs::OsRng;
    use rstest::rstest;
    use semver::Version;
    use uuid::Uuid;

    use attestation_data::auth::issuer_auth::IssuerRegistration;
    use attestation_data::constants::PID_RECOVERY_CODE;
    use attestation_data::x509::generate::mock::generate_issuer_mock;
    use attestation_types::claim_path::ClaimPath;
    use crypto::server_keys::generate::Ca;
    use crypto::utils::random_bytes;
    use hsm::model::wrapped_key::WrappedKey;
    use jwt::UnverifiedJwt;
    use jwt::jwk::jwk_to_p256;
    use jwt::pop::JwtPopClaims;
    use jwt::wua::WuaDisclosure;
    use sd_jwt::sd_jwt::SdJwtPresentation;
    use wallet_account::NL_WALLET_CLIENT_ID;
    use wallet_account::messages::instructions::ChangePinCommit;
    use wallet_account::messages::instructions::ChangePinRollback;
    use wallet_account::messages::instructions::ChangePinStart;
    use wallet_account::messages::instructions::CheckPin;
    use wallet_account::messages::instructions::ConfirmTransfer;
    use wallet_account::messages::instructions::DiscloseRecoveryCode;
    use wallet_account::messages::instructions::PerformIssuance;
    use wallet_account::messages::instructions::PerformIssuanceWithWua;
    use wallet_account::messages::instructions::PrepareTransfer;
    use wallet_account::messages::instructions::Sign;
    use wallet_account::messages::instructions::StartPinRecovery;
    use wallet_provider_domain::FixedUuidGenerator;
    use wallet_provider_domain::model::wallet_user;
    use wallet_provider_domain::model::wallet_user::WalletUserState;
    use wallet_provider_domain::repository::MockTransaction;
    use wallet_provider_persistence::repositories::mock::MockTransactionalWalletUserRepository;
    use wscd::Poa;

    use crate::account_server::InstructionValidationError;
    use crate::account_server::mock;
    use crate::instructions::HandleInstruction;
    use crate::instructions::InstructionError;
    use crate::instructions::ValidateInstruction;
    use crate::instructions::is_poa_message;
    use crate::wallet_certificate::mock::setup_hsm;

    #[tokio::test]
    async fn should_handle_checkpin() {
        let wallet_user = wallet_user::mock::wallet_user_1();
        let wrapping_key_identifier = "my_wrapping_key_identifier";

        let instruction = CheckPin {};
        instruction
            .handle(
                &wallet_user,
                &FixedUuidGenerator,
                &mock::user_state(
                    MockTransactionalWalletUserRepository::new(),
                    setup_hsm().await,
                    wrapping_key_identifier.to_string(),
                    vec![],
                ),
            )
            .await
            .unwrap();
    }

    #[tokio::test]
    async fn should_handle_sign() {
        let wallet_user = wallet_user::mock::wallet_user_1();
        let wrapping_key_identifier = "my-wrapping-key-identifier";
        let poa_nonce = Some("nonce".to_string());
        let poa_aud = "aud".to_string();

        let random_msg_1 = random_bytes(32);
        let random_msg_2 = random_bytes(32);
        let instruction = Sign {
            messages_with_identifiers: vec![
                (random_msg_1.clone(), vec!["key1".to_string(), "key2".to_string()]),
                (random_msg_2.clone(), vec!["key2".to_string()]),
            ],
            poa_nonce: poa_nonce.clone(),
            poa_aud: poa_aud.clone(),
        };
        let signing_key_1 = SigningKey::random(&mut OsRng);
        let signing_key_2 = SigningKey::random(&mut OsRng);
        let signing_key_1_bytes = signing_key_1.to_bytes().to_vec();
        let signing_key_2_bytes = signing_key_2.to_bytes().to_vec();
        let signing_key_1_public = *signing_key_1.verifying_key();
        let signing_key_2_public = *signing_key_2.verifying_key();

        let mut wallet_user_repo = MockTransactionalWalletUserRepository::new();

        wallet_user_repo
            .expect_begin_transaction()
            .returning(|| Ok(MockTransaction));

        wallet_user_repo
            .expect_find_keys_by_identifiers()
            .withf(|_, _, key_identifiers| key_identifiers.contains(&"key1".to_string()))
            .return_once(move |_, _, _| {
                Ok(HashMap::from([
                    (
                        "key1".to_string(),
                        WrappedKey::new(signing_key_1_bytes, signing_key_1_public),
                    ),
                    (
                        "key2".to_string(),
                        WrappedKey::new(signing_key_2_bytes, signing_key_2_public),
                    ),
                ]))
            });

        let result = instruction
            .handle(
                &wallet_user,
                &FixedUuidGenerator,
                &mock::user_state(
                    wallet_user_repo,
                    setup_hsm().await,
                    wrapping_key_identifier.to_string(),
                    vec![],
                ),
            )
            .await
            .unwrap();

        signing_key_1
            .verifying_key()
            .verify(&random_msg_1, result.signatures[0][0].as_inner())
            .unwrap();
        signing_key_2
            .verifying_key()
            .verify(&random_msg_1, result.signatures[0][1].as_inner())
            .unwrap();
        signing_key_2
            .verifying_key()
            .verify(&random_msg_2, result.signatures[1][0].as_inner())
            .unwrap();

        result
            .poa
            .unwrap()
            .verify(
                &[signing_key_1_public, signing_key_2_public],
                &poa_aud,
                &[NL_WALLET_CLIENT_ID.to_string()],
                poa_nonce.as_ref().unwrap(),
            )
            .unwrap();
    }

    #[tokio::test]
    async fn should_handle_disclose_recovery_code() {
        let wallet_user = wallet_user::mock::wallet_user_1();
        let wrapping_key_identifier = "my-wrapping-key-identifier";

        let issuer_ca = Ca::generate_issuer_mock_ca().unwrap();
        let issuer_key = generate_issuer_mock(&issuer_ca, IssuerRegistration::new_mock().into()).unwrap();
        let sd_jwt = SdJwtPresentation::example_pid_sd_jwt(&issuer_key);

        let recovery_code_disclosure = sd_jwt
            .into_presentation_builder()
            .disclose(
                &vec![ClaimPath::SelectByKey(PID_RECOVERY_CODE.to_owned())]
                    .try_into()
                    .unwrap(),
            )
            .unwrap()
            .finish()
            .into();

        let instruction = DiscloseRecoveryCode {
            recovery_code_disclosure,
        };

        let mut wallet_user_repo = MockTransactionalWalletUserRepository::new();
        wallet_user_repo
            .expect_begin_transaction()
            .returning(|| Ok(MockTransaction));
        wallet_user_repo
            .expect_store_recovery_code()
            .returning(|_, _, _| Ok(()));
        wallet_user_repo
            .expect_has_multiple_active_accounts_by_recovery_code()
            .returning(|_, _| Ok(false));

        instruction
            .handle(
                &wallet_user,
                &FixedUuidGenerator,
                &mock::user_state(
                    wallet_user_repo,
                    setup_hsm().await,
                    wrapping_key_identifier.to_string(),
                    vec![issuer_ca.as_borrowing_trust_anchor().to_owned_trust_anchor()],
                ),
            )
            .await
            .unwrap();
    }

    fn mock_jwt_payload(header: &str) -> Vec<u8> {
        (BASE64_URL_SAFE_NO_PAD.encode(header) + "." + &BASE64_URL_SAFE_NO_PAD.encode("{}")).into_bytes()
    }

    #[rstest]
    #[case(mock_jwt_payload(r#"{"typ":"poa+jwt"}"#), true)]
    #[case(mock_jwt_payload(r#"{"typ":"poa+JWT"}"#), true)] // accept any casing of the field value
    #[case(mock_jwt_payload(r#"{"typ":"PoA+jWt"}"#), true)]
    #[case(mock_jwt_payload(r#"{"typ": "poa+jwt"}"#), true)] // whitespace in the JSON doesn't matter
    #[case(mock_jwt_payload(r#"{ "typ":"poa+jwt"}"#), true)]
    #[case(mock_jwt_payload(r#" {"typ": "poa+jwt"}"#), true)]
    #[case(mock_jwt_payload(r#"{ "typ": "poa+jwt"}"#), true)]
    #[case(mock_jwt_payload(r#"{	"typ":"poa+jwt"}"#), true)]
    #[case(
        mock_jwt_payload(
            r#"{"typ"
:"poa+jwt"}"#
        ),
        true
    )]
    #[case(
        mock_jwt_payload(
            r#" {	"typ":
"poa+jwt"}"#
        ),
        true
    )]
    #[case(mock_jwt_payload(r#"{"Typ":"poa+jwt"}"#), false)] // a differently cased field name is a different field
    #[case(mock_jwt_payload(r#"{" typ":"poa+jwt"}"#), false)] // whitespace in the field name is a different field
    #[case(mock_jwt_payload(r#"{"typ":" poa+jwt"}"#), false)] // or in the field value
    #[case(mock_jwt_payload(r#"{"typ":"jwt"}"#), false)] // an ordinary JWT is not a PoA
    #[case(mock_jwt_payload(r#"{"typ":42}"#), false)] // Invalid JSON is not a PoA
    #[case(mock_jwt_payload(r#"{"typ"}"#), false)]
    #[case(".blah".to_string().into_bytes(), false)]
    #[case([".".to_string().into_bytes(), mock_jwt_payload(r#"{"typ":"jwt"}"#)].concat(), false)]
    #[case([mock_jwt_payload(r#"{"typ":"poa+jwt"}"#), ".blah".to_string().into_bytes()].concat(), false)]
    #[test]
    fn test_is_poa_message(#[case] msg: Vec<u8>, #[case] is_poa: bool) {
        assert_eq!(is_poa_message(&msg), is_poa);
    }

    #[tokio::test]
    async fn test_cannot_sign_poa_via_sign_instruction() {
        let wallet_user = wallet_user::mock::wallet_user_1();

        let instruction = Sign {
            messages_with_identifiers: vec![(mock_jwt_payload(r#"{"typ":"poa+jwt"}"#), vec!["key".to_string()])],
            poa_nonce: Some("nonce".to_string()),
            poa_aud: "aud".to_string(),
        };

        let err = instruction.validate_instruction(&wallet_user).unwrap_err();
        assert_matches!(err, InstructionValidationError::PoaMessage);
    }

    async fn perform_issuance<R, I: HandleInstruction<Result = R>>(instruction: I) -> R {
        let wallet_user = wallet_user::mock::wallet_user_1();
        let wrapping_key_identifier = "my-wrapping-key-identifier";

        let mut wallet_user_repo = MockTransactionalWalletUserRepository::new();
        wallet_user_repo
            .expect_begin_transaction()
            .returning(|| Ok(MockTransaction));
        wallet_user_repo.expect_save_keys().returning(|_, _| Ok(()));

        instruction
            .handle(
                &wallet_user,
                &FixedUuidGenerator,
                &mock::user_state(
                    wallet_user_repo,
                    setup_hsm().await,
                    wrapping_key_identifier.to_string(),
                    vec![],
                ),
            )
            .await
            .unwrap()
    }

    fn validate_issuance(
        pops: &[UnverifiedJwt<JwtPopClaims>],
        poa: Option<Poa>,
        wua_with_disclosure: Option<&WuaDisclosure>,
    ) {
        let mut validations = Validation::new(Algorithm::ES256);
        validations.required_spec_claims = HashSet::default();
        validations.set_issuer(&[NL_WALLET_CLIENT_ID]);
        validations.set_audience(&[POP_AUD]);

        let keys = pops
            .iter()
            .map(|pop| {
                let pubkey = jwk_to_p256(&jsonwebtoken::decode_header(&pop.0).unwrap().jwk.unwrap()).unwrap();

                pop.parse_and_verify(&(&pubkey).into(), &validations).unwrap();

                pubkey
            })
            .collect_vec();

        let wua_key = wua_with_disclosure.map(|wua_with_disclosure| {
            let wua_key = jwk_to_p256(
                &wua_with_disclosure
                    .wua()
                    .dangerous_parse_unverified()
                    .unwrap()
                    .1
                    .confirmation
                    .jwk,
            )
            .unwrap();

            wua_with_disclosure
                .wua_pop()
                .parse_and_verify(&((&wua_key).into()), &validations)
                .unwrap();

            wua_key
        });

        let keys = keys.into_iter().chain(wua_key).collect_vec();
        if keys.len() > 1 {
            poa.unwrap()
                .verify(&keys, POP_AUD, &[NL_WALLET_CLIENT_ID.to_string()], POP_NONCE)
                .unwrap();
        }
    }

    const POP_AUD: &str = "aud";
    const POP_NONCE: &str = "nonce";

    #[tokio::test]
    #[rstest]
    #[case(1)]
    #[case(2)]
    async fn should_handle_perform_issuance(#[case] key_count: usize) {
        let result = perform_issuance(PerformIssuance {
            key_count: key_count.try_into().unwrap(),
            aud: POP_AUD.to_string(),
            nonce: Some(POP_NONCE.to_string()),
        })
        .await;

        validate_issuance(result.pops.as_slice(), result.poa, None);
    }

    #[tokio::test]
    async fn should_handle_perform_issuance_with_wua() {
        let result = perform_issuance(PerformIssuanceWithWua {
            issuance_instruction: PerformIssuance {
                key_count: 1.try_into().unwrap(),
                aud: POP_AUD.to_string(),
                nonce: Some(POP_NONCE.to_string()),
            },
        })
        .await;

        validate_issuance(
            result.issuance_result.pops.as_slice(),
            result.issuance_result.poa,
            Some(&result.wua_disclosure),
        );
    }

<<<<<<< HEAD
    fn mock_change_pin_start_instruction() -> ChangePinStart {
        let privkey = SigningKey::random(&mut OsRng);
        let signature: Signature = privkey.sign("bla".as_bytes());
        ChangePinStart {
            pin_pubkey: (*privkey.verifying_key()).into(),
            pop_pin_pubkey: signature.into(),
        }
    }

    fn mock_sign_instruction() -> Sign {
        Sign {
            messages_with_identifiers: vec![],
            poa_nonce: None,
            poa_aud: "aud".to_string(),
        }
    }

    fn mock_start_pin_recovery_instruction() -> StartPinRecovery {
        StartPinRecovery {
            issuance_with_wua_instruction: PerformIssuanceWithWua {
                issuance_instruction: PerformIssuance {
                    key_count: 1.try_into().unwrap(),
                    aud: "aud".to_string(),
                    nonce: None,
                },
            },
            pin_pubkey: (*SigningKey::random(&mut OsRng).verifying_key()).into(),
        }
    }

    #[rstest]
    #[case(Box::new(CheckPin), false)]
    #[case(Box::new(mock_change_pin_start_instruction()), false)]
    #[case(Box::new(ChangePinCommit {}), false)]
    #[case(Box::new(ChangePinRollback {}), false)]
    #[case(Box::new(mock_sign_instruction()), false)]
    #[case(Box::new(mock_start_pin_recovery_instruction()), true)]
    fn test_instruction_validation_during_pin_recovery(
        #[case] instruction: Box<dyn ValidateInstruction>,
        #[case] should_succeed: bool,
    ) {
        let mut wallet_user = wallet_user::mock::wallet_user_1();
        wallet_user.state = WalletUserState::RecoveringPin;

        let result = instruction.validate_instruction(&wallet_user);

        if should_succeed {
            assert_matches!(result, Ok(()));
        } else {
            assert_matches!(result, Err(InstructionValidationError::PinRecoveryInProgress));
        }
=======
    #[tokio::test]
    async fn should_handle_prepare_transfer() {
        let wrapping_key_identifier = "my-wrapping-key-identifier";
        let mut wallet_user = wallet_user::mock::wallet_user_1();
        wallet_user.recovery_code = Some(String::from("recovery_code_123"));

        let captured_transfer_session_id: Arc<Mutex<Option<Uuid>>> = Arc::new(Mutex::new(None));
        let captured = captured_transfer_session_id.clone();

        let mut wallet_user_repo = MockTransactionalWalletUserRepository::new();
        wallet_user_repo
            .expect_begin_transaction()
            .returning(|| Ok(MockTransaction));
        wallet_user_repo
            .expect_has_multiple_active_accounts_by_recovery_code()
            .returning(|_, _| Ok(true));
        wallet_user_repo
            .expect_prepare_transfer()
            .withf(move |_, _, transfer_session_id, destination_wallet_app_version| {
                *captured.lock().unwrap() = Some(*transfer_session_id);
                destination_wallet_app_version.to_string().as_str() == "1.0.0"
            })
            .returning(|_, _, _, _| Ok(()));

        let instruction = PrepareTransfer {
            app_version: Version::parse("1.0.0").unwrap(),
        };

        let result = instruction
            .handle(
                &wallet_user,
                &FixedUuidGenerator,
                &mock::user_state(
                    wallet_user_repo,
                    setup_hsm().await,
                    wrapping_key_identifier.to_string(),
                    vec![],
                ),
            )
            .await
            .unwrap();

        assert_eq!(
            captured_transfer_session_id.lock().unwrap().unwrap(),
            result.transfer_session_id
        );
    }

    #[tokio::test]
    async fn should_handle_prepare_transfer_no_multiple_accounts() {
        let wrapping_key_identifier = "my-wrapping-key-identifier";
        let mut wallet_user = wallet_user::mock::wallet_user_1();
        wallet_user.recovery_code = Some(String::from("recovery_code_123"));

        let mut wallet_user_repo = MockTransactionalWalletUserRepository::new();
        wallet_user_repo
            .expect_begin_transaction()
            .returning(|| Ok(MockTransaction));
        wallet_user_repo
            .expect_has_multiple_active_accounts_by_recovery_code()
            .returning(|_, _| Ok(false));

        let instruction = PrepareTransfer {
            app_version: Version::parse("1.0.0").unwrap(),
        };

        let result = instruction
            .handle(
                &wallet_user,
                &FixedUuidGenerator,
                &mock::user_state(
                    wallet_user_repo,
                    setup_hsm().await,
                    wrapping_key_identifier.to_string(),
                    vec![],
                ),
            )
            .await
            .expect_err("should fail there are no elligible accounts");

        assert_matches!(result, InstructionError::AccountNotTransferable);
    }

    #[tokio::test]
    async fn should_handle_prepare_transfer_no_recovery_code() {
        let wrapping_key_identifier = "my-wrapping-key-identifier";
        let wallet_user = wallet_user::mock::wallet_user_1();

        let mut wallet_user_repo = MockTransactionalWalletUserRepository::new();
        wallet_user_repo
            .expect_begin_transaction()
            .returning(|| Ok(MockTransaction));

        let instruction = PrepareTransfer {
            app_version: Version::parse("1.0.0").unwrap(),
        };

        let result = instruction
            .handle(
                &wallet_user,
                &FixedUuidGenerator,
                &mock::user_state(
                    wallet_user_repo,
                    setup_hsm().await,
                    wrapping_key_identifier.to_string(),
                    vec![],
                ),
            )
            .await
            .expect_err("should fail when recovery code is missing");

        assert_matches!(result, InstructionError::MissingRecoveryCode);
    }

    #[tokio::test]
    async fn should_handle_prepare_transfer_already_transferring() {
        let wrapping_key_identifier = "my-wrapping-key-identifier";
        let mut wallet_user = wallet_user::mock::wallet_user_1();
        let expected_transfer_session_id = Uuid::new_v4();
        wallet_user.transfer_session_id = Some(expected_transfer_session_id);
        wallet_user.recovery_code = Some(String::from("recovery_code_123"));

        let wallet_user_repo = MockTransactionalWalletUserRepository::new();

        let instruction = PrepareTransfer {
            app_version: Version::parse("1.0.0").unwrap(),
        };

        let result = instruction
            .handle(
                &wallet_user,
                &FixedUuidGenerator,
                &mock::user_state(
                    wallet_user_repo,
                    setup_hsm().await,
                    wrapping_key_identifier.to_string(),
                    vec![],
                ),
            )
            .await
            .unwrap();

        assert_eq!(expected_transfer_session_id, result.transfer_session_id);
    }

    #[tokio::test]
    async fn should_handle_confirm_transfer_happy() {
        let wrapping_key_identifier = "my-wrapping-key-identifier";
        let wallet_user = wallet_user::mock::wallet_user_1();

        let mut wallet_user_repo = MockTransactionalWalletUserRepository::new();
        wallet_user_repo
            .expect_begin_transaction()
            .returning(|| Ok(MockTransaction));
        wallet_user_repo
            .expect_find_app_version_by_transfer_session_id()
            .returning(|_, _| Ok(Some(Version::parse("2.2.3").unwrap())));

        let instruction = ConfirmTransfer {
            transfer_session_id: Uuid::new_v4(),
            app_version: Version::parse("1.2.3").unwrap(),
        };

        instruction
            .handle(
                &wallet_user,
                &FixedUuidGenerator,
                &mock::user_state(
                    wallet_user_repo,
                    setup_hsm().await,
                    wrapping_key_identifier.to_string(),
                    vec![],
                ),
            )
            .await
            .unwrap();
    }

    #[tokio::test]
    async fn should_handle_confirm_transfer_no_transfer_session() {
        let wrapping_key_identifier = "my-wrapping-key-identifier";
        let wallet_user = wallet_user::mock::wallet_user_1();

        let mut wallet_user_repo = MockTransactionalWalletUserRepository::new();
        wallet_user_repo
            .expect_begin_transaction()
            .returning(|| Ok(MockTransaction));
        wallet_user_repo
            .expect_find_app_version_by_transfer_session_id()
            .returning(|_, _| Ok(None));

        let instruction = ConfirmTransfer {
            transfer_session_id: Uuid::new_v4(),
            app_version: Version::parse("1.2.3").unwrap(),
        };

        let err = instruction
            .handle(
                &wallet_user,
                &FixedUuidGenerator,
                &mock::user_state(
                    wallet_user_repo,
                    setup_hsm().await,
                    wrapping_key_identifier.to_string(),
                    vec![],
                ),
            )
            .await
            .expect_err("should fail when there is no transfer session");

        assert_matches!(err, InstructionError::NoAccountTransferInProgress);
    }

    #[tokio::test]
    async fn should_handle_confirm_transfer_wrong_app_version() {
        let wrapping_key_identifier = "my-wrapping-key-identifier";
        let wallet_user = wallet_user::mock::wallet_user_1();

        let mut wallet_user_repo = MockTransactionalWalletUserRepository::new();
        wallet_user_repo
            .expect_begin_transaction()
            .returning(|| Ok(MockTransaction));
        wallet_user_repo
            .expect_find_app_version_by_transfer_session_id()
            .returning(|_, _| Ok(Some(Version::parse("1.2.3").unwrap())));

        let instruction = ConfirmTransfer {
            transfer_session_id: Uuid::new_v4(),
            app_version: Version::parse("2.2.3").unwrap(),
        };

        let err = instruction
            .handle(
                &wallet_user,
                &FixedUuidGenerator,
                &mock::user_state(
                    wallet_user_repo,
                    setup_hsm().await,
                    wrapping_key_identifier.to_string(),
                    vec![],
                ),
            )
            .await
            .expect_err("should fail when app version is wrong");

        assert_matches!(err, InstructionError::AppVersionMismatch { .. });
>>>>>>> d1260a14
    }
}<|MERGE_RESOLUTION|>--- conflicted
+++ resolved
@@ -61,38 +61,11 @@
 use crate::account_server::UserState;
 use crate::wua_issuer::WuaIssuer;
 
-fn default_instruction_validations(wallet_user: &WalletUser) -> Result<(), InstructionValidationError> {
-    check_pin_change_in_progress(wallet_user)?;
-    check_recovering_pin(wallet_user)?;
-
-    Ok(())
-}
-
-fn check_pin_change_in_progress(wallet_user: &WalletUser) -> Result<(), InstructionValidationError> {
-    if wallet_user.pin_change_in_progress() {
-        return Err(InstructionValidationError::PinChangeInProgress);
-    }
-
-    Ok(())
-}
-
-fn check_recovering_pin(wallet_user: &WalletUser) -> Result<(), InstructionValidationError> {
-    if matches!(wallet_user.state, WalletUserState::RecoveringPin) {
-        return Err(InstructionValidationError::PinRecoveryInProgress);
-    }
-
-    Ok(())
-}
-
 pub trait ValidateInstruction {
     fn validate_instruction(&self, wallet_user: &WalletUser) -> Result<(), InstructionValidationError> {
-<<<<<<< HEAD
-        default_instruction_validations(wallet_user)
-=======
         validate_no_pin_change_in_progress(wallet_user)?;
         validate_no_transfer_in_progress(wallet_user)?;
         Ok(())
->>>>>>> d1260a14
     }
 }
 
@@ -107,6 +80,14 @@
 fn validate_no_transfer_in_progress(wallet_user: &WalletUser) -> Result<(), InstructionValidationError> {
     if wallet_user.transfer_in_progress() {
         return Err(InstructionValidationError::TransferInProgress);
+    }
+
+    Ok(())
+}
+
+fn validate_no_pin_recovery_in_progress(wallet_user: &WalletUser) -> Result<(), InstructionValidationError> {
+    if matches!(wallet_user.state, WalletUserState::RecoveringPin) {
+        return Err(InstructionValidationError::PinRecoveryInProgress);
     }
 
     Ok(())
@@ -120,12 +101,9 @@
 
 impl ValidateInstruction for Sign {
     fn validate_instruction(&self, wallet_user: &WalletUser) -> Result<(), InstructionValidationError> {
-<<<<<<< HEAD
-        default_instruction_validations(wallet_user)?;
-=======
         validate_no_pin_change_in_progress(wallet_user)?;
         validate_no_transfer_in_progress(wallet_user)?;
->>>>>>> d1260a14
+        validate_no_pin_recovery_in_progress(wallet_user)?;
 
         if self
             .messages_with_identifiers
@@ -143,35 +121,31 @@
 
 impl ValidateInstruction for ChangePinCommit {
     fn validate_instruction(&self, wallet_user: &WalletUser) -> Result<(), InstructionValidationError> {
-        check_recovering_pin(wallet_user)
+        validate_no_pin_recovery_in_progress(wallet_user)
     }
 }
 
 impl ValidateInstruction for ChangePinRollback {
     fn validate_instruction(&self, wallet_user: &WalletUser) -> Result<(), InstructionValidationError> {
-        check_recovering_pin(wallet_user)
+        validate_no_pin_recovery_in_progress(wallet_user)
     }
 }
 
 impl ValidateInstruction for StartPinRecovery {
     fn validate_instruction(&self, wallet_user: &WalletUser) -> Result<(), InstructionValidationError> {
-        check_pin_change_in_progress(wallet_user)
+        validate_no_pin_change_in_progress(wallet_user)
     }
 }
 
 impl ValidateInstruction for CheckPin {
     fn validate_instruction(&self, wallet_user: &WalletUser) -> Result<(), InstructionValidationError> {
-        validate_no_pin_change_in_progress(wallet_user)?;
-
-        Ok(())
+        validate_no_pin_change_in_progress(wallet_user)
     }
 }
 
 impl ValidateInstruction for PrepareTransfer {
     fn validate_instruction(&self, wallet_user: &WalletUser) -> Result<(), InstructionValidationError> {
-        validate_no_pin_change_in_progress(wallet_user)?;
-
-        Ok(())
+        validate_no_pin_change_in_progress(wallet_user)
     }
 }
 
@@ -242,13 +216,7 @@
     user_state: &UserState<R, H, impl WuaIssuer>,
 ) -> Result<
     (
-<<<<<<< HEAD
         PerformIssuanceResult,
-=======
-        VecNonEmpty<String>,
-        VecNonEmpty<UnverifiedJwt<JwtPopClaims>>,
-        Option<Poa>,
->>>>>>> d1260a14
         Option<WuaDisclosure>,
         Vec<WrappedKey>,
         Option<(WrappedKey, String)>,
@@ -1158,7 +1126,6 @@
         );
     }
 
-<<<<<<< HEAD
     fn mock_change_pin_start_instruction() -> ChangePinStart {
         let privkey = SigningKey::random(&mut OsRng);
         let signature: Signature = privkey.sign("bla".as_bytes());
@@ -1210,7 +1177,8 @@
         } else {
             assert_matches!(result, Err(InstructionValidationError::PinRecoveryInProgress));
         }
-=======
+    }
+
     #[tokio::test]
     async fn should_handle_prepare_transfer() {
         let wrapping_key_identifier = "my-wrapping-key-identifier";
@@ -1457,6 +1425,5 @@
             .expect_err("should fail when app version is wrong");
 
         assert_matches!(err, InstructionError::AppVersionMismatch { .. });
->>>>>>> d1260a14
     }
 }
use std::time::Duration;

use chrono::DateTime;
use chrono::Utc;
use futures::try_join;
use p256::ecdsa::signature::Verifier;
use p256::ecdsa::VerifyingKey;
use p256::elliptic_curve::pkcs8::DecodePublicKey;
use rustls_pki_types::CertificateDer;
use rustls_pki_types::TrustAnchor;
use serde::de::DeserializeOwned;
use serde::Deserialize;
use serde::Serialize;
use serde_with::base64::Base64;
use serde_with::serde_as;
use tracing::debug;
use tracing::warn;
use uuid::Uuid;

<<<<<<< HEAD
use android_attest::play_integrity::client::IntegrityTokenDecoder;
use android_attest::play_integrity::client::PlayIntegrityClient;
use android_attest::play_integrity::verification::IntegrityVerdictVerificationError;
use android_attest::play_integrity::verification::VerifiedIntegrityVerdict;
use android_attest::play_integrity::verification::VerifyPlayStore;
=======
use android_attest::android_crl;
use android_attest::android_crl::GoogleRevocationListClient;
use android_attest::android_crl::RevocationStatusList;
use android_attest::certificate_chain::verify_google_key_attestation_with_time;
use android_attest::certificate_chain::GoogleKeyAttestationError;
>>>>>>> b4386d12
use android_attest::root_public_key::RootPublicKey;
use apple_app_attest::AppIdentifier;
use apple_app_attest::AssertionCounter;
use apple_app_attest::AttestationEnvironment;
use apple_app_attest::VerifiedAttestation;
use wallet_common::account::errors::Error as AccountError;
use wallet_common::account::messages::auth::Registration;
use wallet_common::account::messages::auth::RegistrationAttestation;
use wallet_common::account::messages::auth::WalletCertificate;
use wallet_common::account::messages::errors::IncorrectPinData;
use wallet_common::account::messages::errors::PinTimeoutData;
use wallet_common::account::messages::instructions::ChangePinRollback;
use wallet_common::account::messages::instructions::ChangePinStart;
use wallet_common::account::messages::instructions::Instruction;
use wallet_common::account::messages::instructions::InstructionAndResult;
use wallet_common::account::messages::instructions::InstructionChallengeRequest;
use wallet_common::account::messages::instructions::InstructionResult;
use wallet_common::account::messages::instructions::InstructionResultClaims;
use wallet_common::account::serialization::DerVerifyingKey;
use wallet_common::account::signed::ChallengeResponse;
use wallet_common::account::signed::ChallengeResponsePayload;
use wallet_common::account::signed::SequenceNumberComparison;
use wallet_common::generator::Generator;
use wallet_common::jwt::EcdsaDecodingKey;
use wallet_common::jwt::Jwt;
use wallet_common::jwt::JwtError;
use wallet_common::jwt::JwtSubject;
use wallet_common::keys::poa::PoaError;
use wallet_common::utils;
use wallet_provider_domain::model::encrypted::Encrypted;
use wallet_provider_domain::model::encrypter::Decrypter;
use wallet_provider_domain::model::encrypter::Encrypter;
use wallet_provider_domain::model::hsm::Hsm;
use wallet_provider_domain::model::hsm::WalletUserHsm;
use wallet_provider_domain::model::pin_policy::PinPolicyEvaluation;
use wallet_provider_domain::model::pin_policy::PinPolicyEvaluator;
use wallet_provider_domain::model::wallet_user::InstructionChallenge;
use wallet_provider_domain::model::wallet_user::WalletUser;
use wallet_provider_domain::model::wallet_user::WalletUserAttestation;
use wallet_provider_domain::model::wallet_user::WalletUserAttestationCreate;
use wallet_provider_domain::model::wallet_user::WalletUserCreate;
use wallet_provider_domain::repository::Committable;
use wallet_provider_domain::repository::PersistenceError;
use wallet_provider_domain::repository::TransactionStarter;
use wallet_provider_domain::repository::WalletUserRepository;

use crate::hsm::HsmError;
use crate::instructions::HandleInstruction;
use crate::instructions::ValidateInstruction;
use crate::keys::InstructionResultSigningKey;
use crate::keys::WalletCertificateSigningKey;
use crate::wallet_certificate::new_wallet_certificate;
use crate::wallet_certificate::parse_claims_and_retrieve_wallet_user;
use crate::wallet_certificate::verify_wallet_certificate;
use crate::wallet_certificate::verify_wallet_certificate_public_keys;
use crate::wte_issuer::WteIssuer;

#[derive(Debug, thiserror::Error)]
pub enum AccountServerInitError {
    // Do not format original error to prevent potentially leaking key material
    #[error("server private key decoding error")]
    PrivateKeyDecoding(#[from] p256::pkcs8::Error),
    #[error("server public key decoding error")]
    PublicKeyDecoding(#[from] HsmError),
    #[error("could not extract trust anchor from provided Apple certificate")]
    AppleCertificate(#[from] webpki::Error),
}

#[derive(Debug, thiserror::Error)]
pub enum ChallengeError {
    #[error("challenge signing error: {0}")]
    ChallengeSigning(#[from] JwtError),
    #[error("could not store challenge: {0}")]
    Storage(#[from] PersistenceError),
    #[error("challenge message validation error: {0}")]
    Validation(#[from] wallet_common::account::errors::Error),
    #[error("wallet certificate validation error: {0}")]
    WalletCertificate(#[from] WalletCertificateError),
    #[error("instruction sequence number validation failed")]
    SequenceNumberValidation,
}

#[derive(Debug, thiserror::Error)]
pub enum WalletCertificateError {
    #[error("registration PIN public key DER encoding error: {0}")]
    PinPubKeyEncoding(#[source] der::Error),
    #[error("registration PIN public key decoding error: {0}")]
    PinPubKeyDecoding(#[source] p256::pkcs8::spki::Error),
    #[error("stored hardware public key does not match provided one")]
    HwPubKeyMismatch,
    #[error("stored pin public key does not match provided one")]
    PinPubKeyMismatch,
    #[error("validation failed: {0}")]
    Validation(#[from] JwtError),
    #[error("no registered wallet user found")]
    UserNotRegistered,
    #[error("registered wallet user blocked")]
    UserBlocked,
    #[error("could not retrieve registered wallet user: {0}")]
    Persistence(#[from] PersistenceError),
    #[error("hsm error: {0}")]
    HsmError(#[from] HsmError),
    #[error("wallet certificate JWT signing error: {0}")]
    JwtSigning(#[source] JwtError),
}

#[derive(Debug, thiserror::Error)]
<<<<<<< HEAD
pub enum AndroidKeyAttestationError {
    #[error("could not decode certificate from chain: {0}")]
    CertificateDecode(#[source] x509_parser::nom::Err<X509Error>),
=======
pub enum AndroidAttestationError {
>>>>>>> b4386d12
    #[error("could not decode public key from leaf certificate: {0}")]
    LeafPublicKey(#[source] p256::pkcs8::spki::Error),
    #[error("could not obtain Google certificate revocation list")]
    CrlClient,
    #[error("android key attestation verification failed: {0}")]
    Verification(#[from] GoogleKeyAttestationError),
    #[error("certificate chain contains at least one revoked certificate")]
    RevokedCertificates,
}

#[derive(Debug, thiserror::Error)]
pub enum AndroidAppAttestationError {
    #[error("could not decode integrity toking using Play Integrity API")]
    DecodeIntegrityToken,
    #[error("validation if integrity verdict failed: {0}")]
    IntegrityVerdict(#[source] IntegrityVerdictVerificationError),
}

#[derive(Debug, thiserror::Error)]
pub enum RegistrationError {
    #[error("registration challenge UTF-8 decoding error: {0}")]
    ChallengeDecoding(#[source] std::string::FromUtf8Error),
    #[error("registration challenge validation error: {0}")]
    ChallengeValidation(#[source] JwtError),
    #[error("validation of Apple key and/or app attestation failed: {0}")]
    AppleAttestation(#[from] apple_app_attest::AttestationError),
    #[error("validation of Google key attestation failed: {0}")]
    AndroidKeyAttestation(#[from] AndroidKeyAttestationError),
    #[error("validation of Google app attestation failed: {0}")]
    AndroidAppAttestation(#[from] AndroidAppAttestationError),
    #[error("registration message parsing error: {0}")]
    MessageParsing(#[source] wallet_common::account::errors::Error),
    #[error("registration message validation error: {0}")]
    MessageValidation(#[source] wallet_common::account::errors::Error),
    #[error("incorrect registration serial number (expected: {expected:?}, received: {received:?})")]
    SerialNumberMismatch { expected: u64, received: u64 },
    #[error("could not store certificate: {0}")]
    CertificateStorage(#[from] PersistenceError),
    #[error("registration PIN public key DER encoding error: {0}")]
    PinPubKeyEncoding(#[source] der::Error),
    #[error("wallet certificate validation error: {0}")]
    WalletCertificate(#[from] WalletCertificateError),
    #[error("hsm error: {0}")]
    HsmError(#[from] HsmError),
}

#[derive(Debug, thiserror::Error)]
pub enum InstructionError {
    #[error("wallet certificate validation error: {0}")]
    WalletCertificate(#[from] WalletCertificateError),
    #[error("instruction validation error: {0}")]
    Validation(#[from] InstructionValidationError),
    #[error("instruction validation pin error ({0:?})")]
    IncorrectPin(IncorrectPinData),
    #[error("instruction validation pin timeout ({0:?})")]
    PinTimeout(PinTimeoutData),
    #[error("account is blocked")]
    AccountBlocked,
    #[error("instruction result signing error: {0}")]
    Signing(#[source] JwtError),
    #[error("persistence error: {0}")]
    Storage(#[from] PersistenceError),
    #[error("hsm error: {0}")]
    HsmError(#[from] HsmError),
    #[error("WTE issuance: {0}")]
    WteIssuance(#[source] Box<dyn std::error::Error + Send + Sync + 'static>),
    #[error("instruction referenced nonexisting key: {0}")]
    NonexistingKey(String),
    #[error("PoA construction error: {0}")]
    Poa(#[from] PoaError),
}

#[derive(Debug, thiserror::Error)]
pub enum InstructionValidationError {
    #[error("instruction sequence number mismatch")]
    SequenceNumberMismatch,
    #[error("instruction challenge mismatch")]
    ChallengeMismatch,
    #[error("instruction challenge timeout")]
    ChallengeTimeout,
    #[error("instruction verification failed: {0}")]
    VerificationFailed(#[source] AccountError),
    #[error("pin change is in progress")]
    PinChangeInProgress,
    #[error("pin change is not in progress")]
    PinChangeNotInProgress,
    #[error("hsm error: {0}")]
    HsmError(#[from] HsmError),
    #[error("WTE already issued")]
    WteAlreadyIssued,
    #[error("received instruction to sign a PoA with the Sign instruction")]
    PoaMessage,
}

impl From<PinPolicyEvaluation> for InstructionError {
    fn from(value: PinPolicyEvaluation) -> Self {
        match value {
            PinPolicyEvaluation::Failed {
                attempts_left_in_round,
                is_final_round,
            } => InstructionError::IncorrectPin(IncorrectPinData {
                attempts_left_in_round,
                is_final_round,
            }),
            PinPolicyEvaluation::Timeout { timeout } | PinPolicyEvaluation::InTimeout { timeout } => {
                InstructionError::PinTimeout(PinTimeoutData {
                    time_left_in_ms: u64::try_from(timeout.num_milliseconds())
                        .expect("number of milliseconds in timeout cannot be negative"),
                })
            }
            PinPolicyEvaluation::BlockedPermanently => InstructionError::AccountBlocked,
        }
    }
}

/// Used as the challenge in the challenge-response protocol during wallet registration.
#[serde_as]
#[derive(Serialize, Deserialize, Debug)]
struct RegistrationChallengeClaims {
    wallet_id: String,
    exp: u64,

    /// Random bytes to serve as the actual challenge for the wallet to sign.
    #[serde_as(as = "Base64")]
    random: Vec<u8>,
}

impl JwtSubject for RegistrationChallengeClaims {
    const SUB: &'static str = "registration_challenge";
}

pub struct AppleAttestationConfiguration {
    pub app_identifier: AppIdentifier,
    pub environment: AttestationEnvironment,
    pub trust_anchors: Vec<TrustAnchor<'static>>,
}

impl AppleAttestationConfiguration {
    pub fn new(
        team_identifier: String,
        bundle_identifier: String,
        environment: AttestationEnvironment,
        trust_anchors: Vec<TrustAnchor<'static>>,
    ) -> Self {
        let app_identifier = AppIdentifier::new(team_identifier, bundle_identifier);

        Self {
            app_identifier,
            environment,
            trust_anchors,
        }
    }
}

<<<<<<< HEAD
pub struct AndroidAttestationConfiguration {
    pub root_public_keys: Vec<RootPublicKey>,
    pub package_name: String,
    pub verify_play_store: VerifyPlayStore,
}

pub struct AccountServer<PIC = PlayIntegrityClient> {
=======
#[trait_variant::make(Send)]
pub trait GoogleCrlProvider {
    async fn get_crl(&self) -> Result<RevocationStatusList, android_crl::Error>;
}

impl GoogleCrlProvider for GoogleRevocationListClient {
    async fn get_crl(&self) -> Result<RevocationStatusList, android_crl::Error> {
        self.get().await
    }
}

pub struct AccountServer<GC = GoogleRevocationListClient> {
>>>>>>> b4386d12
    instruction_challenge_timeout: Duration,

    pub name: String,

    wallet_certificate_signing_pubkey: EcdsaDecodingKey,
    encryption_key_identifier: String,
    pin_public_disclosure_protection_key_identifier: String,
    pub apple_config: AppleAttestationConfiguration,
<<<<<<< HEAD
    pub android_config: AndroidAttestationConfiguration,
    play_integrity_client: PIC,
}

impl<PIC> AccountServer<PIC> {
=======
    apple_trust_anchors: Vec<TrustAnchor<'static>>,
    android_root_public_keys: Vec<RootPublicKey>,
    google_crl_client: GC,
}

impl<GC> AccountServer<GC> {
>>>>>>> b4386d12
    #[allow(clippy::too_many_arguments)]
    pub fn new(
        instruction_challenge_timeout: Duration,
        name: String,
        wallet_certificate_signing_pubkey: EcdsaDecodingKey,
        encryption_key_identifier: String,
        pin_public_disclosure_protection_key_identifier: String,
        apple_config: AppleAttestationConfiguration,
<<<<<<< HEAD
        android_config: AndroidAttestationConfiguration,
        play_integrity_client: PIC,
=======
        apple_trust_anchors: Vec<TrustAnchor<'static>>,
        android_root_public_keys: Vec<RootPublicKey>,
        google_crl_client: GC,
>>>>>>> b4386d12
    ) -> Result<Self, AccountServerInitError> {
        Ok(AccountServer {
            instruction_challenge_timeout,
            name,
            wallet_certificate_signing_pubkey,
            encryption_key_identifier,
            pin_public_disclosure_protection_key_identifier,
            apple_config,
<<<<<<< HEAD
            android_config,
            play_integrity_client,
=======
            apple_trust_anchors,
            android_root_public_keys,
            google_crl_client,
>>>>>>> b4386d12
        })
    }

    // Only used for registration. When a registered user sends an instruction, we should store
    // the challenge per user, instead globally.
    pub async fn registration_challenge(
        &self,
        certificate_signing_key: &impl WalletCertificateSigningKey,
    ) -> Result<Vec<u8>, ChallengeError> {
        let challenge = Jwt::sign_with_sub(
            &RegistrationChallengeClaims {
                wallet_id: utils::random_string(32),
                random: utils::random_bytes(32),
                exp: jsonwebtoken::get_current_timestamp() + 60,
            },
            certificate_signing_key,
        )
        .await
        .map_err(ChallengeError::ChallengeSigning)?
        .0
        .as_bytes()
        .to_vec();
        Ok(challenge)
    }

    pub async fn register<T, R, H>(
        &self,
        certificate_signing_key: &impl WalletCertificateSigningKey,
        repositories: &R,
        hsm: &H,
        registration_message: ChallengeResponse<Registration>,
    ) -> Result<WalletCertificate, RegistrationError>
    where
        PIC: IntegrityTokenDecoder,
        T: Committable,
        R: TransactionStarter<TransactionType = T> + WalletUserRepository<TransactionType = T>,
        H: Encrypter<VerifyingKey, Error = HsmError> + Hsm<Error = HsmError>,
        GC: GoogleCrlProvider,
    {
        debug!("Parsing message to lookup public keys");

        // We don't have the public keys yet against which to verify the message, as those are contained within the
        // message (like in X509 certificate requests). So first parse it to grab the public keys from it.
        let unverified = registration_message
            .dangerous_parse_unverified()
            .map_err(RegistrationError::MessageParsing)?;

        debug!("Verifying challenge and extracting wallet id");

        let challenge = &unverified.challenge;
        let wallet_id =
            Self::verify_registration_challenge(&self.wallet_certificate_signing_pubkey, challenge)?.wallet_id;

        debug!("Validating attestation and checking signed registration against the provided hardware and pin keys");

        let attestation_timestamp = Utc::now();
        let challenge_hash = utils::sha256(challenge);
        let sequence_number_comparison = SequenceNumberComparison::EqualTo(0);
        let DerVerifyingKey(pin_pubkey) = unverified.payload.pin_pubkey;

        let challenge_hash = utils::sha256(challenge);
        let (hw_pubkey, attestation) = match unverified.payload.attestation {
            RegistrationAttestation::Apple { data } => {
                debug!("Validating Apple key and app attestation");

                let (_, hw_pubkey) = VerifiedAttestation::parse_and_verify_with_time(
                    &data,
                    &self.apple_config.trust_anchors,
                    attestation_timestamp,
                    &challenge_hash,
                    &self.apple_config.app_identifier,
                    self.apple_config.environment,
                )?;

                debug!("Checking registration signatures");

                let attestation = registration_message
                    .parse_and_verify_apple(
                        challenge,
                        sequence_number_comparison,
                        &hw_pubkey,
                        &self.apple_config.app_identifier,
                        AssertionCounter::default(),
                        &pin_pubkey,
                    )
                    .map(|(_, assertion_counter)| WalletUserAttestationCreate::Apple {
                        data,
                        assertion_counter,
                    })
                    .map_err(RegistrationError::MessageValidation)?;

                (hw_pubkey, attestation)
            }
<<<<<<< HEAD
            // TODO: Actually validate and process Google key and app attestation.
            RegistrationAttestation::Google {
                certificate_chain,
                integrity_token,
            } => {
                debug!("Validating Android key attestation");

                // Extract the leaf certificate's verifying key and check the
                // root certificate's public key against the ones configured.
                let (_, leaf_certificate) = X509Certificate::from_der(certificate_chain.first())
                    .map_err(AndroidKeyAttestationError::CertificateDecode)?;
                let hw_pubkey = VerifyingKey::from_public_key_der(leaf_certificate.public_key().raw)
                    .map_err(AndroidKeyAttestationError::LeafPublicKey)?;

                let (_, root_certificate) = X509Certificate::from_der(certificate_chain.last())
                    .map_err(AndroidKeyAttestationError::CertificateDecode)?;
                let root_public_key = root_certificate
                    .public_key()
                    .parsed()
                    .map_err(AndroidKeyAttestationError::RootPublicKey)?;

                // TODO: This check should be part of `android_attest`.
                if !self
                    .android_config
                    .root_public_keys
                    .iter()
                    .any(|public_key| root_public_key == *public_key)
                {
                    return Err(AndroidKeyAttestationError::RootPublicKeyMismatch)?;
                }
=======
            // TODO: Actually validate and process Google app attestation.
            RegistrationAttestation::Google { certificate_chain, .. } => {
                debug!("Validating Android key attestation");

                // Verify the certificate chain according to the google key attestation verification rules
                let crl = self.google_crl_client.get_crl().await.map_err(|error| {
                    warn!("could not obtain Google certificate revocation list: {0}", error);

                    AndroidAttestationError::CrlClient
                })?;
                let attested_key_chain = certificate_chain
                    .as_ref()
                    .iter()
                    .map(|cert| CertificateDer::from_slice(cert))
                    .collect::<Vec<_>>();
                let leaf_certificate = verify_google_key_attestation_with_time(
                    &attested_key_chain,
                    &self.android_root_public_keys,
                    &crl,
                    &challenge_hash,
                    attestation_timestamp,
                )
                .map_err(|error| match error {
                    GoogleKeyAttestationError::RevokedCertificates(revocation_log) => {
                        warn!(
                            "found revoked certificates while verifying Android attested key certificate chain: {}",
                            revocation_log.join(" ")
                        );

                        AndroidAttestationError::RevokedCertificates
                    }
                    error => AndroidAttestationError::Verification(error),
                })?;

                // Extract the leaf certificate's verifying key
                let hw_pubkey = VerifyingKey::from_public_key_der(leaf_certificate.public_key().raw)
                    .map_err(AndroidAttestationError::LeafPublicKey)?;
>>>>>>> b4386d12

                debug!("Validating Android app attestation");

                let (integrity_verdict, integrity_verdict_json) = self
                    .play_integrity_client
                    .decode_token(&integrity_token)
                    .await
                    .map_err(|error| {
                        warn!("could not decode integrity token using Play Integrity API: {0}", error);

                        AndroidAppAttestationError::DecodeIntegrityToken
                    })?;

                let _ = VerifiedIntegrityVerdict::verify_with_time(
                    integrity_verdict,
                    &self.android_config.package_name,
                    &challenge_hash,
                    &self.android_config.verify_play_store,
                    attestation_timestamp,
                )
                .map_err(AndroidAppAttestationError::IntegrityVerdict)?;

                debug!("Checking registration signatures");

                let attestation = registration_message
                    .parse_and_verify_google(challenge, sequence_number_comparison, &hw_pubkey, &pin_pubkey)
                    .map(|_| WalletUserAttestationCreate::Android {
                        certificate_chain: certificate_chain.into_inner(),
                        // TODO: Actually exchange integrity token for an integrity verdict using the Google API.
                        integrity_verdict_json,
                    })
                    .map_err(RegistrationError::MessageValidation)?;

                (hw_pubkey, attestation)
            }
        };

        debug!("Starting database transaction");

        let encrypted_pin_pubkey = Encrypter::encrypt(hsm, &self.encryption_key_identifier, pin_pubkey).await?;

        let tx = repositories.begin_transaction().await?;

        debug!("Creating new wallet user");

        let uuid = repositories
            .create_wallet_user(
                &tx,
                WalletUserCreate {
                    wallet_id: wallet_id.clone(),
                    hw_pubkey,
                    encrypted_pin_pubkey,
                    attestation_date_time: attestation_timestamp,
                    attestation,
                },
            )
            .await?;

        debug!("Generating new wallet certificate for user {}", uuid);

        let wallet_certificate = new_wallet_certificate(
            self.name.clone(),
            &self.pin_public_disclosure_protection_key_identifier,
            certificate_signing_key,
            wallet_id,
            hw_pubkey,
            &pin_pubkey,
            hsm,
        )
        .await?;

        tx.commit().await?;

        Ok(wallet_certificate)
    }

    pub async fn instruction_challenge<T, R, H>(
        &self,
        challenge_request: InstructionChallengeRequest,
        repositories: &R,
        time_generator: &impl Generator<DateTime<Utc>>,
        hsm: &H,
    ) -> Result<Vec<u8>, ChallengeError>
    where
        T: Committable,
        R: TransactionStarter<TransactionType = T> + WalletUserRepository<TransactionType = T>,
        H: Decrypter<VerifyingKey, Error = HsmError> + Hsm<Error = HsmError>,
    {
        debug!("Parse certificate and retrieving wallet user");
        let (user, claims) = parse_claims_and_retrieve_wallet_user(
            &challenge_request.certificate,
            &self.wallet_certificate_signing_pubkey,
            repositories,
        )
        .await?;

        debug!("Parsing and verifying challenge request for user {}", user.id);

        let sequence_number_comparison = SequenceNumberComparison::LargerThan(user.instruction_sequence_number);
        let DerVerifyingKey(hw_pubkey) = &user.hw_pubkey;
        let (request, assertion_counter) = match user.attestation {
            WalletUserAttestation::Apple { assertion_counter } => challenge_request
                .request
                .parse_and_verify_apple(
                    &claims.wallet_id,
                    sequence_number_comparison,
                    hw_pubkey,
                    &self.apple_config.app_identifier,
                    assertion_counter,
                )
                .map(|(request, assertion_counter)| (request, Some(assertion_counter))),
            WalletUserAttestation::Android => challenge_request
                .request
                .parse_and_verify_google(&claims.wallet_id, sequence_number_comparison, hw_pubkey)
                .map(|request| (request, None)),
        }?;

        debug!("Verifying wallet certificate");
        verify_wallet_certificate_public_keys(
            claims,
            &self.pin_public_disclosure_protection_key_identifier,
            &self.encryption_key_identifier,
            &user.hw_pubkey,
            if request.instruction_name == ChangePinRollback::NAME {
                user.encrypted_previous_pin_pubkey.unwrap_or(user.encrypted_pin_pubkey)
            } else {
                user.encrypted_pin_pubkey
            },
            hsm,
        )
        .await?;

        debug!("Challenge request valid, persisting generated challenge and incremented sequence number");
        let challenge = InstructionChallenge {
            bytes: utils::random_bytes(32),
            expiration_date_time: time_generator.generate() + self.instruction_challenge_timeout,
        };

        debug!("Starting database transaction");
        let tx = repositories.begin_transaction().await?;

        let instruction_update = repositories.update_instruction_challenge_and_sequence_number(
            &tx,
            &user.wallet_id,
            challenge.clone(),
            request.sequence_number,
        );

        if let Some(assertion_counter) = assertion_counter {
            let update_assertion_counter =
                repositories.update_apple_assertion_counter(&tx, &user.wallet_id, assertion_counter);
            try_join!(instruction_update, update_assertion_counter,)?;
        } else {
            instruction_update.await?;
        }

        tx.commit().await?;

        debug!("Responding with generated challenge");
        Ok(challenge.bytes)
    }

    #[allow(clippy::too_many_arguments)]
    pub async fn handle_instruction<T, R, I, IR, G, H>(
        &self,
        instruction: Instruction<I>,
        instruction_result_signing_key: &impl InstructionResultSigningKey,
        generators: &G,
        repositories: &R,
        pin_policy: &impl PinPolicyEvaluator,
        wallet_user_hsm: &H,
        wte_issuer: &impl WteIssuer,
    ) -> Result<InstructionResult<IR>, InstructionError>
    where
        T: Committable,
        R: TransactionStarter<TransactionType = T> + WalletUserRepository<TransactionType = T>,
        I: HandleInstruction<Result = IR> + InstructionAndResult + ValidateInstruction + Serialize + DeserializeOwned,
        IR: Serialize + DeserializeOwned,
        G: Generator<Uuid> + Generator<DateTime<Utc>>,
        H: WalletUserHsm<Error = HsmError>
            + Hsm<Error = HsmError>
            + Decrypter<VerifyingKey, Error = HsmError>
            + Encrypter<VerifyingKey, Error = HsmError>,
    {
        let (wallet_user, instruction_payload) = self
            .verify_and_extract_instruction(
                instruction,
                generators,
                repositories,
                pin_policy,
                wallet_user_hsm,
                |wallet_user| wallet_user.encrypted_pin_pubkey.clone(),
            )
            .await?;

        let instruction_result = instruction_payload
            .handle(&wallet_user, generators, repositories, wallet_user_hsm, wte_issuer)
            .await?;

        self.sign_instruction_result(instruction_result_signing_key, instruction_result)
            .await
    }

    // Implements the logic behind the ChangePinStart instruction.
    //
    // The ChangePinStart instruction is handled here explicitly instead of relying on the generic instruction
    // handling mechanism. The reason is that a new wallet_certificate has to be constructed here, similar to the
    // registration functionality. Since both methods (registration and change_pin_start) mostly use the same
    // dependencies (which are different from the dependencies for handling instructions) they are kept together here.
    //
    // Changing the PIN is implemented by saving the current PIN in a separate location and replacing it by the new
    // PIN. From then on, the new PIN is used, although the pin change has to be committed first. A rollback is
    // verified against the previous PIN that is stored separately.
    pub async fn handle_change_pin_start_instruction<T, R, G, H>(
        &self,
        instruction: Instruction<ChangePinStart>,
        signing_keys: (&impl InstructionResultSigningKey, &impl WalletCertificateSigningKey),
        generators: &G,
        repositories: &R,
        pin_policy: &impl PinPolicyEvaluator,
        wallet_user_hsm: &H,
    ) -> Result<InstructionResult<WalletCertificate>, InstructionError>
    where
        T: Committable,
        R: TransactionStarter<TransactionType = T> + WalletUserRepository<TransactionType = T>,
        G: Generator<Uuid> + Generator<DateTime<Utc>>,
        H: WalletUserHsm<Error = HsmError>
            + Hsm<Error = HsmError>
            + Decrypter<VerifyingKey, Error = HsmError>
            + Encrypter<VerifyingKey, Error = HsmError>,
    {
        let (wallet_user, instruction_payload) = self
            .verify_and_extract_instruction(
                instruction,
                generators,
                repositories,
                pin_policy,
                wallet_user_hsm,
                |wallet_user| wallet_user.encrypted_pin_pubkey.clone(),
            )
            .await?;

        let pin_pubkey = instruction_payload.pin_pubkey.0;

        if let Some(challenge) = wallet_user.instruction_challenge {
            pin_pubkey
                .verify(challenge.bytes.as_slice(), &instruction_payload.pop_pin_pubkey.0)
                .map_err(|_| InstructionError::Validation(InstructionValidationError::ChallengeMismatch))?;
        } else {
            return Err(InstructionError::Validation(
                InstructionValidationError::ChallengeMismatch,
            ));
        }

        let encrypted_pin_pubkey =
            Encrypter::encrypt(wallet_user_hsm, &self.encryption_key_identifier, pin_pubkey).await?;

        let tx = repositories.begin_transaction().await?;

        repositories
            .change_pin(&tx, wallet_user.wallet_id.as_str(), encrypted_pin_pubkey)
            .await?;

        let wallet_certificate = new_wallet_certificate(
            self.name.clone(),
            &self.pin_public_disclosure_protection_key_identifier,
            signing_keys.1,
            wallet_user.wallet_id,
            wallet_user.hw_pubkey.0,
            &pin_pubkey,
            wallet_user_hsm,
        )
        .await?;

        let result = self.sign_instruction_result(signing_keys.0, wallet_certificate).await;

        tx.commit().await?;

        result
    }

    // Implements the logic behind the ChangePinRollback instruction.
    //
    // The ChangePinRollback instruction is handled here explicitly instead of relying on the generic instruction
    // handling mechanism. The reason is that the wallet_certificate included in the instruction has to be verified
    // against the temporarily saved previous pin public key of the wallet_user.
    pub async fn handle_change_pin_rollback_instruction<T, R, G, H>(
        &self,
        instruction: Instruction<ChangePinRollback>,
        instruction_result_signing_key: &impl InstructionResultSigningKey,
        generators: &G,
        repositories: &R,
        pin_policy: &impl PinPolicyEvaluator,
        wallet_user_hsm: &H,
    ) -> Result<InstructionResult<()>, InstructionError>
    where
        T: Committable,
        R: TransactionStarter<TransactionType = T> + WalletUserRepository<TransactionType = T>,
        G: Generator<Uuid> + Generator<DateTime<Utc>>,
        H: WalletUserHsm<Error = HsmError> + Hsm<Error = HsmError> + Decrypter<VerifyingKey, Error = HsmError>,
    {
        let (wallet_user, _) = self
            .verify_and_extract_instruction(
                instruction,
                generators,
                repositories,
                pin_policy,
                wallet_user_hsm,
                |wallet_user| {
                    wallet_user
                        .encrypted_previous_pin_pubkey
                        .clone()
                        .unwrap_or(wallet_user.encrypted_pin_pubkey.clone())
                },
            )
            .await?;

        debug!(
            "Starting database transaction and instruction handling process for user {}",
            &wallet_user.id
        );

        let tx = repositories.begin_transaction().await?;

        repositories
            .rollback_pin_change(&tx, wallet_user.wallet_id.as_str())
            .await?;

        tx.commit().await?;

        self.sign_instruction_result(instruction_result_signing_key, ()).await
    }

    async fn verify_and_extract_instruction<T, R, I, G, H, F>(
        &self,
        instruction: Instruction<I>,
        generators: &G,
        repositories: &R,
        pin_policy: &impl PinPolicyEvaluator,
        wallet_user_hsm: &H,
        pin_pubkey: F,
    ) -> Result<(WalletUser, I), InstructionError>
    where
        T: Committable,
        R: TransactionStarter<TransactionType = T> + WalletUserRepository<TransactionType = T>,
        I: InstructionAndResult + ValidateInstruction,
        G: Generator<Uuid> + Generator<DateTime<Utc>>,
        H: Hsm<Error = HsmError> + Decrypter<VerifyingKey, Error = HsmError>,
        F: Fn(&WalletUser) -> Encrypted<VerifyingKey>,
    {
        debug!("Verifying certificate and retrieving wallet user");

        let wallet_user = verify_wallet_certificate(
            &instruction.certificate,
            &self.wallet_certificate_signing_pubkey,
            &self.pin_public_disclosure_protection_key_identifier,
            &self.encryption_key_identifier,
            repositories,
            wallet_user_hsm,
            pin_pubkey,
        )
        .await?;

        debug!(
            "Starting database transaction and instruction handling process for user {}",
            &wallet_user.id
        );

        let tx = repositories.begin_transaction().await?;

        debug!("Clearing instruction challenge");

        repositories
            .clear_instruction_challenge(&tx, &wallet_user.wallet_id)
            .await?;

        debug!("Evaluating pin policy state");

        let pin_eval = pin_policy.evaluate(
            wallet_user.unsuccessful_pin_entries + 1,
            wallet_user.last_unsuccessful_pin_entry,
            generators.generate(),
        );

        // An evaluation result of blocked permanently can only occur once. This fact is stored in the database
        // for the wallet_user. Subsequent calls will verify if the user is blocked against the database.
        if matches!(pin_eval, PinPolicyEvaluation::InTimeout { timeout: _ }) {
            tx.commit().await?;
            return Err(pin_eval.into());
        }

        debug!("Verifying instruction");

        let verification_result = self
            .verify_instruction(instruction, &wallet_user, generators, wallet_user_hsm)
            .await;

        match verification_result {
            Ok((challenge_response_payload, assertion_counter)) => {
                debug!("Instruction successfully verified, validating instruction");

                challenge_response_payload.payload.validate_instruction(&wallet_user)?;

                debug!("Instruction successfully validated, resetting pin retries");

                let reset_pin_entries = repositories.reset_unsuccessful_pin_entries(&tx, &wallet_user.wallet_id);

                debug!(
                    "Updating instruction sequence number to {}",
                    challenge_response_payload.sequence_number
                );

                let update_sequence_number = repositories.update_instruction_sequence_number(
                    &tx,
                    &wallet_user.wallet_id,
                    challenge_response_payload.sequence_number,
                );

                if let Some(assertion_counter) = assertion_counter {
                    let update_assertion_counter =
                        repositories.update_apple_assertion_counter(&tx, &wallet_user.wallet_id, assertion_counter);
                    try_join!(reset_pin_entries, update_sequence_number, update_assertion_counter)?;
                } else {
                    try_join!(reset_pin_entries, update_sequence_number)?;
                }

                tx.commit().await?;

                Ok((wallet_user, challenge_response_payload.payload))
            }
            Err(validation_error) => {
                let error = if matches!(validation_error, InstructionValidationError::VerificationFailed(_)) {
                    debug!("Instruction validation failed, registering unsuccessful pin entry");

                    repositories
                        .register_unsuccessful_pin_entry(
                            &tx,
                            &wallet_user.wallet_id,
                            matches!(pin_eval, PinPolicyEvaluation::BlockedPermanently),
                            generators.generate(),
                        )
                        .await?;
                    Err(pin_eval.into())
                } else {
                    Err(validation_error)?
                };

                tx.commit().await?;
                error
            }
        }
    }

    fn verify_registration_challenge(
        certificate_signing_pubkey: &EcdsaDecodingKey,
        challenge: &[u8],
    ) -> Result<RegistrationChallengeClaims, RegistrationError> {
        Jwt::parse_and_verify_with_sub(
            &String::from_utf8(challenge.to_owned())
                .map_err(RegistrationError::ChallengeDecoding)?
                .into(),
            certificate_signing_pubkey,
        )
        .map_err(RegistrationError::ChallengeValidation)
    }

    fn verify_instruction_challenge<'a>(
        wallet_user: &'a WalletUser,
        time_generator: &impl Generator<DateTime<Utc>>,
    ) -> Result<&'a InstructionChallenge, InstructionValidationError> {
        let challenge = wallet_user
            .instruction_challenge
            .as_ref()
            .ok_or(InstructionValidationError::ChallengeMismatch)?;

        if challenge.expiration_date_time < time_generator.generate() {
            return Err(InstructionValidationError::ChallengeTimeout);
        }

        Ok(challenge)
    }

    async fn verify_instruction<I, D>(
        &self,
        instruction: Instruction<I>,
        wallet_user: &WalletUser,
        time_generator: &impl Generator<DateTime<Utc>>,
        verifying_key_decrypter: &D,
    ) -> Result<(ChallengeResponsePayload<I>, Option<AssertionCounter>), InstructionValidationError>
    where
        I: InstructionAndResult,
        D: Decrypter<VerifyingKey, Error = HsmError>,
    {
        let challenge = Self::verify_instruction_challenge(wallet_user, time_generator)?;

        let pin_pubkey = verifying_key_decrypter
            .decrypt(
                &self.encryption_key_identifier,
                wallet_user.encrypted_pin_pubkey.clone(),
            )
            .await?;

        let sequence_number_comparison = SequenceNumberComparison::LargerThan(wallet_user.instruction_sequence_number);
        let DerVerifyingKey(hw_pubkey) = &wallet_user.hw_pubkey;
        let (parsed, assertion_counter) = match wallet_user.attestation {
            WalletUserAttestation::Apple { assertion_counter } => instruction
                .instruction
                .parse_and_verify_apple(
                    &challenge.bytes,
                    sequence_number_comparison,
                    hw_pubkey,
                    &self.apple_config.app_identifier,
                    assertion_counter,
                    &pin_pubkey,
                )
                .map(|(parsed, assertion_counter)| (parsed, Some(assertion_counter))),
            WalletUserAttestation::Android => instruction
                .instruction
                .parse_and_verify_google(&challenge.bytes, sequence_number_comparison, hw_pubkey, &pin_pubkey)
                .map(|parsed| (parsed, None)),
        }
        .map_err(InstructionValidationError::VerificationFailed)?;

        Ok((parsed, assertion_counter))
    }

    async fn sign_instruction_result<R>(
        &self,
        instruction_result_signing_key: &impl InstructionResultSigningKey,
        result: R,
    ) -> Result<InstructionResult<R>, InstructionError>
    where
        R: Serialize + DeserializeOwned,
    {
        let claims = InstructionResultClaims {
            result,
            iss: self.name.to_string(),
            iat: jsonwebtoken::get_current_timestamp(),
        };

        Jwt::sign_with_sub(&claims, instruction_result_signing_key)
            .await
            .map_err(InstructionError::Signing)
    }
}

#[cfg(any(test, feature = "mock"))]
pub mod mock {
    use std::collections::HashSet;
    use std::sync::LazyLock;

    use p256::ecdsa::SigningKey;

    use android_attest::mock_chain::MockCaChain;
    use android_attest::play_integrity::client::mock::MockPlayIntegrityClient;
    use apple_app_attest::MockAttestationCa;
    use wallet_common::apple::MockAppleAttestedKey;

    use crate::wallet_certificate;

    use super::*;

    pub static MOCK_APPLE_CA: LazyLock<MockAttestationCa> = LazyLock::new(MockAttestationCa::generate);
    pub static MOCK_GOOGLE_CA_CHAIN: LazyLock<MockCaChain> = LazyLock::new(|| MockCaChain::generate(1));

<<<<<<< HEAD
    pub type MockAccountServer = AccountServer<MockPlayIntegrityClient>;
=======
    pub type MockAccountServer = AccountServer<RevocationStatusList>;
>>>>>>> b4386d12

    #[derive(Clone, Copy)]
    pub enum AttestationType {
        Apple,
        Google,
    }

    #[derive(Clone, Copy)]
    pub enum AttestationCa<'a> {
        Apple(&'a MockAttestationCa),
        Google(&'a MockCaChain),
    }

<<<<<<< HEAD
    pub fn setup_account_server(certificate_signing_pubkey: &VerifyingKey) -> MockAccountServer {
        let integrity_client = MockPlayIntegrityClient::new(
            "com.example.app".to_string(),
            VerifyPlayStore::Verify {
                play_store_certificate_hashes: HashSet::from([utils::random_bytes(16)]),
            },
        );

=======
    impl GoogleCrlProvider for RevocationStatusList {
        async fn get_crl(&self) -> Result<RevocationStatusList, android_crl::Error> {
            Ok(self.clone())
        }
    }

    pub fn setup_account_server(
        certificate_signing_pubkey: &VerifyingKey,
        crl: RevocationStatusList,
    ) -> MockAccountServer {
>>>>>>> b4386d12
        AccountServer::new(
            Duration::from_millis(15000),
            "mock_account_server".into(),
            certificate_signing_pubkey.into(),
            wallet_certificate::mock::ENCRYPTION_KEY_IDENTIFIER.to_string(),
            wallet_certificate::mock::PIN_PUBLIC_DISCLOSURE_PROTECTION_KEY_IDENTIFIER.to_string(),
            AppleAttestationConfiguration {
                app_identifier: AppIdentifier::new_mock(),
                environment: AttestationEnvironment::Development,
                trust_anchors: vec![MOCK_APPLE_CA.trust_anchor().to_owned()],
            },
            AndroidAttestationConfiguration {
                root_public_keys: vec![RootPublicKey::Rsa(MOCK_GOOGLE_CA_CHAIN.root_public_key.clone())],
                package_name: integrity_client.package_name.clone(),
                verify_play_store: integrity_client.verify_play_store.clone(),
            },
<<<<<<< HEAD
            integrity_client,
=======
            vec![MOCK_APPLE_CA.trust_anchor().to_owned()],
            vec![RootPublicKey::Rsa(MOCK_GOOGLE_CA_CHAIN.root_public_key.clone())],
            crl,
>>>>>>> b4386d12
        )
        .unwrap()
    }

    #[derive(Debug)]
    pub enum MockHardwareKey {
        Apple(MockAppleAttestedKey),
        Google(SigningKey),
    }

    impl MockHardwareKey {
        pub fn verifying_key(&self) -> &VerifyingKey {
            match self {
                Self::Apple(attested_key) => attested_key.verifying_key(),
                Self::Google(signing_key) => signing_key.verifying_key(),
            }
        }

        pub async fn sign_instruction_challenge<I>(
            &self,
            wallet_id: String,
            instruction_sequence_number: u64,
            certificate: WalletCertificate,
        ) -> InstructionChallengeRequest
        where
            I: InstructionAndResult,
        {
            match self {
                Self::Apple(attested_key) => {
                    InstructionChallengeRequest::new_apple::<I>(
                        wallet_id,
                        instruction_sequence_number,
                        attested_key,
                        certificate,
                    )
                    .await
                }
                Self::Google(signing_key) => {
                    InstructionChallengeRequest::new_google::<I>(
                        wallet_id,
                        instruction_sequence_number,
                        signing_key,
                        certificate,
                    )
                    .await
                }
            }
            .unwrap()
        }

        pub async fn sign_instruction<T>(
            &self,
            instruction: T,
            challenge: Vec<u8>,
            instruction_sequence_number: u64,
            pin_privkey: &SigningKey,
            certificate: WalletCertificate,
        ) -> Instruction<T>
        where
            T: Serialize + DeserializeOwned,
        {
            match self {
                Self::Apple(attested_key) => {
                    Instruction::new_apple(
                        instruction,
                        challenge,
                        instruction_sequence_number,
                        attested_key,
                        pin_privkey,
                        certificate,
                    )
                    .await
                }
                Self::Google(signing_key) => {
                    Instruction::new_google(
                        instruction,
                        challenge,
                        instruction_sequence_number,
                        signing_key,
                        pin_privkey,
                        certificate,
                    )
                    .await
                }
            }
            .unwrap()
        }
    }
}

#[cfg(test)]
mod tests {
    use assert_matches::assert_matches;
    use base64::prelude::*;
    use chrono::TimeZone;
    use hmac::digest::crypto_common::rand_core::OsRng;
    use p256::ecdsa::SigningKey;
    use rstest::rstest;
    use tokio::sync::OnceCell;
    use uuid::uuid;

<<<<<<< HEAD
    use android_attest::mock_chain::MockCaChain;
    use android_attest::play_integrity::client::mock::MockPlayIntegrityClient;
=======
    use android_attest::attestation_extension::key_description::KeyDescription;
    use android_attest::mock::MockCaChain;
>>>>>>> b4386d12
    use apple_app_attest::AssertionCounter;
    use apple_app_attest::AssertionError;
    use apple_app_attest::AssertionValidationError;
    use apple_app_attest::MockAttestationCa;
    use wallet_common::account::messages::instructions::ChangePinCommit;
    use wallet_common::account::messages::instructions::CheckPin;
    use wallet_common::apple::MockAppleAttestedKey;
    use wallet_common::keys::EcdsaKey;
    use wallet_provider_domain::generator::mock::MockGenerators;
    use wallet_provider_domain::model::hsm::mock::MockPkcs11Client;
    use wallet_provider_domain::model::wallet_user::WalletUserQueryResult;
    use wallet_provider_domain::model::FailingPinPolicy;
    use wallet_provider_domain::model::TimeoutPinPolicy;
    use wallet_provider_domain::repository::MockTransaction;
    use wallet_provider_domain::EpochGenerator;
    use wallet_provider_persistence::repositories::mock::MockTransactionalWalletUserRepository;
    use wallet_provider_persistence::repositories::mock::WalletUserTestRepo;

    use crate::wallet_certificate;
    use crate::wallet_certificate::mock::WalletCertificateSetup;
    use crate::wte_issuer::mock::MockWteIssuer;

    use super::mock::AttestationCa;
    use super::mock::AttestationType;
    use super::mock::MockAccountServer;
    use super::mock::MockHardwareKey;
    use super::mock::MOCK_APPLE_CA;
    use super::mock::MOCK_GOOGLE_CA_CHAIN;
    use super::*;

    static HSM: OnceCell<MockPkcs11Client<HsmError>> = OnceCell::const_new();

    async fn get_global_hsm() -> &'static MockPkcs11Client<HsmError> {
        HSM.get_or_init(wallet_certificate::mock::setup_hsm).await
    }

    async fn do_registration(
        account_server: &MockAccountServer,
        hsm: &MockPkcs11Client<HsmError>,
        certificate_signing_key: &impl WalletCertificateSigningKey,
        pin_privkey: &SigningKey,
        attestation_ca: AttestationCa<'_>,
    ) -> Result<(WalletCertificate, MockHardwareKey), RegistrationError> {
        let challenge = account_server
            .registration_challenge(certificate_signing_key)
            .await
            .expect("Could not get registration challenge");

        let challenge_hash = utils::sha256(&challenge);
        let (registration_message, hw_privkey) = match attestation_ca {
            AttestationCa::Apple(apple_mock_ca) => {
                let (attested_key, attestation_data) = MockAppleAttestedKey::new_with_attestation(
                    apple_mock_ca,
                    &challenge_hash,
                    account_server.apple_config.environment,
                    account_server.apple_config.app_identifier.clone(),
                );
                let registration_message =
                    ChallengeResponse::new_apple(&attested_key, attestation_data, pin_privkey, challenge)
                        .await
                        .expect("Could not sign new Apple attested registration");

                (registration_message, MockHardwareKey::Apple(attested_key))
            }
            AttestationCa::Google(android_mock_ca_chain) => {
                let key_description = KeyDescription::new_valid_mock(challenge_hash);

                let (attested_certificate_chain, attested_private_key) =
<<<<<<< HEAD
                    android_mock_ca_chain.generate_leaf_certificate();
=======
                    android_mock_ca_chain.generate_attested_leaf_certificate(&key_description);
                let app_attestation_token = utils::random_bytes(32);
>>>>>>> b4386d12
                let registration_message = ChallengeResponse::new_google(
                    &attested_private_key,
                    attested_certificate_chain.try_into().unwrap(),
                    BASE64_STANDARD_NO_PAD.encode(&challenge_hash),
                    pin_privkey,
                    challenge,
                )
                .await
                .expect("Could not sign new Google attested registration");

                (registration_message, MockHardwareKey::Google(attested_private_key))
            }
        };

        let mut wallet_user_repo = MockTransactionalWalletUserRepository::new();
        wallet_user_repo
            .expect_begin_transaction()
            .returning(|| Ok(MockTransaction));
        wallet_user_repo
            .expect_create_wallet_user()
            .returning(|_, _| Ok(uuid!("d944f36e-ffbd-402f-b6f3-418cf4c49e08")));

        account_server
            .register(certificate_signing_key, &wallet_user_repo, hsm, registration_message)
            .await
            .map(|wallet_certificate| (wallet_certificate, hw_privkey))
    }

    async fn setup_and_do_registration(
        attestation_type: AttestationType,
    ) -> (
        WalletCertificateSetup,
        MockAccountServer,
        MockHardwareKey,
        WalletCertificate,
        WalletUserTestRepo,
    ) {
        let setup = WalletCertificateSetup::new().await;
        let account_server = mock::setup_account_server(&setup.signing_pubkey, Default::default());

        let attestation_ca = match attestation_type {
            AttestationType::Apple => AttestationCa::Apple(&MOCK_APPLE_CA),
            AttestationType::Google => AttestationCa::Google(&MOCK_GOOGLE_CA_CHAIN),
        };

        let (cert, hw_privkey) = do_registration(
            &account_server,
            get_global_hsm().await,
            &setup.signing_key,
            &setup.pin_privkey,
            attestation_ca,
        )
        .await
        .expect("Could not process registration message at account server");

        let apple_assertion_counter = match attestation_type {
            AttestationType::Apple => Some(AssertionCounter::from(1)),
            AttestationType::Google => None,
        };
        let repo = WalletUserTestRepo {
            hw_pubkey: *hw_privkey.verifying_key(),
            encrypted_pin_pubkey: setup.encrypted_pin_pubkey.clone(),
            previous_encrypted_pin_pubkey: None,
            challenge: None,
            instruction_sequence_number: 0,
            apple_assertion_counter,
        };

        (setup, account_server, hw_privkey, cert, repo)
    }

    async fn do_instruction_challenge<I>(
        account_server: &MockAccountServer,
        repo: &WalletUserTestRepo,
        hw_privkey: &MockHardwareKey,
        wallet_certificate: WalletCertificate,
        instruction_sequence_number: u64,
        hsm: &MockPkcs11Client<HsmError>,
    ) -> Result<Vec<u8>, ChallengeError>
    where
        I: InstructionAndResult,
    {
        let instruction_challenge = hw_privkey
            .sign_instruction_challenge::<I>(
                wallet_certificate.dangerous_parse_unverified().unwrap().1.wallet_id,
                instruction_sequence_number,
                wallet_certificate,
            )
            .await;

        account_server
            .instruction_challenge(instruction_challenge, repo, &EpochGenerator, hsm)
            .await
    }

    async fn do_check_pin(
        account_server: &MockAccountServer,
        repo: WalletUserTestRepo,
        pin_privkey: &SigningKey,
        hw_privkey: &MockHardwareKey,
        wallet_certificate: WalletCertificate,
        instruction_result_signing_key: &SigningKey,
    ) -> Result<InstructionResult<()>, anyhow::Error> {
        let challenge = do_instruction_challenge::<CheckPin>(
            account_server,
            &repo,
            hw_privkey,
            wallet_certificate.clone(),
            43,
            get_global_hsm().await,
        )
        .await?;

        let updated_repo = WalletUserTestRepo {
            challenge: Some(challenge.clone()),
            apple_assertion_counter: match hw_privkey {
                MockHardwareKey::Apple(attested_key) => Some(AssertionCounter::from(*attested_key.next_counter() - 1)),
                MockHardwareKey::Google(_) => None,
            },
            ..repo
        };

        let instruction_error = account_server
            .handle_instruction(
                hw_privkey
                    .sign_instruction(CheckPin, challenge.clone(), 43, pin_privkey, wallet_certificate.clone())
                    .await,
                instruction_result_signing_key,
                &MockGenerators,
                &WalletUserTestRepo {
                    instruction_sequence_number: 43,
                    ..updated_repo.clone()
                },
                &FailingPinPolicy,
                get_global_hsm().await,
                &MockWteIssuer,
            )
            .await
            .expect_err("sequence number mismatch error should result in IncorrectPin error");

        assert_matches!(
            instruction_error,
            InstructionError::IncorrectPin(IncorrectPinData {
                attempts_left_in_round: _,
                is_final_round: _
            })
        );

        let result = account_server
            .handle_instruction(
                hw_privkey
                    .sign_instruction(CheckPin, challenge, 44, pin_privkey, wallet_certificate.clone())
                    .await,
                instruction_result_signing_key,
                &MockGenerators,
                &WalletUserTestRepo {
                    instruction_sequence_number: 2,
                    ..updated_repo
                },
                &TimeoutPinPolicy,
                get_global_hsm().await,
                &MockWteIssuer,
            )
            .await?;

        Ok(result)
    }

    async fn do_pin_change_start(
        account_server: &MockAccountServer,
        repo: WalletUserTestRepo,
        wallet_certificate_setup: &WalletCertificateSetup,
        hw_privkey: &MockHardwareKey,
        wallet_certificate: WalletCertificate,
        instruction_result_signing_key: &SigningKey,
    ) -> (SigningKey, VerifyingKey, Encrypted<VerifyingKey>, WalletCertificate) {
        let new_pin_privkey = SigningKey::random(&mut OsRng);
        let new_pin_pubkey = *new_pin_privkey.verifying_key();

        let encrypted_new_pin_pubkey = Encrypter::<VerifyingKey>::encrypt(
            &MockPkcs11Client::<HsmError>::default(),
            crate::wallet_certificate::mock::ENCRYPTION_KEY_IDENTIFIER,
            new_pin_pubkey,
        )
        .await
        .unwrap();

        let challenge = do_instruction_challenge::<ChangePinStart>(
            account_server,
            &repo,
            hw_privkey,
            wallet_certificate.clone(),
            43,
            get_global_hsm().await,
        )
        .await
        .unwrap();

        let pop_pin_pubkey = new_pin_privkey.try_sign(challenge.as_slice()).await.unwrap();

        let new_certificate_result = account_server
            .handle_change_pin_start_instruction(
                hw_privkey
                    .sign_instruction(
                        ChangePinStart {
                            pin_pubkey: new_pin_pubkey.into(),
                            pop_pin_pubkey: pop_pin_pubkey.into(),
                        },
                        challenge.clone(),
                        44,
                        &wallet_certificate_setup.pin_privkey,
                        wallet_certificate.clone(),
                    )
                    .await,
                (instruction_result_signing_key, &wallet_certificate_setup.signing_key),
                &MockGenerators,
                &WalletUserTestRepo {
                    challenge: Some(challenge),
                    instruction_sequence_number: 2,
                    ..repo
                },
                &TimeoutPinPolicy,
                get_global_hsm().await,
            )
            .await
            .expect("should return instruction result");

        let new_certificate = new_certificate_result
            .parse_and_verify_with_sub(&instruction_result_signing_key.verifying_key().into())
            .expect("Could not parse and verify instruction result")
            .result;

        (
            new_pin_privkey,
            new_pin_pubkey,
            encrypted_new_pin_pubkey,
            new_certificate,
        )
    }

    #[tokio::test]
    #[rstest]
    async fn test_register(
        #[values(AttestationType::Apple, AttestationType::Google)] attestation_type: AttestationType,
    ) {
        let (setup, account_server, hw_privkey, cert, repo) = setup_and_do_registration(attestation_type).await;

        let cert_data = cert
            .parse_and_verify_with_sub(&setup.signing_key.verifying_key().into())
            .expect("Could not parse and verify wallet certificate");
        assert_eq!(cert_data.iss, account_server.name);
        assert_eq!(&cert_data.hw_pubkey.0, hw_privkey.verifying_key());

        verify_wallet_certificate(
            &cert,
            &EcdsaDecodingKey::from(&setup.signing_pubkey),
            wallet_certificate::mock::PIN_PUBLIC_DISCLOSURE_PROTECTION_KEY_IDENTIFIER,
            wallet_certificate::mock::ENCRYPTION_KEY_IDENTIFIER,
            &repo,
            get_global_hsm().await,
            |wallet_user| wallet_user.encrypted_pin_pubkey.clone(),
        )
        .await
        .unwrap();
    }

    #[tokio::test]
    #[rstest]
    async fn test_register_invalid_apple_attestation() {
        let setup = WalletCertificateSetup::new().await;
        let account_server = mock::setup_account_server(&setup.signing_pubkey, Default::default());

        // Have a `MockAppleAttestedKey` be generated under a different CA to make the attestation validation fail.
        let other_apple_mock_ca = MockAttestationCa::generate();

        let error = do_registration(
            &account_server,
            get_global_hsm().await,
            &setup.signing_key,
            &setup.pin_privkey,
            AttestationCa::Apple(&other_apple_mock_ca),
        )
        .await
        .expect_err("registering with an invalid Apple attestation should fail");

        assert_matches!(error, RegistrationError::AppleAttestation(_));
    }

    #[tokio::test]
    #[rstest]
    async fn test_register_invalid_android_key_attestation() {
        let setup = WalletCertificateSetup::new().await;
        let account_server = mock::setup_account_server(&setup.signing_pubkey, Default::default());

        // Generate the Google certificate chain using a different set of CAs to make the attestation validation fail.
        let other_android_mock_ca_chain = MockCaChain::generate(1);

        let error = do_registration(
            &account_server,
            get_global_hsm().await,
            &setup.signing_key,
            &setup.pin_privkey,
            AttestationCa::Google(&other_android_mock_ca_chain),
        )
        .await
        .expect_err("registering with an invalid Android attestation should fail");

        assert_matches!(error, RegistrationError::AndroidKeyAttestation(_));
    }

    #[tokio::test]
    #[rstest]
    async fn test_register_android_play_integrity_client_error() {
        let setup = WalletCertificateSetup::new().await;
        let mut account_server = mock::setup_account_server(&setup.signing_pubkey);

        // Have the Play Integrity client return an error.
        account_server.play_integrity_client.has_error = true;

        let error = do_registration(
            &account_server,
            get_global_hsm().await,
            &setup.signing_key,
            &setup.pin_privkey,
            AttestationCa::Google(&MOCK_GOOGLE_CA_CHAIN),
        )
        .await
        .expect_err("registering should fail when the Play Integrity API fails to decode the token");

        assert_matches!(
            error,
            RegistrationError::AndroidAppAttestation(AndroidAppAttestationError::DecodeIntegrityToken)
        );
    }

    #[tokio::test]
    #[rstest]
    async fn test_register_invalid_android_integrity_verdict() {
        let setup = WalletCertificateSetup::new().await;
        let mut account_server = mock::setup_account_server(&setup.signing_pubkey);

        // Have the Play Integrity API expect a different package name.
        account_server.play_integrity_client =
            MockPlayIntegrityClient::new("com.example.other".to_string(), VerifyPlayStore::NoVerify);

        let error = do_registration(
            &account_server,
            get_global_hsm().await,
            &setup.signing_key,
            &setup.pin_privkey,
            AttestationCa::Google(&MOCK_GOOGLE_CA_CHAIN),
        )
        .await
        .expect_err("registering with an invalid Android Integrity Verdict should fail");

        assert_matches!(
            error,
            RegistrationError::AndroidAppAttestation(AndroidAppAttestationError::IntegrityVerdict(_))
        );
    }

    #[tokio::test]
    #[rstest]
    async fn test_challenge_request_error_signature_type_mismatch(
        #[values(AttestationType::Apple, AttestationType::Google)] attestation_type: AttestationType,
    ) {
        let (_setup, account_server, _hw_privkey, cert, repo) = setup_and_do_registration(attestation_type).await;

        // Create a hardware key that is the opposite type of the one used during registration.
        let wrong_hw_privkey = match attestation_type {
            AttestationType::Apple => MockHardwareKey::Google(SigningKey::random(&mut OsRng)),
            AttestationType::Google => MockHardwareKey::Apple(MockAppleAttestedKey::new_random(
                account_server.apple_config.app_identifier.clone(),
            )),
        };

        let error = do_instruction_challenge::<CheckPin>(
            &account_server,
            &repo,
            &wrong_hw_privkey,
            cert,
            43,
            get_global_hsm().await,
        )
        .await
        .expect_err("requesting a challenge with a different signature type than used during registration should fail");

        assert_matches!(
            error,
            ChallengeError::Validation(wallet_common::account::errors::Error::SignatureTypeMismatch { .. })
        )
    }

    #[tokio::test]
    #[rstest]
    async fn test_challenge_request_error_apple_assertion_counter() {
        let (_setup, account_server, hw_privkey, cert, mut repo) =
            setup_and_do_registration(AttestationType::Apple).await;
        repo.apple_assertion_counter = Some(AssertionCounter::from(200));

        let error =
            do_instruction_challenge::<CheckPin>(&account_server, &repo, &hw_privkey, cert, 43, get_global_hsm().await)
                .await
                .expect_err(
                    "requesting a challenge with a different signature type than used during registration should fail",
                );

        assert_matches!(
            error,
            ChallengeError::Validation(wallet_common::account::errors::Error::AssertionVerification(
                AssertionError::Validation(AssertionValidationError::CounterTooLow { .. })
            ))
        )
    }

    #[tokio::test]
    #[rstest]
    async fn valid_instruction_challenge_should_verify(
        #[values(AttestationType::Apple, AttestationType::Google)] attestation_type: AttestationType,
    ) {
        let (setup, account_server, hw_privkey, cert, mut repo) = setup_and_do_registration(attestation_type).await;

        let challenge_request = hw_privkey
            .sign_instruction_challenge::<CheckPin>(
                cert.dangerous_parse_unverified().unwrap().1.wallet_id,
                1,
                cert.clone(),
            )
            .await;

        let challenge = account_server
            .instruction_challenge(challenge_request, &repo, &EpochGenerator, get_global_hsm().await)
            .await
            .unwrap();

        repo.challenge = Some(challenge.clone());

        let tx = repo.begin_transaction().await.unwrap();
        let wallet_user = repo.find_wallet_user_by_wallet_id(&tx, "0").await.unwrap();
        tx.commit().await.unwrap();

        if let WalletUserQueryResult::Found(user) = wallet_user {
            let instruction = hw_privkey
                .sign_instruction(CheckPin, challenge, 44, &setup.pin_privkey, cert)
                .await;
            let _ = account_server
                .verify_instruction(instruction, &user, &EpochGenerator, get_global_hsm().await)
                .await
                .expect("instruction should be valid");
        } else {
            panic!("user should be found")
        }
    }

    #[tokio::test]
    #[rstest]
    async fn wrong_instruction_challenge_should_not_verify(
        #[values(AttestationType::Apple, AttestationType::Google)] attestation_type: AttestationType,
    ) {
        let (setup, account_server, hw_privkey, cert, mut repo) = setup_and_do_registration(attestation_type).await;

        let challenge_request = hw_privkey
            .sign_instruction_challenge::<CheckPin>(
                cert.dangerous_parse_unverified().unwrap().1.wallet_id,
                1,
                cert.clone(),
            )
            .await;

        let challenge = account_server
            .instruction_challenge(challenge_request, &repo, &EpochGenerator, get_global_hsm().await)
            .await
            .unwrap();

        repo.challenge = Some(utils::random_bytes(32));

        let tx = repo.begin_transaction().await.unwrap();
        let wallet_user = repo.find_wallet_user_by_wallet_id(&tx, "0").await.unwrap();
        tx.commit().await.unwrap();

        if let WalletUserQueryResult::Found(user) = wallet_user {
            let instruction = hw_privkey
                .sign_instruction(CheckPin, challenge, 44, &setup.pin_privkey, cert)
                .await;
            let error = account_server
                .verify_instruction(instruction, &user, &EpochGenerator, get_global_hsm().await)
                .await
                .expect_err("instruction should not be valid");

            match attestation_type {
                AttestationType::Apple => {
                    assert_matches!(
                        error,
                        InstructionValidationError::VerificationFailed(AccountError::AssertionVerification(
                            AssertionError::Validation(AssertionValidationError::ChallengeMismatch)
                        ))
                    );
                }
                AttestationType::Google => {
                    assert_matches!(
                        error,
                        InstructionValidationError::VerificationFailed(
                            wallet_common::account::errors::Error::ChallengeMismatch
                        )
                    );
                }
            };
        } else {
            panic!("user should be found")
        }
    }

    struct ExpiredAtEpochGeneretor;

    impl Generator<DateTime<Utc>> for ExpiredAtEpochGeneretor {
        fn generate(&self) -> DateTime<Utc> {
            Utc.timestamp_nanos(-1)
        }
    }

    #[tokio::test]
    #[rstest]
    async fn expired_instruction_challenge_should_not_verify(
        #[values(AttestationType::Apple, AttestationType::Google)] attestation_type: AttestationType,
    ) {
        let (setup, account_server, hw_privkey, cert, repo) = setup_and_do_registration(attestation_type).await;

        let challenge_request = hw_privkey
            .sign_instruction_challenge::<CheckPin>(
                cert.dangerous_parse_unverified().unwrap().1.wallet_id,
                1,
                cert.clone(),
            )
            .await;

        let challenge = account_server
            .instruction_challenge(challenge_request, &repo, &EpochGenerator, get_global_hsm().await)
            .await
            .unwrap();

        let tx = repo.begin_transaction().await.unwrap();
        let wallet_user = repo.find_wallet_user_by_wallet_id(&tx, "0").await.unwrap();

        if let WalletUserQueryResult::Found(mut user) = wallet_user {
            user.instruction_challenge = Some(InstructionChallenge {
                bytes: challenge.clone(),
                expiration_date_time: ExpiredAtEpochGeneretor.generate(),
            });

            let instruction = hw_privkey
                .sign_instruction(CheckPin, challenge, 44, &setup.pin_privkey, cert)
                .await;
            let error = account_server
                .verify_instruction(instruction, &user, &EpochGenerator, get_global_hsm().await)
                .await
                .expect_err("instruction should not be valid");

            assert_matches!(error, InstructionValidationError::ChallengeTimeout);
        } else {
            panic!("user should be found")
        }
    }

    #[tokio::test]
    #[rstest]
    async fn test_check_pin(
        #[values(AttestationType::Apple, AttestationType::Google)] attestation_type: AttestationType,
    ) {
        let (setup, account_server, hw_privkey, cert, mut repo) = setup_and_do_registration(attestation_type).await;
        repo.instruction_sequence_number = 42;

        let instruction_result_signing_key = SigningKey::random(&mut OsRng);

        let challenge_error = do_instruction_challenge::<CheckPin>(
            &account_server,
            &repo,
            &hw_privkey,
            cert.clone(),
            9,
            get_global_hsm().await,
        )
        .await
        .expect_err("should return instruction sequence number mismatch error");

        assert_matches!(
            challenge_error,
            ChallengeError::Validation(wallet_common::account::errors::Error::SequenceNumberMismatch)
        );

        let instruction_result = do_check_pin(
            &account_server,
            repo,
            &setup.pin_privkey,
            &hw_privkey,
            cert,
            &instruction_result_signing_key,
        )
        .await
        .expect("should return unit instruction result");

        instruction_result
            .parse_and_verify_with_sub(&instruction_result_signing_key.verifying_key().into())
            .expect("Could not parse and verify instruction result");
    }

    #[tokio::test]
    async fn test_change_pin_start_commit() {
        let (setup, account_server, hw_privkey, cert, mut repo) =
            setup_and_do_registration(AttestationType::Google).await;
        repo.instruction_sequence_number = 42;

        let instruction_result_signing_key = SigningKey::random(&mut OsRng);

        let (new_pin_privkey, _new_pin_pubkey, encrypted_new_pin_pubkey, new_cert) = do_pin_change_start(
            &account_server,
            repo.clone(),
            &setup,
            &hw_privkey,
            cert.clone(),
            &instruction_result_signing_key,
        )
        .await;

        verify_wallet_certificate(
            &new_cert,
            &EcdsaDecodingKey::from(&setup.signing_pubkey),
            wallet_certificate::mock::PIN_PUBLIC_DISCLOSURE_PROTECTION_KEY_IDENTIFIER,
            wallet_certificate::mock::ENCRYPTION_KEY_IDENTIFIER,
            &repo,
            get_global_hsm().await,
            |wallet_user| wallet_user.encrypted_pin_pubkey.clone(),
        )
        .await
        .expect_err("verifying with the old pin_pubkey should fail");

        repo.encrypted_pin_pubkey = encrypted_new_pin_pubkey.clone();

        verify_wallet_certificate(
            &new_cert,
            &EcdsaDecodingKey::from(&setup.signing_pubkey),
            wallet_certificate::mock::PIN_PUBLIC_DISCLOSURE_PROTECTION_KEY_IDENTIFIER,
            wallet_certificate::mock::ENCRYPTION_KEY_IDENTIFIER,
            &repo,
            get_global_hsm().await,
            |wallet_user| wallet_user.encrypted_pin_pubkey.clone(),
        )
        .await
        .expect("verifying with the new pin_pubkey should succeed");

        let challenge = do_instruction_challenge::<ChangePinCommit>(
            &account_server,
            &repo,
            &hw_privkey,
            new_cert.clone(),
            45,
            get_global_hsm().await,
        )
        .await
        .unwrap();

        account_server
            .handle_instruction(
                hw_privkey
                    .sign_instruction(
                        ChangePinCommit {},
                        challenge.clone(),
                        46,
                        &setup.pin_privkey,
                        cert.clone(),
                    )
                    .await,
                &instruction_result_signing_key,
                &MockGenerators,
                &WalletUserTestRepo {
                    challenge: Some(challenge.clone()),
                    previous_encrypted_pin_pubkey: Some(setup.encrypted_pin_pubkey.clone()),
                    ..repo.clone()
                },
                &TimeoutPinPolicy,
                get_global_hsm().await,
                &MockWteIssuer,
            )
            .await
            .expect_err("should fail for old pin");

        let instruction_result = account_server
            .handle_instruction(
                hw_privkey
                    .sign_instruction(
                        ChangePinCommit {},
                        challenge.clone(),
                        46,
                        &new_pin_privkey,
                        new_cert.clone(),
                    )
                    .await,
                &instruction_result_signing_key,
                &MockGenerators,
                &WalletUserTestRepo {
                    encrypted_pin_pubkey: encrypted_new_pin_pubkey.clone(),
                    previous_encrypted_pin_pubkey: Some(setup.encrypted_pin_pubkey.clone()),
                    challenge: Some(challenge.clone()),
                    ..repo.clone()
                },
                &TimeoutPinPolicy,
                get_global_hsm().await,
                &MockWteIssuer,
            )
            .await
            .expect("should return instruction result");

        instruction_result
            .parse_and_verify_with_sub(&instruction_result_signing_key.verifying_key().into())
            .expect("Could not parse and verify instruction result");

        account_server
            .handle_instruction(
                hw_privkey
                    .sign_instruction(
                        ChangePinCommit {},
                        challenge.clone(),
                        46,
                        &new_pin_privkey,
                        new_cert.clone(),
                    )
                    .await,
                &instruction_result_signing_key,
                &MockGenerators,
                &WalletUserTestRepo {
                    encrypted_pin_pubkey: encrypted_new_pin_pubkey.clone(),
                    previous_encrypted_pin_pubkey: None,
                    challenge: Some(challenge),
                    ..repo.clone()
                },
                &TimeoutPinPolicy,
                get_global_hsm().await,
                &MockWteIssuer,
            )
            .await
            .expect("committing double should succeed");

        do_check_pin(
            &account_server,
            repo,
            &new_pin_privkey,
            &hw_privkey,
            new_cert,
            &instruction_result_signing_key,
        )
        .await
        .expect("should be able to send CheckPin instruction with the new certificate");
    }

    #[tokio::test]
    async fn test_change_pin_start_invalid_pop() {
        let (setup, account_server, hw_privkey, cert, mut repo) =
            setup_and_do_registration(AttestationType::Google).await;
        repo.instruction_sequence_number = 42;

        let instruction_result_signing_key = SigningKey::random(&mut OsRng);

        let new_pin_privkey = SigningKey::random(&mut OsRng);
        let new_pin_pubkey = *new_pin_privkey.verifying_key();

        let challenge = do_instruction_challenge::<ChangePinStart>(
            &account_server,
            &repo,
            &hw_privkey,
            cert.clone(),
            43,
            get_global_hsm().await,
        )
        .await
        .unwrap();

        let pop_pin_pubkey = new_pin_privkey
            .try_sign(utils::random_bytes(32).as_slice())
            .await
            .unwrap();

        let error = account_server
            .handle_change_pin_start_instruction(
                hw_privkey
                    .sign_instruction(
                        ChangePinStart {
                            pin_pubkey: new_pin_pubkey.into(),
                            pop_pin_pubkey: pop_pin_pubkey.into(),
                        },
                        challenge.clone(),
                        44,
                        &setup.pin_privkey,
                        cert.clone(),
                    )
                    .await,
                (&instruction_result_signing_key, &setup.signing_key),
                &MockGenerators,
                &WalletUserTestRepo {
                    challenge: Some(challenge),
                    instruction_sequence_number: 2,
                    ..repo
                },
                &TimeoutPinPolicy,
                get_global_hsm().await,
            )
            .await
            .expect_err("should return instruction error for invalid PoP");

        assert_matches!(
            error,
            InstructionError::Validation(InstructionValidationError::ChallengeMismatch)
        );
    }

    #[tokio::test]
    async fn test_change_pin_start_rollback() {
        let (setup, account_server, hw_privkey, cert, mut repo) =
            setup_and_do_registration(AttestationType::Google).await;
        repo.instruction_sequence_number = 42;

        let instruction_result_signing_key = SigningKey::random(&mut OsRng);

        let (new_pin_privkey, _new_pin_pubkey, _encrypted_new_pin_pubkey, new_cert) = do_pin_change_start(
            &account_server,
            repo.clone(),
            &setup,
            &hw_privkey,
            cert.clone(),
            &instruction_result_signing_key,
        )
        .await;

        let challenge = do_instruction_challenge::<ChangePinRollback>(
            &account_server,
            &repo,
            &hw_privkey,
            cert.clone(),
            45,
            get_global_hsm().await,
        )
        .await
        .unwrap();

        account_server
            .handle_change_pin_rollback_instruction(
                hw_privkey
                    .sign_instruction(
                        ChangePinRollback {},
                        challenge.clone(),
                        46,
                        &new_pin_privkey,
                        new_cert.clone(),
                    )
                    .await,
                &instruction_result_signing_key,
                &MockGenerators,
                &WalletUserTestRepo {
                    challenge: Some(challenge.clone()),
                    previous_encrypted_pin_pubkey: Some(setup.encrypted_pin_pubkey.clone()),
                    ..repo.clone()
                },
                &TimeoutPinPolicy,
                get_global_hsm().await,
            )
            .await
            .expect_err("should fail for new pin");

        account_server
            .handle_change_pin_rollback_instruction(
                hw_privkey
                    .sign_instruction(
                        ChangePinRollback {},
                        challenge.clone(),
                        46,
                        &setup.pin_privkey,
                        cert.clone(),
                    )
                    .await,
                &instruction_result_signing_key,
                &MockGenerators,
                &WalletUserTestRepo {
                    challenge: Some(challenge.clone()),
                    previous_encrypted_pin_pubkey: Some(setup.encrypted_pin_pubkey.clone()),
                    ..repo.clone()
                },
                &TimeoutPinPolicy,
                get_global_hsm().await,
            )
            .await
            .expect("should succeed for old pin");

        let instruction_result = account_server
            .handle_change_pin_rollback_instruction(
                hw_privkey
                    .sign_instruction(
                        ChangePinRollback {},
                        challenge.clone(),
                        47,
                        &setup.pin_privkey,
                        cert.clone(),
                    )
                    .await,
                &instruction_result_signing_key,
                &MockGenerators,
                &WalletUserTestRepo {
                    challenge: Some(challenge),
                    previous_encrypted_pin_pubkey: None,
                    ..repo.clone()
                },
                &TimeoutPinPolicy,
                get_global_hsm().await,
            )
            .await
            .expect("should return instruction result for old pin");

        instruction_result
            .parse_and_verify_with_sub(&instruction_result_signing_key.verifying_key().into())
            .expect("Could not parse and verify instruction result");

        do_check_pin(
            &account_server,
            repo.clone(),
            &new_pin_privkey,
            &hw_privkey,
            new_cert,
            &instruction_result_signing_key,
        )
        .await
        .expect_err("should not be able to send CheckPin instruction with new certificate");

        do_check_pin(
            &account_server,
            repo,
            &setup.pin_privkey,
            &hw_privkey,
            cert,
            &instruction_result_signing_key,
        )
        .await
        .expect("should be able to send CheckPin instruction with old certificate");
    }

    #[tokio::test]
    async fn test_change_pin_no_other_instructions_allowed() {
        let (setup, account_server, hw_privkey, cert, mut repo) =
            setup_and_do_registration(AttestationType::Google).await;
        repo.instruction_sequence_number = 42;
        let instruction_result_signing_key = SigningKey::random(&mut OsRng);

        let (_new_pin_privkey, _new_pin_pubkey, encrypted_new_pin_pubkey, _new_cert) = do_pin_change_start(
            &account_server,
            repo.clone(),
            &setup,
            &hw_privkey,
            cert.clone(),
            &instruction_result_signing_key,
        )
        .await;

        repo.previous_encrypted_pin_pubkey = Some(encrypted_new_pin_pubkey);
        let error = do_check_pin(
            &account_server,
            repo,
            &setup.pin_privkey,
            &hw_privkey,
            cert,
            &instruction_result_signing_key,
        )
        .await
        .expect_err("other instructions than change_pin_commit and change_pin_rollback are not allowed");
        assert_eq!(
            "instruction validation error: pin change is in progress",
            error.to_string()
        );
    }
}<|MERGE_RESOLUTION|>--- conflicted
+++ resolved
@@ -17,19 +17,16 @@
 use tracing::warn;
 use uuid::Uuid;
 
-<<<<<<< HEAD
+use android_attest::android_crl;
+use android_attest::android_crl::GoogleRevocationListClient;
+use android_attest::android_crl::RevocationStatusList;
+use android_attest::certificate_chain::verify_google_key_attestation_with_time;
+use android_attest::certificate_chain::GoogleKeyAttestationError;
 use android_attest::play_integrity::client::IntegrityTokenDecoder;
 use android_attest::play_integrity::client::PlayIntegrityClient;
 use android_attest::play_integrity::verification::IntegrityVerdictVerificationError;
 use android_attest::play_integrity::verification::VerifiedIntegrityVerdict;
 use android_attest::play_integrity::verification::VerifyPlayStore;
-=======
-use android_attest::android_crl;
-use android_attest::android_crl::GoogleRevocationListClient;
-use android_attest::android_crl::RevocationStatusList;
-use android_attest::certificate_chain::verify_google_key_attestation_with_time;
-use android_attest::certificate_chain::GoogleKeyAttestationError;
->>>>>>> b4386d12
 use android_attest::root_public_key::RootPublicKey;
 use apple_app_attest::AppIdentifier;
 use apple_app_attest::AssertionCounter;
@@ -137,13 +134,7 @@
 }
 
 #[derive(Debug, thiserror::Error)]
-<<<<<<< HEAD
 pub enum AndroidKeyAttestationError {
-    #[error("could not decode certificate from chain: {0}")]
-    CertificateDecode(#[source] x509_parser::nom::Err<X509Error>),
-=======
-pub enum AndroidAttestationError {
->>>>>>> b4386d12
     #[error("could not decode public key from leaf certificate: {0}")]
     LeafPublicKey(#[source] p256::pkcs8::spki::Error),
     #[error("could not obtain Google certificate revocation list")]
@@ -298,28 +289,24 @@
     }
 }
 
-<<<<<<< HEAD
+#[trait_variant::make(Send)]
+pub trait GoogleCrlProvider {
+    async fn get_crl(&self) -> Result<RevocationStatusList, android_crl::Error>;
+}
+
+impl GoogleCrlProvider for GoogleRevocationListClient {
+    async fn get_crl(&self) -> Result<RevocationStatusList, android_crl::Error> {
+        self.get().await
+    }
+}
+
 pub struct AndroidAttestationConfiguration {
     pub root_public_keys: Vec<RootPublicKey>,
     pub package_name: String,
     pub verify_play_store: VerifyPlayStore,
 }
 
-pub struct AccountServer<PIC = PlayIntegrityClient> {
-=======
-#[trait_variant::make(Send)]
-pub trait GoogleCrlProvider {
-    async fn get_crl(&self) -> Result<RevocationStatusList, android_crl::Error>;
-}
-
-impl GoogleCrlProvider for GoogleRevocationListClient {
-    async fn get_crl(&self) -> Result<RevocationStatusList, android_crl::Error> {
-        self.get().await
-    }
-}
-
-pub struct AccountServer<GC = GoogleRevocationListClient> {
->>>>>>> b4386d12
+pub struct AccountServer<GRC = GoogleRevocationListClient, PIC = PlayIntegrityClient> {
     instruction_challenge_timeout: Duration,
 
     pub name: String,
@@ -328,20 +315,12 @@
     encryption_key_identifier: String,
     pin_public_disclosure_protection_key_identifier: String,
     pub apple_config: AppleAttestationConfiguration,
-<<<<<<< HEAD
     pub android_config: AndroidAttestationConfiguration,
+    google_crl_client: GRC,
     play_integrity_client: PIC,
 }
 
-impl<PIC> AccountServer<PIC> {
-=======
-    apple_trust_anchors: Vec<TrustAnchor<'static>>,
-    android_root_public_keys: Vec<RootPublicKey>,
-    google_crl_client: GC,
-}
-
-impl<GC> AccountServer<GC> {
->>>>>>> b4386d12
+impl<GRC, PIC> AccountServer<GRC, PIC> {
     #[allow(clippy::too_many_arguments)]
     pub fn new(
         instruction_challenge_timeout: Duration,
@@ -350,14 +329,9 @@
         encryption_key_identifier: String,
         pin_public_disclosure_protection_key_identifier: String,
         apple_config: AppleAttestationConfiguration,
-<<<<<<< HEAD
         android_config: AndroidAttestationConfiguration,
+        google_crl_client: GRC,
         play_integrity_client: PIC,
-=======
-        apple_trust_anchors: Vec<TrustAnchor<'static>>,
-        android_root_public_keys: Vec<RootPublicKey>,
-        google_crl_client: GC,
->>>>>>> b4386d12
     ) -> Result<Self, AccountServerInitError> {
         Ok(AccountServer {
             instruction_challenge_timeout,
@@ -366,14 +340,9 @@
             encryption_key_identifier,
             pin_public_disclosure_protection_key_identifier,
             apple_config,
-<<<<<<< HEAD
             android_config,
+            google_crl_client,
             play_integrity_client,
-=======
-            apple_trust_anchors,
-            android_root_public_keys,
-            google_crl_client,
->>>>>>> b4386d12
         })
     }
 
@@ -407,11 +376,11 @@
         registration_message: ChallengeResponse<Registration>,
     ) -> Result<WalletCertificate, RegistrationError>
     where
+        GRC: GoogleCrlProvider,
         PIC: IntegrityTokenDecoder,
         T: Committable,
         R: TransactionStarter<TransactionType = T> + WalletUserRepository<TransactionType = T>,
         H: Encrypter<VerifyingKey, Error = HsmError> + Hsm<Error = HsmError>,
-        GC: GoogleCrlProvider,
     {
         debug!("Parsing message to lookup public keys");
 
@@ -434,7 +403,6 @@
         let sequence_number_comparison = SequenceNumberComparison::EqualTo(0);
         let DerVerifyingKey(pin_pubkey) = unverified.payload.pin_pubkey;
 
-        let challenge_hash = utils::sha256(challenge);
         let (hw_pubkey, attestation) = match unverified.payload.attestation {
             RegistrationAttestation::Apple { data } => {
                 debug!("Validating Apple key and app attestation");
@@ -467,47 +435,17 @@
 
                 (hw_pubkey, attestation)
             }
-<<<<<<< HEAD
-            // TODO: Actually validate and process Google key and app attestation.
             RegistrationAttestation::Google {
                 certificate_chain,
                 integrity_token,
             } => {
                 debug!("Validating Android key attestation");
 
-                // Extract the leaf certificate's verifying key and check the
-                // root certificate's public key against the ones configured.
-                let (_, leaf_certificate) = X509Certificate::from_der(certificate_chain.first())
-                    .map_err(AndroidKeyAttestationError::CertificateDecode)?;
-                let hw_pubkey = VerifyingKey::from_public_key_der(leaf_certificate.public_key().raw)
-                    .map_err(AndroidKeyAttestationError::LeafPublicKey)?;
-
-                let (_, root_certificate) = X509Certificate::from_der(certificate_chain.last())
-                    .map_err(AndroidKeyAttestationError::CertificateDecode)?;
-                let root_public_key = root_certificate
-                    .public_key()
-                    .parsed()
-                    .map_err(AndroidKeyAttestationError::RootPublicKey)?;
-
-                // TODO: This check should be part of `android_attest`.
-                if !self
-                    .android_config
-                    .root_public_keys
-                    .iter()
-                    .any(|public_key| root_public_key == *public_key)
-                {
-                    return Err(AndroidKeyAttestationError::RootPublicKeyMismatch)?;
-                }
-=======
-            // TODO: Actually validate and process Google app attestation.
-            RegistrationAttestation::Google { certificate_chain, .. } => {
-                debug!("Validating Android key attestation");
-
                 // Verify the certificate chain according to the google key attestation verification rules
                 let crl = self.google_crl_client.get_crl().await.map_err(|error| {
                     warn!("could not obtain Google certificate revocation list: {0}", error);
 
-                    AndroidAttestationError::CrlClient
+                    AndroidKeyAttestationError::CrlClient
                 })?;
                 let attested_key_chain = certificate_chain
                     .as_ref()
@@ -516,7 +454,7 @@
                     .collect::<Vec<_>>();
                 let leaf_certificate = verify_google_key_attestation_with_time(
                     &attested_key_chain,
-                    &self.android_root_public_keys,
+                    &self.android_config.root_public_keys,
                     &crl,
                     &challenge_hash,
                     attestation_timestamp,
@@ -528,15 +466,14 @@
                             revocation_log.join(" ")
                         );
 
-                        AndroidAttestationError::RevokedCertificates
+                        AndroidKeyAttestationError::RevokedCertificates
                     }
-                    error => AndroidAttestationError::Verification(error),
+                    error => AndroidKeyAttestationError::Verification(error),
                 })?;
 
                 // Extract the leaf certificate's verifying key
                 let hw_pubkey = VerifyingKey::from_public_key_der(leaf_certificate.public_key().raw)
-                    .map_err(AndroidAttestationError::LeafPublicKey)?;
->>>>>>> b4386d12
+                    .map_err(AndroidKeyAttestationError::LeafPublicKey)?;
 
                 debug!("Validating Android app attestation");
 
@@ -1102,11 +1039,7 @@
     pub static MOCK_APPLE_CA: LazyLock<MockAttestationCa> = LazyLock::new(MockAttestationCa::generate);
     pub static MOCK_GOOGLE_CA_CHAIN: LazyLock<MockCaChain> = LazyLock::new(|| MockCaChain::generate(1));
 
-<<<<<<< HEAD
-    pub type MockAccountServer = AccountServer<MockPlayIntegrityClient>;
-=======
-    pub type MockAccountServer = AccountServer<RevocationStatusList>;
->>>>>>> b4386d12
+    pub type MockAccountServer = AccountServer<RevocationStatusList, MockPlayIntegrityClient>;
 
     #[derive(Clone, Copy)]
     pub enum AttestationType {
@@ -1120,8 +1053,16 @@
         Google(&'a MockCaChain),
     }
 
-<<<<<<< HEAD
-    pub fn setup_account_server(certificate_signing_pubkey: &VerifyingKey) -> MockAccountServer {
+    impl GoogleCrlProvider for RevocationStatusList {
+        async fn get_crl(&self) -> Result<RevocationStatusList, android_crl::Error> {
+            Ok(self.clone())
+        }
+    }
+
+    pub fn setup_account_server(
+        certificate_signing_pubkey: &VerifyingKey,
+        crl: RevocationStatusList,
+    ) -> MockAccountServer {
         let integrity_client = MockPlayIntegrityClient::new(
             "com.example.app".to_string(),
             VerifyPlayStore::Verify {
@@ -1129,18 +1070,6 @@
             },
         );
 
-=======
-    impl GoogleCrlProvider for RevocationStatusList {
-        async fn get_crl(&self) -> Result<RevocationStatusList, android_crl::Error> {
-            Ok(self.clone())
-        }
-    }
-
-    pub fn setup_account_server(
-        certificate_signing_pubkey: &VerifyingKey,
-        crl: RevocationStatusList,
-    ) -> MockAccountServer {
->>>>>>> b4386d12
         AccountServer::new(
             Duration::from_millis(15000),
             "mock_account_server".into(),
@@ -1157,13 +1086,8 @@
                 package_name: integrity_client.package_name.clone(),
                 verify_play_store: integrity_client.verify_play_store.clone(),
             },
-<<<<<<< HEAD
+            crl,
             integrity_client,
-=======
-            vec![MOCK_APPLE_CA.trust_anchor().to_owned()],
-            vec![RootPublicKey::Rsa(MOCK_GOOGLE_CA_CHAIN.root_public_key.clone())],
-            crl,
->>>>>>> b4386d12
         )
         .unwrap()
     }
@@ -1265,13 +1189,9 @@
     use tokio::sync::OnceCell;
     use uuid::uuid;
 
-<<<<<<< HEAD
+    use android_attest::attestation_extension::key_description::KeyDescription;
     use android_attest::mock_chain::MockCaChain;
     use android_attest::play_integrity::client::mock::MockPlayIntegrityClient;
-=======
-    use android_attest::attestation_extension::key_description::KeyDescription;
-    use android_attest::mock::MockCaChain;
->>>>>>> b4386d12
     use apple_app_attest::AssertionCounter;
     use apple_app_attest::AssertionError;
     use apple_app_attest::AssertionValidationError;
@@ -1337,19 +1257,15 @@
                 (registration_message, MockHardwareKey::Apple(attested_key))
             }
             AttestationCa::Google(android_mock_ca_chain) => {
+                let integrity_token = BASE64_STANDARD_NO_PAD.encode(&challenge_hash);
                 let key_description = KeyDescription::new_valid_mock(challenge_hash);
 
                 let (attested_certificate_chain, attested_private_key) =
-<<<<<<< HEAD
-                    android_mock_ca_chain.generate_leaf_certificate();
-=======
                     android_mock_ca_chain.generate_attested_leaf_certificate(&key_description);
-                let app_attestation_token = utils::random_bytes(32);
->>>>>>> b4386d12
                 let registration_message = ChallengeResponse::new_google(
                     &attested_private_key,
                     attested_certificate_chain.try_into().unwrap(),
-                    BASE64_STANDARD_NO_PAD.encode(&challenge_hash),
+                    integrity_token,
                     pin_privkey,
                     challenge,
                 )
@@ -1660,7 +1576,7 @@
     #[rstest]
     async fn test_register_android_play_integrity_client_error() {
         let setup = WalletCertificateSetup::new().await;
-        let mut account_server = mock::setup_account_server(&setup.signing_pubkey);
+        let mut account_server = mock::setup_account_server(&setup.signing_pubkey, Default::default());
 
         // Have the Play Integrity client return an error.
         account_server.play_integrity_client.has_error = true;
@@ -1685,7 +1601,7 @@
     #[rstest]
     async fn test_register_invalid_android_integrity_verdict() {
         let setup = WalletCertificateSetup::new().await;
-        let mut account_server = mock::setup_account_server(&setup.signing_pubkey);
+        let mut account_server = mock::setup_account_server(&setup.signing_pubkey, Default::default());
 
         // Have the Play Integrity API expect a different package name.
         account_server.play_integrity_client =

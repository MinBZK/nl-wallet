--- conflicted
+++ resolved
@@ -818,64 +818,61 @@
 #[cfg(test)]
 mod tests {
     use assert_matches::assert_matches;
+    use chrono::DateTime;
     use chrono::TimeZone;
+    use chrono::Utc;
     use hmac::digest::crypto_common::rand_core::OsRng;
     use p256::ecdsa::SigningKey;
-<<<<<<< HEAD
-
-    use wallet_common::{
-        account::messages::instructions::{ChangePinCommit, CheckPin, InstructionChallengeRequest},
-        keys::{software::SoftwareEcdsaKey, EcdsaKey},
-    };
-    use wallet_provider_domain::{
-        generator::mock::MockGenerators,
-        model::{hsm::mock::MockPkcs11Client, wallet_user::WalletUserQueryResult, FailingPinPolicy, TimeoutPinPolicy},
-        repository::MockTransaction,
-        EpochGenerator, FixedUuidGenerator,
-    };
-    use wallet_provider_persistence::repositories::mock::{MockTransactionalWalletUserRepository, WalletUserTestRepo};
-
-    use crate::{
-        wallet_certificate::{
-            self,
-            mock::{setup_hsm, WalletCertificateSetup},
-        },
-        wte_issuer::mock::MockWteIssuer,
-    };
-=======
-    use tokio::sync::OnceCell;
-
+    use p256::ecdsa::VerifyingKey;
+
+    use wallet_common::account::messages::auth::Registration;
+    use wallet_common::account::messages::auth::WalletCertificate;
+    use wallet_common::account::messages::errors::IncorrectPinData;
     use wallet_common::account::messages::instructions::ChangePinCommit;
+    use wallet_common::account::messages::instructions::ChangePinRollback;
+    use wallet_common::account::messages::instructions::ChangePinStart;
     use wallet_common::account::messages::instructions::CheckPin;
+    use wallet_common::account::messages::instructions::Instruction;
+    use wallet_common::account::messages::instructions::InstructionAndResult;
     use wallet_common::account::messages::instructions::InstructionChallengeRequest;
+    use wallet_common::account::messages::instructions::InstructionResult;
+    use wallet_common::account::signed::ChallengeResponse;
+    use wallet_common::generator::Generator;
+    use wallet_common::jwt::EcdsaDecodingKey;
     use wallet_common::keys::EcdsaKey;
+    use wallet_common::utils::random_bytes;
     use wallet_provider_domain::generator::mock::MockGenerators;
+    use wallet_provider_domain::model::encrypted::Encrypted;
+    use wallet_provider_domain::model::encrypter::Encrypter;
     use wallet_provider_domain::model::hsm::mock::MockPkcs11Client;
+    use wallet_provider_domain::model::wallet_user::InstructionChallenge;
     use wallet_provider_domain::model::wallet_user::WalletUserQueryResult;
     use wallet_provider_domain::model::FailingPinPolicy;
     use wallet_provider_domain::model::TimeoutPinPolicy;
+    use wallet_provider_domain::repository::Committable;
     use wallet_provider_domain::repository::MockTransaction;
+    use wallet_provider_domain::repository::TransactionStarter;
+    use wallet_provider_domain::repository::WalletUserRepository;
     use wallet_provider_domain::EpochGenerator;
     use wallet_provider_domain::FixedUuidGenerator;
     use wallet_provider_persistence::repositories::mock::MockTransactionalWalletUserRepository;
     use wallet_provider_persistence::repositories::mock::WalletUserTestRepo;
 
+    use crate::hsm::HsmError;
+    use crate::keys::WalletCertificateSigningKey;
+    use crate::wallet_certificate::mock::setup_hsm;
     use crate::wallet_certificate::mock::WalletCertificateSetup;
+    use crate::wallet_certificate::verify_wallet_certificate;
     use crate::wallet_certificate::{self};
     use crate::wte_issuer::mock::MockWteIssuer;
->>>>>>> d5dc479f
-
-    use mock::MockInstructionState;
-
-<<<<<<< HEAD
-    use super::*;
-=======
-    static HSM: OnceCell<MockPkcs11Client<HsmError>> = OnceCell::const_new();
-
-    async fn get_global_hsm() -> &'static MockPkcs11Client<HsmError> {
-        HSM.get_or_init(wallet_certificate::mock::setup_hsm).await
-    }
->>>>>>> d5dc479f
+
+    use super::mock;
+    use super::mock::MockInstructionState;
+    use super::AccountServer;
+    use super::ChallengeError;
+    use super::InstructionError;
+    use super::InstructionState;
+    use super::InstructionValidationError;
 
     async fn do_registration(
         account_server: &AccountServer,
@@ -930,10 +927,6 @@
 
         let (cert, hsm) = do_registration(
             &account_server,
-<<<<<<< HEAD
-=======
-            get_global_hsm().await,
->>>>>>> d5dc479f
             &setup.signing_key,
             &setup.hw_privkey,
             &setup.pin_privkey,
@@ -981,23 +974,15 @@
         account_server: &AccountServer,
         wallet_certificate_setup: &WalletCertificateSetup,
         wallet_certificate: WalletCertificate,
-<<<<<<< HEAD
-        instruction_result_signing_key: &SoftwareEcdsaKey,
+        instruction_result_signing_key: &SigningKey,
         instruction_state: &mut MockInstructionState,
-=======
-        instruction_result_signing_key: &SigningKey,
->>>>>>> d5dc479f
     ) -> Result<InstructionResult<()>, anyhow::Error> {
         let challenge = do_instruction_challenge::<CheckPin>(
             account_server,
             &wallet_certificate_setup.hw_privkey,
             wallet_certificate.clone(),
             43,
-<<<<<<< HEAD
             instruction_state,
-=======
-            get_global_hsm().await,
->>>>>>> d5dc479f
         )
         .await?;
 
@@ -1022,12 +1007,7 @@
                 instruction_result_signing_key,
                 &MockGenerators,
                 &FailingPinPolicy,
-<<<<<<< HEAD
                 instruction_state,
-=======
-                get_global_hsm().await,
-                &MockWteIssuer,
->>>>>>> d5dc479f
             )
             .await
             .expect_err("sequence number mismatch error should result in IncorrectPin error");
@@ -1061,12 +1041,7 @@
                 instruction_result_signing_key,
                 &MockGenerators,
                 &TimeoutPinPolicy,
-<<<<<<< HEAD
                 instruction_state,
-=======
-                get_global_hsm().await,
-                &MockWteIssuer,
->>>>>>> d5dc479f
             )
             .await?;
 
@@ -1077,12 +1052,8 @@
         account_server: &AccountServer,
         wallet_certificate_setup: &WalletCertificateSetup,
         wallet_certificate: WalletCertificate,
-<<<<<<< HEAD
-        instruction_result_signing_key: &SoftwareEcdsaKey,
+        instruction_result_signing_key: &SigningKey,
         instruction_state: &mut MockInstructionState,
-=======
-        instruction_result_signing_key: &SigningKey,
->>>>>>> d5dc479f
     ) -> (SigningKey, VerifyingKey, Encrypted<VerifyingKey>, WalletCertificate) {
         let new_pin_privkey = SigningKey::random(&mut OsRng);
         let new_pin_pubkey = *new_pin_privkey.verifying_key();
@@ -1100,11 +1071,7 @@
             &wallet_certificate_setup.hw_privkey,
             wallet_certificate.clone(),
             43,
-<<<<<<< HEAD
             instruction_state,
-=======
-            get_global_hsm().await,
->>>>>>> d5dc479f
         )
         .await
         .unwrap();
@@ -1136,11 +1103,7 @@
                 (instruction_result_signing_key, &wallet_certificate_setup.signing_key),
                 &MockGenerators,
                 &TimeoutPinPolicy,
-<<<<<<< HEAD
                 instruction_state,
-=======
-                get_global_hsm().await,
->>>>>>> d5dc479f
             )
             .await
             .expect("should return instruction result");
@@ -1174,11 +1137,6 @@
             &EcdsaDecodingKey::from(&setup.signing_pubkey),
             wallet_certificate::mock::PIN_PUBLIC_DISCLOSURE_PROTECTION_KEY_IDENTIFIER,
             wallet_certificate::mock::ENCRYPTION_KEY_IDENTIFIER,
-<<<<<<< HEAD
-=======
-            &repo,
-            get_global_hsm().await,
->>>>>>> d5dc479f
             |wallet_user| wallet_user.encrypted_pin_pubkey.clone(),
             &instruction_state,
         )
@@ -1201,11 +1159,7 @@
 
         let instruction_state = mock::instruction_state(repo.clone(), hsm);
         let challenge = account_server
-<<<<<<< HEAD
             .instruction_challenge(challenge_request, &EpochGenerator, &instruction_state)
-=======
-            .instruction_challenge(challenge_request, &repo, &EpochGenerator, get_global_hsm().await)
->>>>>>> d5dc479f
             .await
             .unwrap();
 
@@ -1224,11 +1178,7 @@
                     .unwrap(),
                 &user,
                 &EpochGenerator,
-<<<<<<< HEAD
                 &instruction_state.wallet_user_hsm,
-=======
-                get_global_hsm().await,
->>>>>>> d5dc479f
             )
             .await
             .is_ok()
@@ -1250,11 +1200,7 @@
 
         let instruction_state = mock::instruction_state(repo.clone(), hsm);
         let challenge = account_server
-<<<<<<< HEAD
             .instruction_challenge(challenge_request, &EpochGenerator, &instruction_state)
-=======
-            .instruction_challenge(challenge_request, &repo, &EpochGenerator, get_global_hsm().await)
->>>>>>> d5dc479f
             .await
             .unwrap();
 
@@ -1279,11 +1225,7 @@
                     ).await.unwrap(),
                     &user,
                     &EpochGenerator,
-<<<<<<< HEAD
                     &instruction_state.wallet_user_hsm,
-=======
-                    get_global_hsm().await,
->>>>>>> d5dc479f
                 ).await,
                 Err(InstructionValidationError::VerificationFailed(
                     wallet_common::account::errors::Error::ChallengeMismatch
@@ -1315,11 +1257,7 @@
 
         let instruction_state = mock::instruction_state(repo.clone(), hsm);
         let challenge = account_server
-<<<<<<< HEAD
             .instruction_challenge(challenge_request, &EpochGenerator, &instruction_state)
-=======
-            .instruction_challenge(challenge_request, &repo, &EpochGenerator, get_global_hsm().await)
->>>>>>> d5dc479f
             .await
             .unwrap();
 
@@ -1348,11 +1286,7 @@
                     .unwrap(),
                     &user,
                     &EpochGenerator,
-<<<<<<< HEAD
                     &instruction_state.wallet_user_hsm,
-=======
-                    get_global_hsm().await,
->>>>>>> d5dc479f
                 )
                 .await,
                 Err(InstructionValidationError::ChallengeTimeout)
@@ -1373,11 +1307,7 @@
             &setup.hw_privkey,
             cert.clone(),
             9,
-<<<<<<< HEAD
             &instruction_state,
-=======
-            get_global_hsm().await,
->>>>>>> d5dc479f
         )
         .await
         .expect_err("should return instruction sequence number mismatch error");
@@ -1424,11 +1354,6 @@
             &EcdsaDecodingKey::from(&setup.signing_pubkey),
             wallet_certificate::mock::PIN_PUBLIC_DISCLOSURE_PROTECTION_KEY_IDENTIFIER,
             wallet_certificate::mock::ENCRYPTION_KEY_IDENTIFIER,
-<<<<<<< HEAD
-=======
-            &repo,
-            get_global_hsm().await,
->>>>>>> d5dc479f
             |wallet_user| wallet_user.encrypted_pin_pubkey.clone(),
             &instruction_state,
         )
@@ -1442,11 +1367,6 @@
             &EcdsaDecodingKey::from(&setup.signing_pubkey),
             wallet_certificate::mock::PIN_PUBLIC_DISCLOSURE_PROTECTION_KEY_IDENTIFIER,
             wallet_certificate::mock::ENCRYPTION_KEY_IDENTIFIER,
-<<<<<<< HEAD
-=======
-            &repo,
-            get_global_hsm().await,
->>>>>>> d5dc479f
             |wallet_user| wallet_user.encrypted_pin_pubkey.clone(),
             &instruction_state,
         )
@@ -1458,11 +1378,7 @@
             &setup.hw_privkey,
             new_cert.clone(),
             45,
-<<<<<<< HEAD
             &instruction_state,
-=======
-            get_global_hsm().await,
->>>>>>> d5dc479f
         )
         .await
         .unwrap();
@@ -1488,12 +1404,7 @@
                 &instruction_result_signing_key,
                 &MockGenerators,
                 &TimeoutPinPolicy,
-<<<<<<< HEAD
                 &instruction_state,
-=======
-                get_global_hsm().await,
-                &MockWteIssuer,
->>>>>>> d5dc479f
             )
             .await
             .expect_err("should fail for old pin");
@@ -1519,12 +1430,7 @@
                 &instruction_result_signing_key,
                 &MockGenerators,
                 &TimeoutPinPolicy,
-<<<<<<< HEAD
                 &instruction_state,
-=======
-                get_global_hsm().await,
-                &MockWteIssuer,
->>>>>>> d5dc479f
             )
             .await
             .expect("should return instruction result");
@@ -1554,12 +1460,7 @@
                 &instruction_result_signing_key,
                 &MockGenerators,
                 &TimeoutPinPolicy,
-<<<<<<< HEAD
                 &instruction_state,
-=======
-                get_global_hsm().await,
-                &MockWteIssuer,
->>>>>>> d5dc479f
             )
             .await
             .expect("committing double should succeed");
@@ -1596,11 +1497,7 @@
             &setup.hw_privkey,
             cert.clone(),
             43,
-<<<<<<< HEAD
             &instruction_state,
-=======
-            get_global_hsm().await,
->>>>>>> d5dc479f
         )
         .await
         .unwrap();
@@ -1632,11 +1529,7 @@
                 (&instruction_result_signing_key, &setup.signing_key),
                 &MockGenerators,
                 &TimeoutPinPolicy,
-<<<<<<< HEAD
                 &instruction_state,
-=======
-                get_global_hsm().await,
->>>>>>> d5dc479f
             )
             .await
             .expect_err("should return instruction error for invalid PoP");
@@ -1669,11 +1562,7 @@
             &setup.hw_privkey,
             cert.clone(),
             45,
-<<<<<<< HEAD
             &instruction_state,
-=======
-            get_global_hsm().await,
->>>>>>> d5dc479f
         )
         .await
         .unwrap();
@@ -1698,11 +1587,7 @@
                 &instruction_result_signing_key,
                 &MockGenerators,
                 &TimeoutPinPolicy,
-<<<<<<< HEAD
                 &instruction_state,
-=======
-                get_global_hsm().await,
->>>>>>> d5dc479f
             )
             .await
             .expect_err("should fail for new pin");
@@ -1727,11 +1612,7 @@
                 &instruction_result_signing_key,
                 &MockGenerators,
                 &TimeoutPinPolicy,
-<<<<<<< HEAD
                 &instruction_state,
-=======
-                get_global_hsm().await,
->>>>>>> d5dc479f
             )
             .await
             .expect("should succeed for old pin");
@@ -1756,11 +1637,7 @@
                 &instruction_result_signing_key,
                 &MockGenerators,
                 &TimeoutPinPolicy,
-<<<<<<< HEAD
                 &instruction_state,
-=======
-                get_global_hsm().await,
->>>>>>> d5dc479f
             )
             .await
             .expect("should return instruction result for old pin");

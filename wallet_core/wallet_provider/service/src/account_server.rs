--- conflicted
+++ resolved
@@ -930,12 +930,8 @@
                     ..repo.clone()
                 },
                 &FailingPinPolicy,
-<<<<<<< HEAD
                 get_global_hsm().await,
-=======
-                HSM.get().await,
                 &MockWteIssuer,
->>>>>>> fe5f440b
             )
             .await
             .expect_err("sequence number mismatch error should result in IncorrectPin error");
@@ -968,12 +964,8 @@
                     ..repo
                 },
                 &TimeoutPinPolicy,
-<<<<<<< HEAD
                 get_global_hsm().await,
-=======
-                HSM.get().await,
                 &MockWteIssuer,
->>>>>>> fe5f440b
             )
             .await?;
 
@@ -1314,12 +1306,8 @@
                     ..repo.clone()
                 },
                 &TimeoutPinPolicy,
-<<<<<<< HEAD
                 get_global_hsm().await,
-=======
-                HSM.get().await,
                 &MockWteIssuer,
->>>>>>> fe5f440b
             )
             .await
             .expect_err("should fail for old pin");
@@ -1345,12 +1333,8 @@
                     ..repo.clone()
                 },
                 &TimeoutPinPolicy,
-<<<<<<< HEAD
                 get_global_hsm().await,
-=======
-                HSM.get().await,
                 &MockWteIssuer,
->>>>>>> fe5f440b
             )
             .await
             .expect("should return instruction result");
@@ -1380,12 +1364,8 @@
                     ..repo.clone()
                 },
                 &TimeoutPinPolicy,
-<<<<<<< HEAD
                 get_global_hsm().await,
-=======
-                HSM.get().await,
                 &MockWteIssuer,
->>>>>>> fe5f440b
             )
             .await
             .expect("committing double should succeed");

use std::time::Duration;

use chrono::DateTime;
use chrono::Utc;
use futures::try_join;
use p256::ecdsa::signature::Verifier;
use p256::ecdsa::VerifyingKey;
use p256::elliptic_curve::pkcs8::DecodePublicKey;
use rustls_pki_types::CertificateDer;
use rustls_pki_types::TrustAnchor;
use serde::de::DeserializeOwned;
use serde::Deserialize;
use serde::Serialize;
use serde_with::base64::Base64;
use serde_with::serde_as;
use tracing::debug;
use tracing::warn;
use uuid::Uuid;

use android_attest::android_crl;
use android_attest::android_crl::GoogleRevocationListClient;
use android_attest::android_crl::RevocationStatusList;
use android_attest::certificate_chain::verify_google_key_attestation_with_time;
use android_attest::certificate_chain::GoogleKeyAttestationError;
use android_attest::root_public_key::RootPublicKey;
use apple_app_attest::AppIdentifier;
use apple_app_attest::AssertionCounter;
use apple_app_attest::AttestationEnvironment;
use apple_app_attest::VerifiedAttestation;
use hsm::model::encrypted::Encrypted;
use hsm::model::encrypter::Decrypter;
use hsm::model::encrypter::Encrypter;
use hsm::model::Hsm;
use hsm::service::HsmError;
use wallet_common::account::errors::Error as AccountError;
use wallet_common::account::messages::auth::Registration;
use wallet_common::account::messages::auth::RegistrationAttestation;
use wallet_common::account::messages::auth::WalletCertificate;
use wallet_common::account::messages::errors::IncorrectPinData;
use wallet_common::account::messages::errors::PinTimeoutData;
use wallet_common::account::messages::instructions::ChangePinRollback;
use wallet_common::account::messages::instructions::ChangePinStart;
use wallet_common::account::messages::instructions::Instruction;
use wallet_common::account::messages::instructions::InstructionAndResult;
use wallet_common::account::messages::instructions::InstructionChallengeRequest;
use wallet_common::account::messages::instructions::InstructionResult;
use wallet_common::account::messages::instructions::InstructionResultClaims;
use wallet_common::account::serialization::DerVerifyingKey;
use wallet_common::account::signed::ChallengeResponse;
use wallet_common::account::signed::ChallengeResponsePayload;
use wallet_common::account::signed::SequenceNumberComparison;
use wallet_common::generator::Generator;
use wallet_common::jwt::EcdsaDecodingKey;
use wallet_common::jwt::Jwt;
use wallet_common::jwt::JwtError;
use wallet_common::jwt::JwtSubject;
use wallet_common::keys::poa::PoaError;
use wallet_common::utils;
use wallet_provider_domain::model::hsm::WalletUserHsm;
use wallet_provider_domain::model::pin_policy::PinPolicyEvaluation;
use wallet_provider_domain::model::pin_policy::PinPolicyEvaluator;
use wallet_provider_domain::model::wallet_user::InstructionChallenge;
use wallet_provider_domain::model::wallet_user::WalletUser;
use wallet_provider_domain::model::wallet_user::WalletUserAttestation;
use wallet_provider_domain::model::wallet_user::WalletUserAttestationCreate;
use wallet_provider_domain::model::wallet_user::WalletUserCreate;
use wallet_provider_domain::repository::Committable;
use wallet_provider_domain::repository::PersistenceError;
use wallet_provider_domain::repository::TransactionStarter;
use wallet_provider_domain::repository::WalletUserRepository;

use crate::instructions::HandleInstruction;
use crate::instructions::ValidateInstruction;
use crate::keys::InstructionResultSigningKey;
use crate::keys::WalletCertificateSigningKey;
use crate::wallet_certificate::new_wallet_certificate;
use crate::wallet_certificate::parse_claims_and_retrieve_wallet_user;
use crate::wallet_certificate::verify_wallet_certificate;
use crate::wallet_certificate::verify_wallet_certificate_public_keys;
use crate::wte_issuer::WteIssuer;

#[derive(Debug, thiserror::Error)]
pub enum AccountServerInitError {
    // Do not format original error to prevent potentially leaking key material
    #[error("server private key decoding error")]
    PrivateKeyDecoding(#[from] p256::pkcs8::Error),
    #[error("server public key decoding error")]
    PublicKeyDecoding(#[from] HsmError),
    #[error("could not extract trust anchor from provided Apple certificate")]
    AppleCertificate(#[from] webpki::Error),
}

#[derive(Debug, thiserror::Error)]
pub enum ChallengeError {
    #[error("challenge signing error: {0}")]
    ChallengeSigning(#[from] JwtError),
    #[error("could not store challenge: {0}")]
    Storage(#[from] PersistenceError),
    #[error("challenge message validation error: {0}")]
    Validation(#[from] wallet_common::account::errors::Error),
    #[error("wallet certificate validation error: {0}")]
    WalletCertificate(#[from] WalletCertificateError),
    #[error("instruction sequence number validation failed")]
    SequenceNumberValidation,
}

#[derive(Debug, thiserror::Error)]
pub enum WalletCertificateError {
    #[error("registration PIN public key DER encoding error: {0}")]
    PinPubKeyEncoding(#[source] der::Error),
    #[error("registration PIN public key decoding error: {0}")]
    PinPubKeyDecoding(#[source] p256::pkcs8::spki::Error),
    #[error("stored hardware public key does not match provided one")]
    HwPubKeyMismatch,
    #[error("stored pin public key does not match provided one")]
    PinPubKeyMismatch,
    #[error("validation failed: {0}")]
    Validation(#[from] JwtError),
    #[error("no registered wallet user found")]
    UserNotRegistered,
    #[error("registered wallet user blocked")]
    UserBlocked,
    #[error("could not retrieve registered wallet user: {0}")]
    Persistence(#[from] PersistenceError),
    #[error("hsm error: {0}")]
    HsmError(#[from] HsmError),
    #[error("wallet certificate JWT signing error: {0}")]
    JwtSigning(#[source] JwtError),
}

#[derive(Debug, thiserror::Error)]
pub enum AndroidAttestationError {
    #[error("could not decode public key from leaf certificate: {0}")]
    LeafPublicKey(#[source] p256::pkcs8::spki::Error),
    #[error("could not obtain Google certificate revocation list")]
    CrlClient,
    #[error("android key attestation verification failed: {0}")]
    Verification(#[from] GoogleKeyAttestationError),
    #[error("certificate chain contains at least one revoked certificate")]
    RevokedCertificates,
}

#[derive(Debug, thiserror::Error)]
pub enum RegistrationError {
    #[error("registration challenge UTF-8 decoding error: {0}")]
    ChallengeDecoding(#[source] std::string::FromUtf8Error),
    #[error("registration challenge validation error: {0}")]
    ChallengeValidation(#[source] JwtError),
    #[error("validation of Apple key and/or app attestation failed: {0}")]
    AppleAttestation(#[from] apple_app_attest::AttestationError),
    #[error("validation of Google key attestation failed: {0}")]
    AndroidAttestation(#[from] AndroidAttestationError),
    #[error("registration message parsing error: {0}")]
    MessageParsing(#[source] wallet_common::account::errors::Error),
    #[error("registration message validation error: {0}")]
    MessageValidation(#[source] wallet_common::account::errors::Error),
    #[error("incorrect registration serial number (expected: {expected:?}, received: {received:?})")]
    SerialNumberMismatch { expected: u64, received: u64 },
    #[error("could not store certificate: {0}")]
    CertificateStorage(#[from] PersistenceError),
    #[error("registration PIN public key DER encoding error: {0}")]
    PinPubKeyEncoding(#[source] der::Error),
    #[error("wallet certificate validation error: {0}")]
    WalletCertificate(#[from] WalletCertificateError),
    #[error("hsm error: {0}")]
    HsmError(#[from] HsmError),
}

#[derive(Debug, thiserror::Error)]
pub enum InstructionError {
    #[error("wallet certificate validation error: {0}")]
    WalletCertificate(#[from] WalletCertificateError),
    #[error("instruction validation error: {0}")]
    Validation(#[from] InstructionValidationError),
    #[error("instruction validation pin error ({0:?})")]
    IncorrectPin(IncorrectPinData),
    #[error("instruction validation pin timeout ({0:?})")]
    PinTimeout(PinTimeoutData),
    #[error("account is blocked")]
    AccountBlocked,
    #[error("instruction result signing error: {0}")]
    Signing(#[source] JwtError),
    #[error("persistence error: {0}")]
    Storage(#[from] PersistenceError),
    #[error("hsm error: {0}")]
    HsmError(#[from] HsmError),
    #[error("WTE issuance: {0}")]
    WteIssuance(#[source] Box<dyn std::error::Error + Send + Sync + 'static>),
    #[error("instruction referenced nonexisting key: {0}")]
    NonexistingKey(String),
    #[error("PoA construction error: {0}")]
    Poa(#[from] PoaError),
}

#[derive(Debug, thiserror::Error)]
pub enum InstructionValidationError {
    #[error("instruction sequence number mismatch")]
    SequenceNumberMismatch,
    #[error("instruction challenge mismatch")]
    ChallengeMismatch,
    #[error("instruction challenge timeout")]
    ChallengeTimeout,
    #[error("instruction verification failed: {0}")]
    VerificationFailed(#[source] AccountError),
    #[error("pin change is in progress")]
    PinChangeInProgress,
    #[error("pin change is not in progress")]
    PinChangeNotInProgress,
    #[error("hsm error: {0}")]
    HsmError(#[from] HsmError),
    #[error("WTE already issued")]
    WteAlreadyIssued,
    #[error("received instruction to sign a PoA with the Sign instruction")]
    PoaMessage,
}

impl From<PinPolicyEvaluation> for InstructionError {
    fn from(value: PinPolicyEvaluation) -> Self {
        match value {
            PinPolicyEvaluation::Failed {
                attempts_left_in_round,
                is_final_round,
            } => InstructionError::IncorrectPin(IncorrectPinData {
                attempts_left_in_round,
                is_final_round,
            }),
            PinPolicyEvaluation::Timeout { timeout } | PinPolicyEvaluation::InTimeout { timeout } => {
                InstructionError::PinTimeout(PinTimeoutData {
                    time_left_in_ms: u64::try_from(timeout.num_milliseconds())
                        .expect("number of milliseconds in timeout cannot be negative"),
                })
            }
            PinPolicyEvaluation::BlockedPermanently => InstructionError::AccountBlocked,
        }
    }
}

/// Used as the challenge in the challenge-response protocol during wallet registration.
#[serde_as]
#[derive(Serialize, Deserialize, Debug)]
struct RegistrationChallengeClaims {
    wallet_id: String,
    exp: u64,

    /// Random bytes to serve as the actual challenge for the wallet to sign.
    #[serde_as(as = "Base64")]
    random: Vec<u8>,
}

impl JwtSubject for RegistrationChallengeClaims {
    const SUB: &'static str = "registration_challenge";
}

pub struct AppleAttestationConfiguration {
    pub app_identifier: AppIdentifier,
    pub environment: AttestationEnvironment,
}

impl AppleAttestationConfiguration {
    pub fn new(team_identifier: String, bundle_identifier: String, environment: AttestationEnvironment) -> Self {
        let app_identifier = AppIdentifier::new(team_identifier, bundle_identifier);

        Self {
            app_identifier,
            environment,
        }
    }
}

#[trait_variant::make(Send)]
pub trait GoogleCrlProvider {
    async fn get_crl(&self) -> Result<RevocationStatusList, android_crl::Error>;
}

impl GoogleCrlProvider for GoogleRevocationListClient {
    async fn get_crl(&self) -> Result<RevocationStatusList, android_crl::Error> {
        self.get().await
    }
}

pub struct AccountServer<GC = GoogleRevocationListClient> {
    instruction_challenge_timeout: Duration,

    pub name: String,

    wallet_certificate_signing_pubkey: EcdsaDecodingKey,
    encryption_key_identifier: String,
    pin_public_disclosure_protection_key_identifier: String,
    pub apple_config: AppleAttestationConfiguration,
    apple_trust_anchors: Vec<TrustAnchor<'static>>,
    android_root_public_keys: Vec<RootPublicKey>,
    google_crl_client: GC,
}

pub struct UserState<R, H, W> {
    pub repositories: R,
    pub wallet_user_hsm: H,
    pub wte_issuer: W,
}

impl<R, H, W> UserState<R, H, W> {
    pub fn new(repositories: R, wallet_user_hsm: H, wte_issuer: W) -> Self {
        Self {
            repositories,
            wallet_user_hsm,
            wte_issuer,
        }
    }
}

impl<GC> AccountServer<GC> {
    #[allow(clippy::too_many_arguments)]
    pub fn new(
        instruction_challenge_timeout: Duration,
        name: String,
        wallet_certificate_signing_pubkey: EcdsaDecodingKey,
        encryption_key_identifier: String,
        pin_public_disclosure_protection_key_identifier: String,
        apple_config: AppleAttestationConfiguration,
        apple_trust_anchors: Vec<TrustAnchor<'static>>,
        android_root_public_keys: Vec<RootPublicKey>,
        google_crl_client: GC,
    ) -> Result<Self, AccountServerInitError> {
        Ok(AccountServer {
            instruction_challenge_timeout,
            name,
            wallet_certificate_signing_pubkey,
            encryption_key_identifier,
            pin_public_disclosure_protection_key_identifier,
            apple_config,
            apple_trust_anchors,
            android_root_public_keys,
            google_crl_client,
        })
    }

    // Only used for registration. When a registered user sends an instruction, we should store
    // the challenge per user, instead globally.
    pub async fn registration_challenge(
        &self,
        certificate_signing_key: &impl WalletCertificateSigningKey,
    ) -> Result<Vec<u8>, ChallengeError> {
        let challenge = Jwt::sign_with_sub(
            &RegistrationChallengeClaims {
                wallet_id: utils::random_string(32),
                random: utils::random_bytes(32),
                exp: jsonwebtoken::get_current_timestamp() + 60,
            },
            certificate_signing_key,
        )
        .await
        .map_err(ChallengeError::ChallengeSigning)?
        .0
        .as_bytes()
        .to_vec();
        Ok(challenge)
    }

    pub async fn register<T, R, H>(
        &self,
        certificate_signing_key: &impl WalletCertificateSigningKey,
        registration_message: ChallengeResponse<Registration>,
        user_state: &UserState<R, H, impl WteIssuer>,
    ) -> Result<WalletCertificate, RegistrationError>
    where
        T: Committable,
        R: TransactionStarter<TransactionType = T> + WalletUserRepository<TransactionType = T>,
        H: Encrypter<VerifyingKey, Error = HsmError> + Hsm<Error = HsmError>,
        GC: GoogleCrlProvider,
    {
        debug!("Parsing message to lookup public keys");

        // We don't have the public keys yet against which to verify the message, as those are contained within the
        // message (like in X509 certificate requests). So first parse it to grab the public keys from it.
        let unverified = registration_message
            .dangerous_parse_unverified()
            .map_err(RegistrationError::MessageParsing)?;

        debug!("Verifying challenge and extracting wallet id");

        let challenge = &unverified.challenge;
        let wallet_id =
            Self::verify_registration_challenge(&self.wallet_certificate_signing_pubkey, challenge)?.wallet_id;

        debug!("Validating attestation and checking signed registration against the provided hardware and pin keys");

        let attestation_timestamp = Utc::now();
        let sequence_number_comparison = SequenceNumberComparison::EqualTo(0);
        let DerVerifyingKey(pin_pubkey) = unverified.payload.pin_pubkey;

        let challenge_hash = utils::sha256(challenge);
        let (hw_pubkey, attestation) = match unverified.payload.attestation {
            RegistrationAttestation::Apple { data } => {
                debug!("Validating Apple key and app attestation");

                let (_, hw_pubkey) = VerifiedAttestation::parse_and_verify_with_time(
                    &data,
                    &self.apple_trust_anchors,
                    attestation_timestamp,
                    &challenge_hash,
                    &self.apple_config.app_identifier,
                    self.apple_config.environment,
                )?;

                let attestation = registration_message
                    .parse_and_verify_apple(
                        challenge,
                        sequence_number_comparison,
                        &hw_pubkey,
                        &self.apple_config.app_identifier,
                        AssertionCounter::default(),
                        &pin_pubkey,
                    )
                    .map(|(_, assertion_counter)| WalletUserAttestationCreate::Apple {
                        data,
                        assertion_counter,
                    })
                    .map_err(RegistrationError::MessageValidation)?;

                (hw_pubkey, attestation)
            }
            // TODO: Actually validate and process Google app attestation.
            RegistrationAttestation::Google { certificate_chain, .. } => {
                debug!("Validating Android key attestation");

                // Verify the certificate chain according to the google key attestation verification rules
                let crl = self.google_crl_client.get_crl().await.map_err(|error| {
                    warn!("could not obtain Google certificate revocation list: {0}", error);

                    AndroidAttestationError::CrlClient
                })?;
                let attested_key_chain = certificate_chain
                    .as_ref()
                    .iter()
                    .map(|cert| CertificateDer::from_slice(cert))
                    .collect::<Vec<_>>();
                let leaf_certificate = verify_google_key_attestation_with_time(
                    &attested_key_chain,
                    &self.android_root_public_keys,
                    &crl,
                    &challenge_hash,
                    attestation_timestamp,
                )
                .map_err(|error| match error {
                    GoogleKeyAttestationError::RevokedCertificates(revocation_log) => {
                        warn!(
                            "found revoked certificates while verifying Android attested key certificate chain: {}",
                            revocation_log.join(" ")
                        );

                        AndroidAttestationError::RevokedCertificates
                    }
                    error => AndroidAttestationError::Verification(error),
                })?;

                // Extract the leaf certificate's verifying key
                let hw_pubkey = VerifyingKey::from_public_key_der(leaf_certificate.public_key().raw)
                    .map_err(AndroidAttestationError::LeafPublicKey)?;

                let attestation = registration_message
                    .parse_and_verify_google(challenge, sequence_number_comparison, &hw_pubkey, &pin_pubkey)
                    .map(|_| WalletUserAttestationCreate::Android {
                        certificate_chain: certificate_chain.into_inner(),
                    })
                    .map_err(RegistrationError::MessageValidation)?;

                (hw_pubkey, attestation)
            }
        };

        debug!("Starting database transaction");

        let encrypted_pin_pubkey =
            Encrypter::encrypt(&user_state.wallet_user_hsm, &self.encryption_key_identifier, pin_pubkey).await?;

        let tx = user_state.repositories.begin_transaction().await?;

        debug!("Creating new wallet user");

        let uuid = user_state
            .repositories
            .create_wallet_user(
                &tx,
                WalletUserCreate {
                    wallet_id: wallet_id.clone(),
                    hw_pubkey,
                    encrypted_pin_pubkey,
                    attestation_date_time: attestation_timestamp,
                    attestation,
                },
            )
            .await?;

        debug!("Generating new wallet certificate for user {}", uuid);

        let wallet_certificate = new_wallet_certificate(
            self.name.clone(),
            &self.pin_public_disclosure_protection_key_identifier,
            certificate_signing_key,
            wallet_id,
            hw_pubkey,
            &pin_pubkey,
            &user_state.wallet_user_hsm,
        )
        .await?;

        tx.commit().await?;

        Ok(wallet_certificate)
    }

    pub async fn instruction_challenge<T, R, H>(
        &self,
        challenge_request: InstructionChallengeRequest,
        time_generator: &impl Generator<DateTime<Utc>>,
        user_state: &UserState<R, H, impl WteIssuer>,
    ) -> Result<Vec<u8>, ChallengeError>
    where
        T: Committable,
        R: TransactionStarter<TransactionType = T> + WalletUserRepository<TransactionType = T>,
        H: Decrypter<VerifyingKey, Error = HsmError> + Hsm<Error = HsmError>,
    {
        debug!("Parse certificate and retrieving wallet user");
        let (user, claims) = parse_claims_and_retrieve_wallet_user(
            &challenge_request.certificate,
            &self.wallet_certificate_signing_pubkey,
            &user_state.repositories,
        )
        .await?;

        debug!("Parsing and verifying challenge request for user {}", user.id);

        let sequence_number_comparison = SequenceNumberComparison::LargerThan(user.instruction_sequence_number);
        let DerVerifyingKey(hw_pubkey) = &user.hw_pubkey;
        let (request, assertion_counter) = match user.attestation {
            WalletUserAttestation::Apple { assertion_counter } => challenge_request
                .request
                .parse_and_verify_apple(
                    &claims.wallet_id,
                    sequence_number_comparison,
                    hw_pubkey,
                    &self.apple_config.app_identifier,
                    assertion_counter,
                )
                .map(|(request, assertion_counter)| (request, Some(assertion_counter))),
            WalletUserAttestation::Android => challenge_request
                .request
                .parse_and_verify_google(&claims.wallet_id, sequence_number_comparison, hw_pubkey)
                .map(|request| (request, None)),
        }?;

        debug!("Verifying wallet certificate");
        verify_wallet_certificate_public_keys(
            claims,
            &self.pin_public_disclosure_protection_key_identifier,
            &self.encryption_key_identifier,
            &user.hw_pubkey,
            if request.instruction_name == ChangePinRollback::NAME {
                user.encrypted_previous_pin_pubkey.unwrap_or(user.encrypted_pin_pubkey)
            } else {
                user.encrypted_pin_pubkey
            },
            &user_state.wallet_user_hsm,
        )
        .await?;

        debug!("Challenge request valid, persisting generated challenge and incremented sequence number");
        let challenge = InstructionChallenge {
            bytes: utils::random_bytes(32),
            expiration_date_time: time_generator.generate() + self.instruction_challenge_timeout,
        };

        debug!("Starting database transaction");
        let tx = user_state.repositories.begin_transaction().await?;

        let instruction_update = user_state
            .repositories
            .update_instruction_challenge_and_sequence_number(
                &tx,
                &user.wallet_id,
                challenge.clone(),
                request.sequence_number,
            );

        if let Some(assertion_counter) = assertion_counter {
            let update_assertion_counter =
                user_state
                    .repositories
                    .update_apple_assertion_counter(&tx, &user.wallet_id, assertion_counter);
            try_join!(instruction_update, update_assertion_counter,)?;
        } else {
            instruction_update.await?;
        }

        tx.commit().await?;

        debug!("Responding with generated challenge");
        Ok(challenge.bytes)
    }

    pub async fn handle_instruction<T, R, I, IR, G, H>(
        &self,
        instruction: Instruction<I>,
        instruction_result_signing_key: &impl InstructionResultSigningKey,
        generators: &G,
        pin_policy: &impl PinPolicyEvaluator,
        user_state: &UserState<R, H, impl WteIssuer>,
    ) -> Result<InstructionResult<IR>, InstructionError>
    where
        T: Committable,
        R: TransactionStarter<TransactionType = T> + WalletUserRepository<TransactionType = T>,
        I: HandleInstruction<Result = IR> + InstructionAndResult + ValidateInstruction + Serialize + DeserializeOwned,
        IR: Serialize + DeserializeOwned,
        G: Generator<Uuid> + Generator<DateTime<Utc>>,
        H: WalletUserHsm<Error = HsmError>
            + Hsm<Error = HsmError>
            + Decrypter<VerifyingKey, Error = HsmError>
            + Encrypter<VerifyingKey, Error = HsmError>,
    {
        let (wallet_user, instruction_payload) = self
            .verify_and_extract_instruction(instruction, generators, pin_policy, user_state, |wallet_user| {
                wallet_user.encrypted_pin_pubkey.clone()
            })
            .await?;

        let instruction_result = instruction_payload.handle(&wallet_user, generators, user_state).await?;

        self.sign_instruction_result(instruction_result_signing_key, instruction_result)
            .await
    }

    // Implements the logic behind the ChangePinStart instruction.
    //
    // The ChangePinStart instruction is handled here explicitly instead of relying on the generic instruction
    // handling mechanism. The reason is that a new wallet_certificate has to be constructed here, similar to the
    // registration functionality. Since both methods (registration and change_pin_start) mostly use the same
    // dependencies (which are different from the dependencies for handling instructions) they are kept together here.
    //
    // Changing the PIN is implemented by saving the current PIN in a separate location and replacing it by the new
    // PIN. From then on, the new PIN is used, although the pin change has to be committed first. A rollback is
    // verified against the previous PIN that is stored separately.
    pub async fn handle_change_pin_start_instruction<T, R, G, H>(
        &self,
        instruction: Instruction<ChangePinStart>,
        signing_keys: (&impl InstructionResultSigningKey, &impl WalletCertificateSigningKey),
        generators: &G,
        pin_policy: &impl PinPolicyEvaluator,
        user_state: &UserState<R, H, impl WteIssuer>,
    ) -> Result<InstructionResult<WalletCertificate>, InstructionError>
    where
        T: Committable,
        R: TransactionStarter<TransactionType = T> + WalletUserRepository<TransactionType = T>,
        G: Generator<Uuid> + Generator<DateTime<Utc>>,
        H: WalletUserHsm<Error = HsmError>
            + Hsm<Error = HsmError>
            + Decrypter<VerifyingKey, Error = HsmError>
            + Encrypter<VerifyingKey, Error = HsmError>,
    {
        let (wallet_user, instruction_payload) = self
            .verify_and_extract_instruction(instruction, generators, pin_policy, user_state, |wallet_user| {
                wallet_user.encrypted_pin_pubkey.clone()
            })
            .await?;

        let pin_pubkey = instruction_payload.pin_pubkey.0;

        if let Some(challenge) = wallet_user.instruction_challenge {
            pin_pubkey
                .verify(challenge.bytes.as_slice(), &instruction_payload.pop_pin_pubkey.0)
                .map_err(|_| InstructionError::Validation(InstructionValidationError::ChallengeMismatch))?;
        } else {
            return Err(InstructionError::Validation(
                InstructionValidationError::ChallengeMismatch,
            ));
        }

        let encrypted_pin_pubkey =
            Encrypter::encrypt(&user_state.wallet_user_hsm, &self.encryption_key_identifier, pin_pubkey).await?;

        let tx = user_state.repositories.begin_transaction().await?;

        user_state
            .repositories
            .change_pin(&tx, wallet_user.wallet_id.as_str(), encrypted_pin_pubkey)
            .await?;

        let wallet_certificate = new_wallet_certificate(
            self.name.clone(),
            &self.pin_public_disclosure_protection_key_identifier,
            signing_keys.1,
            wallet_user.wallet_id,
            wallet_user.hw_pubkey.0,
            &pin_pubkey,
            &user_state.wallet_user_hsm,
        )
        .await?;

        let result = self.sign_instruction_result(signing_keys.0, wallet_certificate).await;

        tx.commit().await?;

        result
    }

    // Implements the logic behind the ChangePinRollback instruction.
    //
    // The ChangePinRollback instruction is handled here explicitly instead of relying on the generic instruction
    // handling mechanism. The reason is that the wallet_certificate included in the instruction has to be verified
    // against the temporarily saved previous pin public key of the wallet_user.
    pub async fn handle_change_pin_rollback_instruction<T, R, G, H>(
        &self,
        instruction: Instruction<ChangePinRollback>,
        instruction_result_signing_key: &impl InstructionResultSigningKey,
        generators: &G,
        pin_policy: &impl PinPolicyEvaluator,
        user_state: &UserState<R, H, impl WteIssuer>,
    ) -> Result<InstructionResult<()>, InstructionError>
    where
        T: Committable,
        R: TransactionStarter<TransactionType = T> + WalletUserRepository<TransactionType = T>,
        G: Generator<Uuid> + Generator<DateTime<Utc>>,
        H: WalletUserHsm<Error = HsmError> + Hsm<Error = HsmError> + Decrypter<VerifyingKey, Error = HsmError>,
    {
        let (wallet_user, _) = self
            .verify_and_extract_instruction(instruction, generators, pin_policy, user_state, |wallet_user| {
                wallet_user
                    .encrypted_previous_pin_pubkey
                    .clone()
                    .unwrap_or(wallet_user.encrypted_pin_pubkey.clone())
            })
            .await?;

        debug!(
            "Starting database transaction and instruction handling process for user {}",
            &wallet_user.id
        );

        let tx = user_state.repositories.begin_transaction().await?;

        user_state
            .repositories
            .rollback_pin_change(&tx, wallet_user.wallet_id.as_str())
            .await?;

        tx.commit().await?;

        self.sign_instruction_result(instruction_result_signing_key, ()).await
    }

    async fn verify_and_extract_instruction<T, R, I, G, H, F>(
        &self,
        instruction: Instruction<I>,
        generators: &G,
        pin_policy: &impl PinPolicyEvaluator,
        user_state: &UserState<R, H, impl WteIssuer>,
        pin_pubkey: F,
    ) -> Result<(WalletUser, I), InstructionError>
    where
        T: Committable,
        R: TransactionStarter<TransactionType = T> + WalletUserRepository<TransactionType = T>,
        I: InstructionAndResult + ValidateInstruction,
        G: Generator<Uuid> + Generator<DateTime<Utc>>,
        H: Hsm<Error = HsmError> + Decrypter<VerifyingKey, Error = HsmError>,
        F: Fn(&WalletUser) -> Encrypted<VerifyingKey>,
    {
        debug!("Verifying certificate and retrieving wallet user");

        let wallet_user = verify_wallet_certificate(
            &instruction.certificate,
            &self.wallet_certificate_signing_pubkey,
            &self.pin_public_disclosure_protection_key_identifier,
            &self.encryption_key_identifier,
            pin_pubkey,
            user_state,
        )
        .await?;

        debug!(
            "Starting database transaction and instruction handling process for user {}",
            &wallet_user.id
        );

        let tx = user_state.repositories.begin_transaction().await?;

        debug!("Clearing instruction challenge");

        user_state
            .repositories
            .clear_instruction_challenge(&tx, &wallet_user.wallet_id)
            .await?;

        debug!("Evaluating pin policy state");

        let pin_eval = pin_policy.evaluate(
            wallet_user.unsuccessful_pin_entries + 1,
            wallet_user.last_unsuccessful_pin_entry,
            generators.generate(),
        );

        // An evaluation result of blocked permanently can only occur once. This fact is stored in the database
        // for the wallet_user. Subsequent calls will verify if the user is blocked against the database.
        if matches!(pin_eval, PinPolicyEvaluation::InTimeout { timeout: _ }) {
            tx.commit().await?;
            return Err(pin_eval.into());
        }

        debug!("Verifying instruction");

        let verification_result = self
            .verify_instruction(instruction, &wallet_user, generators, &user_state.wallet_user_hsm)
            .await;

        match verification_result {
            Ok((challenge_response_payload, assertion_counter)) => {
                debug!("Instruction successfully verified, validating instruction");

                challenge_response_payload.payload.validate_instruction(&wallet_user)?;

                debug!("Instruction successfully validated, resetting pin retries");

                let reset_pin_entries = user_state
                    .repositories
                    .reset_unsuccessful_pin_entries(&tx, &wallet_user.wallet_id);

                debug!(
                    "Updating instruction sequence number to {}",
                    challenge_response_payload.sequence_number
                );

                let update_sequence_number = user_state.repositories.update_instruction_sequence_number(
                    &tx,
                    &wallet_user.wallet_id,
                    challenge_response_payload.sequence_number,
                );

                if let Some(assertion_counter) = assertion_counter {
                    let update_assertion_counter = user_state.repositories.update_apple_assertion_counter(
                        &tx,
                        &wallet_user.wallet_id,
                        assertion_counter,
                    );
                    try_join!(reset_pin_entries, update_sequence_number, update_assertion_counter)?;
                } else {
                    try_join!(reset_pin_entries, update_sequence_number)?;
                }

                tx.commit().await?;

                Ok((wallet_user, challenge_response_payload.payload))
            }
            Err(validation_error) => {
                let error = if matches!(validation_error, InstructionValidationError::VerificationFailed(_)) {
                    debug!("Instruction validation failed, registering unsuccessful pin entry");

                    user_state
                        .repositories
                        .register_unsuccessful_pin_entry(
                            &tx,
                            &wallet_user.wallet_id,
                            matches!(pin_eval, PinPolicyEvaluation::BlockedPermanently),
                            generators.generate(),
                        )
                        .await?;
                    Err(pin_eval.into())
                } else {
                    Err(validation_error)?
                };

                tx.commit().await?;
                error
            }
        }
    }

    fn verify_registration_challenge(
        certificate_signing_pubkey: &EcdsaDecodingKey,
        challenge: &[u8],
    ) -> Result<RegistrationChallengeClaims, RegistrationError> {
        Jwt::parse_and_verify_with_sub(
            &String::from_utf8(challenge.to_owned())
                .map_err(RegistrationError::ChallengeDecoding)?
                .into(),
            certificate_signing_pubkey,
        )
        .map_err(RegistrationError::ChallengeValidation)
    }

    fn verify_instruction_challenge<'a>(
        wallet_user: &'a WalletUser,
        time_generator: &impl Generator<DateTime<Utc>>,
    ) -> Result<&'a InstructionChallenge, InstructionValidationError> {
        let challenge = wallet_user
            .instruction_challenge
            .as_ref()
            .ok_or(InstructionValidationError::ChallengeMismatch)?;

        if challenge.expiration_date_time < time_generator.generate() {
            return Err(InstructionValidationError::ChallengeTimeout);
        }

        Ok(challenge)
    }

    async fn verify_instruction<I, D>(
        &self,
        instruction: Instruction<I>,
        wallet_user: &WalletUser,
        time_generator: &impl Generator<DateTime<Utc>>,
        verifying_key_decrypter: &D,
    ) -> Result<(ChallengeResponsePayload<I>, Option<AssertionCounter>), InstructionValidationError>
    where
        I: InstructionAndResult,
        D: Decrypter<VerifyingKey, Error = HsmError>,
    {
        let challenge = Self::verify_instruction_challenge(wallet_user, time_generator)?;

        let pin_pubkey = verifying_key_decrypter
            .decrypt(
                &self.encryption_key_identifier,
                wallet_user.encrypted_pin_pubkey.clone(),
            )
            .await?;

        let sequence_number_comparison = SequenceNumberComparison::LargerThan(wallet_user.instruction_sequence_number);
        let DerVerifyingKey(hw_pubkey) = &wallet_user.hw_pubkey;
        let (parsed, assertion_counter) = match wallet_user.attestation {
            WalletUserAttestation::Apple { assertion_counter } => instruction
                .instruction
                .parse_and_verify_apple(
                    &challenge.bytes,
                    sequence_number_comparison,
                    hw_pubkey,
                    &self.apple_config.app_identifier,
                    assertion_counter,
                    &pin_pubkey,
                )
                .map(|(parsed, assertion_counter)| (parsed, Some(assertion_counter))),
            WalletUserAttestation::Android => instruction
                .instruction
                .parse_and_verify_google(&challenge.bytes, sequence_number_comparison, hw_pubkey, &pin_pubkey)
                .map(|parsed| (parsed, None)),
        }
        .map_err(InstructionValidationError::VerificationFailed)?;

        Ok((parsed, assertion_counter))
    }

    async fn sign_instruction_result<R>(
        &self,
        instruction_result_signing_key: &impl InstructionResultSigningKey,
        result: R,
    ) -> Result<InstructionResult<R>, InstructionError>
    where
        R: Serialize + DeserializeOwned,
    {
        let claims = InstructionResultClaims {
            result,
            iss: self.name.to_string(),
            iat: jsonwebtoken::get_current_timestamp(),
        };

        Jwt::sign_with_sub(&claims, instruction_result_signing_key)
            .await
            .map_err(InstructionError::Signing)
    }
}

#[cfg(any(test, feature = "mock"))]
pub mod mock {
    use android_attest::mock::MockCaChain;
    use p256::ecdsa::SigningKey;
    use std::sync::LazyLock;

    use apple_app_attest::MockAttestationCa;
    use wallet_common::apple::MockAppleAttestedKey;
    use wallet_provider_domain::model::hsm::mock::MockPkcs11Client;
    use wallet_provider_persistence::repositories::mock::WalletUserTestRepo;

    use crate::wallet_certificate;
    use crate::wte_issuer::mock::MockWteIssuer;

    use super::*;

    pub static MOCK_APPLE_CA: LazyLock<MockAttestationCa> = LazyLock::new(MockAttestationCa::generate);
    pub static MOCK_GOOGLE_CA_CHAIN: LazyLock<MockCaChain> = LazyLock::new(|| MockCaChain::generate(1));

    pub type MockAccountServer = AccountServer<RevocationStatusList>;

    #[derive(Clone, Copy)]
    pub enum AttestationType {
        Apple,
        Google,
    }

    #[derive(Clone, Copy)]
    pub enum AttestationCa<'a> {
        Apple(&'a MockAttestationCa),
        Google(&'a MockCaChain),
    }

    impl GoogleCrlProvider for RevocationStatusList {
        async fn get_crl(&self) -> Result<RevocationStatusList, android_crl::Error> {
            Ok(self.clone())
        }
    }

    pub fn setup_account_server(
        certificate_signing_pubkey: &VerifyingKey,
        crl: RevocationStatusList,
    ) -> MockAccountServer {
        AccountServer::new(
            Duration::from_millis(15000),
            "mock_account_server".into(),
            certificate_signing_pubkey.into(),
            wallet_certificate::mock::ENCRYPTION_KEY_IDENTIFIER.to_string(),
            wallet_certificate::mock::PIN_PUBLIC_DISCLOSURE_PROTECTION_KEY_IDENTIFIER.to_string(),
            AppleAttestationConfiguration {
                app_identifier: AppIdentifier::new_mock(),
                environment: AttestationEnvironment::Development,
            },
            vec![MOCK_APPLE_CA.trust_anchor().to_owned()],
            vec![RootPublicKey::Rsa(MOCK_GOOGLE_CA_CHAIN.root_public_key.clone())],
            crl,
        )
        .unwrap()
    }

    pub type MockUserState = UserState<WalletUserTestRepo, MockPkcs11Client<HsmError>, MockWteIssuer>;

    pub fn user_state<R>(
        repositories: R,
        wallet_user_hsm: MockPkcs11Client<HsmError>,
    ) -> UserState<R, MockPkcs11Client<HsmError>, MockWteIssuer> {
        UserState::<R, MockPkcs11Client<HsmError>, MockWteIssuer> {
            repositories,
            wallet_user_hsm,
            wte_issuer: MockWteIssuer,
        }
    }

    #[derive(Debug)]
    pub enum MockHardwareKey {
        Apple(MockAppleAttestedKey),
        Google(SigningKey),
    }

    impl MockHardwareKey {
        pub fn verifying_key(&self) -> &VerifyingKey {
            match self {
                Self::Apple(attested_key) => attested_key.verifying_key(),
                Self::Google(signing_key) => signing_key.verifying_key(),
            }
        }

        pub async fn sign_instruction_challenge<I>(
            &self,
            wallet_id: String,
            instruction_sequence_number: u64,
            certificate: WalletCertificate,
        ) -> InstructionChallengeRequest
        where
            I: InstructionAndResult,
        {
            match self {
                Self::Apple(attested_key) => {
                    InstructionChallengeRequest::new_apple::<I>(
                        wallet_id,
                        instruction_sequence_number,
                        attested_key,
                        certificate,
                    )
                    .await
                }
                Self::Google(signing_key) => {
                    InstructionChallengeRequest::new_google::<I>(
                        wallet_id,
                        instruction_sequence_number,
                        signing_key,
                        certificate,
                    )
                    .await
                }
            }
            .unwrap()
        }

        pub async fn sign_instruction<T>(
            &self,
            instruction: T,
            challenge: Vec<u8>,
            instruction_sequence_number: u64,
            pin_privkey: &SigningKey,
            certificate: WalletCertificate,
        ) -> Instruction<T>
        where
            T: Serialize + DeserializeOwned,
        {
            match self {
                Self::Apple(attested_key) => {
                    Instruction::new_apple(
                        instruction,
                        challenge,
                        instruction_sequence_number,
                        attested_key,
                        pin_privkey,
                        certificate,
                    )
                    .await
                }
                Self::Google(signing_key) => {
                    Instruction::new_google(
                        instruction,
                        challenge,
                        instruction_sequence_number,
                        signing_key,
                        pin_privkey,
                        certificate,
                    )
                    .await
                }
            }
            .unwrap()
        }
    }
}

#[cfg(test)]
mod tests {
    use assert_matches::assert_matches;
    use chrono::DateTime;
    use chrono::TimeZone;
    use chrono::Utc;
    use hmac::digest::crypto_common::rand_core::OsRng;
    use p256::ecdsa::SigningKey;
    use p256::ecdsa::VerifyingKey;
    use rstest::rstest;
    use uuid::uuid;

    use android_attest::attestation_extension::key_description::KeyDescription;
    use android_attest::mock::MockCaChain;
    use apple_app_attest::AssertionCounter;
    use apple_app_attest::AssertionError;
    use apple_app_attest::AssertionValidationError;
    use apple_app_attest::MockAttestationCa;
<<<<<<< HEAD
    use hsm::model::mock::MockPkcs11Client;
=======
    use wallet_common::account::errors::Error as AccountError;
    use wallet_common::account::messages::auth::WalletCertificate;
    use wallet_common::account::messages::errors::IncorrectPinData;
>>>>>>> cad7d7c1
    use wallet_common::account::messages::instructions::ChangePinCommit;
    use wallet_common::account::messages::instructions::ChangePinRollback;
    use wallet_common::account::messages::instructions::ChangePinStart;
    use wallet_common::account::messages::instructions::CheckPin;
    use wallet_common::account::messages::instructions::InstructionAndResult;
    use wallet_common::account::messages::instructions::InstructionResult;
    use wallet_common::account::signed::ChallengeResponse;
    use wallet_common::apple::MockAppleAttestedKey;
    use wallet_common::generator::Generator;
    use wallet_common::jwt::EcdsaDecodingKey;
    use wallet_common::keys::EcdsaKey;
    use wallet_common::utils;
    use wallet_provider_domain::generator::mock::MockGenerators;
<<<<<<< HEAD
=======
    use wallet_provider_domain::model::encrypted::Encrypted;
    use wallet_provider_domain::model::encrypter::Encrypter;
    use wallet_provider_domain::model::hsm::mock::MockPkcs11Client;
    use wallet_provider_domain::model::wallet_user::InstructionChallenge;
>>>>>>> cad7d7c1
    use wallet_provider_domain::model::wallet_user::WalletUserQueryResult;
    use wallet_provider_domain::model::FailingPinPolicy;
    use wallet_provider_domain::model::TimeoutPinPolicy;
    use wallet_provider_domain::repository::Committable;
    use wallet_provider_domain::repository::MockTransaction;
    use wallet_provider_domain::repository::TransactionStarter;
    use wallet_provider_domain::repository::WalletUserRepository;
    use wallet_provider_domain::EpochGenerator;
    use wallet_provider_persistence::repositories::mock::MockTransactionalWalletUserRepository;
    use wallet_provider_persistence::repositories::mock::WalletUserTestRepo;

    use crate::hsm::HsmError;
    use crate::keys::WalletCertificateSigningKey;
    use crate::wallet_certificate;
    use crate::wallet_certificate::mock::setup_hsm;
    use crate::wallet_certificate::mock::WalletCertificateSetup;
    use crate::wallet_certificate::verify_wallet_certificate;
    use crate::wte_issuer::mock::MockWteIssuer;

    use super::mock;
    use super::mock::AttestationCa;
    use super::mock::AttestationType;
    use super::mock::MockAccountServer;
    use super::mock::MockHardwareKey;
    use super::mock::MockUserState;
    use super::mock::MOCK_APPLE_CA;
    use super::mock::MOCK_GOOGLE_CA_CHAIN;
    use super::ChallengeError;
    use super::InstructionError;
    use super::InstructionValidationError;
    use super::RegistrationError;
    use super::UserState;

    async fn do_registration(
        account_server: &MockAccountServer,
        certificate_signing_key: &impl WalletCertificateSigningKey,
        pin_privkey: &SigningKey,
        attestation_ca: AttestationCa<'_>,
    ) -> Result<(WalletCertificate, MockHardwareKey, MockPkcs11Client<HsmError>), RegistrationError> {
        let challenge = account_server
            .registration_challenge(certificate_signing_key)
            .await
            .expect("Could not get registration challenge");

        let challenge_hash = utils::sha256(&challenge);
        let (registration_message, hw_privkey) = match attestation_ca {
            AttestationCa::Apple(apple_mock_ca) => {
                let (attested_key, attestation_data) = MockAppleAttestedKey::new_with_attestation(
                    apple_mock_ca,
                    &challenge_hash,
                    account_server.apple_config.environment,
                    account_server.apple_config.app_identifier.clone(),
                );
                let registration_message =
                    ChallengeResponse::new_apple(&attested_key, attestation_data, pin_privkey, challenge)
                        .await
                        .expect("Could not sign new Apple attested registration");

                (registration_message, MockHardwareKey::Apple(attested_key))
            }
            AttestationCa::Google(android_mock_ca_chain) => {
                let key_description = KeyDescription::new_valid_mock(challenge_hash);

                let (attested_certificate_chain, attested_private_key) =
                    android_mock_ca_chain.generate_attested_leaf_certificate(&key_description);
                let app_attestation_token = utils::random_bytes(32);
                let registration_message = ChallengeResponse::new_google(
                    &attested_private_key,
                    attested_certificate_chain.try_into().unwrap(),
                    app_attestation_token,
                    pin_privkey,
                    challenge,
                )
                .await
                .expect("Could not sign new Google attested registration");

                (registration_message, MockHardwareKey::Google(attested_private_key))
            }
        };

        let mut wallet_user_repo = MockTransactionalWalletUserRepository::new();
        wallet_user_repo
            .expect_begin_transaction()
            .returning(|| Ok(MockTransaction));
        wallet_user_repo
            .expect_create_wallet_user()
            .returning(|_, _| Ok(uuid!("d944f36e-ffbd-402f-b6f3-418cf4c49e08")));

        let hsm = setup_hsm().await;
        let user_state = UserState {
            repositories: wallet_user_repo,
            wallet_user_hsm: hsm,
            wte_issuer: MockWteIssuer,
        };

        account_server
            .register(certificate_signing_key, registration_message, &user_state)
            .await
            .map(|wallet_certificate| (wallet_certificate, hw_privkey, user_state.wallet_user_hsm))
    }

    async fn setup_and_do_registration(
        attestation_type: AttestationType,
    ) -> (
        WalletCertificateSetup,
        MockAccountServer,
        MockHardwareKey,
        WalletCertificate,
        MockUserState,
    ) {
        let setup = WalletCertificateSetup::new().await;
        let account_server = mock::setup_account_server(&setup.signing_pubkey, Default::default());

        let attestation_ca = match attestation_type {
            AttestationType::Apple => AttestationCa::Apple(&MOCK_APPLE_CA),
            AttestationType::Google => AttestationCa::Google(&MOCK_GOOGLE_CA_CHAIN),
        };

        let (cert, hw_privkey, hsm) =
            do_registration(&account_server, &setup.signing_key, &setup.pin_privkey, attestation_ca)
                .await
                .expect("Could not process registration message at account server");

        let apple_assertion_counter = match attestation_type {
            AttestationType::Apple => Some(AssertionCounter::from(1)),
            AttestationType::Google => None,
        };

        let repo = WalletUserTestRepo {
            hw_pubkey: *hw_privkey.verifying_key(),
            encrypted_pin_pubkey: setup.encrypted_pin_pubkey.clone(),
            previous_encrypted_pin_pubkey: None,
            challenge: None,
            instruction_sequence_number: 0,
            apple_assertion_counter,
        };

        let user_state = mock::user_state(repo, hsm);

        (setup, account_server, hw_privkey, cert, user_state)
    }

    async fn do_instruction_challenge<I>(
        account_server: &MockAccountServer,
        hw_privkey: &MockHardwareKey,
        wallet_certificate: WalletCertificate,
        instruction_sequence_number: u64,
        user_state: &MockUserState,
    ) -> Result<Vec<u8>, ChallengeError>
    where
        I: InstructionAndResult,
    {
        let instruction_challenge = hw_privkey
            .sign_instruction_challenge::<I>(
                wallet_certificate.dangerous_parse_unverified().unwrap().1.wallet_id,
                instruction_sequence_number,
                wallet_certificate,
            )
            .await;

        account_server
            .instruction_challenge(instruction_challenge, &EpochGenerator, user_state)
            .await
    }

    async fn do_check_pin(
        account_server: &MockAccountServer,
        pin_privkey: &SigningKey,
        hw_privkey: &MockHardwareKey,
        wallet_certificate: WalletCertificate,
        instruction_result_signing_key: &SigningKey,
        user_state: &mut MockUserState,
    ) -> Result<InstructionResult<()>, anyhow::Error> {
        let challenge = do_instruction_challenge::<CheckPin>(
            account_server,
            hw_privkey,
            wallet_certificate.clone(),
            43,
            user_state,
        )
        .await?;

        user_state.repositories = WalletUserTestRepo {
            challenge: Some(challenge.clone()),
            instruction_sequence_number: 43,
            apple_assertion_counter: match hw_privkey {
                MockHardwareKey::Apple(attested_key) => Some(AssertionCounter::from(*attested_key.next_counter() - 1)),
                MockHardwareKey::Google(_) => None,
            },
            ..user_state.repositories.clone()
        };

        let instruction_error = account_server
            .handle_instruction(
                hw_privkey
                    .sign_instruction(CheckPin, challenge.clone(), 43, pin_privkey, wallet_certificate.clone())
                    .await,
                instruction_result_signing_key,
                &MockGenerators,
                &FailingPinPolicy,
                user_state,
            )
            .await
            .expect_err("sequence number mismatch error should result in IncorrectPin error");

        assert_matches!(
            instruction_error,
            InstructionError::IncorrectPin(IncorrectPinData {
                attempts_left_in_round: _,
                is_final_round: _
            })
        );

        user_state.repositories = WalletUserTestRepo {
            instruction_sequence_number: 2,
            ..user_state.repositories.clone()
        };

        let result = account_server
            .handle_instruction(
                hw_privkey
                    .sign_instruction(CheckPin, challenge, 44, pin_privkey, wallet_certificate.clone())
                    .await,
                instruction_result_signing_key,
                &MockGenerators,
                &TimeoutPinPolicy,
                user_state,
            )
            .await?;

        Ok(result)
    }

    async fn do_pin_change_start(
        account_server: &MockAccountServer,
        wallet_certificate_setup: &WalletCertificateSetup,
        hw_privkey: &MockHardwareKey,
        wallet_certificate: WalletCertificate,
        instruction_result_signing_key: &SigningKey,
        user_state: &mut MockUserState,
    ) -> (SigningKey, VerifyingKey, Encrypted<VerifyingKey>, WalletCertificate) {
        let new_pin_privkey = SigningKey::random(&mut OsRng);
        let new_pin_pubkey = *new_pin_privkey.verifying_key();

        let encrypted_new_pin_pubkey = Encrypter::<VerifyingKey>::encrypt(
            &MockPkcs11Client::<HsmError>::default(),
            crate::wallet_certificate::mock::ENCRYPTION_KEY_IDENTIFIER,
            new_pin_pubkey,
        )
        .await
        .unwrap();

        let challenge = do_instruction_challenge::<ChangePinStart>(
            account_server,
            hw_privkey,
            wallet_certificate.clone(),
            43,
            user_state,
        )
        .await
        .unwrap();

        user_state.repositories = WalletUserTestRepo {
            challenge: Some(challenge.clone()),
            instruction_sequence_number: 2,
            ..user_state.repositories.clone()
        };

        let pop_pin_pubkey = new_pin_privkey.try_sign(challenge.as_slice()).await.unwrap();

        let new_certificate_result = account_server
            .handle_change_pin_start_instruction(
                hw_privkey
                    .sign_instruction(
                        ChangePinStart {
                            pin_pubkey: new_pin_pubkey.into(),
                            pop_pin_pubkey: pop_pin_pubkey.into(),
                        },
                        challenge.clone(),
                        44,
                        &wallet_certificate_setup.pin_privkey,
                        wallet_certificate.clone(),
                    )
                    .await,
                (instruction_result_signing_key, &wallet_certificate_setup.signing_key),
                &MockGenerators,
                &TimeoutPinPolicy,
                user_state,
            )
            .await
            .expect("should return instruction result");

        let new_certificate = new_certificate_result
            .parse_and_verify_with_sub(&instruction_result_signing_key.verifying_key().into())
            .expect("Could not parse and verify instruction result")
            .result;

        (
            new_pin_privkey,
            new_pin_pubkey,
            encrypted_new_pin_pubkey,
            new_certificate,
        )
    }

    #[tokio::test]
    #[rstest]
    async fn test_register(
        #[values(AttestationType::Apple, AttestationType::Google)] attestation_type: AttestationType,
    ) {
        let (setup, account_server, hw_privkey, cert, user_state) = setup_and_do_registration(attestation_type).await;

        let cert_data = cert
            .parse_and_verify_with_sub(&setup.signing_key.verifying_key().into())
            .expect("Could not parse and verify wallet certificate");
        assert_eq!(cert_data.iss, account_server.name);
        assert_eq!(&cert_data.hw_pubkey.0, hw_privkey.verifying_key());

        verify_wallet_certificate(
            &cert,
            &EcdsaDecodingKey::from(&setup.signing_pubkey),
            wallet_certificate::mock::PIN_PUBLIC_DISCLOSURE_PROTECTION_KEY_IDENTIFIER,
            wallet_certificate::mock::ENCRYPTION_KEY_IDENTIFIER,
            |wallet_user| wallet_user.encrypted_pin_pubkey.clone(),
            &user_state,
        )
        .await
        .unwrap();
    }

    #[tokio::test]
    #[rstest]
    async fn test_register_invalid_apple_attestation() {
        let setup = WalletCertificateSetup::new().await;
        let account_server = mock::setup_account_server(&setup.signing_pubkey, Default::default());

        // Have a `MockAppleAttestedKey` be generated under a different CA to make the attestation validation fail.
        let other_apple_mock_ca = MockAttestationCa::generate();

        let error = do_registration(
            &account_server,
            &setup.signing_key,
            &setup.pin_privkey,
            AttestationCa::Apple(&other_apple_mock_ca),
        )
        .await
        .map(|_| ()) // the return value MockPkcs11Client doesn't implement Debug, so discard it
        .expect_err("registering with an invalid Apple attestation should fail");

        assert_matches!(error, RegistrationError::AppleAttestation(_));
    }

    #[tokio::test]
    #[rstest]
    async fn test_register_invalid_android_attestation() {
        let setup = WalletCertificateSetup::new().await;
        let account_server = mock::setup_account_server(&setup.signing_pubkey, Default::default());

        // Generate the Google certificate chain using a different set of CAs to make the attestation validation fail.
        let other_android_mock_ca_chain = MockCaChain::generate(1);

        let error = do_registration(
            &account_server,
            &setup.signing_key,
            &setup.pin_privkey,
            AttestationCa::Google(&other_android_mock_ca_chain),
        )
        .await
        .map(|_| ())
        .expect_err("registering with an invalid Android attestation should fail");

        assert_matches!(error, RegistrationError::AndroidAttestation(_));
    }

    #[tokio::test]
    #[rstest]
    async fn test_challenge_request_error_signature_type_mismatch(
        #[values(AttestationType::Apple, AttestationType::Google)] attestation_type: AttestationType,
    ) {
        let (_setup, account_server, _hw_privkey, cert, user_state) = setup_and_do_registration(attestation_type).await;

        // Create a hardware key that is the opposite type of the one used during registration.
        let wrong_hw_privkey = match attestation_type {
            AttestationType::Apple => MockHardwareKey::Google(SigningKey::random(&mut OsRng)),
            AttestationType::Google => MockHardwareKey::Apple(MockAppleAttestedKey::new_random(
                account_server.apple_config.app_identifier.clone(),
            )),
        };

        let error = do_instruction_challenge::<CheckPin>(&account_server, &wrong_hw_privkey, cert, 43, &user_state)
            .await
            .expect_err(
                "requesting a challenge with a different signature type than used during registration should fail",
            );

        assert_matches!(
            error,
            ChallengeError::Validation(wallet_common::account::errors::Error::SignatureTypeMismatch { .. })
        )
    }

    #[tokio::test]
    #[rstest]
    async fn test_challenge_request_error_apple_assertion_counter() {
        let (_setup, account_server, hw_privkey, cert, mut user_state) =
            setup_and_do_registration(AttestationType::Apple).await;
        user_state.repositories.apple_assertion_counter = Some(AssertionCounter::from(200));

        let error = do_instruction_challenge::<CheckPin>(&account_server, &hw_privkey, cert, 43, &user_state)
            .await
            .expect_err(
                "requesting a challenge with a different signature type than used during registration should fail",
            );

        assert_matches!(
            error,
            ChallengeError::Validation(wallet_common::account::errors::Error::AssertionVerification(
                AssertionError::Validation(AssertionValidationError::CounterTooLow { .. })
            ))
        )
    }

    #[tokio::test]
    #[rstest]
    async fn valid_instruction_challenge_should_verify(
        #[values(AttestationType::Apple, AttestationType::Google)] attestation_type: AttestationType,
    ) {
        let (setup, account_server, hw_privkey, cert, mut user_state) =
            setup_and_do_registration(attestation_type).await;

        let challenge_request = hw_privkey
            .sign_instruction_challenge::<CheckPin>(
                cert.dangerous_parse_unverified().unwrap().1.wallet_id,
                1,
                cert.clone(),
            )
            .await;

        let challenge = account_server
            .instruction_challenge(challenge_request, &EpochGenerator, &user_state)
            .await
            .unwrap();

        user_state.repositories.challenge = Some(challenge.clone());

        let tx = user_state.repositories.begin_transaction().await.unwrap();
        let wallet_user = user_state
            .repositories
            .find_wallet_user_by_wallet_id(&tx, "0")
            .await
            .unwrap();
        tx.commit().await.unwrap();

        if let WalletUserQueryResult::Found(user) = wallet_user {
            let instruction = hw_privkey
                .sign_instruction(CheckPin, challenge, 44, &setup.pin_privkey, cert)
                .await;
            let _ = account_server
                .verify_instruction(instruction, &user, &EpochGenerator, &user_state.wallet_user_hsm)
                .await
                .expect("instruction should be valid");
        } else {
            panic!("user should be found")
        }
    }

    #[tokio::test]
    #[rstest]
    async fn wrong_instruction_challenge_should_not_verify(
        #[values(AttestationType::Apple, AttestationType::Google)] attestation_type: AttestationType,
    ) {
        let (setup, account_server, hw_privkey, cert, mut user_state) =
            setup_and_do_registration(attestation_type).await;

        let challenge_request = hw_privkey
            .sign_instruction_challenge::<CheckPin>(
                cert.dangerous_parse_unverified().unwrap().1.wallet_id,
                1,
                cert.clone(),
            )
            .await;

        let challenge = account_server
            .instruction_challenge(challenge_request, &EpochGenerator, &user_state)
            .await
            .unwrap();

        user_state.repositories.challenge = Some(utils::random_bytes(32));

        let tx = user_state.repositories.begin_transaction().await.unwrap();
        let wallet_user = user_state
            .repositories
            .find_wallet_user_by_wallet_id(&tx, "0")
            .await
            .unwrap();
        tx.commit().await.unwrap();

        if let WalletUserQueryResult::Found(user) = wallet_user {
            let instruction = hw_privkey
                .sign_instruction(CheckPin, challenge, 44, &setup.pin_privkey, cert)
                .await;
            let error = account_server
                .verify_instruction(instruction, &user, &EpochGenerator, &user_state.wallet_user_hsm)
                .await
                .expect_err("instruction should not be valid");

            match attestation_type {
                AttestationType::Apple => {
                    assert_matches!(
                        error,
                        InstructionValidationError::VerificationFailed(AccountError::AssertionVerification(
                            AssertionError::Validation(AssertionValidationError::ChallengeMismatch)
                        ))
                    );
                }
                AttestationType::Google => {
                    assert_matches!(
                        error,
                        InstructionValidationError::VerificationFailed(
                            wallet_common::account::errors::Error::ChallengeMismatch
                        )
                    );
                }
            };
        } else {
            panic!("user should be found")
        }
    }

    struct ExpiredAtEpochGeneretor;

    impl Generator<DateTime<Utc>> for ExpiredAtEpochGeneretor {
        fn generate(&self) -> DateTime<Utc> {
            Utc.timestamp_nanos(-1)
        }
    }

    #[tokio::test]
    #[rstest]
    async fn expired_instruction_challenge_should_not_verify(
        #[values(AttestationType::Apple, AttestationType::Google)] attestation_type: AttestationType,
    ) {
        let (setup, account_server, hw_privkey, cert, user_state) = setup_and_do_registration(attestation_type).await;

        let challenge_request = hw_privkey
            .sign_instruction_challenge::<CheckPin>(
                cert.dangerous_parse_unverified().unwrap().1.wallet_id,
                1,
                cert.clone(),
            )
            .await;

        let challenge = account_server
            .instruction_challenge(challenge_request, &EpochGenerator, &user_state)
            .await
            .unwrap();

        let tx = user_state.repositories.begin_transaction().await.unwrap();
        let wallet_user = user_state
            .repositories
            .find_wallet_user_by_wallet_id(&tx, "0")
            .await
            .unwrap();

        if let WalletUserQueryResult::Found(mut user) = wallet_user {
            user.instruction_challenge = Some(InstructionChallenge {
                bytes: challenge.clone(),
                expiration_date_time: ExpiredAtEpochGeneretor.generate(),
            });

            let instruction = hw_privkey
                .sign_instruction(CheckPin, challenge, 44, &setup.pin_privkey, cert)
                .await;
            let error = account_server
                .verify_instruction(instruction, &user, &EpochGenerator, &user_state.wallet_user_hsm)
                .await
                .expect_err("instruction should not be valid");

            assert_matches!(error, InstructionValidationError::ChallengeTimeout);
        } else {
            panic!("user should be found")
        }
    }

    #[tokio::test]
    #[rstest]
    async fn test_check_pin(
        #[values(AttestationType::Apple, AttestationType::Google)] attestation_type: AttestationType,
    ) {
        let (setup, account_server, hw_privkey, cert, mut user_state) =
            setup_and_do_registration(attestation_type).await;
        user_state.repositories.instruction_sequence_number = 42;

        let instruction_result_signing_key = SigningKey::random(&mut OsRng);

        let challenge_error =
            do_instruction_challenge::<CheckPin>(&account_server, &hw_privkey, cert.clone(), 9, &user_state)
                .await
                .expect_err("should return instruction sequence number mismatch error");

        assert_matches!(
            challenge_error,
            ChallengeError::Validation(wallet_common::account::errors::Error::SequenceNumberMismatch)
        );

        let instruction_result = do_check_pin(
            &account_server,
            &setup.pin_privkey,
            &hw_privkey,
            cert,
            &instruction_result_signing_key,
            &mut user_state,
        )
        .await
        .expect("should return unit instruction result");

        instruction_result
            .parse_and_verify_with_sub(&instruction_result_signing_key.verifying_key().into())
            .expect("Could not parse and verify instruction result");
    }

    #[tokio::test]
    async fn test_change_pin_start_commit() {
        let (setup, account_server, hw_privkey, cert, mut user_state) =
            setup_and_do_registration(AttestationType::Google).await;
        user_state.repositories.instruction_sequence_number = 42;

        let instruction_result_signing_key = SigningKey::random(&mut OsRng);

        let (new_pin_privkey, _new_pin_pubkey, encrypted_new_pin_pubkey, new_cert) = do_pin_change_start(
            &account_server,
            &setup,
            &hw_privkey,
            cert.clone(),
            &instruction_result_signing_key,
            &mut user_state,
        )
        .await;

        verify_wallet_certificate(
            &new_cert,
            &EcdsaDecodingKey::from(&setup.signing_pubkey),
            wallet_certificate::mock::PIN_PUBLIC_DISCLOSURE_PROTECTION_KEY_IDENTIFIER,
            wallet_certificate::mock::ENCRYPTION_KEY_IDENTIFIER,
            |wallet_user| wallet_user.encrypted_pin_pubkey.clone(),
            &user_state,
        )
        .await
        .expect_err("verifying with the old pin_pubkey should fail");

        user_state.repositories.encrypted_pin_pubkey = encrypted_new_pin_pubkey.clone();

        verify_wallet_certificate(
            &new_cert,
            &EcdsaDecodingKey::from(&setup.signing_pubkey),
            wallet_certificate::mock::PIN_PUBLIC_DISCLOSURE_PROTECTION_KEY_IDENTIFIER,
            wallet_certificate::mock::ENCRYPTION_KEY_IDENTIFIER,
            |wallet_user| wallet_user.encrypted_pin_pubkey.clone(),
            &user_state,
        )
        .await
        .expect("verifying with the new pin_pubkey should succeed");

        let challenge = do_instruction_challenge::<ChangePinCommit>(
            &account_server,
            &hw_privkey,
            new_cert.clone(),
            45,
            &user_state,
        )
        .await
        .unwrap();

        user_state.repositories = WalletUserTestRepo {
            challenge: Some(challenge.clone()),
            previous_encrypted_pin_pubkey: Some(setup.encrypted_pin_pubkey.clone()),
            ..user_state.repositories.clone()
        };

        account_server
            .handle_instruction(
                hw_privkey
                    .sign_instruction(
                        ChangePinCommit {},
                        challenge.clone(),
                        46,
                        &setup.pin_privkey,
                        cert.clone(),
                    )
                    .await,
                &instruction_result_signing_key,
                &MockGenerators,
                &TimeoutPinPolicy,
                &user_state,
            )
            .await
            .expect_err("should fail for old pin");

        user_state.repositories = WalletUserTestRepo {
            encrypted_pin_pubkey: encrypted_new_pin_pubkey.clone(),
            previous_encrypted_pin_pubkey: Some(setup.encrypted_pin_pubkey.clone()),
            challenge: Some(challenge.clone()),
            ..user_state.repositories.clone()
        };
        let instruction_result = account_server
            .handle_instruction(
                hw_privkey
                    .sign_instruction(
                        ChangePinCommit {},
                        challenge.clone(),
                        46,
                        &new_pin_privkey,
                        new_cert.clone(),
                    )
                    .await,
                &instruction_result_signing_key,
                &MockGenerators,
                &TimeoutPinPolicy,
                &user_state,
            )
            .await
            .expect("should return instruction result");

        instruction_result
            .parse_and_verify_with_sub(&instruction_result_signing_key.verifying_key().into())
            .expect("Could not parse and verify instruction result");

        user_state.repositories = WalletUserTestRepo {
            encrypted_pin_pubkey: encrypted_new_pin_pubkey.clone(),
            previous_encrypted_pin_pubkey: None,
            challenge: Some(challenge.clone()),
            ..user_state.repositories.clone()
        };
        account_server
            .handle_instruction(
                hw_privkey
                    .sign_instruction(ChangePinCommit {}, challenge, 46, &new_pin_privkey, new_cert.clone())
                    .await,
                &instruction_result_signing_key,
                &MockGenerators,
                &TimeoutPinPolicy,
                &user_state,
            )
            .await
            .expect("committing double should succeed");

        do_check_pin(
            &account_server,
            &new_pin_privkey,
            &hw_privkey,
            new_cert,
            &instruction_result_signing_key,
            &mut user_state,
        )
        .await
        .expect("should be able to send CheckPin instruction with the new certificate");
    }

    #[tokio::test]
    async fn test_change_pin_start_invalid_pop() {
        let (setup, account_server, hw_privkey, cert, mut user_state) =
            setup_and_do_registration(AttestationType::Google).await;
        user_state.repositories.instruction_sequence_number = 42;

        let instruction_result_signing_key = SigningKey::random(&mut OsRng);

        let new_pin_privkey = SigningKey::random(&mut OsRng);
        let new_pin_pubkey = *new_pin_privkey.verifying_key();

        let challenge =
            do_instruction_challenge::<ChangePinStart>(&account_server, &hw_privkey, cert.clone(), 43, &user_state)
                .await
                .unwrap();

        let pop_pin_pubkey = new_pin_privkey
            .try_sign(utils::random_bytes(32).as_slice())
            .await
            .unwrap();

        user_state.repositories = WalletUserTestRepo {
            challenge: Some(challenge.clone()),
            instruction_sequence_number: 2,
            ..user_state.repositories
        };

        let error = account_server
            .handle_change_pin_start_instruction(
                hw_privkey
                    .sign_instruction(
                        ChangePinStart {
                            pin_pubkey: new_pin_pubkey.into(),
                            pop_pin_pubkey: pop_pin_pubkey.into(),
                        },
                        challenge,
                        44,
                        &setup.pin_privkey,
                        cert.clone(),
                    )
                    .await,
                (&instruction_result_signing_key, &setup.signing_key),
                &MockGenerators,
                &TimeoutPinPolicy,
                &user_state,
            )
            .await
            .expect_err("should return instruction error for invalid PoP");

        assert_matches!(
            error,
            InstructionError::Validation(InstructionValidationError::ChallengeMismatch)
        );
    }

    #[tokio::test]
    async fn test_change_pin_start_rollback() {
        let (setup, account_server, hw_privkey, cert, mut user_state) =
            setup_and_do_registration(AttestationType::Google).await;
        user_state.repositories.instruction_sequence_number = 42;

        let instruction_result_signing_key = SigningKey::random(&mut OsRng);

        let (new_pin_privkey, _new_pin_pubkey, _encrypted_new_pin_pubkey, new_cert) = do_pin_change_start(
            &account_server,
            &setup,
            &hw_privkey,
            cert.clone(),
            &instruction_result_signing_key,
            &mut user_state,
        )
        .await;

        let challenge =
            do_instruction_challenge::<ChangePinRollback>(&account_server, &hw_privkey, cert.clone(), 45, &user_state)
                .await
                .unwrap();

        user_state.repositories = WalletUserTestRepo {
            challenge: Some(challenge.clone()),
            previous_encrypted_pin_pubkey: Some(setup.encrypted_pin_pubkey.clone()),
            ..user_state.repositories.clone()
        };
        account_server
            .handle_change_pin_rollback_instruction(
                hw_privkey
                    .sign_instruction(
                        ChangePinRollback {},
                        challenge.clone(),
                        46,
                        &new_pin_privkey,
                        new_cert.clone(),
                    )
                    .await,
                &instruction_result_signing_key,
                &MockGenerators,
                &TimeoutPinPolicy,
                &user_state,
            )
            .await
            .expect_err("should fail for new pin");

        user_state.repositories = WalletUserTestRepo {
            challenge: Some(challenge.clone()),
            previous_encrypted_pin_pubkey: Some(setup.encrypted_pin_pubkey.clone()),
            ..user_state.repositories.clone()
        };
        account_server
            .handle_change_pin_rollback_instruction(
                hw_privkey
                    .sign_instruction(
                        ChangePinRollback {},
                        challenge.clone(),
                        46,
                        &setup.pin_privkey,
                        cert.clone(),
                    )
                    .await,
                &instruction_result_signing_key,
                &MockGenerators,
                &TimeoutPinPolicy,
                &user_state,
            )
            .await
            .expect("should succeed for old pin");

        user_state.repositories = WalletUserTestRepo {
            challenge: Some(challenge.clone()),
            previous_encrypted_pin_pubkey: None,
            ..user_state.repositories.clone()
        };
        let instruction_result = account_server
            .handle_change_pin_rollback_instruction(
                hw_privkey
                    .sign_instruction(ChangePinRollback {}, challenge, 47, &setup.pin_privkey, cert.clone())
                    .await,
                &instruction_result_signing_key,
                &MockGenerators,
                &TimeoutPinPolicy,
                &user_state,
            )
            .await
            .expect("should return instruction result for old pin");

        instruction_result
            .parse_and_verify_with_sub(&instruction_result_signing_key.verifying_key().into())
            .expect("Could not parse and verify instruction result");

        do_check_pin(
            &account_server,
            &new_pin_privkey,
            &hw_privkey,
            new_cert,
            &instruction_result_signing_key,
            &mut user_state,
        )
        .await
        .expect_err("should not be able to send CheckPin instruction with new certificate");

        do_check_pin(
            &account_server,
            &setup.pin_privkey,
            &hw_privkey,
            cert,
            &instruction_result_signing_key,
            &mut user_state,
        )
        .await
        .expect("should be able to send CheckPin instruction with old certificate");
    }

    #[tokio::test]
    async fn test_change_pin_no_other_instructions_allowed() {
        let (setup, account_server, hw_privkey, cert, mut user_state) =
            setup_and_do_registration(AttestationType::Google).await;
        user_state.repositories.instruction_sequence_number = 42;
        let instruction_result_signing_key = SigningKey::random(&mut OsRng);

        let (_new_pin_privkey, _new_pin_pubkey, encrypted_new_pin_pubkey, _new_cert) = do_pin_change_start(
            &account_server,
            &setup,
            &hw_privkey,
            cert.clone(),
            &instruction_result_signing_key,
            &mut user_state,
        )
        .await;

        user_state.repositories.previous_encrypted_pin_pubkey = Some(encrypted_new_pin_pubkey);
        let error = do_check_pin(
            &account_server,
            &setup.pin_privkey,
            &hw_privkey,
            cert,
            &instruction_result_signing_key,
            &mut user_state,
        )
        .await
        .expect_err("other instructions than change_pin_commit and change_pin_rollback are not allowed");
        assert_eq!(
            "instruction validation error: pin change is in progress",
            error.to_string()
        );
    }
}<|MERGE_RESOLUTION|>--- conflicted
+++ resolved
@@ -972,8 +972,8 @@
     use std::sync::LazyLock;
 
     use apple_app_attest::MockAttestationCa;
+    use hsm::model::mock::MockPkcs11Client;
     use wallet_common::apple::MockAppleAttestedKey;
-    use wallet_provider_domain::model::hsm::mock::MockPkcs11Client;
     use wallet_provider_persistence::repositories::mock::WalletUserTestRepo;
 
     use crate::wallet_certificate;
@@ -1142,13 +1142,13 @@
     use apple_app_attest::AssertionError;
     use apple_app_attest::AssertionValidationError;
     use apple_app_attest::MockAttestationCa;
-<<<<<<< HEAD
+    use hsm::model::encrypted::Encrypted;
+    use hsm::model::encrypter::Encrypter;
     use hsm::model::mock::MockPkcs11Client;
-=======
+    use hsm::service::HsmError;
     use wallet_common::account::errors::Error as AccountError;
     use wallet_common::account::messages::auth::WalletCertificate;
     use wallet_common::account::messages::errors::IncorrectPinData;
->>>>>>> cad7d7c1
     use wallet_common::account::messages::instructions::ChangePinCommit;
     use wallet_common::account::messages::instructions::ChangePinRollback;
     use wallet_common::account::messages::instructions::ChangePinStart;
@@ -1162,13 +1162,7 @@
     use wallet_common::keys::EcdsaKey;
     use wallet_common::utils;
     use wallet_provider_domain::generator::mock::MockGenerators;
-<<<<<<< HEAD
-=======
-    use wallet_provider_domain::model::encrypted::Encrypted;
-    use wallet_provider_domain::model::encrypter::Encrypter;
-    use wallet_provider_domain::model::hsm::mock::MockPkcs11Client;
     use wallet_provider_domain::model::wallet_user::InstructionChallenge;
->>>>>>> cad7d7c1
     use wallet_provider_domain::model::wallet_user::WalletUserQueryResult;
     use wallet_provider_domain::model::FailingPinPolicy;
     use wallet_provider_domain::model::TimeoutPinPolicy;
@@ -1180,7 +1174,6 @@
     use wallet_provider_persistence::repositories::mock::MockTransactionalWalletUserRepository;
     use wallet_provider_persistence::repositories::mock::WalletUserTestRepo;
 
-    use crate::hsm::HsmError;
     use crate::keys::WalletCertificateSigningKey;
     use crate::wallet_certificate;
     use crate::wallet_certificate::mock::setup_hsm;

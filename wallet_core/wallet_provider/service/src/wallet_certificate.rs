--- conflicted
+++ resolved
@@ -4,31 +4,6 @@
 use p256::pkcs8::EncodePublicKey;
 use tracing::debug;
 
-<<<<<<< HEAD
-use wallet_common::{
-    account::{
-        messages::auth::{WalletCertificate, WalletCertificateClaims},
-        serialization::DerVerifyingKey,
-    },
-    jwt::{EcdsaDecodingKey, Jwt},
-};
-use wallet_provider_domain::{
-    model::{
-        encrypted::Encrypted,
-        encrypter::Decrypter,
-        hsm::Hsm,
-        wallet_user::{WalletUser, WalletUserQueryResult},
-    },
-    repository::{Committable, TransactionStarter, WalletUserRepository},
-};
-
-use crate::{
-    account_server::{InstructionState, WalletCertificateError},
-    hsm::HsmError,
-    keys::WalletCertificateSigningKey,
-    wte_issuer::WteIssuer,
-};
-=======
 use wallet_common::account::messages::auth::WalletCertificate;
 use wallet_common::account::messages::auth::WalletCertificateClaims;
 use wallet_common::account::serialization::DerVerifyingKey;
@@ -43,10 +18,11 @@
 use wallet_provider_domain::repository::TransactionStarter;
 use wallet_provider_domain::repository::WalletUserRepository;
 
+use crate::account_server::InstructionState;
 use crate::account_server::WalletCertificateError;
 use crate::hsm::HsmError;
 use crate::keys::WalletCertificateSigningKey;
->>>>>>> d5dc479f
+use crate::wte_issuer::WteIssuer;
 
 const WALLET_CERTIFICATE_VERSION: u32 = 0;
 
@@ -297,100 +273,55 @@
 #[cfg(test)]
 mod tests {
     use hmac::digest::crypto_common::rand_core::OsRng;
-<<<<<<< HEAD
-    use p256::ecdsa::{SigningKey, VerifyingKey};
-=======
     use p256::ecdsa::SigningKey;
     use p256::ecdsa::VerifyingKey;
-    use tokio::sync::OnceCell;
->>>>>>> d5dc479f
 
     use wallet_common::jwt::EcdsaDecodingKey;
     use wallet_provider_domain::model::encrypter::Encrypter;
     use wallet_provider_domain::model::hsm::mock::MockPkcs11Client;
     use wallet_provider_persistence::repositories::mock::WalletUserTestRepo;
 
-<<<<<<< HEAD
-    use crate::{
-        account_server::mock,
-        hsm::HsmError,
-        wallet_certificate::{
-            mock::{self as mock_cryptography, setup_hsm},
-            new_wallet_certificate, sign_pin_pubkey, verify_pin_pubkey, verify_wallet_certificate,
-        },
-    };
-
-=======
+    use crate::account_server::mock::instruction_state;
     use crate::hsm::HsmError;
     use crate::wallet_certificate::mock;
+    use crate::wallet_certificate::mock::setup_hsm;
     use crate::wallet_certificate::new_wallet_certificate;
     use crate::wallet_certificate::sign_pin_pubkey;
     use crate::wallet_certificate::verify_pin_pubkey;
     use crate::wallet_certificate::verify_wallet_certificate;
 
-    static HSM: OnceCell<MockPkcs11Client<HsmError>> = OnceCell::const_new();
-
-    async fn get_global_hsm() -> &'static MockPkcs11Client<HsmError> {
-        HSM.get_or_init(mock::setup_hsm).await
-    }
-
->>>>>>> d5dc479f
     #[tokio::test]
     async fn sign_verify_pin_pubkey() {
-        let setup = mock_cryptography::WalletCertificateSetup::new().await;
+        let setup = mock::WalletCertificateSetup::new().await;
         let hsm = setup_hsm().await;
 
-<<<<<<< HEAD
-        let signed = sign_pin_pubkey(&setup.signing_pubkey, mock_cryptography::SIGNING_KEY_IDENTIFIER, &hsm)
+        let signed = sign_pin_pubkey(&setup.signing_pubkey, mock::SIGNING_KEY_IDENTIFIER, &hsm)
             .await
             .unwrap();
-=======
-        let signed = sign_pin_pubkey(
-            &setup.signing_pubkey,
-            mock::SIGNING_KEY_IDENTIFIER,
-            get_global_hsm().await,
-        )
-        .await
-        .unwrap();
->>>>>>> d5dc479f
-
-        verify_pin_pubkey(
-            &setup.signing_pubkey,
-            signed,
-<<<<<<< HEAD
-            mock_cryptography::SIGNING_KEY_IDENTIFIER,
-            &hsm,
-=======
-            mock::SIGNING_KEY_IDENTIFIER,
-            get_global_hsm().await,
->>>>>>> d5dc479f
-        )
-        .await
-        .unwrap();
+
+        verify_pin_pubkey(&setup.signing_pubkey, signed, mock::SIGNING_KEY_IDENTIFIER, &hsm)
+            .await
+            .unwrap();
     }
 
     #[tokio::test]
     async fn verify_new_wallet_certificate() {
-        let setup = mock_cryptography::WalletCertificateSetup::new().await;
+        let setup = mock::WalletCertificateSetup::new().await;
         let hsm = setup_hsm().await;
 
         let wallet_certificate = new_wallet_certificate(
             String::from("issuer_1"),
-            mock_cryptography::PIN_PUBLIC_DISCLOSURE_PROTECTION_KEY_IDENTIFIER,
+            mock::PIN_PUBLIC_DISCLOSURE_PROTECTION_KEY_IDENTIFIER,
             &setup.signing_key,
             String::from("wallet_id_1"),
             setup.hw_pubkey,
             &setup.pin_pubkey,
-<<<<<<< HEAD
             &hsm,
-=======
-            get_global_hsm().await,
->>>>>>> d5dc479f
         )
         .await
         .unwrap();
 
-        let instruction_state = mock::instruction_state(
+        let instruction_state = instruction_state(
             WalletUserTestRepo {
                 hw_pubkey: setup.hw_pubkey,
                 encrypted_pin_pubkey: setup.encrypted_pin_pubkey,
@@ -398,17 +329,14 @@
                 challenge: None,
                 instruction_sequence_number: 42,
             },
-<<<<<<< HEAD
             hsm,
         );
+
         verify_wallet_certificate(
             &wallet_certificate,
             &((&setup.signing_pubkey).into()),
-            mock_cryptography::PIN_PUBLIC_DISCLOSURE_PROTECTION_KEY_IDENTIFIER,
-            mock_cryptography::SIGNING_KEY_IDENTIFIER,
-=======
-            get_global_hsm().await,
->>>>>>> d5dc479f
+            mock::PIN_PUBLIC_DISCLOSURE_PROTECTION_KEY_IDENTIFIER,
+            mock::SIGNING_KEY_IDENTIFIER,
             |wallet_user| wallet_user.encrypted_pin_pubkey.clone(),
             &instruction_state,
         )
@@ -418,26 +346,22 @@
 
     #[tokio::test]
     async fn wrong_hw_key_should_not_validate() {
-        let setup = mock_cryptography::WalletCertificateSetup::new().await;
+        let setup = mock::WalletCertificateSetup::new().await;
         let hsm = setup_hsm().await;
 
         let wallet_certificate = new_wallet_certificate(
             String::from("issuer_1"),
-            mock_cryptography::PIN_PUBLIC_DISCLOSURE_PROTECTION_KEY_IDENTIFIER,
+            mock::PIN_PUBLIC_DISCLOSURE_PROTECTION_KEY_IDENTIFIER,
             &setup.signing_key,
             String::from("wallet_id_1"),
             setup.hw_pubkey,
             &setup.pin_pubkey,
-<<<<<<< HEAD
             &hsm,
-=======
-            get_global_hsm().await,
->>>>>>> d5dc479f
         )
         .await
         .unwrap();
 
-        let instruction_state = mock::instruction_state(
+        let instruction_state = instruction_state(
             WalletUserTestRepo {
                 hw_pubkey: *SigningKey::random(&mut OsRng).verifying_key(),
                 encrypted_pin_pubkey: setup.encrypted_pin_pubkey,
@@ -445,17 +369,13 @@
                 challenge: None,
                 instruction_sequence_number: 0,
             },
-<<<<<<< HEAD
             setup_hsm().await,
         );
         verify_wallet_certificate(
             &wallet_certificate,
             &EcdsaDecodingKey::from(&setup.signing_pubkey),
-            mock_cryptography::PIN_PUBLIC_DISCLOSURE_PROTECTION_KEY_IDENTIFIER,
-            mock_cryptography::ENCRYPTION_KEY_IDENTIFIER,
-=======
-            get_global_hsm().await,
->>>>>>> d5dc479f
+            mock::PIN_PUBLIC_DISCLOSURE_PROTECTION_KEY_IDENTIFIER,
+            mock::ENCRYPTION_KEY_IDENTIFIER,
             |wallet_user| wallet_user.encrypted_pin_pubkey.clone(),
             &instruction_state,
         )
@@ -465,34 +385,30 @@
 
     #[tokio::test]
     async fn wrong_pin_key_should_not_validate() {
-        let setup = mock_cryptography::WalletCertificateSetup::new().await;
+        let setup = mock::WalletCertificateSetup::new().await;
         let hsm = setup_hsm().await;
 
         let wallet_certificate = new_wallet_certificate(
             String::from("issuer_1"),
-            mock_cryptography::PIN_PUBLIC_DISCLOSURE_PROTECTION_KEY_IDENTIFIER,
+            mock::PIN_PUBLIC_DISCLOSURE_PROTECTION_KEY_IDENTIFIER,
             &setup.signing_key,
             String::from("wallet_id_1"),
             setup.hw_pubkey,
             &setup.pin_pubkey,
-<<<<<<< HEAD
             &hsm,
-=======
-            get_global_hsm().await,
->>>>>>> d5dc479f
         )
         .await
         .unwrap();
 
         let other_encrypted_pin_pubkey = Encrypter::<VerifyingKey>::encrypt(
             &MockPkcs11Client::<HsmError>::default(),
-            mock_cryptography::ENCRYPTION_KEY_IDENTIFIER,
+            mock::ENCRYPTION_KEY_IDENTIFIER,
             *SigningKey::random(&mut OsRng).verifying_key(),
         )
         .await
         .unwrap();
 
-        let instruction_state = mock::instruction_state(
+        let instruction_state = instruction_state(
             WalletUserTestRepo {
                 hw_pubkey: setup.hw_pubkey,
                 encrypted_pin_pubkey: other_encrypted_pin_pubkey,
@@ -500,17 +416,13 @@
                 challenge: None,
                 instruction_sequence_number: 0,
             },
-<<<<<<< HEAD
             hsm,
         );
         verify_wallet_certificate(
             &wallet_certificate,
             &EcdsaDecodingKey::from(&setup.signing_pubkey),
-            mock_cryptography::PIN_PUBLIC_DISCLOSURE_PROTECTION_KEY_IDENTIFIER,
-            mock_cryptography::ENCRYPTION_KEY_IDENTIFIER,
-=======
-            get_global_hsm().await,
->>>>>>> d5dc479f
+            mock::PIN_PUBLIC_DISCLOSURE_PROTECTION_KEY_IDENTIFIER,
+            mock::ENCRYPTION_KEY_IDENTIFIER,
             |wallet_user| wallet_user.encrypted_pin_pubkey.clone(),
             &instruction_state,
         )

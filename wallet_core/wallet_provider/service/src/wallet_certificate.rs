--- conflicted
+++ resolved
@@ -369,11 +369,8 @@
                 challenge: None,
                 instruction_sequence_number: 42,
                 apple_assertion_counter: None,
-<<<<<<< HEAD
                 state: WalletUserState::Active,
-=======
                 transfer_session_id: None,
->>>>>>> d1260a14
             },
             hsm,
             wrapping_key_identifier.to_string(),
@@ -423,11 +420,8 @@
                 challenge: None,
                 instruction_sequence_number: 0,
                 apple_assertion_counter: None,
-<<<<<<< HEAD
                 state: WalletUserState::Active,
-=======
                 transfer_session_id: None,
->>>>>>> d1260a14
             },
             setup_hsm().await,
             wrapping_key_identifier.to_string(),
@@ -485,11 +479,8 @@
                 challenge: None,
                 instruction_sequence_number: 0,
                 apple_assertion_counter: None,
-<<<<<<< HEAD
                 state: WalletUserState::Active,
-=======
                 transfer_session_id: None,
->>>>>>> d1260a14
             },
             hsm,
             wrapping_key_identifier.to_string(),

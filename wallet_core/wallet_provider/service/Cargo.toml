--- conflicted
+++ resolved
@@ -45,13 +45,8 @@
     "parking_lot",
 ] }
 
-wallet_common = { path = "../../wallet_common", features = ["mock"] }
+wallet_common = { path = "../../wallet_common", features = ["mock", "software-keys"] }
 wallet_provider_database_settings.path = "../database_settings"
 wallet_provider_domain = { path = "../domain", features = ["mock"] }
 wallet_provider_persistence = { path = "../persistence", features = ["mock"] }
-<<<<<<< HEAD
-wallet_provider_service = { path = ".", features = ["mock"] }
-wallet_common = { path = "../../wallet_common", features = ["mock", "software-keys"] }
-=======
-wallet_provider_service = { path = ".", features = ["mock"] }
->>>>>>> a64af205
+wallet_provider_service = { path = ".", features = ["mock"] }
[package]
name = "wallet_provider_service"
version.workspace = true
edition.workspace = true
rust-version.workspace = true

[lints]
workspace = true

[lib]
doctest = false

[[test]]
name = "account_server"
path = "tests/account_server.rs"
required-features = ["db_test"]

[features]
# Implement InstructionResultSigningKey and related traits on SigningKey
mock_secure_keys = ["wallet_common/mock_secure_keys"]
# Include mock implementations and constructors for testing
mock = ["dep:anyhow", "dep:hmac", "dep:rand_core", "apple_app_attest/mock", "wallet_provider_domain/mock"]
# Include and run test that depend on an external PostgreSQL database
db_test = ["mock_secure_keys", "mock", "dep:tracing-subscriber", "dep:wallet_provider_database_settings"]

[dependencies]
anyhow = { workspace = true, optional = true }
base64.workspace = true
chrono = { workspace = true, features = ["std", "clock"] }
cryptoki.workspace = true
der = { workspace = true, features = ["std"] }
futures = { workspace = true, features = ["std", "async-await"] }
indexmap.workspace = true
itertools.workspace = true
jsonwebtoken.workspace = true
p256 = { workspace = true, features = ["ecdsa", "pem", "std"] }
r2d2-cryptoki.workspace = true
sec1.workspace = true
serde = { workspace = true, features = ["derive"] }
serde_json.workspace = true
serde_with = { workspace = true, features = ["base64"] }
sha2.workspace = true
thiserror.workspace = true
tracing.workspace = true
tracing-subscriber = { workspace = true, optional = true, features = [
    "std",
    "fmt",
    "ansi",
    "tracing-log",
    "parking_lot",
] }
uuid = { workspace = true, features = ["v4"] }

rand_core = { workspace = true, optional = true }
hmac = { workspace = true, optional = true, features = ["std"] }

apple_app_attest.path = "../../apple_app_attest"
wallet_provider_database_settings = { path = "../database_settings", optional = true }
wallet_provider_domain.path = "../domain"
wallet_common.path = "../../wallet_common"

[dev-dependencies]
anyhow.workspace = true
assert_matches.workspace = true
hmac = { workspace = true, features = ["std"] }
rand.workspace = true
rand_core.workspace = true
rstest.workspace = true
tokio = { workspace = true, features = ["rt", "macros", "parking_lot"] }

<<<<<<< HEAD
apple_app_attest = { path = "../../apple_app_attest", features = ["mock"] }
wallet_common = { path = "../../wallet_common", features = ["mock_secure_keys", "software_keys"] }
=======
wallet_common = { path = "../../wallet_common", features = ["mock_secure_keys"] }
>>>>>>> d5dc479f
wallet_provider_domain = { path = "../domain", features = ["mock"] }
wallet_provider_persistence = { path = "../persistence", features = ["mock"] }<|MERGE_RESOLUTION|>--- conflicted
+++ resolved
@@ -68,11 +68,7 @@
 rstest.workspace = true
 tokio = { workspace = true, features = ["rt", "macros", "parking_lot"] }
 
-<<<<<<< HEAD
 apple_app_attest = { path = "../../apple_app_attest", features = ["mock"] }
-wallet_common = { path = "../../wallet_common", features = ["mock_secure_keys", "software_keys"] }
-=======
 wallet_common = { path = "../../wallet_common", features = ["mock_secure_keys"] }
->>>>>>> d5dc479f
 wallet_provider_domain = { path = "../domain", features = ["mock"] }
 wallet_provider_persistence = { path = "../persistence", features = ["mock"] }
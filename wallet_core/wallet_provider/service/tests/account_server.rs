use base64::prelude::*;
use p256::ecdsa::SigningKey;
use rand::rngs::OsRng;
use rstest::rstest;

use android_attest::attestation_extension::key_description::KeyDescription;
use wallet_common::account::messages::auth::Registration;
use wallet_common::account::messages::auth::WalletCertificate;
use wallet_common::account::messages::auth::WalletCertificateClaims;
use wallet_common::account::messages::instructions::CheckPin;
use wallet_common::account::signed::ChallengeResponse;
use wallet_common::apple::MockAppleAttestedKey;
use wallet_common::utils;
use wallet_provider_database_settings::Settings;
use wallet_provider_domain::model::hsm::mock::MockPkcs11Client;
use wallet_provider_domain::model::wallet_user::WalletUserQueryResult;
use wallet_provider_domain::repository::PersistenceError;
use wallet_provider_domain::repository::TransactionStarter;
use wallet_provider_domain::repository::WalletUserRepository;
use wallet_provider_domain::EpochGenerator;
use wallet_provider_persistence::database::Db;
use wallet_provider_persistence::repositories::Repositories;
use wallet_provider_service::account_server::mock;
use wallet_provider_service::account_server::mock::AttestationCa;
use wallet_provider_service::account_server::mock::AttestationType;
use wallet_provider_service::account_server::mock::MockAccountServer;
use wallet_provider_service::account_server::mock::MockHardwareKey;
use wallet_provider_service::account_server::mock::MOCK_APPLE_CA;
use wallet_provider_service::account_server::mock::MOCK_GOOGLE_CA_CHAIN;
use wallet_provider_service::hsm::HsmError;
use wallet_provider_service::keys::WalletCertificateSigningKey;
use wallet_provider_service::wallet_certificate;

async fn db_from_env() -> Result<Db, PersistenceError> {
    let _ = tracing::subscriber::set_global_default(
        tracing_subscriber::fmt()
            .with_max_level(tracing::Level::DEBUG)
            .with_test_writer()
            .finish(),
    );

    let settings = Settings::new().unwrap();
    Db::new(settings.database.connection_string(), Default::default()).await
}

async fn do_registration(
    account_server: &MockAccountServer,
    hsm: &MockPkcs11Client<HsmError>,
    certificate_signing_key: &impl WalletCertificateSigningKey,
    pin_privkey: &SigningKey,
    repos: &Repositories,
    attestation_ca: AttestationCa<'_>,
) -> (WalletCertificate, MockHardwareKey, WalletCertificateClaims) {
    let challenge = account_server
        .registration_challenge(certificate_signing_key)
        .await
        .expect("Could not get registration challenge");

    let challenge_hash = utils::sha256(&challenge);
    let (registration_message, hw_privkey) = match attestation_ca {
        AttestationCa::Apple(apple_mock_ca) => {
            let (attested_key, attestation_data) = MockAppleAttestedKey::new_with_attestation(
                apple_mock_ca,
                &challenge_hash,
                account_server.apple_config.environment,
                account_server.apple_config.app_identifier.clone(),
            );
            let registration_message =
                ChallengeResponse::<Registration>::new_apple(&attested_key, attestation_data, pin_privkey, challenge)
                    .await
                    .expect("Could not sign new Apple attested registration");

            (registration_message, MockHardwareKey::Apple(attested_key))
        }
        AttestationCa::Google(android_mock_ca_chain) => {
<<<<<<< HEAD
            let (attested_certificate_chain, attested_private_key) = android_mock_ca_chain.generate_leaf_certificate();
=======
            let key_description = KeyDescription::new_valid_mock(challenge_hash);
            let (attested_certificate_chain, attested_private_key) =
                android_mock_ca_chain.generate_attested_leaf_certificate(&key_description);
            let app_attestation_token = utils::random_bytes(32);
>>>>>>> b4386d12
            let registration_message = ChallengeResponse::new_google(
                &attested_private_key,
                attested_certificate_chain.try_into().unwrap(),
                BASE64_STANDARD_NO_PAD.encode(&challenge_hash),
                pin_privkey,
                challenge,
            )
            .await
            .expect("Could not sign new Google attested registration");

            (registration_message, MockHardwareKey::Google(attested_private_key))
        }
    };

    let certificate = account_server
        .register(certificate_signing_key, repos, hsm, registration_message)
        .await
        .expect("Could not process registration message at account server");

    let cert_data = certificate
        .parse_and_verify_with_sub(&(&certificate_signing_key.verifying_key().await.unwrap()).into())
        .expect("Could not parse and verify wallet certificate");

    (certificate, hw_privkey, cert_data)
}

async fn assert_instruction_data(
    repos: &Repositories,
    wallet_id: &str,
    expected_sequence_number: u64,
    has_challenge: bool,
) {
    let tx = repos.begin_transaction().await.unwrap();
    let user_result = repos.find_wallet_user_by_wallet_id(&tx, wallet_id).await.unwrap();
    match user_result {
        WalletUserQueryResult::Found(user_boxed) => {
            let user = *user_boxed;

            assert_eq!(expected_sequence_number, user.instruction_sequence_number);
            assert!(user.instruction_challenge.is_some() == has_challenge);
        }
        _ => panic!("User should have been found"),
    }
}

#[tokio::test]
#[rstest]
async fn test_instruction_challenge(
    #[values(AttestationType::Apple, AttestationType::Google)] attestation_type: AttestationType,
) {
    let db = db_from_env().await.expect("Could not connect to database");
    let repos = Repositories::new(db);

    let certificate_signing_key = SigningKey::random(&mut OsRng);
    let certificate_signing_pubkey = certificate_signing_key.verifying_key();

    let hsm = wallet_certificate::mock::setup_hsm().await;
    let account_server = mock::setup_account_server(certificate_signing_pubkey, Default::default());
    let pin_privkey = SigningKey::random(&mut OsRng);

    let attestation_ca = match attestation_type {
        AttestationType::Apple => AttestationCa::Apple(&MOCK_APPLE_CA),
        AttestationType::Google => AttestationCa::Google(&MOCK_GOOGLE_CA_CHAIN),
    };

    let (certificate, hw_privkey, cert_data) = do_registration(
        &account_server,
        &hsm,
        &certificate_signing_key,
        &pin_privkey,
        &repos,
        attestation_ca,
    )
    .await;

    let challenge1 = account_server
        .instruction_challenge(
            hw_privkey
                .sign_instruction_challenge::<CheckPin>(cert_data.wallet_id.clone(), 1, certificate.clone())
                .await,
            &repos,
            &EpochGenerator,
            &hsm,
        )
        .await
        .unwrap();

    assert_instruction_data(&repos, &cert_data.wallet_id, 1, true).await;

    let challenge2 = account_server
        .instruction_challenge(
            hw_privkey
                .sign_instruction_challenge::<CheckPin>(cert_data.wallet_id.clone(), 2, certificate)
                .await,
            &repos,
            &EpochGenerator,
            &hsm,
        )
        .await
        .unwrap();

    assert_instruction_data(&repos, &cert_data.wallet_id, 2, true).await;

    assert_ne!(challenge1, challenge2);
}<|MERGE_RESOLUTION|>--- conflicted
+++ resolved
@@ -73,18 +73,14 @@
             (registration_message, MockHardwareKey::Apple(attested_key))
         }
         AttestationCa::Google(android_mock_ca_chain) => {
-<<<<<<< HEAD
-            let (attested_certificate_chain, attested_private_key) = android_mock_ca_chain.generate_leaf_certificate();
-=======
+            let integrity_token = BASE64_STANDARD_NO_PAD.encode(&challenge_hash);
             let key_description = KeyDescription::new_valid_mock(challenge_hash);
             let (attested_certificate_chain, attested_private_key) =
                 android_mock_ca_chain.generate_attested_leaf_certificate(&key_description);
-            let app_attestation_token = utils::random_bytes(32);
->>>>>>> b4386d12
             let registration_message = ChallengeResponse::new_google(
                 &attested_private_key,
                 attested_certificate_chain.try_into().unwrap(),
-                BASE64_STANDARD_NO_PAD.encode(&challenge_hash),
+                integrity_token,
                 pin_privkey,
                 challenge,
             )

--- conflicted
+++ resolved
@@ -26,11 +26,7 @@
 use wallet_provider_service::account_server::mock::MockHardwareKey;
 use wallet_provider_service::account_server::mock::MOCK_APPLE_CA;
 use wallet_provider_service::account_server::mock::MOCK_GOOGLE_CA_CHAIN;
-<<<<<<< HEAD
-use wallet_provider_service::account_server::AccountServer;
 use wallet_provider_service::account_server::InstructionState;
-=======
->>>>>>> 40c9e84e
 use wallet_provider_service::hsm::HsmError;
 use wallet_provider_service::keys::WalletCertificateSigningKey;
 use wallet_provider_service::wallet_certificate;
@@ -49,12 +45,7 @@
 }
 
 async fn do_registration(
-<<<<<<< HEAD
-    account_server: &AccountServer,
-=======
     account_server: &MockAccountServer,
-    hsm: &MockPkcs11Client<HsmError>,
->>>>>>> 40c9e84e
     certificate_signing_key: &impl WalletCertificateSigningKey,
     pin_privkey: &SigningKey,
     db: Db,
@@ -147,12 +138,7 @@
     let certificate_signing_key = SigningKey::random(&mut OsRng);
     let certificate_signing_pubkey = certificate_signing_key.verifying_key();
 
-<<<<<<< HEAD
-    let account_server = mock::setup_account_server(certificate_signing_pubkey);
-=======
-    let hsm = wallet_certificate::mock::setup_hsm().await;
     let account_server = mock::setup_account_server(certificate_signing_pubkey, Default::default());
->>>>>>> 40c9e84e
     let pin_privkey = SigningKey::random(&mut OsRng);
 
     let attestation_ca = match attestation_type {

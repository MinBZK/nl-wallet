use chrono::DateTime;
use chrono::Utc;
use p256::ecdsa::VerifyingKey;
use p256::pkcs8::DecodePublicKey;
use p256::pkcs8::EncodePublicKey;
use sea_orm::ActiveModelTrait;
use sea_orm::ActiveValue::Set;
use sea_orm::ColumnTrait;
use sea_orm::ConnectionTrait;
use sea_orm::EntityTrait;
use sea_orm::FromQueryResult;
use sea_orm::JoinType;
use sea_orm::PaginatorTrait;
use sea_orm::QueryFilter;
use sea_orm::QuerySelect;
use sea_orm::RelationTrait;
use sea_orm::prelude::DateTimeWithTimeZone;
use sea_orm::sea_query::Expr;
use sea_orm::sea_query::IntoIden;
use sea_orm::sea_query::OnConflict;
use sea_orm::sea_query::Query;
use sea_orm::sea_query::SimpleExpr;
use semver::Version;
use uuid::Uuid;

use apple_app_attest::AssertionCounter;
use hsm::model::encrypted::Encrypted;
use hsm::model::encrypted::InitializationVector;
use wallet_provider_domain::model::wallet_user::InstructionChallenge;
use wallet_provider_domain::model::wallet_user::WalletUser;
use wallet_provider_domain::model::wallet_user::WalletUserAttestation;
use wallet_provider_domain::model::wallet_user::WalletUserAttestationCreate;
use wallet_provider_domain::model::wallet_user::WalletUserCreate;
use wallet_provider_domain::model::wallet_user::WalletUserQueryResult;
use wallet_provider_domain::model::wallet_user::WalletUserState;
use wallet_provider_domain::repository::PersistenceError;

use crate::PersistenceConnection;
use crate::entity::wallet_user;
use crate::entity::wallet_user_android_attestation;
use crate::entity::wallet_user_apple_attestation;
use crate::entity::wallet_user_instruction_challenge;

type Result<T> = std::result::Result<T, PersistenceError>;

pub async fn create_wallet_user<S, T>(db: &T, user: WalletUserCreate) -> Result<Uuid>
where
    S: ConnectionTrait,
    T: PersistenceConnection<S>,
{
    let user_id = Uuid::new_v4();
    let connection = db.connection();

    let (apple_attestation_id, android_attestation_id) = match user.attestation {
        WalletUserAttestationCreate::Apple {
            data,
            assertion_counter,
        } => {
            let id = Uuid::new_v4();

            wallet_user_apple_attestation::ActiveModel {
                id: Set(id),
                assertion_counter: Set((*assertion_counter).into()),
                attestation_data: Set(data),
            }
            .insert(connection)
            .await
            .map_err(|e| PersistenceError::Execution(Box::new(e)))?;

            (Some(id), None)
        }
        WalletUserAttestationCreate::Android {
            certificate_chain,
            integrity_verdict_json,
        } => {
            let id = Uuid::new_v4();

            wallet_user_android_attestation::ActiveModel {
                id: Set(id),
                certificate_chain: Set(certificate_chain),
                integrity_verdict_json: Set(integrity_verdict_json),
            }
            .insert(connection)
            .await
            .map_err(|e| PersistenceError::Execution(Box::new(e)))?;

            (None, Some(id))
        }
    };

    wallet_user::ActiveModel {
        id: Set(user_id),
        wallet_id: Set(user.wallet_id),
        hw_pubkey_der: Set(user.hw_pubkey.to_public_key_der()?.to_vec()),
        encrypted_pin_pubkey_sec1: Set(user.encrypted_pin_pubkey.data),
        pin_pubkey_iv: Set(user.encrypted_pin_pubkey.iv.0),
        encrypted_previous_pin_pubkey_sec1: Set(None),
        previous_pin_pubkey_iv: Set(None),
        instruction_sequence_number: Set(0),
        pin_entries: Set(0),
        last_unsuccessful_pin: Set(None),
        state: Set(WalletUserState::Active.to_string()),
        attestation_date_time: Set(user.attestation_date_time.into()),
        apple_attestation_id: Set(apple_attestation_id),
        android_attestation_id: Set(android_attestation_id),
        recovery_code: Set(None),
        transfer_session_id: Set(None),
        destination_wallet_app_version: Set(None),
    }
    .insert(connection)
    .await
    .map_err(|e| PersistenceError::Execution(Box::new(e)))?;

    Ok(user_id)
}

#[derive(FromQueryResult)]
struct WalletUserJoinedModel {
    state: String,
    id: Uuid,
    wallet_id: String,
    hw_pubkey_der: Vec<u8>,
    encrypted_pin_pubkey_sec1: Vec<u8>,
    pin_pubkey_iv: Vec<u8>,
    encrypted_previous_pin_pubkey_sec1: Option<Vec<u8>>,
    previous_pin_pubkey_iv: Option<Vec<u8>>,
    pin_entries: i16,
    last_unsuccessful_pin: Option<DateTimeWithTimeZone>,
    instruction_challenge: Option<Vec<u8>>,
    instruction_challenge_expiration_date_time: Option<DateTimeWithTimeZone>,
    instruction_sequence_number: i32,
    apple_assertion_counter: Option<i64>,
    recovery_code: Option<String>,
    transfer_session_id: Option<Uuid>,
    destination_wallet_app_version: Option<String>,
}

/// Find a user by its `wallet_id` and return it, if it exists.
/// Note that this function will also return blocked users.
pub async fn find_wallet_user_by_wallet_id<S, T>(db: &T, wallet_id: &str) -> Result<WalletUserQueryResult>
where
    S: ConnectionTrait,
    T: PersistenceConnection<S>,
{
    let joined_model = wallet_user::Entity::find()
        .select_only()
        .column(wallet_user::Column::State)
        .column(wallet_user::Column::Id)
        .column(wallet_user::Column::WalletId)
        .column(wallet_user::Column::HwPubkeyDer)
        .column(wallet_user::Column::EncryptedPinPubkeySec1)
        .column(wallet_user::Column::PinPubkeyIv)
        .column(wallet_user::Column::EncryptedPreviousPinPubkeySec1)
        .column(wallet_user::Column::PreviousPinPubkeyIv)
        .column(wallet_user::Column::PinEntries)
        .column(wallet_user::Column::LastUnsuccessfulPin)
        .column(wallet_user::Column::RecoveryCode)
        .column(wallet_user::Column::TransferSessionId)
        .column(wallet_user::Column::DestinationWalletAppVersion)
        .column(wallet_user_instruction_challenge::Column::InstructionChallenge)
        .column_as(
            wallet_user_instruction_challenge::Column::ExpirationDateTime,
            "instruction_challenge_expiration_date_time",
        )
        .column(wallet_user::Column::InstructionSequenceNumber)
        .column_as(
            wallet_user_apple_attestation::Column::AssertionCounter,
            "apple_assertion_counter",
        )
        .join(
            JoinType::LeftJoin,
            wallet_user::Relation::WalletUserInstructionChallenge.def(),
        )
        .join(
            JoinType::LeftJoin,
            wallet_user::Relation::WalletUserAppleAttestation.def(),
        )
        .filter(wallet_user::Column::WalletId.eq(wallet_id))
        .into_model::<WalletUserJoinedModel>()
        .one(db.connection())
        .await
        .map_err(|e| PersistenceError::Execution(e.into()))?;

    let query_result = joined_model
        .map(|joined_model| {
<<<<<<< HEAD
            let state: WalletUserState = joined_model
                .state
                .parse()
                .expect("parsing the wallet user state from the database should always succeed");

            let encrypted_pin_pubkey = Encrypted::new(
                joined_model.encrypted_pin_pubkey_sec1,
                InitializationVector(joined_model.pin_pubkey_iv),
            );
            let encrypted_previous_pin_pubkey = match (
                joined_model.encrypted_previous_pin_pubkey_sec1,
                joined_model.previous_pin_pubkey_iv,
            ) {
                (Some(sec1), Some(iv)) => Some(Encrypted::new(sec1, InitializationVector(iv))),
                _ => None,
            };
            let instruction_challenge = match (
                joined_model.instruction_challenge,
                joined_model.instruction_challenge_expiration_date_time,
            ) {
                (Some(instruction_challenge), Some(expiration_date_time)) => Some(InstructionChallenge {
                    bytes: instruction_challenge,
                    expiration_date_time: DateTime::<Utc>::from(expiration_date_time),
                }),
                _ => None,
            };
            let attestation = match joined_model.apple_assertion_counter {
                Some(counter) => WalletUserAttestation::Apple {
                    assertion_counter: AssertionCounter::from(u32::try_from(counter).unwrap()),
                },
                // If the JOIN results in an assertion counter of NULL, we can safely assume that this
                // user has registered using an Android attestation instead. This is enforced by the
                // CHECK statement on the table.
                None => WalletUserAttestation::Android,
            };
            let wallet_user = WalletUser {
                id: joined_model.id,
                wallet_id: joined_model.wallet_id,
                encrypted_pin_pubkey,
                encrypted_previous_pin_pubkey,
                hw_pubkey: VerifyingKey::from_public_key_der(&joined_model.hw_pubkey_der).unwrap(),
                unsuccessful_pin_entries: joined_model.pin_entries.try_into().ok().unwrap_or(u8::MAX),
                last_unsuccessful_pin_entry: joined_model.last_unsuccessful_pin.map(DateTime::<Utc>::from),
                instruction_challenge,
                instruction_sequence_number: u64::try_from(joined_model.instruction_sequence_number).unwrap(),
                attestation,
                state,
            };

            WalletUserQueryResult::Found(Box::new(wallet_user))
=======
            if joined_model.is_blocked {
                WalletUserQueryResult::Blocked
            } else {
                let encrypted_pin_pubkey = Encrypted::new(
                    joined_model.encrypted_pin_pubkey_sec1,
                    InitializationVector(joined_model.pin_pubkey_iv),
                );
                let encrypted_previous_pin_pubkey = match (
                    joined_model.encrypted_previous_pin_pubkey_sec1,
                    joined_model.previous_pin_pubkey_iv,
                ) {
                    (Some(sec1), Some(iv)) => Some(Encrypted::new(sec1, InitializationVector(iv))),
                    _ => None,
                };
                let instruction_challenge = match (
                    joined_model.instruction_challenge,
                    joined_model.instruction_challenge_expiration_date_time,
                ) {
                    (Some(instruction_challenge), Some(expiration_date_time)) => Some(InstructionChallenge {
                        bytes: instruction_challenge,
                        expiration_date_time: DateTime::<Utc>::from(expiration_date_time),
                    }),
                    _ => None,
                };
                let attestation = match joined_model.apple_assertion_counter {
                    Some(counter) => WalletUserAttestation::Apple {
                        assertion_counter: AssertionCounter::from(u32::try_from(counter).unwrap()),
                    },
                    // If the JOIN results in an assertion counter of NULL, we can safely assume that this
                    // user has registered using an Android attestation instead. This is enforced by the
                    // CHECK statement on the table.
                    None => WalletUserAttestation::Android,
                };
                let wallet_user = WalletUser {
                    id: joined_model.id,
                    wallet_id: joined_model.wallet_id,
                    encrypted_pin_pubkey,
                    encrypted_previous_pin_pubkey,
                    hw_pubkey: VerifyingKey::from_public_key_der(&joined_model.hw_pubkey_der).unwrap(),
                    unsuccessful_pin_entries: joined_model.pin_entries.try_into().ok().unwrap_or(u8::MAX),
                    last_unsuccessful_pin_entry: joined_model.last_unsuccessful_pin.map(DateTime::<Utc>::from),
                    instruction_challenge,
                    instruction_sequence_number: u64::try_from(joined_model.instruction_sequence_number).unwrap(),
                    attestation,
                    recovery_code: joined_model.recovery_code,
                    transfer_session_id: joined_model.transfer_session_id,
                    destination_wallet_app_version: joined_model.destination_wallet_app_version,
                };

                WalletUserQueryResult::Found(Box::new(wallet_user))
            }
>>>>>>> d1260a14
        })
        .unwrap_or(WalletUserQueryResult::NotFound);

    Ok(query_result)
}

pub async fn clear_instruction_challenge<S, T>(db: &T, wallet_id: &str) -> Result<()>
where
    S: ConnectionTrait,
    T: PersistenceConnection<S>,
{
    let stmt = Query::delete()
        .from_table(wallet_user_instruction_challenge::Entity)
        .and_where(
            wallet_user_instruction_challenge::Column::WalletUserId.in_subquery(
                Query::select()
                    .column(wallet_user::Column::Id)
                    .from(wallet_user::Entity)
                    .and_where(Expr::col(wallet_user::Column::WalletId).eq(wallet_id))
                    .to_owned(),
            ),
        )
        .to_owned();

    let conn = db.connection();
    let builder = conn.get_database_backend();
    conn.execute(builder.build(&stmt))
        .await
        .map_err(|e| PersistenceError::Execution(e.into()))?;

    Ok(())
}

pub async fn update_instruction_challenge_and_sequence_number<S, T>(
    db: &T,
    wallet_id: &str,
    instruction_challenge: InstructionChallenge,
    instruction_sequence_number: u64,
) -> Result<()>
where
    S: ConnectionTrait,
    T: PersistenceConnection<S>,
{
    update_instruction_sequence_number(db, wallet_id, instruction_sequence_number).await?;

    // insert a new instruction challenge, or update if one already exists with this wallet.id
    let stmt = Query::insert()
        .into_table(wallet_user_instruction_challenge::Entity)
        .columns([
            wallet_user_instruction_challenge::Column::Id,
            wallet_user_instruction_challenge::Column::WalletUserId,
            wallet_user_instruction_challenge::Column::InstructionChallenge,
            wallet_user_instruction_challenge::Column::ExpirationDateTime,
        ])
        .select_from(
            Query::select()
                .expr(Expr::value(Uuid::new_v4()))
                .column(wallet_user::Column::Id)
                .expr(Expr::value(instruction_challenge.bytes))
                .expr(Expr::value(instruction_challenge.expiration_date_time))
                .from(wallet_user::Entity)
                .and_where(Expr::col(wallet_user::Column::WalletId).eq(wallet_id))
                .to_owned(),
        )
        .map_err(|e| PersistenceError::Execution(e.into()))?
        .on_conflict(
            OnConflict::column(wallet_user_instruction_challenge::Column::WalletUserId)
                .update_columns([
                    wallet_user_instruction_challenge::Column::InstructionChallenge,
                    wallet_user_instruction_challenge::Column::ExpirationDateTime,
                ])
                .to_owned(),
        )
        .to_owned();

    let conn = db.connection();
    let builder = conn.get_database_backend();
    conn.execute(builder.build(&stmt))
        .await
        .map_err(|e| PersistenceError::Execution(e.into()))?;

    Ok(())
}

pub async fn update_instruction_sequence_number<S, T>(
    db: &T,
    wallet_id: &str,
    instruction_sequence_number: u64,
) -> Result<()>
where
    S: ConnectionTrait,
    T: PersistenceConnection<S>,
{
    update_fields(
        db,
        wallet_id,
        vec![(
            wallet_user::Column::InstructionSequenceNumber,
            Expr::value(instruction_sequence_number),
        )],
    )
    .await
}

pub async fn register_unsuccessful_pin_entry<S, T>(
    db: &T,
    wallet_id: &str,
    is_blocked: bool,
    datetime: DateTime<Utc>,
) -> Result<()>
where
    S: ConnectionTrait,
    T: PersistenceConnection<S>,
{
    update_pin_entries(
        db,
        wallet_id,
        // make sure the pin_entries column doesn't overflow
        Expr::cust_with_exprs(
            "least($1, $2)",
            vec![Expr::col(wallet_user::Column::PinEntries).add(1), Expr::value(u8::MAX)],
        ),
        Some(datetime),
        is_blocked,
    )
    .await
}

pub async fn reset_unsuccessful_pin_entries<S, T>(db: &T, wallet_id: &str) -> Result<()>
where
    S: ConnectionTrait,
    T: PersistenceConnection<S>,
{
    let datetime: Option<DateTime<Utc>> = None;
    update_pin_entries(db, wallet_id, Expr::value(0), datetime, false).await
}

pub async fn change_pin<S, T>(db: &T, wallet_id: &str, new_encrypted_pin_pubkey: Encrypted<VerifyingKey>) -> Result<()>
where
    S: ConnectionTrait,
    T: PersistenceConnection<S>,
{
    update_fields(
        db,
        wallet_id,
        vec![
            (
                wallet_user::Column::EncryptedPinPubkeySec1,
                Expr::value(new_encrypted_pin_pubkey.data),
            ),
            (
                wallet_user::Column::PinPubkeyIv,
                Expr::value(new_encrypted_pin_pubkey.iv.0),
            ),
            (
                wallet_user::Column::EncryptedPreviousPinPubkeySec1,
                Expr::col(wallet_user::Column::EncryptedPinPubkeySec1).into(),
            ),
            (
                wallet_user::Column::PreviousPinPubkeyIv,
                Expr::col(wallet_user::Column::PinPubkeyIv).into(),
            ),
        ],
    )
    .await
}

pub async fn commit_pin_change<S, T>(db: &T, wallet_id: &str) -> Result<()>
where
    S: ConnectionTrait,
    T: PersistenceConnection<S>,
{
    wallet_user::Entity::update_many()
        .col_expr(wallet_user::Column::EncryptedPreviousPinPubkeySec1, Expr::cust("null"))
        .col_expr(wallet_user::Column::PreviousPinPubkeyIv, Expr::cust("null"))
        .filter(
            wallet_user::Column::WalletId
                .eq(wallet_id)
                .and(wallet_user::Column::EncryptedPreviousPinPubkeySec1.is_not_null())
                .and(wallet_user::Column::PreviousPinPubkeyIv.is_not_null()),
        )
        .exec(db.connection())
        .await
        .map(|_| ())
        .map_err(|e| PersistenceError::Execution(e.into()))
}

pub async fn rollback_pin_change<S, T>(db: &T, wallet_id: &str) -> Result<()>
where
    S: ConnectionTrait,
    T: PersistenceConnection<S>,
{
    wallet_user::Entity::update_many()
        .col_expr(
            wallet_user::Column::EncryptedPinPubkeySec1,
            Expr::col(wallet_user::Column::EncryptedPreviousPinPubkeySec1).into(),
        )
        .col_expr(
            wallet_user::Column::PinPubkeyIv,
            Expr::col(wallet_user::Column::PreviousPinPubkeyIv).into(),
        )
        .col_expr(wallet_user::Column::EncryptedPreviousPinPubkeySec1, Expr::cust("null"))
        .col_expr(wallet_user::Column::PreviousPinPubkeyIv, Expr::cust("null"))
        .filter(
            wallet_user::Column::WalletId
                .eq(wallet_id)
                .and(wallet_user::Column::EncryptedPreviousPinPubkeySec1.is_not_null())
                .and(wallet_user::Column::PreviousPinPubkeyIv.is_not_null()),
        )
        .exec(db.connection())
        .await
        .map(|_| ())
        .map_err(|e| PersistenceError::Execution(e.into()))
}

async fn update_pin_entries<S, T>(
    db: &T,
    wallet_id: &str,
    pin_entries: SimpleExpr,
    datetime: Option<DateTime<Utc>>,
    is_blocked: bool,
) -> Result<()>
where
    S: ConnectionTrait,
    T: PersistenceConnection<S>,
{
    let mut query = wallet_user::Entity::update_many();
    if is_blocked {
        query = query.col_expr(
            wallet_user::Column::State,
            Expr::value(WalletUserState::Blocked.to_string()),
        );
    }

    query
        .col_expr(wallet_user::Column::PinEntries, pin_entries)
        .col_expr(wallet_user::Column::LastUnsuccessfulPin, Expr::value(datetime))
        .filter(wallet_user::Column::WalletId.eq(wallet_id))
        .exec(db.connection())
        .await
        .map(|_| ())
        .map_err(|e| PersistenceError::Execution(e.into()))
}

async fn update_fields<S, T, C>(db: &T, wallet_id: &str, col_values: Vec<(C, SimpleExpr)>) -> Result<()>
where
    S: ConnectionTrait,
    T: PersistenceConnection<S>,
    C: IntoIden,
{
    col_values
        .into_iter()
        .fold(wallet_user::Entity::update_many(), |stmt, col_value| {
            stmt.col_expr(col_value.0, col_value.1)
        })
        .filter(wallet_user::Column::WalletId.eq(wallet_id))
        .exec(db.connection())
        .await
        .map(|_| ())
        .map_err(|e| PersistenceError::Execution(e.into()))
}

pub async fn update_apple_assertion_counter<S, T>(
    db: &T,
    wallet_id: &str,
    assertion_counter: AssertionCounter,
) -> Result<()>
where
    S: ConnectionTrait,
    T: PersistenceConnection<S>,
{
    wallet_user_apple_attestation::Entity::update_many()
        .col_expr(
            wallet_user_apple_attestation::Column::AssertionCounter,
            Expr::value(i64::from(*assertion_counter)),
        )
        .filter(
            wallet_user_apple_attestation::Column::Id.in_subquery(
                Query::select()
                    .column(wallet_user::Column::AppleAttestationId)
                    .from(wallet_user::Entity)
                    .and_where(Expr::col(wallet_user::Column::WalletId).eq(wallet_id))
                    .to_owned(),
            ),
        )
        .exec(db.connection())
        .await
        .map_err(|e| PersistenceError::Execution(Box::new(e)))?;

    Ok(())
}

pub async fn store_recovery_code<S, T>(db: &T, wallet_id: &str, recovery_code: String) -> Result<()>
where
    S: ConnectionTrait,
    T: PersistenceConnection<S>,
{
    let result = wallet_user::Entity::update_many()
        .col_expr(wallet_user::Column::RecoveryCode, Expr::value(recovery_code))
        .filter(
            wallet_user::Column::WalletId
                .eq(wallet_id)
                .and(wallet_user::Column::RecoveryCode.is_null()),
        )
        .exec(db.connection())
        .await
        .map_err(|e| PersistenceError::Execution(e.into()))?;

    match result.rows_affected {
        0 => Err(PersistenceError::NoRowsUpdated),
        1 => Ok(()),
        _ => panic!("multiple `wallet_user`s with the same `wallet_id`"),
    }
}

pub async fn has_multiple_active_accounts_by_recovery_code<S, T>(db: &T, recovery_code: &str) -> Result<bool>
where
    S: ConnectionTrait,
    T: PersistenceConnection<S>,
{
    let count: u64 = wallet_user::Entity::find()
        .filter(
            wallet_user::Column::RecoveryCode
                .eq(recovery_code)
                .and(wallet_user::Column::IsBlocked.eq(false)),
        )
        .count(db.connection())
        .await
        .map_err(|e| PersistenceError::Execution(Box::new(e)))?;

    Ok(count > 1)
}

pub async fn prepare_transfer<S, T>(
    db: &T,
    wallet_id: &str,
    transfer_session_id: Uuid,
    destination_wallet_app_version: Version,
) -> Result<()>
where
    S: ConnectionTrait,
    T: PersistenceConnection<S>,
{
    let result = wallet_user::Entity::update_many()
        .col_expr(wallet_user::Column::TransferSessionId, Expr::value(transfer_session_id))
        .col_expr(
            wallet_user::Column::DestinationWalletAppVersion,
            Expr::value(destination_wallet_app_version.to_string()),
        )
        .filter(
            wallet_user::Column::WalletId
                .eq(wallet_id)
                .and(wallet_user::Column::TransferSessionId.is_null()),
        )
        .exec(db.connection())
        .await
        .map_err(|e| PersistenceError::Execution(e.into()))?;

    match result.rows_affected {
        0 => Err(PersistenceError::NoRowsUpdated),
        1 => Ok(()),
        _ => panic!("multiple `wallet_user`s with the same `wallet_id`"),
    }
}

pub async fn find_app_version_by_transfer_session_id<S, T>(db: &T, transfer_session_id: Uuid) -> Result<Option<Version>>
where
    S: ConnectionTrait,
    T: PersistenceConnection<S>,
{
    let result: Option<Option<String>> = wallet_user::Entity::find()
        .select_only()
        .column(wallet_user::Column::DestinationWalletAppVersion)
        .filter(wallet_user::Column::TransferSessionId.eq(transfer_session_id))
        .into_tuple()
        .one(db.connection())
        .await
        .map_err(|e| PersistenceError::Execution(e.into()))?;

    let version = result.flatten().map(|version| Version::parse(&version)).transpose()?;
    Ok(version)
}<|MERGE_RESOLUTION|>--- conflicted
+++ resolved
@@ -183,7 +183,6 @@
 
     let query_result = joined_model
         .map(|joined_model| {
-<<<<<<< HEAD
             let state: WalletUserState = joined_model
                 .state
                 .parse()
@@ -231,62 +230,12 @@
                 instruction_sequence_number: u64::try_from(joined_model.instruction_sequence_number).unwrap(),
                 attestation,
                 state,
+                recovery_code: joined_model.recovery_code,
+                transfer_session_id: joined_model.transfer_session_id,
+                destination_wallet_app_version: joined_model.destination_wallet_app_version,
             };
 
             WalletUserQueryResult::Found(Box::new(wallet_user))
-=======
-            if joined_model.is_blocked {
-                WalletUserQueryResult::Blocked
-            } else {
-                let encrypted_pin_pubkey = Encrypted::new(
-                    joined_model.encrypted_pin_pubkey_sec1,
-                    InitializationVector(joined_model.pin_pubkey_iv),
-                );
-                let encrypted_previous_pin_pubkey = match (
-                    joined_model.encrypted_previous_pin_pubkey_sec1,
-                    joined_model.previous_pin_pubkey_iv,
-                ) {
-                    (Some(sec1), Some(iv)) => Some(Encrypted::new(sec1, InitializationVector(iv))),
-                    _ => None,
-                };
-                let instruction_challenge = match (
-                    joined_model.instruction_challenge,
-                    joined_model.instruction_challenge_expiration_date_time,
-                ) {
-                    (Some(instruction_challenge), Some(expiration_date_time)) => Some(InstructionChallenge {
-                        bytes: instruction_challenge,
-                        expiration_date_time: DateTime::<Utc>::from(expiration_date_time),
-                    }),
-                    _ => None,
-                };
-                let attestation = match joined_model.apple_assertion_counter {
-                    Some(counter) => WalletUserAttestation::Apple {
-                        assertion_counter: AssertionCounter::from(u32::try_from(counter).unwrap()),
-                    },
-                    // If the JOIN results in an assertion counter of NULL, we can safely assume that this
-                    // user has registered using an Android attestation instead. This is enforced by the
-                    // CHECK statement on the table.
-                    None => WalletUserAttestation::Android,
-                };
-                let wallet_user = WalletUser {
-                    id: joined_model.id,
-                    wallet_id: joined_model.wallet_id,
-                    encrypted_pin_pubkey,
-                    encrypted_previous_pin_pubkey,
-                    hw_pubkey: VerifyingKey::from_public_key_der(&joined_model.hw_pubkey_der).unwrap(),
-                    unsuccessful_pin_entries: joined_model.pin_entries.try_into().ok().unwrap_or(u8::MAX),
-                    last_unsuccessful_pin_entry: joined_model.last_unsuccessful_pin.map(DateTime::<Utc>::from),
-                    instruction_challenge,
-                    instruction_sequence_number: u64::try_from(joined_model.instruction_sequence_number).unwrap(),
-                    attestation,
-                    recovery_code: joined_model.recovery_code,
-                    transfer_session_id: joined_model.transfer_session_id,
-                    destination_wallet_app_version: joined_model.destination_wallet_app_version,
-                };
-
-                WalletUserQueryResult::Found(Box::new(wallet_user))
-            }
->>>>>>> d1260a14
         })
         .unwrap_or(WalletUserQueryResult::NotFound);
 
@@ -611,7 +560,7 @@
         .filter(
             wallet_user::Column::RecoveryCode
                 .eq(recovery_code)
-                .and(wallet_user::Column::IsBlocked.eq(false)),
+                .and(wallet_user::Column::State.ne(WalletUserState::Blocked.to_string())),
         )
         .count(db.connection())
         .await

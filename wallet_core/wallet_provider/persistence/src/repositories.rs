use std::collections::HashMap;

use chrono::DateTime;
use chrono::Utc;
use derive_more::From;
use p256::ecdsa::VerifyingKey;
use semver::Version;
use uuid;
use uuid::Uuid;

use apple_app_attest::AssertionCounter;
use hsm::model::encrypted::Encrypted;
use hsm::model::wrapped_key::WrappedKey;
use wallet_provider_domain::model::wallet_user::InstructionChallenge;
use wallet_provider_domain::model::wallet_user::WalletUserCreate;
use wallet_provider_domain::model::wallet_user::WalletUserKeys;
use wallet_provider_domain::model::wallet_user::WalletUserQueryResult;
use wallet_provider_domain::repository::PersistenceError;
use wallet_provider_domain::repository::TransactionStarter;
use wallet_provider_domain::repository::WalletUserRepository;

use crate::database::Db;
use crate::transaction;
use crate::transaction::Transaction;
use crate::wallet_user;
use crate::wallet_user_key;

#[derive(From)]
pub struct Repositories(Db);

impl TransactionStarter for Repositories {
    type TransactionType = Transaction;

    async fn begin_transaction(&self) -> Result<Self::TransactionType, PersistenceError> {
        transaction::begin_transaction(&self.0).await
    }
}

impl WalletUserRepository for Repositories {
    type TransactionType = Transaction;

    async fn create_wallet_user(
        &self,
        transaction: &Self::TransactionType,
        user: WalletUserCreate,
    ) -> Result<Uuid, PersistenceError> {
        wallet_user::create_wallet_user(transaction, user).await
    }

    async fn find_wallet_user_by_wallet_id(
        &self,
        transaction: &Self::TransactionType,
        wallet_id: &str,
    ) -> Result<WalletUserQueryResult, PersistenceError> {
        wallet_user::find_wallet_user_by_wallet_id(transaction, wallet_id).await
    }

    async fn clear_instruction_challenge(
        &self,
        transaction: &Self::TransactionType,
        wallet_id: &str,
    ) -> Result<(), PersistenceError> {
        wallet_user::clear_instruction_challenge(transaction, wallet_id).await
    }

    async fn update_instruction_sequence_number(
        &self,
        transaction: &Self::TransactionType,
        wallet_id: &str,
        instruction_sequence_number: u64,
    ) -> Result<(), PersistenceError> {
        wallet_user::update_instruction_sequence_number(transaction, wallet_id, instruction_sequence_number).await
    }

    async fn update_instruction_challenge_and_sequence_number(
        &self,
        transaction: &Self::TransactionType,
        wallet_id: &str,
        challenge: InstructionChallenge,
        instruction_sequence_number: u64,
    ) -> Result<(), PersistenceError> {
        wallet_user::update_instruction_challenge_and_sequence_number(
            transaction,
            wallet_id,
            challenge,
            instruction_sequence_number,
        )
        .await
    }

    async fn register_unsuccessful_pin_entry(
        &self,
        transaction: &Self::TransactionType,
        wallet_id: &str,
        is_blocked: bool,
        datetime: DateTime<Utc>,
    ) -> Result<(), PersistenceError> {
        wallet_user::register_unsuccessful_pin_entry(transaction, wallet_id, is_blocked, datetime).await
    }

    async fn reset_unsuccessful_pin_entries(
        &self,
        transaction: &Self::TransactionType,
        wallet_id: &str,
    ) -> Result<(), PersistenceError> {
        wallet_user::reset_unsuccessful_pin_entries(transaction, wallet_id).await
    }

    async fn save_keys(
        &self,
        transaction: &Self::TransactionType,
        keys: WalletUserKeys,
    ) -> Result<(), PersistenceError> {
        wallet_user_key::create_keys(transaction, keys).await
    }

    async fn find_keys_by_identifiers(
        &self,
        transaction: &Self::TransactionType,
        wallet_user_id: Uuid,
        key_identifiers: &[String],
    ) -> Result<HashMap<String, WrappedKey>, PersistenceError> {
        wallet_user_key::find_keys_by_identifiers(transaction, wallet_user_id, key_identifiers).await
    }

    async fn change_pin(
        &self,
        transaction: &Self::TransactionType,
        wallet_id: &str,
        new_encrypted_pin_pubkey: Encrypted<VerifyingKey>,
    ) -> Result<(), PersistenceError> {
        wallet_user::change_pin(transaction, wallet_id, new_encrypted_pin_pubkey).await
    }

    async fn commit_pin_change(
        &self,
        transaction: &Self::TransactionType,
        wallet_id: &str,
    ) -> Result<(), PersistenceError> {
        wallet_user::commit_pin_change(transaction, wallet_id).await
    }

    async fn rollback_pin_change(
        &self,
        transaction: &Self::TransactionType,
        wallet_id: &str,
    ) -> Result<(), PersistenceError> {
        wallet_user::rollback_pin_change(transaction, wallet_id).await
    }

    async fn update_apple_assertion_counter(
        &self,
        transaction: &Self::TransactionType,
        wallet_id: &str,
        assertion_counter: AssertionCounter,
    ) -> Result<(), PersistenceError> {
        wallet_user::update_apple_assertion_counter(transaction, wallet_id, assertion_counter).await
    }

    async fn store_recovery_code(
        &self,
        transaction: &Self::TransactionType,
        wallet_id: &str,
        recovery_code: String,
    ) -> Result<(), PersistenceError> {
        wallet_user::store_recovery_code(transaction, wallet_id, recovery_code).await
    }

    async fn has_multiple_active_accounts_by_recovery_code(
        &self,
        transaction: &Self::TransactionType,
        recovery_code: &str,
    ) -> Result<bool, PersistenceError> {
        wallet_user::has_multiple_active_accounts_by_recovery_code(transaction, recovery_code).await
    }

    async fn prepare_transfer(
        &self,
        transaction: &Self::TransactionType,
        wallet_id: &str,
        transfer_session_id: Uuid,
        destination_wallet_app_version: Version,
    ) -> Result<(), PersistenceError> {
        wallet_user::prepare_transfer(
            transaction,
            wallet_id,
            transfer_session_id,
            destination_wallet_app_version,
        )
        .await
    }

    async fn find_app_version_by_transfer_session_id(
        &self,
        transaction: &Self::TransactionType,
        transfer_session_id: Uuid,
    ) -> Result<Option<Version>, PersistenceError> {
        wallet_user::find_app_version_by_transfer_session_id(transaction, transfer_session_id).await
    }
}

#[cfg(feature = "mock")]
pub mod mock {
    use std::collections::HashMap;
    use std::time::Duration;

    use chrono::DateTime;
    use chrono::Utc;
    use mockall;
    use p256::ecdsa::SigningKey;
    use p256::ecdsa::VerifyingKey;
    use rand_core::OsRng;
    use semver::Version;
    use uuid::Uuid;
    use uuid::uuid;

    use apple_app_attest::AssertionCounter;
    use hsm::model::encrypted::Encrypted;
    use hsm::model::wrapped_key::WrappedKey;
    use wallet_provider_domain::model::wallet_user::InstructionChallenge;
    use wallet_provider_domain::model::wallet_user::WalletUser;
    use wallet_provider_domain::model::wallet_user::WalletUserAttestation;
    use wallet_provider_domain::model::wallet_user::WalletUserCreate;
    use wallet_provider_domain::model::wallet_user::WalletUserKeys;
    use wallet_provider_domain::model::wallet_user::WalletUserQueryResult;
    use wallet_provider_domain::model::wallet_user::WalletUserState;
    use wallet_provider_domain::repository::MockTransaction;
    use wallet_provider_domain::repository::MockTransactionStarter;
    use wallet_provider_domain::repository::PersistenceError;
    use wallet_provider_domain::repository::TransactionStarter;
    use wallet_provider_domain::repository::WalletUserRepository;

    mockall::mock! {
        pub TransactionalWalletUserRepository {}

        impl WalletUserRepository for TransactionalWalletUserRepository {
            type TransactionType = MockTransaction;

            async fn create_wallet_user(
                &self,
                transaction: &MockTransaction,
                user: WalletUserCreate,
            ) -> Result<Uuid, PersistenceError>;

            async fn find_wallet_user_by_wallet_id(
                &self,
                _transaction: &MockTransaction,
                wallet_id: &str,
            ) -> Result<WalletUserQueryResult, PersistenceError>;

            async fn register_unsuccessful_pin_entry(
                &self,
                _transaction: &MockTransaction,
                _wallet_id: &str,
                _is_blocked: bool,
                _datetime: DateTime<Utc>,
            ) -> Result<(), PersistenceError>;

            async fn reset_unsuccessful_pin_entries(
                &self,
                _transaction: &MockTransaction,
                _wallet_id: &str,
            ) -> Result<(), PersistenceError>;

            async fn clear_instruction_challenge(
                &self,
                _transaction: &MockTransaction,
                _wallet_id: &str,
            ) -> Result<(), PersistenceError>;

            async fn update_instruction_challenge_and_sequence_number(
                &self,
                _transaction: &MockTransaction,
                _wallet_id: &str,
                _challenge: InstructionChallenge,
                _instruction_sequence_number: u64,
            ) -> Result<(), PersistenceError>;

            async fn update_instruction_sequence_number(
                &self,
                _transaction: &MockTransaction,
                _wallet_id: &str,
                _instruction_sequence_number: u64,
            ) -> Result<(), PersistenceError>;

            async fn save_keys(
                &self,
                _transaction: &MockTransaction,
                _keys: WalletUserKeys,
            ) -> Result<(), PersistenceError>;

            async fn find_keys_by_identifiers(
                &self,
                _transaction: &MockTransaction,
                wallet_user_id: Uuid,
                key_identifiers: &[String],
            ) -> Result<HashMap<String, WrappedKey>, PersistenceError>;

            async fn change_pin(
                &self,
                transaction: &MockTransaction,
                wallet_id: &str,
                encrypted_pin_pubkey: Encrypted<VerifyingKey>,
            ) -> Result<(), PersistenceError>;

            async fn commit_pin_change(
                &self,
                transaction: &MockTransaction,
                wallet_id: &str
            ) -> Result<(), PersistenceError>;

            async fn rollback_pin_change(
                &self,
                transaction: &MockTransaction,
                wallet_id: &str
            ) -> Result<(), PersistenceError>;

            async fn update_apple_assertion_counter(
                &self,
                transaction: &MockTransaction,
                wallet_id: &str,
                assertion_counter: AssertionCounter,
            ) -> Result<(), PersistenceError>;

            async fn store_recovery_code(
                &self,
                transaction: &MockTransaction,
                wallet_id: &str,
                recovery_code: String,
            ) -> Result<(), PersistenceError>;

            async fn has_multiple_active_accounts_by_recovery_code(
                &self,
                transaction: &MockTransaction,
                recovery_code: &str,
            ) -> Result<bool, PersistenceError>;

            async fn prepare_transfer(
                &self,
                transaction: &MockTransaction,
                wallet_id: &str,
                transfer_session_id: Uuid,
                destination_wallet_app_version: Version,
            ) -> Result<(), PersistenceError>;

            async fn find_app_version_by_transfer_session_id(
                &self,
                transaction: &MockTransaction,
                transfer_session_id: Uuid,
            ) -> Result<Option<Version>, PersistenceError>;
        }

        impl TransactionStarter for TransactionalWalletUserRepository {
            type TransactionType = MockTransaction;

            async fn begin_transaction(&self) -> Result<MockTransaction, PersistenceError>;
        }
    }

    #[derive(Clone)]
    pub struct WalletUserTestRepo {
        pub hw_pubkey: VerifyingKey,
        pub encrypted_pin_pubkey: Encrypted<VerifyingKey>,
        pub previous_encrypted_pin_pubkey: Option<Encrypted<VerifyingKey>>,
        pub challenge: Option<Vec<u8>>,
        pub instruction_sequence_number: u64,
        pub apple_assertion_counter: Option<AssertionCounter>,
<<<<<<< HEAD
        pub state: WalletUserState,
=======
        pub transfer_session_id: Option<Uuid>,
>>>>>>> d1260a14
    }

    impl WalletUserRepository for WalletUserTestRepo {
        type TransactionType = MockTransaction;

        async fn create_wallet_user(
            &self,
            _transaction: &Self::TransactionType,
            _user: WalletUserCreate,
        ) -> Result<Uuid, PersistenceError> {
            Ok(uuid!("d944f36e-ffbd-402f-b6f3-418cf4c49e08"))
        }

        async fn find_wallet_user_by_wallet_id(
            &self,
            _transaction: &Self::TransactionType,
            wallet_id: &str,
        ) -> Result<WalletUserQueryResult, PersistenceError> {
            Ok(WalletUserQueryResult::Found(Box::new(WalletUser {
                id: uuid!("d944f36e-ffbd-402f-b6f3-418cf4c49e08"),
                wallet_id: wallet_id.to_string(),
                hw_pubkey: self.hw_pubkey,
                encrypted_pin_pubkey: self.encrypted_pin_pubkey.clone(),
                encrypted_previous_pin_pubkey: self.previous_encrypted_pin_pubkey.clone(),
                unsuccessful_pin_entries: 0,
                last_unsuccessful_pin_entry: None,
                instruction_challenge: self.challenge.clone().map(|c| InstructionChallenge {
                    bytes: c,
                    expiration_date_time: Utc::now() + Duration::from_millis(15000),
                }),
                instruction_sequence_number: self.instruction_sequence_number,
                attestation: match self.apple_assertion_counter {
                    Some(assertion_counter) => WalletUserAttestation::Apple { assertion_counter },
                    None => WalletUserAttestation::Android,
                },
<<<<<<< HEAD
                state: self.state,
=======
                recovery_code: None,
                transfer_session_id: self.transfer_session_id,
                destination_wallet_app_version: None,
>>>>>>> d1260a14
            })))
        }

        async fn register_unsuccessful_pin_entry(
            &self,
            _transaction: &Self::TransactionType,
            _wallet_id: &str,
            _is_blocked: bool,
            _datetime: DateTime<Utc>,
        ) -> Result<(), PersistenceError> {
            Ok(())
        }

        async fn reset_unsuccessful_pin_entries(
            &self,
            _transaction: &Self::TransactionType,
            _wallet_id: &str,
        ) -> Result<(), PersistenceError> {
            Ok(())
        }

        async fn clear_instruction_challenge(
            &self,
            _transaction: &Self::TransactionType,
            _wallet_id: &str,
        ) -> Result<(), PersistenceError> {
            Ok(())
        }

        async fn update_instruction_challenge_and_sequence_number(
            &self,
            _transaction: &Self::TransactionType,
            _wallet_id: &str,
            _challenge: InstructionChallenge,
            _instruction_sequence_number: u64,
        ) -> Result<(), PersistenceError> {
            Ok(())
        }

        async fn update_instruction_sequence_number(
            &self,
            _transaction: &Self::TransactionType,
            _wallet_id: &str,
            _instruction_sequence_number: u64,
        ) -> Result<(), PersistenceError> {
            Ok(())
        }

        async fn save_keys(
            &self,
            _transaction: &Self::TransactionType,
            _keys: WalletUserKeys,
        ) -> Result<(), PersistenceError> {
            Ok(())
        }

        async fn find_keys_by_identifiers(
            &self,
            _transaction: &Self::TransactionType,
            _wallet_user_id: Uuid,
            key_identifiers: &[String],
        ) -> Result<HashMap<String, WrappedKey>, PersistenceError> {
            Ok(key_identifiers
                .iter()
                .map(|id| {
                    let privkey = SigningKey::random(&mut OsRng);

                    (
                        id.clone(),
                        WrappedKey::new(privkey.to_bytes().to_vec(), *privkey.verifying_key()),
                    )
                })
                .collect())
        }

        async fn change_pin(
            &self,
            _transaction: &Self::TransactionType,
            _wallet_id: &str,
            _encrypted_pin_pubkey: Encrypted<VerifyingKey>,
        ) -> Result<(), PersistenceError> {
            Ok(())
        }

        async fn commit_pin_change(
            &self,
            _transaction: &Self::TransactionType,
            _wallet_id: &str,
        ) -> Result<(), PersistenceError> {
            Ok(())
        }

        async fn rollback_pin_change(
            &self,
            _transaction: &Self::TransactionType,
            _wallet_id: &str,
        ) -> Result<(), PersistenceError> {
            Ok(())
        }

        async fn update_apple_assertion_counter(
            &self,
            _transaction: &MockTransaction,
            _wallet_id: &str,
            _assertion_counter: AssertionCounter,
        ) -> Result<(), PersistenceError> {
            Ok(())
        }

        async fn store_recovery_code(
            &self,
            _transaction: &Self::TransactionType,
            _wallet_id: &str,
            _recovery_code: String,
        ) -> Result<(), PersistenceError> {
            Ok(())
        }

        async fn has_multiple_active_accounts_by_recovery_code(
            &self,
            _transaction: &Self::TransactionType,
            _recovery_code: &str,
        ) -> Result<bool, PersistenceError> {
            Ok(false)
        }

        async fn prepare_transfer(
            &self,
            _transaction: &Self::TransactionType,
            _wallet_id: &str,
            _transfer_session_id: Uuid,
            _destination_wallet_app_version: Version,
        ) -> Result<(), PersistenceError> {
            Ok(())
        }

        async fn find_app_version_by_transfer_session_id(
            &self,
            _transaction: &Self::TransactionType,
            _transfer_session_id: Uuid,
        ) -> Result<Option<Version>, PersistenceError> {
            Ok(None)
        }
    }

    impl TransactionStarter for WalletUserTestRepo {
        type TransactionType = <MockTransactionStarter as TransactionStarter>::TransactionType;

        async fn begin_transaction(&self) -> Result<Self::TransactionType, PersistenceError> {
            MockTransactionStarter.begin_transaction().await
        }
    }
}<|MERGE_RESOLUTION|>--- conflicted
+++ resolved
@@ -365,11 +365,8 @@
         pub challenge: Option<Vec<u8>>,
         pub instruction_sequence_number: u64,
         pub apple_assertion_counter: Option<AssertionCounter>,
-<<<<<<< HEAD
         pub state: WalletUserState,
-=======
         pub transfer_session_id: Option<Uuid>,
->>>>>>> d1260a14
     }
 
     impl WalletUserRepository for WalletUserTestRepo {
@@ -405,13 +402,10 @@
                     Some(assertion_counter) => WalletUserAttestation::Apple { assertion_counter },
                     None => WalletUserAttestation::Android,
                 },
-<<<<<<< HEAD
                 state: self.state,
-=======
                 recovery_code: None,
                 transfer_session_id: self.transfer_session_id,
                 destination_wallet_app_version: None,
->>>>>>> d1260a14
             })))
         }
 

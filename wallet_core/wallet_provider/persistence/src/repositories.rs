use std::collections::HashMap;

use chrono::DateTime;
use chrono::Utc;
use derive_more::AsRef;
use derive_more::From;
use p256::ecdsa::VerifyingKey;
use semver::Version;
use uuid;
use uuid::Uuid;

use apple_app_attest::AssertionCounter;
use hsm::model::encrypted::Encrypted;
use hsm::model::wrapped_key::WrappedKey;
use measure::measure;
use wallet_account::messages::transfer::TransferSessionState;
use wallet_provider_domain::model::wallet_user::InstructionChallenge;
use wallet_provider_domain::model::wallet_user::TransferSession;
use wallet_provider_domain::model::wallet_user::WalletUserCreate;
use wallet_provider_domain::model::wallet_user::WalletUserKeys;
use wallet_provider_domain::model::wallet_user::WalletUserQueryResult;
use wallet_provider_domain::model::wallet_user::WalletUserState;
use wallet_provider_domain::repository::PersistenceError;
use wallet_provider_domain::repository::TransactionStarter;
use wallet_provider_domain::repository::WalletUserRepository;

use crate::database::Db;
use crate::transaction;
use crate::transaction::Transaction;
use crate::wallet_transfer;
use crate::wallet_user;
use crate::wallet_user_key;
use crate::wallet_user_wua;

#[derive(From, AsRef)]
pub struct Repositories(Db);

impl TransactionStarter for Repositories {
    type TransactionType = Transaction;

    async fn begin_transaction(&self) -> Result<Self::TransactionType, PersistenceError> {
        transaction::begin_transaction(&self.0).await
    }
}

impl WalletUserRepository for Repositories {
    type TransactionType = Transaction;

    #[measure(name = "nlwallet_db_operations", "service" => "database")]
    async fn create_wallet_user(
        &self,
        transaction: &Self::TransactionType,
        user: WalletUserCreate,
    ) -> Result<Uuid, PersistenceError> {
        wallet_user::create_wallet_user(transaction, user).await
    }

    #[measure(name = "nlwallet_db_operations", "service" => "database")]
    async fn find_wallet_user_by_wallet_id(
        &self,
        transaction: &Self::TransactionType,
        wallet_id: &str,
    ) -> Result<WalletUserQueryResult, PersistenceError> {
        wallet_user::find_wallet_user_by_wallet_id(transaction, wallet_id).await
    }

    #[measure(name = "nlwallet_db_operations", "service" => "database")]
    async fn clear_instruction_challenge(
        &self,
        transaction: &Self::TransactionType,
        wallet_id: &str,
    ) -> Result<(), PersistenceError> {
        wallet_user::clear_instruction_challenge(transaction, wallet_id).await
    }

    #[measure(name = "nlwallet_db_operations", "service" => "database")]
    async fn update_instruction_challenge_and_sequence_number(
        &self,
        transaction: &Self::TransactionType,
        wallet_id: &str,
        challenge: InstructionChallenge,
        instruction_sequence_number: u64,
    ) -> Result<(), PersistenceError> {
        wallet_user::update_instruction_challenge_and_sequence_number(
            transaction,
            wallet_id,
            challenge,
            instruction_sequence_number,
        )
        .await
    }

    #[measure(name = "nlwallet_db_operations", "service" => "database")]
    async fn update_instruction_sequence_number(
        &self,
        transaction: &Self::TransactionType,
        wallet_id: &str,
        instruction_sequence_number: u64,
    ) -> Result<(), PersistenceError> {
        wallet_user::update_instruction_sequence_number(transaction, wallet_id, instruction_sequence_number).await
    }

    #[measure(name = "nlwallet_db_operations", "service" => "database")]
    async fn register_unsuccessful_pin_entry(
        &self,
        transaction: &Self::TransactionType,
        wallet_id: &str,
        is_blocked: bool,
        datetime: DateTime<Utc>,
    ) -> Result<(), PersistenceError> {
        wallet_user::register_unsuccessful_pin_entry(transaction, wallet_id, is_blocked, datetime).await
    }

    #[measure(name = "nlwallet_db_operations", "service" => "database")]
    async fn reset_unsuccessful_pin_entries(
        &self,
        transaction: &Self::TransactionType,
        wallet_id: &str,
    ) -> Result<(), PersistenceError> {
        wallet_user::reset_unsuccessful_pin_entries(transaction, wallet_id).await
    }

    #[measure(name = "nlwallet_db_operations", "service" => "database")]
    async fn save_keys(
        &self,
        transaction: &Self::TransactionType,
        keys: WalletUserKeys,
    ) -> Result<(), PersistenceError> {
        wallet_user_key::create_keys(transaction, keys).await
    }

<<<<<<< HEAD
    async fn is_blocked_key(
=======
    #[measure(name = "nlwallet_db_operations", "service" => "database")]
    async fn save_pin_recovery_keys(
>>>>>>> 2ebe362a
        &self,
        transaction: &Self::TransactionType,
        wallet_user_id: Uuid,
        key: VerifyingKey,
    ) -> Result<Option<bool>, PersistenceError> {
        wallet_user_key::is_blocked_key(transaction, wallet_user_id, key).await
    }

    async fn unblock_blocked_keys(
        &self,
        transaction: &Self::TransactionType,
        wallet_user_id: Uuid,
    ) -> Result<(), PersistenceError> {
        wallet_user_key::unblock_blocked_keys(transaction, wallet_user_id).await
    }

<<<<<<< HEAD
    async fn delete_blocked_keys(
=======
    #[measure(name = "nlwallet_db_operations", "service" => "database")]
    async fn is_pin_recovery_key(
>>>>>>> 2ebe362a
        &self,
        transaction: &Self::TransactionType,
        wallet_user_id: Uuid,
    ) -> Result<(), PersistenceError> {
        wallet_user_key::delete_blocked_keys(transaction, wallet_user_id).await
    }

<<<<<<< HEAD
    async fn find_active_keys_by_identifiers(
=======
    #[measure(name = "nlwallet_db_operations", "service" => "database")]
    async fn find_keys_by_identifiers(
>>>>>>> 2ebe362a
        &self,
        transaction: &Self::TransactionType,
        wallet_user_id: Uuid,
        key_identifiers: &[String],
    ) -> Result<HashMap<String, WrappedKey>, PersistenceError> {
        wallet_user_key::find_active_keys_by_identifiers(transaction, wallet_user_id, key_identifiers).await
    }

    #[measure(name = "nlwallet_db_operations", "service" => "database")]
    async fn change_pin(
        &self,
        transaction: &Self::TransactionType,
        wallet_id: &str,
        new_encrypted_pin_pubkey: Encrypted<VerifyingKey>,
        user_state: WalletUserState,
    ) -> Result<(), PersistenceError> {
        wallet_user::change_pin(transaction, wallet_id, new_encrypted_pin_pubkey, user_state).await
    }

    #[measure(name = "nlwallet_db_operations", "service" => "database")]
    async fn commit_pin_change(
        &self,
        transaction: &Self::TransactionType,
        wallet_id: &str,
    ) -> Result<(), PersistenceError> {
        wallet_user::commit_pin_change(transaction, wallet_id).await
    }

    #[measure(name = "nlwallet_db_operations", "service" => "database")]
    async fn rollback_pin_change(
        &self,
        transaction: &Self::TransactionType,
        wallet_id: &str,
    ) -> Result<(), PersistenceError> {
        wallet_user::rollback_pin_change(transaction, wallet_id).await
    }

    #[measure(name = "nlwallet_db_operations", "service" => "database")]
    async fn store_recovery_code(
        &self,
        transaction: &Self::TransactionType,
        wallet_id: &str,
        recovery_code: String,
    ) -> Result<(), PersistenceError> {
        wallet_user::store_recovery_code(transaction, wallet_id, recovery_code).await
    }

<<<<<<< HEAD
    async fn recover_pin(
        &self,
        transaction: &Self::TransactionType,
        wallet_user_id: Uuid,
    ) -> Result<(), PersistenceError> {
=======
    #[measure(name = "nlwallet_db_operations", "service" => "database")]
    async fn recover_pin(&self, transaction: &Self::TransactionType, wallet_id: Uuid) -> Result<(), PersistenceError> {
>>>>>>> 2ebe362a
        wallet_user::transition_wallet_user_state(
            transaction,
            wallet_user_id,
            WalletUserState::RecoveringPin,
            WalletUserState::Active,
        )
        .await?;

        self.delete_blocked_keys(transaction, wallet_user_id).await
    }

    #[measure(name = "nlwallet_db_operations", "service" => "database")]
    async fn has_multiple_active_accounts_by_recovery_code(
        &self,
        transaction: &Self::TransactionType,
        recovery_code: &str,
    ) -> Result<bool, PersistenceError> {
        wallet_user::has_multiple_active_accounts_by_recovery_code(transaction, recovery_code).await
    }

    #[measure(name = "nlwallet_db_operations", "service" => "database")]
    async fn update_apple_assertion_counter(
        &self,
        transaction: &Self::TransactionType,
        wallet_id: &str,
        assertion_counter: AssertionCounter,
    ) -> Result<(), PersistenceError> {
        wallet_user::update_apple_assertion_counter(transaction, wallet_id, assertion_counter).await
    }

    #[measure(name = "nlwallet_db_operations", "service" => "database")]
    async fn create_transfer_session(
        &self,
        transaction: &Self::TransactionType,
        destination_wallet_user_id: Uuid,
        transfer_session_id: Uuid,
        destination_wallet_app_version: Version,
        created: DateTime<Utc>,
    ) -> Result<(), PersistenceError> {
        wallet_transfer::create_transfer_session(
            transaction,
            destination_wallet_user_id,
            transfer_session_id,
            destination_wallet_app_version,
            created,
        )
        .await
    }

    #[measure(name = "nlwallet_db_operations", "service" => "database")]
    async fn find_transfer_session_by_transfer_session_id(
        &self,
        transaction: &Self::TransactionType,
        transfer_session_id: Uuid,
    ) -> Result<Option<TransferSession>, PersistenceError> {
        wallet_transfer::find_transfer_session_by_transfer_session_id(transaction, transfer_session_id).await
    }

    #[measure(name = "nlwallet_db_operations", "service" => "database")]
    async fn find_transfer_session_id_by_destination_wallet_user_id(
        &self,
        transaction: &Self::TransactionType,
        destination_wallet_user_id: Uuid,
    ) -> Result<Option<Uuid>, PersistenceError> {
        wallet_transfer::find_transfer_session_id_by_destination_wallet_user_id(transaction, destination_wallet_user_id)
            .await
    }

    #[measure(name = "nlwallet_db_operations", "service" => "database")]
    async fn pair_wallet_transfer(
        &self,
        transaction: &Self::TransactionType,
        source_wallet_user_id: Uuid,
        destination_wallet_user_id: Uuid,
        transfer_session_id: Uuid,
    ) -> Result<(), PersistenceError> {
        wallet_transfer::update_transfer_state(transaction, transfer_session_id, TransferSessionState::Paired).await?;
        wallet_transfer::set_transfer_source(transaction, transfer_session_id, source_wallet_user_id).await?;
        wallet_user::transition_wallet_user_state(
            transaction,
            source_wallet_user_id,
            WalletUserState::Active,
            WalletUserState::Transferring,
        )
        .await?;
        wallet_user::transition_wallet_user_state(
            transaction,
            destination_wallet_user_id,
            WalletUserState::Active,
            WalletUserState::Transferring,
        )
        .await
    }

    #[measure(name = "nlwallet_db_operations", "service" => "database")]
    async fn cancel_wallet_transfer(
        &self,
        transaction: &Self::TransactionType,
        transfer_session_id: Uuid,
        source_wallet_user_id: Option<Uuid>,
        destination_wallet_user_id: Uuid,
        error: bool,
    ) -> Result<(), PersistenceError> {
        if let Some(wallet_user_id) = source_wallet_user_id {
            wallet_user::reset_wallet_user_state(transaction, wallet_user_id).await?;
        }
        wallet_user::reset_wallet_user_state(transaction, destination_wallet_user_id).await?;
        wallet_transfer::update_transfer_state(
            transaction,
            transfer_session_id,
            if error {
                TransferSessionState::Error
            } else {
                TransferSessionState::Canceled
            },
        )
        .await?;
        wallet_transfer::set_wallet_transfer_data(transaction, transfer_session_id, None).await
    }

    #[measure(name = "nlwallet_db_operations", "service" => "database")]
    async fn reset_wallet_transfer(
        &self,
        transaction: &Self::TransactionType,
        transfer_session_id: Uuid,
        source_wallet_user_id: Option<Uuid>,
        destination_wallet_user_id: Uuid,
    ) -> Result<(), PersistenceError> {
        if let Some(wallet_user_id) = source_wallet_user_id {
            wallet_user::reset_wallet_user_state(transaction, wallet_user_id).await?;
        }
        wallet_user::reset_wallet_user_state(transaction, destination_wallet_user_id).await?;
        wallet_transfer::set_wallet_transfer_data(transaction, transfer_session_id, None).await?;
        wallet_transfer::update_transfer_state(transaction, transfer_session_id, TransferSessionState::Created).await
    }

    #[measure(name = "nlwallet_db_operations", "service" => "database")]
    async fn confirm_wallet_transfer(
        &self,
        transaction: &Self::TransactionType,
        transfer_session_id: Uuid,
    ) -> Result<(), PersistenceError> {
        wallet_transfer::update_transfer_state(transaction, transfer_session_id, TransferSessionState::Confirmed).await
    }

    #[measure(name = "nlwallet_db_operations", "service" => "database")]
    async fn store_wallet_transfer_data(
        &self,
        transaction: &Self::TransactionType,
        transfer_session_id: Uuid,
        encrypted_wallet_data: String,
    ) -> Result<(), PersistenceError> {
        wallet_transfer::update_transfer_state(transaction, transfer_session_id, TransferSessionState::Uploaded)
            .await?;
        wallet_transfer::set_wallet_transfer_data(transaction, transfer_session_id, Some(encrypted_wallet_data)).await
    }

    #[measure(name = "nlwallet_db_operations", "service" => "database")]
    async fn complete_wallet_transfer(
        &self,
        transaction: &Self::TransactionType,
        transfer_session_id: Uuid,
        source_wallet_user_id: Uuid,
        destination_wallet_user_id: Uuid,
    ) -> Result<(), PersistenceError> {
        wallet_user_key::move_keys(transaction, source_wallet_user_id, destination_wallet_user_id).await?;
        wallet_transfer::set_wallet_transfer_data(transaction, transfer_session_id, None).await?;
        wallet_transfer::update_transfer_state(transaction, transfer_session_id, TransferSessionState::Success).await?;
        wallet_user::transition_wallet_user_state(
            transaction,
            source_wallet_user_id,
            WalletUserState::Transferring,
            WalletUserState::Transferred,
        )
        .await?;
        wallet_user::transition_wallet_user_state(
            transaction,
            destination_wallet_user_id,
            WalletUserState::Transferring,
            WalletUserState::Active,
        )
        .await?;

        Ok(())
    }

    #[measure(name = "nlwallet_db_operations", "service" => "database")]
    async fn store_wua_id(
        &self,
        transaction: &Self::TransactionType,
        wallet_user_id: Uuid,
        wua_id: Uuid,
    ) -> Result<(), PersistenceError> {
        wallet_user_wua::create(transaction, wallet_user_id, wua_id).await
    }
}

#[cfg(feature = "mock")]
pub mod mock {
    use std::collections::HashMap;
    use std::time::Duration;

    use chrono::DateTime;
    use chrono::Utc;
    use mockall;
    use p256::ecdsa::SigningKey;
    use p256::ecdsa::VerifyingKey;
    use rand_core::OsRng;
    use semver::Version;
    use uuid::Uuid;
    use uuid::uuid;

    use apple_app_attest::AssertionCounter;
    use hsm::model::encrypted::Encrypted;
    use hsm::model::wrapped_key::WrappedKey;
    use wallet_provider_domain::model::wallet_user::InstructionChallenge;
    use wallet_provider_domain::model::wallet_user::TransferSession;
    use wallet_provider_domain::model::wallet_user::WalletUser;
    use wallet_provider_domain::model::wallet_user::WalletUserAttestation;
    use wallet_provider_domain::model::wallet_user::WalletUserCreate;
    use wallet_provider_domain::model::wallet_user::WalletUserKeys;
    use wallet_provider_domain::model::wallet_user::WalletUserQueryResult;
    use wallet_provider_domain::model::wallet_user::WalletUserState;
    use wallet_provider_domain::repository::MockTransaction;
    use wallet_provider_domain::repository::MockTransactionStarter;
    use wallet_provider_domain::repository::PersistenceError;
    use wallet_provider_domain::repository::TransactionStarter;
    use wallet_provider_domain::repository::WalletUserRepository;

    mockall::mock! {
        pub TransactionalWalletUserRepository {}

        impl WalletUserRepository for TransactionalWalletUserRepository {
            type TransactionType = MockTransaction;

            async fn create_wallet_user(
                &self,
                transaction: &MockTransaction,
                user: WalletUserCreate,
            ) -> Result<Uuid, PersistenceError>;

            async fn find_wallet_user_by_wallet_id(
                &self,
                _transaction: &MockTransaction,
                wallet_id: &str,
            ) -> Result<WalletUserQueryResult, PersistenceError>;

            async fn register_unsuccessful_pin_entry(
                &self,
                _transaction: &MockTransaction,
                _wallet_id: &str,
                _is_blocked: bool,
                _datetime: DateTime<Utc>,
            ) -> Result<(), PersistenceError>;

            async fn reset_unsuccessful_pin_entries(
                &self,
                _transaction: &MockTransaction,
                _wallet_id: &str,
            ) -> Result<(), PersistenceError>;

            async fn clear_instruction_challenge(
                &self,
                _transaction: &MockTransaction,
                _wallet_id: &str,
            ) -> Result<(), PersistenceError>;

            async fn update_instruction_challenge_and_sequence_number(
                &self,
                _transaction: &MockTransaction,
                _wallet_id: &str,
                _challenge: InstructionChallenge,
                _instruction_sequence_number: u64,
            ) -> Result<(), PersistenceError>;

            async fn update_instruction_sequence_number(
                &self,
                _transaction: &MockTransaction,
                _wallet_id: &str,
                _instruction_sequence_number: u64,
            ) -> Result<(), PersistenceError>;

            async fn save_keys(
                &self,
                _transaction: &MockTransaction,
                _keys: WalletUserKeys,
            ) -> Result<(), PersistenceError>;

            async fn is_blocked_key(
                &self,
                _transaction: &MockTransaction,
                _wallet_user_id: Uuid,
                _key: VerifyingKey,
            ) -> Result<Option<bool>, PersistenceError>;

            async fn unblock_blocked_keys(
                &self,
                _transaction: &MockTransaction,
                _wallet_user_id: Uuid,
            ) -> Result<(), PersistenceError>;

            async fn delete_blocked_keys(
                &self,
                _transaction: &MockTransaction,
                _wallet_user_id: Uuid,
            ) -> Result<(), PersistenceError>;

            async fn find_active_keys_by_identifiers(
                &self,
                _transaction: &MockTransaction,
                wallet_user_id: Uuid,
                key_identifiers: &[String],
            ) -> Result<HashMap<String, WrappedKey>, PersistenceError>;

            async fn change_pin(
                &self,
                transaction: &MockTransaction,
                wallet_id: &str,
                encrypted_pin_pubkey: Encrypted<VerifyingKey>,
                user_state: WalletUserState,
            ) -> Result<(), PersistenceError>;

            async fn commit_pin_change(
                &self,
                transaction: &MockTransaction,
                wallet_id: &str
            ) -> Result<(), PersistenceError>;

            async fn rollback_pin_change(
                &self,
                transaction: &MockTransaction,
                wallet_id: &str
            ) -> Result<(), PersistenceError>;

            async fn update_apple_assertion_counter(
                &self,
                transaction: &MockTransaction,
                wallet_id: &str,
                assertion_counter: AssertionCounter,
            ) -> Result<(), PersistenceError>;

            async fn store_recovery_code(
                &self,
                transaction: &MockTransaction,
                wallet_id: &str,
                recovery_code: String,
            ) -> Result<(), PersistenceError>;

            async fn recover_pin(
                &self,
                transaction: &MockTransaction,
                wallet_user_id: Uuid,
            ) -> Result<(), PersistenceError>;

            async fn has_multiple_active_accounts_by_recovery_code(
                &self,
                transaction: &MockTransaction,
                recovery_code: &str,
            ) -> Result<bool, PersistenceError>;

            async fn create_transfer_session(
                &self,
                transaction: &MockTransaction,
                destination_wallet_user_id: Uuid,
                transfer_session_id: Uuid,
                destination_wallet_app_version: Version,
                created: DateTime<Utc>,
            ) -> Result<(), PersistenceError>;

            async fn find_transfer_session_by_transfer_session_id(
                &self,
                transaction: &MockTransaction,
                transfer_session_id: Uuid,
            ) -> Result<Option<TransferSession>, PersistenceError>;

            async fn find_transfer_session_id_by_destination_wallet_user_id(
                &self,
                transaction: &MockTransaction,
                destination_wallet_user_id: Uuid,
            ) -> Result<Option<Uuid>, PersistenceError>;

            async fn pair_wallet_transfer(&self,
                transaction: &MockTransaction,
                source_wallet_user_id: Uuid,
                destination_wallet_user_id: Uuid,
                transfer_session_id: Uuid,
            ) -> Result<(), PersistenceError>;

            async fn cancel_wallet_transfer(
                &self,
                transaction: &MockTransaction,
                transfer_session_id: Uuid,
                source_wallet_user_id: Option<Uuid>,
                destination_wallet_user_id: Uuid,
                error: bool,
            ) -> Result<(), PersistenceError>;

            async fn reset_wallet_transfer(
                &self,
                transaction: &MockTransaction,
                transfer_session_id: Uuid,
                source_wallet_user_id: Option<Uuid>,
                destination_wallet_user_id: Uuid,
            ) -> Result<(), PersistenceError>;

            async fn confirm_wallet_transfer(
                &self,
                transaction: &MockTransaction,
                transfer_session_id: Uuid,
            ) -> Result<(), PersistenceError>;

            async fn store_wallet_transfer_data(
                &self,
                transaction: &MockTransaction,
                transfer_session_id: Uuid,
                encrypted_wallet_data: String,
            ) -> Result<(), PersistenceError>;

            async fn complete_wallet_transfer(
                &self,
                transaction: &MockTransaction,
                transfer_session_id: Uuid,
                source_wallet_user_id: Uuid,
                destination_wallet_user_id: Uuid,
            ) -> Result<(), PersistenceError>;

            async fn store_wua_id(
                &self,
                transaction: &MockTransaction,
                wallet_user_id: Uuid,
                wua_id: Uuid,
            ) -> Result<(), PersistenceError>;
        }

        impl TransactionStarter for TransactionalWalletUserRepository {
            type TransactionType = MockTransaction;

            async fn begin_transaction(&self) -> Result<MockTransaction, PersistenceError>;
        }
    }

    #[derive(Clone)]
    pub struct WalletUserTestRepo {
        pub hw_pubkey: VerifyingKey,
        pub encrypted_pin_pubkey: Encrypted<VerifyingKey>,
        pub previous_encrypted_pin_pubkey: Option<Encrypted<VerifyingKey>>,
        pub challenge: Option<Vec<u8>>,
        pub instruction_sequence_number: u64,
        pub apple_assertion_counter: Option<AssertionCounter>,
        pub state: WalletUserState,
        pub transfer_session: Option<TransferSession>,
    }

    impl WalletUserRepository for WalletUserTestRepo {
        type TransactionType = MockTransaction;

        async fn create_wallet_user(
            &self,
            _transaction: &Self::TransactionType,
            _user: WalletUserCreate,
        ) -> Result<Uuid, PersistenceError> {
            Ok(uuid!("d944f36e-ffbd-402f-b6f3-418cf4c49e08"))
        }

        async fn find_wallet_user_by_wallet_id(
            &self,
            _transaction: &Self::TransactionType,
            wallet_id: &str,
        ) -> Result<WalletUserQueryResult, PersistenceError> {
            Ok(WalletUserQueryResult::Found(Box::new(WalletUser {
                id: uuid!("d944f36e-ffbd-402f-b6f3-418cf4c49e08"),
                wallet_id: wallet_id.to_string(),
                hw_pubkey: self.hw_pubkey,
                encrypted_pin_pubkey: self.encrypted_pin_pubkey.clone(),
                encrypted_previous_pin_pubkey: self.previous_encrypted_pin_pubkey.clone(),
                unsuccessful_pin_entries: 0,
                last_unsuccessful_pin_entry: None,
                instruction_challenge: self.challenge.clone().map(|c| InstructionChallenge {
                    bytes: c,
                    expiration_date_time: Utc::now() + Duration::from_millis(15000),
                }),
                instruction_sequence_number: self.instruction_sequence_number,
                attestation: match self.apple_assertion_counter {
                    Some(assertion_counter) => WalletUserAttestation::Apple { assertion_counter },
                    None => WalletUserAttestation::Android,
                },
                state: self.state,
                recovery_code: None,
            })))
        }

        async fn clear_instruction_challenge(
            &self,
            _transaction: &Self::TransactionType,
            _wallet_id: &str,
        ) -> Result<(), PersistenceError> {
            Ok(())
        }

        async fn update_instruction_challenge_and_sequence_number(
            &self,
            _transaction: &Self::TransactionType,
            _wallet_id: &str,
            _challenge: InstructionChallenge,
            _instruction_sequence_number: u64,
        ) -> Result<(), PersistenceError> {
            Ok(())
        }

        async fn update_instruction_sequence_number(
            &self,
            _transaction: &Self::TransactionType,
            _wallet_id: &str,
            _instruction_sequence_number: u64,
        ) -> Result<(), PersistenceError> {
            Ok(())
        }

        async fn register_unsuccessful_pin_entry(
            &self,
            _transaction: &Self::TransactionType,
            _wallet_id: &str,
            _is_blocked: bool,
            _datetime: DateTime<Utc>,
        ) -> Result<(), PersistenceError> {
            Ok(())
        }

        async fn reset_unsuccessful_pin_entries(
            &self,
            _transaction: &Self::TransactionType,
            _wallet_id: &str,
        ) -> Result<(), PersistenceError> {
            Ok(())
        }

        async fn save_keys(
            &self,
            _transaction: &Self::TransactionType,
            _keys: WalletUserKeys,
        ) -> Result<(), PersistenceError> {
            Ok(())
        }

        async fn is_blocked_key(
            &self,
            _transaction: &MockTransaction,
            _wallet_user_id: Uuid,
            _key: VerifyingKey,
        ) -> Result<Option<bool>, PersistenceError> {
            Ok(Some(true))
        }

        async fn unblock_blocked_keys(
            &self,
            _transaction: &Self::TransactionType,
            _wallet_user_id: Uuid,
        ) -> Result<(), PersistenceError> {
            Ok(())
        }

        async fn delete_blocked_keys(
            &self,
            _transaction: &Self::TransactionType,
            _wallet_user_id: Uuid,
        ) -> Result<(), PersistenceError> {
            Ok(())
        }

        async fn find_active_keys_by_identifiers(
            &self,
            _transaction: &Self::TransactionType,
            _wallet_user_id: Uuid,
            key_identifiers: &[String],
        ) -> Result<HashMap<String, WrappedKey>, PersistenceError> {
            Ok(key_identifiers
                .iter()
                .map(|id| {
                    let privkey = SigningKey::random(&mut OsRng);

                    (
                        id.clone(),
                        WrappedKey::new(privkey.to_bytes().to_vec(), *privkey.verifying_key()),
                    )
                })
                .collect())
        }

        async fn change_pin(
            &self,
            _transaction: &Self::TransactionType,
            _wallet_id: &str,
            _encrypted_pin_pubkey: Encrypted<VerifyingKey>,
            _user_state: WalletUserState,
        ) -> Result<(), PersistenceError> {
            Ok(())
        }

        async fn commit_pin_change(
            &self,
            _transaction: &Self::TransactionType,
            _wallet_id: &str,
        ) -> Result<(), PersistenceError> {
            Ok(())
        }

        async fn rollback_pin_change(
            &self,
            _transaction: &Self::TransactionType,
            _wallet_id: &str,
        ) -> Result<(), PersistenceError> {
            Ok(())
        }

        async fn store_recovery_code(
            &self,
            _transaction: &Self::TransactionType,
            _wallet_id: &str,
            _recovery_code: String,
        ) -> Result<(), PersistenceError> {
            Ok(())
        }

        async fn recover_pin(
            &self,
            _transaction: &Self::TransactionType,
            _wallet_user_id: Uuid,
        ) -> Result<(), PersistenceError> {
            Ok(())
        }

        async fn has_multiple_active_accounts_by_recovery_code(
            &self,
            _transaction: &Self::TransactionType,
            _recovery_code: &str,
        ) -> Result<bool, PersistenceError> {
            Ok(false)
        }

        async fn update_apple_assertion_counter(
            &self,
            _transaction: &MockTransaction,
            _wallet_id: &str,
            _assertion_counter: AssertionCounter,
        ) -> Result<(), PersistenceError> {
            Ok(())
        }

        async fn create_transfer_session(
            &self,
            _transaction: &Self::TransactionType,
            _destination_wallet_user_id: Uuid,
            _transfer_session_id: Uuid,
            _destination_wallet_app_version: Version,
            _created: DateTime<Utc>,
        ) -> Result<(), PersistenceError> {
            Ok(())
        }

        async fn find_transfer_session_by_transfer_session_id(
            &self,
            _transaction: &Self::TransactionType,
            _transfer_session_id: Uuid,
        ) -> Result<Option<TransferSession>, PersistenceError> {
            Ok(None)
        }

        async fn find_transfer_session_id_by_destination_wallet_user_id(
            &self,
            _transaction: &Self::TransactionType,
            _destination_wallet_user_id: Uuid,
        ) -> Result<Option<Uuid>, PersistenceError> {
            Ok(None)
        }

        async fn pair_wallet_transfer(
            &self,
            _transaction: &Self::TransactionType,
            _source_wallet_user_id: Uuid,
            _destination_wallet_user_id: Uuid,
            _transfer_session_id: Uuid,
        ) -> Result<(), PersistenceError> {
            Ok(())
        }

        async fn cancel_wallet_transfer(
            &self,
            _transaction: &Self::TransactionType,
            _transfer_session_id: Uuid,
            _source_wallet_user_id: Option<Uuid>,
            _destination_wallet_user_id: Uuid,
            _error: bool,
        ) -> Result<(), PersistenceError> {
            Ok(())
        }

        async fn reset_wallet_transfer(
            &self,
            _transaction: &Self::TransactionType,
            _transfer_session_id: Uuid,
            _source_wallet_user_id: Option<Uuid>,
            _destination_wallet_user_id: Uuid,
        ) -> Result<(), PersistenceError> {
            Ok(())
        }

        async fn confirm_wallet_transfer(
            &self,
            _transaction: &Self::TransactionType,
            _transfer_session_id: Uuid,
        ) -> Result<(), PersistenceError> {
            Ok(())
        }

        async fn store_wallet_transfer_data(
            &self,
            _transaction: &Self::TransactionType,
            _transfer_session_id: Uuid,
            _encrypted_wallet_data: String,
        ) -> Result<(), PersistenceError> {
            Ok(())
        }

        async fn complete_wallet_transfer(
            &self,
            _transaction: &Self::TransactionType,
            _transfer_session_id: Uuid,
            _source_wallet_user_id: Uuid,
            _destination_wallet_user_id: Uuid,
        ) -> Result<(), PersistenceError> {
            Ok(())
        }

        async fn store_wua_id(
            &self,
            _transaction: &Self::TransactionType,
            _wua_id: Uuid,
            _wallet_user_id: Uuid,
        ) -> Result<(), PersistenceError> {
            Ok(())
        }
    }

    impl TransactionStarter for WalletUserTestRepo {
        type TransactionType = <MockTransactionStarter as TransactionStarter>::TransactionType;

        async fn begin_transaction(&self) -> Result<Self::TransactionType, PersistenceError> {
            MockTransactionStarter.begin_transaction().await
        }
    }
}<|MERGE_RESOLUTION|>--- conflicted
+++ resolved
@@ -129,12 +129,8 @@
         wallet_user_key::create_keys(transaction, keys).await
     }
 
-<<<<<<< HEAD
+    #[measure(name = "nlwallet_db_operations", "service" => "database")]
     async fn is_blocked_key(
-=======
-    #[measure(name = "nlwallet_db_operations", "service" => "database")]
-    async fn save_pin_recovery_keys(
->>>>>>> 2ebe362a
         &self,
         transaction: &Self::TransactionType,
         wallet_user_id: Uuid,
@@ -143,6 +139,7 @@
         wallet_user_key::is_blocked_key(transaction, wallet_user_id, key).await
     }
 
+    #[measure(name = "nlwallet_db_operations", "service" => "database")]
     async fn unblock_blocked_keys(
         &self,
         transaction: &Self::TransactionType,
@@ -151,12 +148,8 @@
         wallet_user_key::unblock_blocked_keys(transaction, wallet_user_id).await
     }
 
-<<<<<<< HEAD
+    #[measure(name = "nlwallet_db_operations", "service" => "database")]
     async fn delete_blocked_keys(
-=======
-    #[measure(name = "nlwallet_db_operations", "service" => "database")]
-    async fn is_pin_recovery_key(
->>>>>>> 2ebe362a
         &self,
         transaction: &Self::TransactionType,
         wallet_user_id: Uuid,
@@ -164,12 +157,8 @@
         wallet_user_key::delete_blocked_keys(transaction, wallet_user_id).await
     }
 
-<<<<<<< HEAD
+    #[measure(name = "nlwallet_db_operations", "service" => "database")]
     async fn find_active_keys_by_identifiers(
-=======
-    #[measure(name = "nlwallet_db_operations", "service" => "database")]
-    async fn find_keys_by_identifiers(
->>>>>>> 2ebe362a
         &self,
         transaction: &Self::TransactionType,
         wallet_user_id: Uuid,
@@ -217,16 +206,12 @@
         wallet_user::store_recovery_code(transaction, wallet_id, recovery_code).await
     }
 
-<<<<<<< HEAD
+    #[measure(name = "nlwallet_db_operations", "service" => "database")]
     async fn recover_pin(
         &self,
         transaction: &Self::TransactionType,
         wallet_user_id: Uuid,
     ) -> Result<(), PersistenceError> {
-=======
-    #[measure(name = "nlwallet_db_operations", "service" => "database")]
-    async fn recover_pin(&self, transaction: &Self::TransactionType, wallet_id: Uuid) -> Result<(), PersistenceError> {
->>>>>>> 2ebe362a
         wallet_user::transition_wallet_user_state(
             transaction,
             wallet_user_id,

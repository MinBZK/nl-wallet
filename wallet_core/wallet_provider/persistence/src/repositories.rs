use std::collections::HashMap;

use chrono::DateTime;
use chrono::Utc;
use p256::ecdsa::VerifyingKey;
use uuid;
use uuid::Uuid;

use apple_app_attest::AssertionCounter;
use hsm::model::encrypted::Encrypted;
use hsm::model::wrapped_key::WrappedKey;
use wallet_provider_domain::model::wallet_user::InstructionChallenge;
use wallet_provider_domain::model::wallet_user::WalletUserCreate;
use wallet_provider_domain::model::wallet_user::WalletUserKeys;
use wallet_provider_domain::model::wallet_user::WalletUserQueryResult;
use wallet_provider_domain::repository::PersistenceError;
use wallet_provider_domain::repository::TransactionStarter;
use wallet_provider_domain::repository::WalletUserRepository;

use crate::database::Db;
use crate::transaction;
use crate::transaction::Transaction;
use crate::wallet_user;
use crate::wallet_user_key;

pub struct Repositories(Db);

impl Repositories {
    pub fn new(db: Db) -> Self {
        Self(db)
    }
}

impl TransactionStarter for Repositories {
    type TransactionType = Transaction;

    async fn begin_transaction(&self) -> Result<Self::TransactionType, PersistenceError> {
        transaction::begin_transaction(&self.0).await
    }
}

impl WalletUserRepository for Repositories {
    type TransactionType = Transaction;

    async fn create_wallet_user(
        &self,
        transaction: &Self::TransactionType,
        user: WalletUserCreate,
    ) -> Result<Uuid, PersistenceError> {
        wallet_user::create_wallet_user(transaction, user).await
    }

    async fn find_wallet_user_by_wallet_id(
        &self,
        transaction: &Self::TransactionType,
        wallet_id: &str,
    ) -> Result<WalletUserQueryResult, PersistenceError> {
        wallet_user::find_wallet_user_by_wallet_id(transaction, wallet_id).await
    }

    async fn clear_instruction_challenge(
        &self,
        transaction: &Self::TransactionType,
        wallet_id: &str,
    ) -> Result<(), PersistenceError> {
        wallet_user::clear_instruction_challenge(transaction, wallet_id).await
    }

    async fn update_instruction_sequence_number(
        &self,
        transaction: &Self::TransactionType,
        wallet_id: &str,
        instruction_sequence_number: u64,
    ) -> Result<(), PersistenceError> {
        wallet_user::update_instruction_sequence_number(transaction, wallet_id, instruction_sequence_number).await
    }

    async fn update_instruction_challenge_and_sequence_number(
        &self,
        transaction: &Self::TransactionType,
        wallet_id: &str,
        challenge: InstructionChallenge,
        instruction_sequence_number: u64,
    ) -> Result<(), PersistenceError> {
        wallet_user::update_instruction_challenge_and_sequence_number(
            transaction,
            wallet_id,
            challenge,
            instruction_sequence_number,
        )
        .await
    }

    async fn register_unsuccessful_pin_entry(
        &self,
        transaction: &Self::TransactionType,
        wallet_id: &str,
        is_blocked: bool,
        datetime: DateTime<Utc>,
    ) -> Result<(), PersistenceError> {
        wallet_user::register_unsuccessful_pin_entry(transaction, wallet_id, is_blocked, datetime).await
    }

    async fn reset_unsuccessful_pin_entries(
        &self,
        transaction: &Self::TransactionType,
        wallet_id: &str,
    ) -> Result<(), PersistenceError> {
        wallet_user::reset_unsuccessful_pin_entries(transaction, wallet_id).await
    }

    async fn save_keys(
        &self,
        transaction: &Self::TransactionType,
        keys: WalletUserKeys,
    ) -> Result<(), PersistenceError> {
        wallet_user_key::create_keys(transaction, keys).await
    }

    async fn find_keys_by_identifiers(
        &self,
        transaction: &Self::TransactionType,
        wallet_user_id: Uuid,
        key_identifiers: &[String],
    ) -> Result<HashMap<String, WrappedKey>, PersistenceError> {
        wallet_user_key::find_keys_by_identifiers(transaction, wallet_user_id, key_identifiers).await
    }

    async fn change_pin(
        &self,
        transaction: &Self::TransactionType,
        wallet_id: &str,
        new_encrypted_pin_pubkey: Encrypted<VerifyingKey>,
    ) -> Result<(), PersistenceError> {
        wallet_user::change_pin(transaction, wallet_id, new_encrypted_pin_pubkey).await
    }

    async fn commit_pin_change(
        &self,
        transaction: &Self::TransactionType,
        wallet_id: &str,
    ) -> Result<(), PersistenceError> {
        wallet_user::commit_pin_change(transaction, wallet_id).await
    }

    async fn rollback_pin_change(
        &self,
        transaction: &Self::TransactionType,
        wallet_id: &str,
    ) -> Result<(), PersistenceError> {
        wallet_user::rollback_pin_change(transaction, wallet_id).await
    }

    async fn save_wte_issued(
        &self,
        transaction: &Self::TransactionType,
        wallet_id: &str,
    ) -> Result<(), PersistenceError> {
        wallet_user::save_wte_issued(transaction, wallet_id).await
    }

    async fn update_apple_assertion_counter(
        &self,
        transaction: &Self::TransactionType,
        wallet_id: &str,
        assertion_counter: AssertionCounter,
    ) -> Result<(), PersistenceError> {
        wallet_user::update_apple_assertion_counter(transaction, wallet_id, assertion_counter).await
    }
}

#[cfg(feature = "mock")]
pub mod mock {
    use std::collections::HashMap;
    use std::time::Duration;

    use chrono::DateTime;
    use chrono::Utc;
    use mockall;
    use p256::ecdsa::SigningKey;
    use p256::ecdsa::VerifyingKey;
    use rand_core::OsRng;
    use uuid::uuid;
    use uuid::Uuid;

    use apple_app_attest::AssertionCounter;
<<<<<<< HEAD
    use wallet_provider_domain::model::encrypted::Encrypted;
=======
    use hsm::model::encrypted::Encrypted;
    use hsm::model::wrapped_key::WrappedKey;
    use wallet_common::account::serialization::DerVerifyingKey;
>>>>>>> 91ae5cc1
    use wallet_provider_domain::model::wallet_user::InstructionChallenge;
    use wallet_provider_domain::model::wallet_user::WalletUser;
    use wallet_provider_domain::model::wallet_user::WalletUserAttestation;
    use wallet_provider_domain::model::wallet_user::WalletUserCreate;
    use wallet_provider_domain::model::wallet_user::WalletUserKeys;
    use wallet_provider_domain::model::wallet_user::WalletUserQueryResult;
    use wallet_provider_domain::repository::MockTransaction;
    use wallet_provider_domain::repository::MockTransactionStarter;
    use wallet_provider_domain::repository::PersistenceError;
    use wallet_provider_domain::repository::TransactionStarter;
    use wallet_provider_domain::repository::WalletUserRepository;

    mockall::mock! {
        pub TransactionalWalletUserRepository {}

        impl WalletUserRepository for TransactionalWalletUserRepository {
            type TransactionType = MockTransaction;

            async fn create_wallet_user(
                &self,
                transaction: &MockTransaction,
                user: WalletUserCreate,
            ) -> Result<Uuid, PersistenceError>;

            async fn find_wallet_user_by_wallet_id(
                &self,
                _transaction: &MockTransaction,
                wallet_id: &str,
            ) -> Result<WalletUserQueryResult, PersistenceError>;

            async fn register_unsuccessful_pin_entry(
                &self,
                _transaction: &MockTransaction,
                _wallet_id: &str,
                _is_blocked: bool,
                _datetime: DateTime<Utc>,
            ) -> Result<(), PersistenceError>;

            async fn reset_unsuccessful_pin_entries(
                &self,
                _transaction: &MockTransaction,
                _wallet_id: &str,
            ) -> Result<(), PersistenceError>;

            async fn clear_instruction_challenge(
                &self,
                _transaction: &MockTransaction,
                _wallet_id: &str,
            ) -> Result<(), PersistenceError>;

            async fn update_instruction_challenge_and_sequence_number(
                &self,
                _transaction: &MockTransaction,
                _wallet_id: &str,
                _challenge: InstructionChallenge,
                _instruction_sequence_number: u64,
            ) -> Result<(), PersistenceError>;

            async fn update_instruction_sequence_number(
                &self,
                _transaction: &MockTransaction,
                _wallet_id: &str,
                _instruction_sequence_number: u64,
            ) -> Result<(), PersistenceError>;

            async fn save_keys(
                &self,
                _transaction: &MockTransaction,
                _keys: WalletUserKeys,
            ) -> Result<(), PersistenceError>;

            async fn find_keys_by_identifiers(
                &self,
                _transaction: &MockTransaction,
                wallet_user_id: Uuid,
                key_identifiers: &[String],
            ) -> Result<HashMap<String, WrappedKey>, PersistenceError>;

            async fn change_pin(
                &self,
                transaction: &MockTransaction,
                wallet_id: &str,
                encrypted_pin_pubkey: Encrypted<VerifyingKey>,
            ) -> Result<(), PersistenceError>;

            async fn commit_pin_change(
                &self,
                transaction: &MockTransaction,
                wallet_id: &str
            ) -> Result<(), PersistenceError>;

            async fn rollback_pin_change(
                &self,
                transaction: &MockTransaction,
                wallet_id: &str
            ) -> Result<(), PersistenceError>;

            async fn save_wte_issued(
                &self,
                transaction: &MockTransaction,
                wallet_id: &str
            ) -> Result<(), PersistenceError>;

            async fn update_apple_assertion_counter(
                &self,
                transaction: &MockTransaction,
                wallet_id: &str,
                assertion_counter: AssertionCounter,
            ) -> Result<(), PersistenceError>;
        }

        impl TransactionStarter for TransactionalWalletUserRepository {
            type TransactionType = MockTransaction;

            async fn begin_transaction(&self) -> Result<MockTransaction, PersistenceError>;
        }
    }

    #[derive(Clone)]
    pub struct WalletUserTestRepo {
        pub hw_pubkey: VerifyingKey,
        pub encrypted_pin_pubkey: Encrypted<VerifyingKey>,
        pub previous_encrypted_pin_pubkey: Option<Encrypted<VerifyingKey>>,
        pub challenge: Option<Vec<u8>>,
        pub instruction_sequence_number: u64,
        pub apple_assertion_counter: Option<AssertionCounter>,
    }

    impl WalletUserRepository for WalletUserTestRepo {
        type TransactionType = MockTransaction;

        async fn create_wallet_user(
            &self,
            _transaction: &Self::TransactionType,
            _user: WalletUserCreate,
        ) -> Result<Uuid, PersistenceError> {
            Ok(uuid!("d944f36e-ffbd-402f-b6f3-418cf4c49e08"))
        }

        async fn find_wallet_user_by_wallet_id(
            &self,
            _transaction: &Self::TransactionType,
            wallet_id: &str,
        ) -> Result<WalletUserQueryResult, PersistenceError> {
            Ok(WalletUserQueryResult::Found(Box::new(WalletUser {
                id: uuid!("d944f36e-ffbd-402f-b6f3-418cf4c49e08"),
                wallet_id: wallet_id.to_string(),
                hw_pubkey: self.hw_pubkey,
                encrypted_pin_pubkey: self.encrypted_pin_pubkey.clone(),
                encrypted_previous_pin_pubkey: self.previous_encrypted_pin_pubkey.clone(),
                unsuccessful_pin_entries: 0,
                last_unsuccessful_pin_entry: None,
                instruction_challenge: self.challenge.clone().map(|c| InstructionChallenge {
                    bytes: c,
                    expiration_date_time: Utc::now() + Duration::from_millis(15000),
                }),
                instruction_sequence_number: self.instruction_sequence_number,
                has_wte: false,
                attestation: match self.apple_assertion_counter {
                    Some(assertion_counter) => WalletUserAttestation::Apple { assertion_counter },
                    None => WalletUserAttestation::Android,
                },
            })))
        }

        async fn register_unsuccessful_pin_entry(
            &self,
            _transaction: &Self::TransactionType,
            _wallet_id: &str,
            _is_blocked: bool,
            _datetime: DateTime<Utc>,
        ) -> Result<(), PersistenceError> {
            Ok(())
        }

        async fn reset_unsuccessful_pin_entries(
            &self,
            _transaction: &Self::TransactionType,
            _wallet_id: &str,
        ) -> Result<(), PersistenceError> {
            Ok(())
        }

        async fn clear_instruction_challenge(
            &self,
            _transaction: &Self::TransactionType,
            _wallet_id: &str,
        ) -> Result<(), PersistenceError> {
            Ok(())
        }

        async fn update_instruction_challenge_and_sequence_number(
            &self,
            _transaction: &Self::TransactionType,
            _wallet_id: &str,
            _challenge: InstructionChallenge,
            _instruction_sequence_number: u64,
        ) -> Result<(), PersistenceError> {
            Ok(())
        }

        async fn update_instruction_sequence_number(
            &self,
            _transaction: &Self::TransactionType,
            _wallet_id: &str,
            _instruction_sequence_number: u64,
        ) -> Result<(), PersistenceError> {
            Ok(())
        }

        async fn save_keys(
            &self,
            _transaction: &Self::TransactionType,
            _keys: WalletUserKeys,
        ) -> Result<(), PersistenceError> {
            Ok(())
        }

        async fn find_keys_by_identifiers(
            &self,
            _transaction: &Self::TransactionType,
            _wallet_user_id: Uuid,
            key_identifiers: &[String],
        ) -> Result<HashMap<String, WrappedKey>, PersistenceError> {
            Ok(key_identifiers
                .iter()
                .map(|id| {
                    let privkey = SigningKey::random(&mut OsRng);

                    (
                        id.clone(),
                        WrappedKey::new(privkey.to_bytes().to_vec(), *privkey.verifying_key()),
                    )
                })
                .collect())
        }

        async fn change_pin(
            &self,
            _transaction: &Self::TransactionType,
            _wallet_id: &str,
            _encrypted_pin_pubkey: Encrypted<VerifyingKey>,
        ) -> Result<(), PersistenceError> {
            Ok(())
        }

        async fn commit_pin_change(
            &self,
            _transaction: &Self::TransactionType,
            _wallet_id: &str,
        ) -> Result<(), PersistenceError> {
            Ok(())
        }

        async fn rollback_pin_change(
            &self,
            _transaction: &Self::TransactionType,
            _wallet_id: &str,
        ) -> Result<(), PersistenceError> {
            Ok(())
        }

        async fn save_wte_issued(
            &self,
            _transaction: &Self::TransactionType,
            _wallet_id: &str,
        ) -> Result<(), PersistenceError> {
            Ok(())
        }

        async fn update_apple_assertion_counter(
            &self,
            _transaction: &MockTransaction,
            _wallet_id: &str,
            _assertion_counter: AssertionCounter,
        ) -> Result<(), PersistenceError> {
            Ok(())
        }
    }

    impl TransactionStarter for WalletUserTestRepo {
        type TransactionType = <MockTransactionStarter as TransactionStarter>::TransactionType;

        async fn begin_transaction(&self) -> Result<Self::TransactionType, PersistenceError> {
            MockTransactionStarter.begin_transaction().await
        }
    }
}<|MERGE_RESOLUTION|>--- conflicted
+++ resolved
@@ -184,13 +184,8 @@
     use uuid::Uuid;
 
     use apple_app_attest::AssertionCounter;
-<<<<<<< HEAD
-    use wallet_provider_domain::model::encrypted::Encrypted;
-=======
     use hsm::model::encrypted::Encrypted;
     use hsm::model::wrapped_key::WrappedKey;
-    use wallet_common::account::serialization::DerVerifyingKey;
->>>>>>> 91ae5cc1
     use wallet_provider_domain::model::wallet_user::InstructionChallenge;
     use wallet_provider_domain::model::wallet_user::WalletUser;
     use wallet_provider_domain::model::wallet_user::WalletUserAttestation;

[package]
name = "wallet_provider"
version.workspace = true
edition.workspace = true
rust-version.workspace = true

[lints]
workspace = true

[[bin]]
name = "wallet_provider"

[lib]
doctest = false

[[test]]
name = "hsm"
path = "tests/hsm.rs"
required-features = ["hsm_test"]

[[test]]
name = "settings"
path = "tests/settings.rs"
required-features = ["hsm_test"]

[features]
# Include and run test that depend on a configured HSM
hsm_test = ["dep:rand_core", "dep:serial_test", "hsm/test"]
# Allow software key attestations coming from the android emulator
allow_android_emulator_keys = ["android_attest/allow_emulator_keys"]

[dependencies]
axum = { workspace = true, features = ["http1", "json", "tokio", "tower-log", "tracing"] }
axum-server = { workspace = true, features = ["tls-rustls-no-provider"] }
chrono = { workspace = true, features = ["clock", "serde", "std"] }
config = { workspace = true, features = ["toml"] }
derive_more = { workspace = true, features = ["as_ref", "display", "from", "into", "from_str"] }
futures.workspace = true
http.workspace = true
nutype.workspace = true
p256 = { workspace = true, features = ["ecdsa", "pkcs8", "std", "pem"] }
rand_core = { workspace = true, optional = true }
rustls-pki-types.workspace = true
rustls-webpki.workspace = true
serde = { workspace = true, features = ["derive"] }
serde_json.workspace = true
serde_with = { workspace = true, features = ["base64", "chrono"] }
serial_test = { workspace = true, optional = true }
spki = { workspace = true, features = ["std"] }
thiserror.workspace = true
tokio = { workspace = true, features = ["rt-multi-thread", "parking_lot", "net"] }
tower-http = { workspace = true, features = ["trace"] }
tracing.workspace = true
tracing-subscriber = { workspace = true, features = [
    "std",
    "env-filter",
    "fmt",
    "ansi",
    "json",
    "tracing-log",
    "smallvec",
    "parking_lot",
] }
uuid = { workspace = true, features = ["serde", "v4"] }

android_attest.path = "../android_attest"
apple_app_attest.path = "../apple_app_attest"
<<<<<<< HEAD
wallet_account = { path = "../wallet_account", features = ["server"] }
=======
hsm = { path = "../hsm", features = ["settings"] }
>>>>>>> 91ae5cc1
wallet_common = { path = "../wallet_common", features = ["axum"] }
wallet_provider_database_settings.path = "database_settings"
wallet_provider_domain.path = "domain"
wallet_provider_persistence.path = "persistence"
wallet_provider_service.path = "service"<|MERGE_RESOLUTION|>--- conflicted
+++ resolved
@@ -65,11 +65,8 @@
 
 android_attest.path = "../android_attest"
 apple_app_attest.path = "../apple_app_attest"
-<<<<<<< HEAD
+hsm = { path = "../hsm", features = ["settings"] }
 wallet_account = { path = "../wallet_account", features = ["server"] }
-=======
-hsm = { path = "../hsm", features = ["settings"] }
->>>>>>> 91ae5cc1
 wallet_common = { path = "../wallet_common", features = ["axum"] }
 wallet_provider_database_settings.path = "database_settings"
 wallet_provider_domain.path = "domain"

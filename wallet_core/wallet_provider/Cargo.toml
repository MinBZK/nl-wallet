[package]
name = "wallet_provider"
version.workspace = true
edition.workspace = true
rust-version.workspace = true

[lints]
workspace = true

[[bin]]
name = "wallet_provider"

[lib]
doctest = false

[[test]]
name = "hsm"
path = "tests/hsm.rs"
required-features = ["hsm_test"]

[[test]]
name = "settings"
path = "tests/settings.rs"
required-features = ["hsm_test"]

[features]
# Allow software key attestation_datas coming from the android emulator.
# This is DANGEROUS and should not be used in any production environment.
allow_android_emulator_keys = ["android_attest/allow_emulator_keys"]
# Mocks responses from the Google Integrity Verdict API and spoofs the request hash in these responses.
# This is DANGEROUS and should not be used in any production environment.
mock_android_integrity_verdict = [
    "wallet_provider_service/spoof_integrity_verdict_hash",
    "wallet_provider_service/mock_play_integrity",
]
# Convenience feature to make the Wallet Provider work with the Android emulator during local development.
# This is DANGEROUS and should not be used in any production environment.
android_emulator = ["allow_android_emulator_keys", "mock_android_integrity_verdict"]
# Include and run test that depend on a configured HSM
hsm_test = ["dep:rand_core", "dep:serial_test", "hsm/test"]

[dependencies]
axum.workspace = true
axum-server = { workspace = true, features = ["tls-rustls-no-provider"] }
cfg-if.workspace = true
chrono = { workspace = true, features = ["now"] }
config = { workspace = true, features = ["toml"] }
derive_more = { workspace = true, features = ["as_ref", "display", "from", "into", "from_str"] }
futures.workspace = true
http.workspace = true
log.workspace = true
metrics.workspace = true
metrics-exporter-prometheus = { workspace = true, features = ["http-listener"] }
p256 = { workspace = true, features = ["ecdsa", "pkcs8", "std", "pem"] }
regex.workspace = true
rustix = { workspace = true, features = ["pipe", "stdio"] }
rustls = { workspace = true, features = ["logging", "std", "ring", "tls12"] }
serde = { workspace = true, features = ["derive"] }
serde_with = { workspace = true, features = ["base64", "hex", "chrono"] }
strum = { workspace = true, features = ["derive"] }
spki = { workspace = true, features = ["std"] }
thiserror.workspace = true
tokio = { workspace = true, features = ["rt-multi-thread", "parking_lot", "net"] }
tower-http = { workspace = true, features = ["trace", "limit", "decompression-zstd"] }
tracing.workspace = true
tracing-subscriber = { workspace = true, features = ["ansi", "env-filter", "json"] }
uuid = { workspace = true, features = ["serde", "v4"] }

rand_core = { workspace = true, optional = true }
serial_test = { workspace = true, optional = true }

android_attest.path = "../lib/android_attest"
apple_app_attest.path = "../lib/apple_app_attest"
crypto = { path = "../lib/crypto" }
hsm = { path = "../lib/hsm", features = ["settings"] }
http_utils = { path = "../lib/http_utils", features = ["server", "client"] }
server_utils = { path = "../wallet_server/server_utils", features = ["checkers", "postgres"] }
status_lists = { path = "../wallet_server/status_lists", features = ["axum"] }
utils = { path = "../lib/utils" }
wallet_account = { path = "wallet_account", features = ["server"] }
wallet_provider_database_settings.path = "database_settings"
wallet_provider_domain.path = "domain"
wallet_provider_persistence.path = "persistence"
wallet_provider_service.path = "service"

[dev-dependencies]
<<<<<<< HEAD
tempfile.workspace = true
tracing-test.workspace = true
=======
rstest.workspace = true
tempfile = { workspace = true }
tracing-test = { workspace = true }
>>>>>>> 4397dcb6
<|MERGE_RESOLUTION|>--- conflicted
+++ resolved
@@ -84,11 +84,6 @@
 wallet_provider_service.path = "service"
 
 [dev-dependencies]
-<<<<<<< HEAD
+rstest.workspace = true
 tempfile.workspace = true
-tracing-test.workspace = true
-=======
-rstest.workspace = true
-tempfile = { workspace = true }
-tracing-test = { workspace = true }
->>>>>>> 4397dcb6
+tracing-test.workspace = true
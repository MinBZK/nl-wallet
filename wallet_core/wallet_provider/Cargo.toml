--- conflicted
+++ resolved
@@ -37,13 +37,7 @@
 # This is DANGEROUS and should not be used in any production environment.
 android_emulator = ["allow_android_emulator_keys", "mock_android_integrity_verdict"]
 # Include and run test that depend on a configured HSM
-<<<<<<< HEAD
-hsm_test = ["dep:rand_core", "dep:serial_test"]
-=======
 hsm_test = ["dep:rand_core", "dep:serial_test", "hsm/test"]
-# Allow software key attestations coming from the android emulator
-allow_android_emulator_keys = ["android_attest/allow_emulator_keys"]
->>>>>>> 91ae5cc1
 
 [dependencies]
 axum = { workspace = true, features = ["http1", "json", "tokio", "tower-log", "tracing"] }

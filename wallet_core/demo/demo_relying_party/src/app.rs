--- conflicted
+++ resolved
@@ -29,6 +29,7 @@
 use url::Url;
 
 use attestation_data::attributes::AttributeValue;
+use attestation_types::request::NormalizedCredentialRequest;
 use demo_utils::LANGUAGE_JS_SHA256;
 use demo_utils::WALLET_WEB_CSS_SHA256;
 use demo_utils::WALLET_WEB_JS_SHA256;
@@ -177,12 +178,8 @@
         .client
         .start(
             options.usecase.clone(),
-<<<<<<< HEAD
-            usecase.request.clone().try_into().map_err(anyhow::Error::new)?,
-=======
             // TODO: Change to Query (PVW-4530)
-            usecase.items_requests.clone().into(),
->>>>>>> d5b7b109
+            NormalizedCredentialRequest::try_from_query(usecase.request.clone()).map_err(anyhow::Error::new)?,
             return_url_template,
         )
         .await?;

use std::net::IpAddr;

use indexmap::IndexMap;
use serde::Deserialize;

use config::Config;
use config::ConfigError;
use config::Environment;
use config::File;
use dcql::Query;
use http_utils::urls::BaseUrl;
use http_utils::urls::ConnectSource;
use http_utils::urls::CorsOrigin;
use utils::path::prefix_local_path;

#[derive(Deserialize, Clone)]
pub struct Settings {
    pub webserver: Server,
    pub internal_wallet_server_url: BaseUrl,
    pub public_wallet_server_url: BaseUrl,
    pub public_url: BaseUrl,
    pub help_base_url: BaseUrl,
    pub demo_index_url: BaseUrl,
    pub structured_logging: bool,
    pub log_requests: bool,
    pub allow_origins: Option<CorsOrigin>,
    pub connect_src: Option<ConnectSource>,
    pub usecases: IndexMap<String, Usecase>,
}

#[derive(Deserialize, Clone)]
pub struct Server {
    pub ip: IpAddr,
    pub port: u16,
}

#[derive(Deserialize, Default, Clone, Copy, PartialEq)]
#[serde(rename_all = "snake_case")]
pub enum ReturnUrlMode {
    #[default]
    Url,
    None,
}

#[derive(Deserialize, Clone)]
pub struct Usecase {
    #[serde(default)]
    pub return_url: ReturnUrlMode,
<<<<<<< HEAD
    pub dcql_query: Query,
=======
    pub items_requests: Option<ItemsRequests>,
>>>>>>> 61f81db4
}

impl Settings {
    pub fn new() -> Result<Self, ConfigError> {
        Config::builder()
            .set_default("webserver.ip", "0.0.0.0")?
            .set_default("webserver.port", 8001)?
            .set_default("public_url", "http://localhost:8001/")?
            .set_default("structured_logging", false)?
            .set_default("log_requests", false)?
            .add_source(File::from(prefix_local_path("demo_relying_party.toml".as_ref()).as_ref()).required(false))
            .add_source(
                Environment::with_prefix("demo_relying_party")
                    .separator("__")
                    .prefix_separator("__"),
            )
            .build()?
            .try_deserialize()
    }
}<|MERGE_RESOLUTION|>--- conflicted
+++ resolved
@@ -1,12 +1,12 @@
 use std::net::IpAddr;
-
-use indexmap::IndexMap;
-use serde::Deserialize;
 
 use config::Config;
 use config::ConfigError;
 use config::Environment;
 use config::File;
+use indexmap::IndexMap;
+use serde::Deserialize;
+
 use dcql::Query;
 use http_utils::urls::BaseUrl;
 use http_utils::urls::ConnectSource;
@@ -46,11 +46,7 @@
 pub struct Usecase {
     #[serde(default)]
     pub return_url: ReturnUrlMode,
-<<<<<<< HEAD
-    pub dcql_query: Query,
-=======
-    pub items_requests: Option<ItemsRequests>,
->>>>>>> 61f81db4
+    pub dcql_query: Option<Query>,
 }
 
 impl Settings {

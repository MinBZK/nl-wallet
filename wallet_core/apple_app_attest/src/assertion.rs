--- conflicted
+++ resolved
@@ -10,12 +10,8 @@
 use sha2::Digest;
 use sha2::Sha256;
 
-<<<<<<< HEAD
-use crate::{app_identifier::AppIdentifier, auth_data::TruncatedAuthenticatorDataWithSource};
-=======
 use crate::app_identifier::AppIdentifier;
-use crate::auth_data::AuthenticatorDataWithSource;
->>>>>>> 5204b311
+use crate::auth_data::TruncatedAuthenticatorDataWithSource;
 
 #[derive(Debug, thiserror::Error)]
 pub enum AssertionError {
@@ -167,11 +163,14 @@
 
 #[cfg(feature = "mock")]
 mod mock {
-    use p256::ecdsa::{signature::Signer, SigningKey};
+    use p256::ecdsa::signature::Signer;
+    use p256::ecdsa::SigningKey;
     use passkey_types::ctap2::AuthenticatorData;
-    use sha2::{Digest, Sha256};
-
-    use crate::{app_identifier::AppIdentifier, auth_data::AuthenticatorDataWithSource};
+    use sha2::Digest;
+    use sha2::Sha256;
+
+    use crate::app_identifier::AppIdentifier;
+    use crate::auth_data::AuthenticatorDataWithSource;
 
     use super::Assertion;
 

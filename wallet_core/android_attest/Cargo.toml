--- conflicted
+++ resolved
@@ -14,13 +14,9 @@
 
 [features]
 encode = []
-<<<<<<< HEAD
-mock_chain = ["dep:rcgen", "derive_more/debug"]
+mock_chain = ["encode", "dep:rand", "dep:rcgen", "dep:time", "derive_more/debug"]
 mock_play_integrity = ["encode", "dep:base64"]
 mock = ["mock_chain", "mock_play_integrity"]
-=======
-mock = ["encode", "dep:rand", "dep:rcgen", "dep:time", "derive_more/debug"]
->>>>>>> b4386d12
 network_test = []
 # Accept attested keys from the emulator. This allows software security level.
 allow_emulator_keys = ["dep:tracing"]
@@ -55,11 +51,8 @@
 url.workspace = true
 x509-parser.workspace = true
 
-<<<<<<< HEAD
 base64 = { workspace = true, optional = true }
-=======
 rand = { workspace = true, optional = true }
->>>>>>> b4386d12
 rcgen = { workspace = true, optional = true, features = ["aws_lc_rs"] }
 time = { workspace = true, optional = true }
 tracing = { workspace = true, optional = true }
@@ -69,11 +62,5 @@
 p256 = { workspace = true, features = ["std", "ecdsa", "pem", "pkcs8"] }
 rand.workspace = true
 rstest.workspace = true
-<<<<<<< HEAD
-rustls-pki-types.workspace = true
-rustls-webpki.workspace = true
 tokio = { workspace = true, features = ["macros", "parking_lot"] }
-=======
-tokio = { workspace = true, features = ["macros"] }
->>>>>>> b4386d12
 wiremock.workspace = true
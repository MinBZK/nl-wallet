pub mod android_crl;
<<<<<<< HEAD
pub mod attestation_extension;
=======
pub mod root_public_key;
>>>>>>> b9c6e2c2

#[cfg(feature = "mock")]
pub mod mock;<|MERGE_RESOLUTION|>--- conflicted
+++ resolved
@@ -1,9 +1,6 @@
 pub mod android_crl;
-<<<<<<< HEAD
 pub mod attestation_extension;
-=======
 pub mod root_public_key;
->>>>>>> b9c6e2c2
 
 #[cfg(feature = "mock")]
 pub mod mock;
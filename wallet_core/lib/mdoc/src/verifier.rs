//! RP software, for verifying mdoc disclosures, see [`DeviceResponse::verify()`].

use chrono::DateTime;
use chrono::Utc;
use derive_more::AsRef;
use indexmap::IndexMap;
<<<<<<< HEAD
=======
use itertools::Itertools;
>>>>>>> 37439f6c
use p256::ecdsa::VerifyingKey;
use p256::SecretKey;
use rustls_pki_types::TrustAnchor;
use serde::Deserialize;
use serde::Serialize;
use serde_with::serde_as;
use tracing::debug;
use tracing::warn;

use attestation_types::request::AttributeRequest;
use attestation_types::request::MdocCredentialRequestError;
use attestation_types::request::NormalizedCredentialRequest;
use attestation_types::request::NormalizedCredentialRequests;
use crypto::x509::CertificateUsage;
use dcql::ClaimPath;
use dcql::CredentialQueryFormat;
use http_utils::urls::HttpsUri;
use utils::generator::Generator;
use utils::vec_at_least::VecNonEmpty;

use crate::identifiers::AttributeIdentifier;
use crate::identifiers::AttributeIdentifierHolder;
use crate::iso::*;
use crate::utils::cose::ClonePayload;
use crate::utils::crypto::cbor_digest;
use crate::utils::crypto::dh_hmac_key;
use crate::utils::serialization::cbor_serialize;
use crate::utils::serialization::TaggedBytes;
use crate::Error;
use crate::Result;

/// Attributes of an mdoc that was disclosed in a [`DeviceResponse`], as computed by [`DeviceResponse::verify()`].
/// Grouped per namespace. Validity information and the attributes issuer's common_name is also included.
#[serde_as]
#[derive(Debug, Clone)]
pub struct DisclosedDocument {
    pub attributes: IndexMap<NameSpace, IndexMap<DataElementIdentifier, DataElementValue>>,
    pub issuer_uri: HttpsUri,
    pub ca: String,
    pub validity_info: ValidityInfo,
}

/// All attributes that were disclosed in a [`DeviceResponse`], as computed by [`DeviceResponse::verify()`].
pub type DisclosedDocuments = IndexMap<DocType, DisclosedDocument>;

#[derive(thiserror::Error, Debug)]
pub enum VerificationError {
    #[error("errors in device response: {0:#?}")]
    DeviceResponseErrors(Vec<DocumentError>),
    #[error("unexpected status: {0}")]
    UnexpectedStatus(u64),
    #[error("no documents found in device response")]
    NoDocuments,
    #[error("inconsistent doctypes: document contained {document}, mso contained {mso}")]
    WrongDocType { document: DocType, mso: DocType },
    #[error("namespace {0} not found in mso")]
    MissingNamespace(NameSpace),
    #[error("digest ID {0} not found in mso")]
    MissingDigestID(DigestID),
    #[error("attribute verification failed: did not hash to the value in the MSO")]
    AttributeVerificationFailed,
    #[error("missing ephemeral key")]
    EphemeralKeyMissing,
    #[error("validity error: {0}")]
    Validity(#[from] ValidityError),
    #[error("attributes mismatch: {0:?}")]
    MissingAttributes(Vec<AttributeIdentifier>),
    #[error("unexpected amount of CA Common Names in issuer certificate: expected 1, found {0}")]
    UnexpectedCACommonNameCount(usize),
    #[error("issuer URI {0} not found in SAN {1:?}")]
    IssuerUriNotFoundInSan(HttpsUri, VecNonEmpty<HttpsUri>),
    #[error("missing issuer URI")]
    MissingIssuerUri,
}

#[derive(Serialize, Deserialize, Debug, Clone, PartialEq, AsRef)]
pub struct ItemsRequests(pub Vec<ItemsRequest>);
impl From<Vec<ItemsRequest>> for ItemsRequests {
    fn from(value: Vec<ItemsRequest>) -> Self {
        Self(value)
    }
}

impl ItemsRequests {
    /// Checks that all `requested` attributes are disclosed in this [`DeviceResponse`].
    pub fn match_against_response(&self, device_response: &DeviceResponse) -> Result<()> {
        let not_found: Vec<_> = self
            .0
            .iter()
            .flat_map(|items_request| {
                device_response
                    .documents
                    .as_ref()
                    .and_then(|docs| docs.iter().find(|doc| doc.doc_type == items_request.doc_type))
                    .map_or_else(
                        // If the entire document is missing then all requested attributes are missing
                        || Ok::<_, Error>(items_request.mdoc_attribute_identifiers()?.into_iter().collect_vec()),
                        |doc| items_request.match_against_issuer_signed(doc),
                    )
            })
            .flatten()
            .collect_vec();

        if not_found.is_empty() {
            Ok(())
        } else {
            Err(VerificationError::MissingAttributes(not_found).into())
        }
    }
}

impl TryFrom<NormalizedCredentialRequest> for ItemsRequest {
    type Error = MdocCredentialRequestError;

    fn try_from(source: NormalizedCredentialRequest) -> Result<Self, Self::Error> {
        let CredentialQueryFormat::MsoMdoc { doctype_value } = &source.format else {
            return Err(MdocCredentialRequestError::SdJwtNotSupported);
        };

        let name_spaces = source
            .claims
            .into_iter()
            .map(|req| {
                let (ns, attr) = req.to_namespace_and_attribute().unwrap(); // TODO: error handling
                (ns.to_owned(), attr.to_owned(), req.intent_to_retain)
            })
            .fold(IndexMap::new(), |mut acc, (ns, attr, intent_to_retain)| {
                let entry: &mut IndexMap<_, _> = acc.entry(ns).or_default();
                entry.insert(attr, intent_to_retain);
                acc
            });

        let items_request = ItemsRequest {
            doc_type: doctype_value.clone(),
            name_spaces,
            request_info: None,
        };
        Ok(items_request)
    }
}

impl From<ItemsRequest> for NormalizedCredentialRequest {
    fn from(source: ItemsRequest) -> Self {
        let doctype_value = source.doc_type;

        let format = CredentialQueryFormat::MsoMdoc { doctype_value };

        // unwrap below is safe because claims path is not empty
        let claims = source
            .name_spaces
            .into_iter()
            .flat_map(|(namespace, attrs)| {
                attrs
                    .into_iter()
                    .map(move |(attribute, intent_to_retain)| AttributeRequest {
                        path: vec![
                            ClaimPath::SelectByKey(namespace.clone()),
                            ClaimPath::SelectByKey(attribute.clone()),
                        ]
                        .try_into()
                        .unwrap(),
                        intent_to_retain,
                    })
            })
            .collect();

        NormalizedCredentialRequest { format, claims }
    }
}

impl From<ItemsRequests> for NormalizedCredentialRequests {
    fn from(source: ItemsRequests) -> Self {
        source
            .0
            .into_iter()
            .map(Into::into)
            .collect::<Vec<_>>()
            .try_into()
            .unwrap()
    }
}

impl DeviceResponse {
    /// Verify a [`DeviceResponse`], returning the verified attributes, grouped per doctype and namespace.
    ///
    /// # Arguments
    /// - `eph_reader_key` - the ephemeral reader public key in case the mdoc is authentication with a MAC.
    /// - `device_authentication_bts` - the [`DeviceAuthenticationBytes`] acting as the challenge, i.e., that have to be
    ///   signed by the holder.
    /// - `time` - a generator of the current time.
    /// - `trust_anchors` - trust anchors against which verification is done.
    pub fn verify(
        &self,
        eph_reader_key: Option<&SecretKey>,
        session_transcript: &SessionTranscript,
        time: &impl Generator<DateTime<Utc>>,
        trust_anchors: &[TrustAnchor],
    ) -> Result<DisclosedDocuments> {
        if let Some(errors) = &self.document_errors {
            return Err(VerificationError::DeviceResponseErrors(errors.clone()).into());
        }

        if self.status != 0 {
            return Err(VerificationError::UnexpectedStatus(self.status).into());
        }

        if self.documents.is_none() {
            return Err(VerificationError::NoDocuments.into());
        }

        let mut attrs = IndexMap::new();
        for doc in self.documents.as_ref().unwrap() {
            debug!("verifying document with doc_type: {}", doc.doc_type);
            let (doc_type, doc_attrs) = doc
                .verify(eph_reader_key, session_transcript, time, trust_anchors)
                .map_err(|e| {
                    warn!("document verification failed: {e}");
                    e
                })?;
            attrs.insert(doc_type, doc_attrs);
            debug!("document OK");
        }

        Ok(attrs)
    }
}

#[derive(Debug, Clone, thiserror::Error)]
pub enum ValidityError {
    #[error("validity parsing failed: {0}")]
    ParsingFailed(#[from] chrono::ParseError),
    #[error("not yet valid: valid from {0}")]
    NotYetValid(String),
    #[error("expired at {0}")]
    Expired(String),
}

/// Indicate how a [`ValidityInfo`] should be verified against the current date.
#[derive(Debug, Clone, Copy)]
pub enum ValidityRequirement {
    /// The [`ValidityInfo`] must not be expired, but it is allowed to be not yet valid.
    AllowNotYetValid,
    /// The [`ValidityInfo`] must be valid now and not be expired.
    Valid,
}

impl ValidityInfo {
    pub fn verify_is_valid_at(
        &self,
        time: DateTime<Utc>,
        validity: ValidityRequirement,
    ) -> std::result::Result<(), ValidityError> {
        if matches!(validity, ValidityRequirement::Valid) && time < DateTime::<Utc>::try_from(&self.valid_from)? {
            Err(ValidityError::NotYetValid(self.valid_from.0 .0.clone()))
        } else if time > DateTime::<Utc>::try_from(&self.valid_until)? {
            Err(ValidityError::Expired(self.valid_from.0 .0.clone()))
        } else {
            Ok(())
        }
    }
}

impl IssuerSigned {
    pub fn public_key(&self) -> Result<VerifyingKey> {
        let public_key = self
            .issuer_auth
            .dangerous_parse_unverified()?
            .0
            .device_key_info
            .try_into()?;

        Ok(public_key)
    }

    pub fn verify(
        &self,
        validity: ValidityRequirement,
        time: &impl Generator<DateTime<Utc>>,
        trust_anchors: &[TrustAnchor],
    ) -> Result<(DisclosedDocument, MobileSecurityObject)> {
        let TaggedBytes(mso) =
            self.issuer_auth
                .verify_against_trust_anchors(CertificateUsage::Mdl, time, trust_anchors)?;

        mso.validity_info
            .verify_is_valid_at(time.generate(), validity)
            .map_err(VerificationError::Validity)?;

        let attributes = self
            .name_spaces
            .as_ref()
            .map(|name_spaces| {
                name_spaces
                    .as_ref()
                    .iter()
                    .map(|(namespace, items)| Ok((namespace.clone(), mso.verify_attrs_in_namespace(items, namespace)?)))
                    .collect::<Result<_>>()
            })
            .transpose()?
            .unwrap_or_default();

        let signing_cert = self.issuer_auth.signing_cert()?;
        let mut ca_cns = signing_cert.issuer_common_names()?;
        if ca_cns.len() != 1 {
            return Err(VerificationError::UnexpectedCACommonNameCount(ca_cns.len()).into());
        }

        let san_dns_name_or_uris = signing_cert.san_dns_name_or_uris()?;
        let issuer_uri = match mso.issuer_uri {
            Some(ref uri) if san_dns_name_or_uris.as_ref().contains(uri) => uri.to_owned(),
            Some(uri) => return Err(VerificationError::IssuerUriNotFoundInSan(uri, san_dns_name_or_uris).into()),
            None => return Err(VerificationError::MissingIssuerUri.into()),
        };

        Ok((
            DisclosedDocument {
                attributes,
                issuer_uri,
                ca: String::from(ca_cns.pop().unwrap()),
                validity_info: mso.validity_info.clone(),
            },
            mso,
        ))
    }
}

impl MobileSecurityObject {
    fn verify_attrs_in_namespace(
        &self,
        attrs: &Attributes,
        namespace: &NameSpace,
    ) -> Result<IndexMap<DataElementIdentifier, DataElementValue>> {
        attrs
            .as_ref()
            .iter()
            .map(|item| {
                self.verify_attr_digest(namespace, item)?;
                Ok((item.0.element_identifier.clone(), item.0.element_value.clone()))
            })
            .collect::<Result<_>>()
    }

    /// Given an `IssuerSignedItem` i.e. an attribute, verify that its digest is correctly included in the MSO.
    fn verify_attr_digest(&self, namespace: &NameSpace, item: &IssuerSignedItemBytes) -> Result<()> {
        let digest_id = item.0.digest_id;
        let digest = self
            .value_digests
            .0
            .get(namespace)
            .ok_or_else(|| VerificationError::MissingNamespace(namespace.clone()))?
            .0
            .get(&digest_id)
            .ok_or_else(|| VerificationError::MissingDigestID(digest_id))?;
        if *digest != cbor_digest(item)? {
            return Err(VerificationError::AttributeVerificationFailed.into());
        }
        Ok(())
    }
}

impl Document {
    pub fn verify(
        &self,
        eph_reader_key: Option<&SecretKey>,
        session_transcript: &SessionTranscript,
        time: &impl Generator<DateTime<Utc>>,
        trust_anchors: &[TrustAnchor],
    ) -> Result<(DocType, DisclosedDocument)> {
        debug!("verifying document with doc_type: {:?}", &self.doc_type);
        debug!("verify issuer_signed");
        let (attrs, mso) = self
            .issuer_signed
            .verify(ValidityRequirement::Valid, time, trust_anchors)?;

        debug!("verifying mso.doc_type matches document doc_type");
        if self.doc_type != mso.doc_type {
            return Err(VerificationError::WrongDocType {
                document: self.doc_type.clone(),
                mso: mso.doc_type,
            }
            .into());
        }

        debug!("serializing session transcript");
        let session_transcript_bts = cbor_serialize(&TaggedBytes(session_transcript))?;
        debug!("serializing device_authentication");
        let device_authentication_bts = DeviceAuthenticationKeyed::challenge(&self.doc_type, session_transcript)?;

        debug!("extracting device_key");
        let device_key = (&mso.device_key_info.device_key).try_into()?;
        match &self.device_signed.device_auth {
            DeviceAuth::DeviceSignature(sig) => {
                debug!("verifying DeviceSignature");
                sig.clone_with_payload(device_authentication_bts.to_vec())
                    .verify(&device_key)?;
            }
            DeviceAuth::DeviceMac(mac) => {
                debug!("verifying DeviceMac");
                let mac_key = dh_hmac_key(
                    eph_reader_key.ok_or_else(|| VerificationError::EphemeralKeyMissing)?,
                    &device_key.into(),
                    &session_transcript_bts,
                    "EMacKey",
                    32,
                )?;
                mac.clone_with_payload(device_authentication_bts.to_vec())
                    .verify(&mac_key)?;
            }
        }
        debug!("signature valid");

        Ok((mso.doc_type, attrs))
    }
}

<<<<<<< HEAD
=======
impl ItemsRequest {
    /// Returns requested attributes, if any, that are not present in the `issuer_signed`.
    pub fn match_against_issuer_signed(&self, document: &Document) -> Result<Vec<AttributeIdentifier>> {
        let document_identifiers = document.issuer_signed_attribute_identifiers();
        Ok(self
            .mdoc_attribute_identifiers()?
            .into_iter()
            .filter(|attribute| !document_identifiers.contains(attribute))
            .collect())
    }
}

>>>>>>> 37439f6c
#[cfg(test)]
mod tests {
    use std::ops::Add;

    use chrono::Duration;
    use chrono::Utc;
    use p256::ecdsa::SigningKey;
    use rand_core::OsRng;
    use rstest::rstest;

    use crypto::examples::Examples;
    use crypto::mock_remote::MockRemoteEcdsaKey;
    use crypto::server_keys::generate::Ca;

    use crate::examples::example_items_requests;
    use crate::examples::Example;
    use crate::examples::IsoCertTimeGenerator;
    use crate::examples::EXAMPLE_ATTR_NAME;
    use crate::examples::EXAMPLE_ATTR_VALUE;
    use crate::examples::EXAMPLE_DOC_TYPE;
    use crate::examples::EXAMPLE_NAMESPACE;
    use crate::holder::Mdoc;
    use crate::identifiers::AttributeIdentifierHolder;
    use crate::test;
    use crate::test::data::addr_street;
    use crate::test::data::pid_full_name;
    use crate::test::DebugCollapseBts;
    use crate::DeviceAuthenticationBytes;
    use crate::DeviceResponse;
    use crate::Document;
    use crate::Error;
    use crate::ValidityInfo;

    use super::*;

    fn new_validity_info(add_from_days: i64, add_until_days: i64) -> ValidityInfo {
        let now = Utc::now();
        ValidityInfo {
            signed: now.into(),
            valid_from: now.add(Duration::days(add_from_days)).into(),
            valid_until: now.add(Duration::days(add_until_days)).into(),
            expected_update: None,
        }
    }

    #[test]
    fn validity_info() {
        let now = Utc::now();

        let validity = new_validity_info(-1, 1);
        validity.verify_is_valid_at(now, ValidityRequirement::Valid).unwrap();
        validity
            .verify_is_valid_at(now, ValidityRequirement::AllowNotYetValid)
            .unwrap();

        let validity = new_validity_info(-2, -1);
        assert!(matches!(
            validity.verify_is_valid_at(now, ValidityRequirement::Valid),
            Err(ValidityError::Expired(_))
        ));
        assert!(matches!(
            validity.verify_is_valid_at(now, ValidityRequirement::AllowNotYetValid),
            Err(ValidityError::Expired(_))
        ));

        let validity = new_validity_info(1, 2);
        assert!(matches!(
            validity.verify_is_valid_at(now, ValidityRequirement::Valid),
            Err(ValidityError::NotYetValid(_))
        ));
        validity
            .verify_is_valid_at(now, ValidityRequirement::AllowNotYetValid)
            .unwrap();
    }

    #[tokio::test]
    async fn test_issuer_signed_public_key() {
        let key = SigningKey::random(&mut OsRng);
        let key = MockRemoteEcdsaKey::new("identifier".to_string(), key);
        let mdoc = Mdoc::new_mock_with_key(&key).await;

        let public_key = mdoc
            .issuer_signed
            .public_key()
            .expect("Could not get public key from from IssuerSigned");

        // The example mdoc should contain the generated key.
        assert_eq!(public_key, *key.verifying_key());
    }

    /// Verify the example disclosure from the standard.
    #[tokio::test]
    async fn verify_iso_example_disclosure() {
        let ca = Ca::generate_issuer_mock_ca().unwrap();
        let device_response = DeviceResponse::example_resigned(&ca).await;

        println!("DeviceResponse: {:#?} ", DebugCollapseBts::from(&device_response));

        // Examine the first attribute in the device response
        let document = device_response.documents.as_ref().unwrap()[0].clone();
        assert_eq!(document.doc_type, EXAMPLE_DOC_TYPE);
        let namespaces = document.issuer_signed.name_spaces.as_ref().unwrap();
        let attrs = namespaces.as_ref().get(EXAMPLE_NAMESPACE).unwrap();
        let issuer_signed_attr = attrs.as_ref().first().unwrap().0.clone();
        assert_eq!(issuer_signed_attr.element_identifier, EXAMPLE_ATTR_NAME);
        assert_eq!(issuer_signed_attr.element_value, *EXAMPLE_ATTR_VALUE);
        println!("issuer_signed_attr: {:#?}", DebugCollapseBts::from(&issuer_signed_attr));

        // Do the verification
        let eph_reader_key = Examples::ephemeral_reader_key();

        let disclosed_attrs = device_response
            .verify(
                Some(&eph_reader_key),
                &DeviceAuthenticationBytes::example().0 .0.session_transcript,
                &IsoCertTimeGenerator,
                &[ca.to_trust_anchor()],
            )
            .unwrap();
        println!("DisclosedAttributes: {:#?}", DebugCollapseBts::from(&disclosed_attrs));

        // The first disclosed attribute is the same as we saw earlier in the DeviceResponse
        test::assert_disclosure_contains(
            &disclosed_attrs,
            EXAMPLE_DOC_TYPE,
            EXAMPLE_NAMESPACE,
            EXAMPLE_ATTR_NAME,
            &EXAMPLE_ATTR_VALUE,
        );
    }

    #[rstest]
    #[case(do_nothing())]
    #[case(swap_attributes())]
    #[case(remove_documents())]
    #[case(remove_document())]
    #[case(change_doctype())]
    #[case(change_namespace())]
    #[case(remove_attribute())]
    #[case(multiple_doc_types_swapped())]
    fn match_disclosed_attributes(
        #[case] testcase: (DeviceResponse, ItemsRequests, Result<(), Vec<AttributeIdentifier>>),
    ) {
        // Construct an items request that matches the example device response
        let (device_response, items_requests, expected_result) = testcase;
        assert_eq!(
            items_requests
                .match_against_response(&device_response)
                .map_err(|e| match e {
                    Error::Verification(VerificationError::MissingAttributes(e)) => e,
                    _ => panic!(),
                }),
            expected_result,
        );
    }

    /// Helper to compute all attribute identifiers contained in a bunch of [`ItemsRequest`]s.
    fn attribute_identifiers(items_requests: &ItemsRequests) -> Vec<AttributeIdentifier> {
        items_requests
            .0
            .iter()
            .flat_map(|request| request.mdoc_attribute_identifiers().unwrap())
            .collect()
    }

    // return an unmodified device response, which should verify
    fn do_nothing() -> (DeviceResponse, ItemsRequests, Result<(), Vec<AttributeIdentifier>>) {
        (DeviceResponse::example(), example_items_requests(), Ok(()))
    }

    // Matching attributes is insensitive to swapped attributes, so verification succeeds
    fn swap_attributes() -> (DeviceResponse, ItemsRequests, Result<(), Vec<AttributeIdentifier>>) {
        let mut device_response = DeviceResponse::example();
        let first_document = device_response.documents.as_mut().unwrap().first_mut().unwrap();
        let name_spaces = first_document.issuer_signed.name_spaces.as_mut().unwrap();

        name_spaces.modify_first_attributes(|attributes| {
            attributes.swap(0, 1);
        });

        (device_response, example_items_requests(), Ok(()))
    }

    // remove all disclosed documents
    fn remove_documents() -> (DeviceResponse, ItemsRequests, Result<(), Vec<AttributeIdentifier>>) {
        let mut device_response = DeviceResponse::example();
        device_response.documents = None;

        let items_requests = example_items_requests();
        let missing = attribute_identifiers(&items_requests);
        (device_response, items_requests, Err(missing))
    }

    // remove a single disclosed document
    fn remove_document() -> (DeviceResponse, ItemsRequests, Result<(), Vec<AttributeIdentifier>>) {
        let mut device_response = DeviceResponse::example();
        device_response.documents.as_mut().unwrap().pop();

        let items_requests = example_items_requests();
        let missing = attribute_identifiers(&items_requests);
        (device_response, items_requests, Err(missing))
    }

    // Change the first doctype so it is not the requested one
    fn change_doctype() -> (DeviceResponse, ItemsRequests, Result<(), Vec<AttributeIdentifier>>) {
        let mut device_response = DeviceResponse::example();
        device_response
            .documents
            .as_mut()
            .unwrap()
            .first_mut()
            .unwrap()
            .doc_type = "some_not_requested_doc_type".to_string();

        let items_requests = example_items_requests();
        let missing = attribute_identifiers(&items_requests);
        (device_response, items_requests, Err(missing))
    }

    // Change a namespace so it is not the requested one
    fn change_namespace() -> (DeviceResponse, ItemsRequests, Result<(), Vec<AttributeIdentifier>>) {
        let mut device_response = DeviceResponse::example();
        let first_document = device_response.documents.as_mut().unwrap().first_mut().unwrap();
        let name_spaces = first_document.issuer_signed.name_spaces.as_mut().unwrap();

        name_spaces.modify_namespaces(|name_spaces| {
            let (_, attributes) = name_spaces.pop().unwrap();
            name_spaces.insert("some_not_requested_name_space".to_string(), attributes);
        });

        let items_requests = example_items_requests();
        let missing = attribute_identifiers(&items_requests);
        (device_response, items_requests, Err(missing))
    }

    // Remove one of the disclosed attributes
    fn remove_attribute() -> (DeviceResponse, ItemsRequests, Result<(), Vec<AttributeIdentifier>>) {
        let mut device_response = DeviceResponse::example();
        let first_document = device_response.documents.as_mut().unwrap().first_mut().unwrap();
        let name_spaces = first_document.issuer_signed.name_spaces.as_mut().unwrap();

        name_spaces.modify_first_attributes(|attributes| {
            attributes.pop();
        });

        let items_requests = example_items_requests();
        let missing = vec![attribute_identifiers(&items_requests).last().unwrap().clone()];
        (device_response, items_requests, Err(missing))
    }

    // Add one extra document with doc_type "a", and swap the order in the items_requests
    fn multiple_doc_types_swapped() -> (DeviceResponse, ItemsRequests, Result<(), Vec<AttributeIdentifier>>) {
        let mut device_response = DeviceResponse::example();
        let mut cloned_doc: Document = device_response.documents.as_ref().unwrap()[0].clone();
        cloned_doc.doc_type = "a".to_string();
        device_response.documents.as_mut().unwrap().push(cloned_doc);

        let mut items_requests = example_items_requests();
        let mut cloned_items_request = items_requests.0[0].clone();
        cloned_items_request.doc_type = "a".to_string();
        items_requests.0.push(cloned_items_request);

        // swap the document order in items_requests
        items_requests.0.reverse();

        (device_response, items_requests, Ok(()))
    }

    #[rstest]
    #[case(
        NormalizedCredentialRequest::pid_full_name(),
        pid_full_name().into_first().unwrap().into()
    )]
    #[case(
        NormalizedCredentialRequest::addr_street(),
        addr_street().into_first().unwrap().into()
    )]
    fn items_requests_to_and_from_credential_requests(
        #[case] original: NormalizedCredentialRequest,
        #[case] expected: ItemsRequest,
    ) {
        let actual: ItemsRequest = original.clone().try_into().unwrap();
        assert_eq!(actual, expected);
        let converted: NormalizedCredentialRequest = actual.into();
        assert_eq!(converted, original);
    }
}<|MERGE_RESOLUTION|>--- conflicted
+++ resolved
@@ -4,10 +4,7 @@
 use chrono::Utc;
 use derive_more::AsRef;
 use indexmap::IndexMap;
-<<<<<<< HEAD
-=======
 use itertools::Itertools;
->>>>>>> 37439f6c
 use p256::ecdsa::VerifyingKey;
 use p256::SecretKey;
 use rustls_pki_types::TrustAnchor;
@@ -423,21 +420,6 @@
     }
 }
 
-<<<<<<< HEAD
-=======
-impl ItemsRequest {
-    /// Returns requested attributes, if any, that are not present in the `issuer_signed`.
-    pub fn match_against_issuer_signed(&self, document: &Document) -> Result<Vec<AttributeIdentifier>> {
-        let document_identifiers = document.issuer_signed_attribute_identifiers();
-        Ok(self
-            .mdoc_attribute_identifiers()?
-            .into_iter()
-            .filter(|attribute| !document_identifiers.contains(attribute))
-            .collect())
-    }
-}
-
->>>>>>> 37439f6c
 #[cfg(test)]
 mod tests {
     use std::ops::Add;

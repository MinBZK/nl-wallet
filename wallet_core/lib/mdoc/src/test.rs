use std::fmt;

<<<<<<< HEAD
use crypto::server_keys::KeyPair;
=======
use chrono::Duration;
use chrono::Utc;
use ciborium::Value;
use coset::CoseSign1;
use derive_more::Debug;
use indexmap::IndexMap;
use ssri::Integrity;

use crypto::CredentialEcdsaKey;
>>>>>>> f71c5ad9
use crypto::server_keys::generate::Ca;
use crypto::server_keys::generate::mock::ISSUANCE_CERT_CN;
use crypto::x509::CertificateUsage;

use crate::iso::mdocs::DataElementValue;
use crate::verifier::DisclosedDocument;

/// Wrapper around `T` that implements `Debug` by using `T`'s implementation,
/// but with byte sequences (which can take a lot of vertical space) replaced with
/// a CBOR diagnostic-like notation.
///
/// Example output:
///
/// ```text
/// Test {
///     a_string: "Hello, World",
///     an_int: 42,
///     a_byte_sequence: h'00012AFF',
/// }
/// ```
///
/// Example code:
/// ```rust
/// use mdoc::test::DebugCollapseBts;
///
/// #[derive(Debug)]
/// struct Test {
///     a_string: String,
///     an_int: u64,
///     a_byte_sequence: Vec<u8>,
/// }
///
/// let test = Test {
///     a_string: "Hello, World".to_string(),
///     an_int: 42,
///     a_byte_sequence: vec![0, 1, 42, 255],
/// };
///
/// println!("{:#?}", DebugCollapseBts::from(test));
/// ```
pub struct DebugCollapseBts<T>(T);

impl<T> From<T> for DebugCollapseBts<T> {
    fn from(value: T) -> Self {
        DebugCollapseBts(value)
    }
}

impl<T> fmt::Debug for DebugCollapseBts<T>
where
    T: fmt::Debug,
{
    fn fmt(&self, f: &mut std::fmt::Formatter<'_>) -> std::fmt::Result {
        // Match numbers within square brackets, e.g.: [1, 2, 3]
        let debugstr = format!("{:#?}", self.0);
        let debugstr_collapsed =
            regex::Regex::new(r"\[\s*(\d,?\s*)+]")
                .unwrap()
                .replace_all(debugstr.as_str(), |caps: &regex::Captures| {
                    let no_whitespace = remove_whitespace(&caps[0]);
                    let trimmed = no_whitespace[1..no_whitespace.len() - 2].to_string(); // Remove square brackets
                    if trimmed.split(',').any(|r| r.parse::<u8>().is_err()) {
                        // If any of the numbers don't fit in a u8, just return the numbers without whitespace
                        no_whitespace
                    } else {
                        format!(
                            "h'{}'", // CBOR diagnostic-like notation
                            hex::encode(
                                trimmed
                                    .split(',')
                                    .map(|i| i.parse::<u8>().unwrap())
                                    .collect::<Vec<u8>>(),
                            )
                            .to_uppercase()
                        )
                    }
                });

        write!(f, "{debugstr_collapsed}")
    }
}

fn remove_whitespace(s: &str) -> String {
    s.chars().filter(|c| !c.is_whitespace()).collect()
}

/// Assert that the specified doctype was disclosed, and that it contained the specified namespace,
/// and that the namespace contains the specified name and value.
pub fn assert_disclosure_contains(
    disclosed_documents: &[DisclosedDocument],
    doctype: &str,
    namespace: &str,
    name: &str,
    value: &DataElementValue,
) {
    let contains_attribute = disclosed_documents
        .iter()
        .filter(|document| document.doc_type == *doctype)
        .flat_map(|document| document.attributes.get(namespace))
        .any(|attributes| attributes.get(name) == Some(value));

    assert!(contains_attribute)
}

<<<<<<< HEAD
pub fn generate_issuer_mock(ca: &Ca) -> Result<KeyPair, CertificateError> {
    ca.generate_key_pair(ISSUANCE_CERT_CN, CertificateUsage::Mdl, Default::default())
}

pub fn generate_reader_mock(ca: &Ca) -> Result<KeyPair, CertificateError> {
    ca.generate_key_pair(RP_CERT_CN, CertificateUsage::ReaderAuth, Default::default())
=======
#[derive(Debug, Clone)]
pub struct TestDocument {
    pub doc_type: String,
    pub issuer_uri: HttpsUri,
    // TODO: change to: pub attributes: IndexMap<String, Attribute> in PVW-4138, or even remove TestDocument
    // altogether?
    pub namespaces: IndexMap<String, Vec<Entry>>,
    pub metadata_integrity: Integrity,
    #[debug(skip)]
    pub metadata: TypeMetadataDocuments,
}

impl TestDocument {
    pub fn new(
        doc_type: String,
        issuer_uri: HttpsUri,
        namespaces: IndexMap<String, Vec<Entry>>,
        (metadata_integrity, metadata): (Integrity, TypeMetadataDocuments),
    ) -> Self {
        Self {
            doc_type,
            issuer_uri,
            namespaces,
            metadata_integrity,
            metadata,
        }
    }

    pub fn normalized_metadata(&self) -> NormalizedTypeMetadata {
        let (normalized_metadata, _) = self.metadata.clone().into_normalized(&self.doc_type).unwrap();

        normalized_metadata
    }

    /// Signs this TestDocument into an [`Mdoc`] using `ca` and `key`.
    pub async fn sign<KEY>(self, ca: &Ca, device_key: &KEY) -> Mdoc
    where
        KEY: CredentialEcdsaKey,
    {
        let now = Utc::now();
        let issuer_signed = self.issuer_signed(ca, device_key, now).await;

        Mdoc::new::<KEY>(
            device_key.identifier().to_string(),
            issuer_signed,
            &MockTimeGenerator::new(now),
            &[ca.to_trust_anchor()],
        )
        .unwrap()
    }

    /// Generates an `IssuerSigned` for this `TestDocument`.
    pub async fn issuer_signed<KEY>(self, ca: &Ca, device_key: &KEY, now: chrono::DateTime<Utc>) -> IssuerSigned
    where
        KEY: CredentialEcdsaKey,
    {
        let name_spaces = IssuerNameSpaces::try_from(self.namespaces.clone()).unwrap();

        let mso = self.into_mobile_security_object(now, &name_spaces, device_key).await;

        let issuer_key_pair = ca
            .generate_key_pair(ISSUANCE_CERT_CN, CertificateUsage::Mdl, Default::default())
            .unwrap();

        let header = IssuerSigned::create_unprotected_header(issuer_key_pair.certificate().to_vec());

        let mso_tagged = TaggedBytes(mso);
        let issuer_auth: MdocCose<CoseSign1, TaggedBytes<MobileSecurityObject>> =
            MdocCose::sign(&mso_tagged, header, &issuer_key_pair, true)
                .await
                .unwrap();

        IssuerSigned {
            name_spaces: name_spaces.into(),
            issuer_auth,
        }
    }

    async fn into_mobile_security_object<KEY>(
        self,
        now: chrono::DateTime<Utc>,
        name_spaces: &IssuerNameSpaces,
        device_key: &KEY,
    ) -> MobileSecurityObject
    where
        KEY: CredentialEcdsaKey,
    {
        let device_public_key = &device_key.verifying_key().await.unwrap();
        let cose_pubkey: CoseKey = device_public_key.try_into().unwrap();

        MobileSecurityObject {
            version: MobileSecurityObjectVersion::V1_0,
            digest_algorithm: DigestAlgorithm::SHA256,
            doc_type: self.doc_type,
            value_digests: (name_spaces).try_into().unwrap(),
            device_key_info: cose_pubkey.into(),
            validity_info: ValidityInfo {
                signed: now.into(),
                valid_from: now.into(),
                valid_until: (now + Duration::days(365)).into(),
                expected_update: None,
            },
            issuer_uri: Some(self.issuer_uri),
            attestation_qualification: Some(Default::default()),
            type_metadata_integrity: Some(self.metadata_integrity),
        }
    }
}

#[derive(Debug, Clone)]
pub struct TestDocuments(pub Vec<TestDocument>);
impl TestDocuments {
    pub fn len(&self) -> usize {
        self.0.len()
    }

    pub fn is_empty(&self) -> bool {
        self.0.is_empty()
    }

    pub fn into_first(self) -> Option<TestDocument> {
        self.0.into_iter().next()
    }
}

impl From<Vec<TestDocument>> for TestDocuments {
    fn from(value: Vec<TestDocument>) -> Self {
        Self(value)
    }
}

impl IntoIterator for TestDocuments {
    type Item = TestDocument;
    type IntoIter = std::vec::IntoIter<Self::Item>;
    fn into_iter(self) -> Self::IntoIter {
        self.0.into_iter()
    }
}

impl std::ops::Add for TestDocuments {
    type Output = TestDocuments;

    fn add(mut self, mut rhs: Self) -> Self::Output {
        self.0.append(&mut rhs.0);
        self
    }
}

impl MdocCose<CoseSign1, TaggedBytes<MobileSecurityObject>> {
    pub fn doc_type(&self) -> Result<String, CoseError> {
        Ok(self.dangerous_parse_unverified()?.0.doc_type)
    }
}

#[cfg(any(test, feature = "mock"))]
pub mod data {
    use crypto::server_keys::generate::mock::ISSUANCE_CERT_CN;

    use super::*;

    pub const PID: &str = "urn:eudi:pid:nl:1";
    pub const ADDR: &str = "urn:eudi:pid-address:nl:1";
    pub const ADDR_NS: &str = "urn:eudi:pid-address:nl:1.address";

    pub fn empty() -> TestDocuments {
        vec![].into()
    }

    pub fn pid_example() -> TestDocuments {
        vec![TestDocument::new(
            PID.to_owned(),
            format!("https://{ISSUANCE_CERT_CN}").parse().unwrap(),
            IndexMap::from_iter(vec![(
                PID.to_string(),
                vec![
                    Entry {
                        name: "bsn".to_string(),
                        value: Value::Text("999999999".to_string()),
                    },
                    Entry {
                        name: "given_name".to_string(),
                        value: Value::Text("Willeke Liselotte".to_string()),
                    },
                    Entry {
                        name: "family_name".to_string(),
                        value: Value::Text("De Bruijn".to_string()),
                    },
                ],
            )]),
            TypeMetadataDocuments::nl_pid_example(),
        )]
        .into()
    }

    pub fn pid_given_name() -> TestDocuments {
        vec![TestDocument::new(
            PID.to_owned(),
            format!("https://{ISSUANCE_CERT_CN}").parse().unwrap(),
            IndexMap::from_iter(vec![(
                PID.to_string(),
                vec![Entry {
                    name: "given_name".to_string(),
                    value: Value::Text("Willeke Liselotte".to_string()),
                }],
            )]),
            TypeMetadataDocuments::nl_pid_example(),
        )]
        .into()
    }

    pub fn pid_family_name() -> TestDocuments {
        vec![TestDocument::new(
            PID.to_owned(),
            format!("https://{ISSUANCE_CERT_CN}").parse().unwrap(),
            IndexMap::from_iter(vec![(
                PID.to_string(),
                vec![Entry {
                    name: "family_name".to_string(),
                    value: Value::Text("De Bruijn".to_string()),
                }],
            )]),
            TypeMetadataDocuments::nl_pid_example(),
        )]
        .into()
    }

    pub fn pid_full_name() -> TestDocuments {
        vec![TestDocument::new(
            PID.to_owned(),
            format!("https://{ISSUANCE_CERT_CN}").parse().unwrap(),
            IndexMap::from_iter(vec![(
                PID.to_string(),
                vec![
                    Entry {
                        name: "family_name".to_string(),
                        value: Value::Text("De Bruijn".to_string()),
                    },
                    Entry {
                        name: "given_name".to_string(),
                        value: Value::Text("Willeke Liselotte".to_string()),
                    },
                ],
            )]),
            TypeMetadataDocuments::nl_pid_example(),
        )]
        .into()
    }

    pub fn addr_street() -> TestDocuments {
        vec![TestDocument::new(
            ADDR.to_owned(),
            format!("https://{ISSUANCE_CERT_CN}").parse().unwrap(),
            IndexMap::from_iter(vec![(
                ADDR_NS.to_string(),
                vec![Entry {
                    name: "street_address".to_string(),
                    value: Value::Text("Turfmarkt".to_string()),
                }],
            )]),
            TypeMetadataDocuments::address_example(),
        )]
        .into()
    }
>>>>>>> f71c5ad9
}<|MERGE_RESOLUTION|>--- conflicted
+++ resolved
@@ -1,21 +1,4 @@
 use std::fmt;
-
-<<<<<<< HEAD
-use crypto::server_keys::KeyPair;
-=======
-use chrono::Duration;
-use chrono::Utc;
-use ciborium::Value;
-use coset::CoseSign1;
-use derive_more::Debug;
-use indexmap::IndexMap;
-use ssri::Integrity;
-
-use crypto::CredentialEcdsaKey;
->>>>>>> f71c5ad9
-use crypto::server_keys::generate::Ca;
-use crypto::server_keys::generate::mock::ISSUANCE_CERT_CN;
-use crypto::x509::CertificateUsage;
 
 use crate::iso::mdocs::DataElementValue;
 use crate::verifier::DisclosedDocument;
@@ -115,278 +98,4 @@
         .any(|attributes| attributes.get(name) == Some(value));
 
     assert!(contains_attribute)
-}
-
-<<<<<<< HEAD
-pub fn generate_issuer_mock(ca: &Ca) -> Result<KeyPair, CertificateError> {
-    ca.generate_key_pair(ISSUANCE_CERT_CN, CertificateUsage::Mdl, Default::default())
-}
-
-pub fn generate_reader_mock(ca: &Ca) -> Result<KeyPair, CertificateError> {
-    ca.generate_key_pair(RP_CERT_CN, CertificateUsage::ReaderAuth, Default::default())
-=======
-#[derive(Debug, Clone)]
-pub struct TestDocument {
-    pub doc_type: String,
-    pub issuer_uri: HttpsUri,
-    // TODO: change to: pub attributes: IndexMap<String, Attribute> in PVW-4138, or even remove TestDocument
-    // altogether?
-    pub namespaces: IndexMap<String, Vec<Entry>>,
-    pub metadata_integrity: Integrity,
-    #[debug(skip)]
-    pub metadata: TypeMetadataDocuments,
-}
-
-impl TestDocument {
-    pub fn new(
-        doc_type: String,
-        issuer_uri: HttpsUri,
-        namespaces: IndexMap<String, Vec<Entry>>,
-        (metadata_integrity, metadata): (Integrity, TypeMetadataDocuments),
-    ) -> Self {
-        Self {
-            doc_type,
-            issuer_uri,
-            namespaces,
-            metadata_integrity,
-            metadata,
-        }
-    }
-
-    pub fn normalized_metadata(&self) -> NormalizedTypeMetadata {
-        let (normalized_metadata, _) = self.metadata.clone().into_normalized(&self.doc_type).unwrap();
-
-        normalized_metadata
-    }
-
-    /// Signs this TestDocument into an [`Mdoc`] using `ca` and `key`.
-    pub async fn sign<KEY>(self, ca: &Ca, device_key: &KEY) -> Mdoc
-    where
-        KEY: CredentialEcdsaKey,
-    {
-        let now = Utc::now();
-        let issuer_signed = self.issuer_signed(ca, device_key, now).await;
-
-        Mdoc::new::<KEY>(
-            device_key.identifier().to_string(),
-            issuer_signed,
-            &MockTimeGenerator::new(now),
-            &[ca.to_trust_anchor()],
-        )
-        .unwrap()
-    }
-
-    /// Generates an `IssuerSigned` for this `TestDocument`.
-    pub async fn issuer_signed<KEY>(self, ca: &Ca, device_key: &KEY, now: chrono::DateTime<Utc>) -> IssuerSigned
-    where
-        KEY: CredentialEcdsaKey,
-    {
-        let name_spaces = IssuerNameSpaces::try_from(self.namespaces.clone()).unwrap();
-
-        let mso = self.into_mobile_security_object(now, &name_spaces, device_key).await;
-
-        let issuer_key_pair = ca
-            .generate_key_pair(ISSUANCE_CERT_CN, CertificateUsage::Mdl, Default::default())
-            .unwrap();
-
-        let header = IssuerSigned::create_unprotected_header(issuer_key_pair.certificate().to_vec());
-
-        let mso_tagged = TaggedBytes(mso);
-        let issuer_auth: MdocCose<CoseSign1, TaggedBytes<MobileSecurityObject>> =
-            MdocCose::sign(&mso_tagged, header, &issuer_key_pair, true)
-                .await
-                .unwrap();
-
-        IssuerSigned {
-            name_spaces: name_spaces.into(),
-            issuer_auth,
-        }
-    }
-
-    async fn into_mobile_security_object<KEY>(
-        self,
-        now: chrono::DateTime<Utc>,
-        name_spaces: &IssuerNameSpaces,
-        device_key: &KEY,
-    ) -> MobileSecurityObject
-    where
-        KEY: CredentialEcdsaKey,
-    {
-        let device_public_key = &device_key.verifying_key().await.unwrap();
-        let cose_pubkey: CoseKey = device_public_key.try_into().unwrap();
-
-        MobileSecurityObject {
-            version: MobileSecurityObjectVersion::V1_0,
-            digest_algorithm: DigestAlgorithm::SHA256,
-            doc_type: self.doc_type,
-            value_digests: (name_spaces).try_into().unwrap(),
-            device_key_info: cose_pubkey.into(),
-            validity_info: ValidityInfo {
-                signed: now.into(),
-                valid_from: now.into(),
-                valid_until: (now + Duration::days(365)).into(),
-                expected_update: None,
-            },
-            issuer_uri: Some(self.issuer_uri),
-            attestation_qualification: Some(Default::default()),
-            type_metadata_integrity: Some(self.metadata_integrity),
-        }
-    }
-}
-
-#[derive(Debug, Clone)]
-pub struct TestDocuments(pub Vec<TestDocument>);
-impl TestDocuments {
-    pub fn len(&self) -> usize {
-        self.0.len()
-    }
-
-    pub fn is_empty(&self) -> bool {
-        self.0.is_empty()
-    }
-
-    pub fn into_first(self) -> Option<TestDocument> {
-        self.0.into_iter().next()
-    }
-}
-
-impl From<Vec<TestDocument>> for TestDocuments {
-    fn from(value: Vec<TestDocument>) -> Self {
-        Self(value)
-    }
-}
-
-impl IntoIterator for TestDocuments {
-    type Item = TestDocument;
-    type IntoIter = std::vec::IntoIter<Self::Item>;
-    fn into_iter(self) -> Self::IntoIter {
-        self.0.into_iter()
-    }
-}
-
-impl std::ops::Add for TestDocuments {
-    type Output = TestDocuments;
-
-    fn add(mut self, mut rhs: Self) -> Self::Output {
-        self.0.append(&mut rhs.0);
-        self
-    }
-}
-
-impl MdocCose<CoseSign1, TaggedBytes<MobileSecurityObject>> {
-    pub fn doc_type(&self) -> Result<String, CoseError> {
-        Ok(self.dangerous_parse_unverified()?.0.doc_type)
-    }
-}
-
-#[cfg(any(test, feature = "mock"))]
-pub mod data {
-    use crypto::server_keys::generate::mock::ISSUANCE_CERT_CN;
-
-    use super::*;
-
-    pub const PID: &str = "urn:eudi:pid:nl:1";
-    pub const ADDR: &str = "urn:eudi:pid-address:nl:1";
-    pub const ADDR_NS: &str = "urn:eudi:pid-address:nl:1.address";
-
-    pub fn empty() -> TestDocuments {
-        vec![].into()
-    }
-
-    pub fn pid_example() -> TestDocuments {
-        vec![TestDocument::new(
-            PID.to_owned(),
-            format!("https://{ISSUANCE_CERT_CN}").parse().unwrap(),
-            IndexMap::from_iter(vec![(
-                PID.to_string(),
-                vec![
-                    Entry {
-                        name: "bsn".to_string(),
-                        value: Value::Text("999999999".to_string()),
-                    },
-                    Entry {
-                        name: "given_name".to_string(),
-                        value: Value::Text("Willeke Liselotte".to_string()),
-                    },
-                    Entry {
-                        name: "family_name".to_string(),
-                        value: Value::Text("De Bruijn".to_string()),
-                    },
-                ],
-            )]),
-            TypeMetadataDocuments::nl_pid_example(),
-        )]
-        .into()
-    }
-
-    pub fn pid_given_name() -> TestDocuments {
-        vec![TestDocument::new(
-            PID.to_owned(),
-            format!("https://{ISSUANCE_CERT_CN}").parse().unwrap(),
-            IndexMap::from_iter(vec![(
-                PID.to_string(),
-                vec![Entry {
-                    name: "given_name".to_string(),
-                    value: Value::Text("Willeke Liselotte".to_string()),
-                }],
-            )]),
-            TypeMetadataDocuments::nl_pid_example(),
-        )]
-        .into()
-    }
-
-    pub fn pid_family_name() -> TestDocuments {
-        vec![TestDocument::new(
-            PID.to_owned(),
-            format!("https://{ISSUANCE_CERT_CN}").parse().unwrap(),
-            IndexMap::from_iter(vec![(
-                PID.to_string(),
-                vec![Entry {
-                    name: "family_name".to_string(),
-                    value: Value::Text("De Bruijn".to_string()),
-                }],
-            )]),
-            TypeMetadataDocuments::nl_pid_example(),
-        )]
-        .into()
-    }
-
-    pub fn pid_full_name() -> TestDocuments {
-        vec![TestDocument::new(
-            PID.to_owned(),
-            format!("https://{ISSUANCE_CERT_CN}").parse().unwrap(),
-            IndexMap::from_iter(vec![(
-                PID.to_string(),
-                vec![
-                    Entry {
-                        name: "family_name".to_string(),
-                        value: Value::Text("De Bruijn".to_string()),
-                    },
-                    Entry {
-                        name: "given_name".to_string(),
-                        value: Value::Text("Willeke Liselotte".to_string()),
-                    },
-                ],
-            )]),
-            TypeMetadataDocuments::nl_pid_example(),
-        )]
-        .into()
-    }
-
-    pub fn addr_street() -> TestDocuments {
-        vec![TestDocument::new(
-            ADDR.to_owned(),
-            format!("https://{ISSUANCE_CERT_CN}").parse().unwrap(),
-            IndexMap::from_iter(vec![(
-                ADDR_NS.to_string(),
-                vec![Entry {
-                    name: "street_address".to_string(),
-                    value: Value::Text("Turfmarkt".to_string()),
-                }],
-            )]),
-            TypeMetadataDocuments::address_example(),
-        )]
-        .into()
-    }
->>>>>>> f71c5ad9
 }
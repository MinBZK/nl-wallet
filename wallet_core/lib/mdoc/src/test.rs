--- conflicted
+++ resolved
@@ -34,11 +34,6 @@
 use crate::utils::cose::MdocCose;
 use crate::utils::serialization::TaggedBytes;
 use crate::verifier::DisclosedDocument;
-<<<<<<< HEAD
-use crate::verifier::ItemsRequests;
-=======
-use crate::verifier::DisclosedDocuments;
->>>>>>> e31d8d32
 
 /// Wrapper around `T` that implements `Debug` by using `T`'s implementation,
 /// but with byte sequences (which can take a lot of vertical space) replaced with

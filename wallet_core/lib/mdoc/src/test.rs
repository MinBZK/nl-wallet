use std::fmt::Debug;

use chrono::Duration;
use chrono::Utc;
use ciborium::Value;
use coset::CoseSign1;
use derive_more::Constructor;
use indexmap::IndexMap;
use indexmap::IndexSet;
use ssri::Integrity;

use attestation_data::attributes::Attribute;
use attestation_data::attributes::Entry;
use attestation_data::auth::issuer_auth::IssuerRegistration;
use attestation_data::credential_payload::PreviewableCredentialPayload;
use attestation_data::identifiers::AttributeIdentifier;
use attestation_data::identifiers::AttributeIdentifierHolder;
use attestation_data::x509::generate::mock::generate_issuer_mock;
use crypto::factory::KeyFactory;
use crypto::server_keys::generate::Ca;
use crypto::server_keys::KeyPair;
use crypto::EcdsaKey;
use crypto::WithIdentifier;
use http_utils::urls::HttpsUri;
<<<<<<< HEAD
use sd_jwt_vc_metadata::TypeMetadataDocuments;
=======
use sd_jwt_vc_metadata::NormalizedTypeMetadata;
use sd_jwt_vc_metadata::TypeMetadata;
>>>>>>> abcb9f12

use crate::holder::Mdoc;
use crate::iso::device_retrieval::DeviceRequest;
use crate::iso::device_retrieval::DocRequest;
use crate::iso::device_retrieval::ItemsRequest;
use crate::iso::disclosure::IssuerSigned;
use crate::iso::mdocs::DataElementValue;
use crate::utils::cose::CoseError;
use crate::utils::cose::MdocCose;
use crate::utils::serialization::TaggedBytes;
use crate::verifier::DisclosedAttributes;
use crate::verifier::DocumentDisclosedAttributes;
use crate::verifier::ItemsRequests;
use crate::MobileSecurityObject;

/// Wrapper around `T` that implements `Debug` by using `T`'s implementation,
/// but with byte sequences (which can take a lot of vertical space) replaced with
/// a CBOR diagnostic-like notation.
///
/// Example output:
///
/// ```text
/// Test {
///     a_string: "Hello, World",
///     an_int: 42,
///     a_byte_sequence: h'00012AFF',
/// }
/// ```
///
/// Example code:
/// ```rust
/// use mdoc::test::DebugCollapseBts;
///
/// #[derive(Debug)]
/// struct Test {
///     a_string: String,
///     an_int: u64,
///     a_byte_sequence: Vec<u8>,
/// }
///
/// let test = Test {
///     a_string: "Hello, World".to_string(),
///     an_int: 42,
///     a_byte_sequence: vec![0, 1, 42, 255],
/// };
///
/// println!("{:#?}", DebugCollapseBts::from(test));
/// ```
pub struct DebugCollapseBts<T>(T);

impl<T> From<T> for DebugCollapseBts<T> {
    fn from(value: T) -> Self {
        DebugCollapseBts(value)
    }
}

impl<T> Debug for DebugCollapseBts<T>
where
    T: Debug,
{
    fn fmt(&self, f: &mut std::fmt::Formatter<'_>) -> std::fmt::Result {
        // Match numbers within square brackets, e.g.: [1, 2, 3]
        let debugstr = format!("{:#?}", self.0);
        let debugstr_collapsed =
            regex::Regex::new(r"\[\s*(\d,?\s*)+]")
                .unwrap()
                .replace_all(debugstr.as_str(), |caps: &regex::Captures| {
                    let no_whitespace = remove_whitespace(&caps[0]);
                    let trimmed = no_whitespace[1..no_whitespace.len() - 2].to_string(); // Remove square brackets
                    if trimmed.split(',').any(|r| r.parse::<u8>().is_err()) {
                        // If any of the numbers don't fit in a u8, just return the numbers without whitespace
                        no_whitespace
                    } else {
                        format!(
                            "h'{}'", // CBOR diagnostic-like notation
                            hex::encode(
                                trimmed
                                    .split(',')
                                    .map(|i| i.parse::<u8>().unwrap())
                                    .collect::<Vec<u8>>(),
                            )
                            .to_uppercase()
                        )
                    }
                });

        write!(f, "{}", debugstr_collapsed)
    }
}

fn remove_whitespace(s: &str) -> String {
    s.chars().filter(|c| !c.is_whitespace()).collect()
}

/// Assert that the specified doctype was disclosed, and that it contained the specified namespace,
/// and that the first attribute in that namespace has the specified name and value.
pub fn assert_disclosure_contains(
    disclosed_attrs: &DisclosedAttributes,
    doctype: &str,
    namespace: &str,
    name: &str,
    value: &DataElementValue,
) {
    let (disclosed_attr_name, disclosed_attr_value) = disclosed_attrs
        .get(doctype)
        .unwrap()
        .attributes
        .get(namespace)
        .unwrap()
        .first()
        .unwrap();

    assert_eq!(disclosed_attr_name, name);
    assert_eq!(disclosed_attr_value, value);
}

impl DeviceRequest {
    pub fn from_doc_requests(doc_requests: Vec<DocRequest>) -> Self {
        DeviceRequest {
            doc_requests,
            ..Default::default()
        }
    }

    pub fn from_items_requests(items_requests: Vec<ItemsRequest>) -> Self {
        Self::from_doc_requests(
            items_requests
                .into_iter()
                .map(|items_request| DocRequest {
                    items_request: items_request.into(),
                    reader_auth: None,
                })
                .collect(),
        )
    }
}

<<<<<<< HEAD
#[derive(Debug, Clone)]
=======
#[derive(Debug, Clone, PartialEq, Constructor)]
>>>>>>> abcb9f12
pub struct TestDocument {
    pub doc_type: String,
    pub issuer_uri: HttpsUri,
    pub namespaces: IndexMap<String, Vec<Entry>>,
    pub metadata_integrity: Integrity,
    pub metadata: TypeMetadataDocuments,
}

impl TestDocument {
<<<<<<< HEAD
    pub fn new(
        doc_type: String,
        issuer_uri: HttpsUri,
        namespaces: IndexMap<String, Vec<Entry>>,
        (metadata_integrity, metadata): (Integrity, TypeMetadataDocuments),
    ) -> Self {
        Self {
            doc_type,
            issuer_uri,
            namespaces,
            metadata_integrity,
            metadata,
        }
    }

    async fn prepare_credential_preview<KF>(
        self,
        ca: &Ca,
        key_factory: &KF,
    ) -> (
        PreviewableCredentialPayload,
        TypeMetadataDocuments,
        Integrity,
        KeyPair,
        KF::Key,
    )
=======
    pub fn normalized_metadata(&self) -> NormalizedTypeMetadata {
        NormalizedTypeMetadata::from_single_example(
            TypeMetadata::empty_example_with_attestation_type(&self.doc_type).into_inner(),
        )
    }

    async fn prepare_unsigned<KF>(self, ca: &Ca, key_factory: &KF) -> (UnsignedMdoc, KeyPair, KF::Key)
>>>>>>> abcb9f12
    where
        KF: KeyFactory,
    {
        let (normalized_metadata, _) = self.metadata.clone().into_normalized(&self.doc_type).unwrap();
        let attributes = Attribute::from_mdoc_attributes(&normalized_metadata, self.namespaces).unwrap();

        let now = Utc::now();
        let payload_preview = PreviewableCredentialPayload {
            attestation_type: self.doc_type,
            issuer: self.issuer_uri,
            expires: Some((now + Duration::days(365)).into()),
            not_before: Some(now.into()),
            attestation_qualification: Default::default(),
            attributes,
        };

        let issuance_key = generate_issuer_mock(ca, IssuerRegistration::new_mock().into()).unwrap();
        let mdoc_key = key_factory.generate_new().await.unwrap();

<<<<<<< HEAD
        (
            payload_preview,
            self.metadata.clone(),
            self.metadata_integrity.clone(),
            issuance_key,
            mdoc_key,
        )
=======
        (unsigned, issuance_key, mdoc_key)
>>>>>>> abcb9f12
    }

    /// Converts `self` into a [`PreviewableCredentialPayload`] and signs it into an [`Mdoc`] using `ca` and
    /// `key_factory`.
    pub async fn sign<KF>(self, ca: &Ca, key_factory: &KF) -> Mdoc
    where
        KF: KeyFactory,
    {
<<<<<<< HEAD
        let (credential_preview, metadata_documents, metadata_integrity, issuance_key, mdoc_key) =
            self.prepare_credential_preview(ca, key_factory).await;

        Mdoc::sign::<KF::Key>(
            credential_preview,
            metadata_integrity,
            &metadata_documents,
=======
        let (unsigned, issuance_key, mdoc_key) = self.prepare_unsigned(ca, key_factory).await;

        Mdoc::sign::<KF::Key>(
            unsigned,
            // Note that this resource integrity does not match any metadata source document.
            Integrity::from(crypto::utils::random_bytes(32)),
>>>>>>> abcb9f12
            mdoc_key.identifier().to_string(),
            &mdoc_key.verifying_key().await.unwrap(),
            &issuance_key,
        )
        .await
        .unwrap()
    }

    /// Converts `self` into an [`PreviewableCredentialPayload`] and signs it into an [`IssuerSigned`] using `ca` and
    /// `key_factory`.
    pub async fn issuer_signed<KF>(self, ca: &Ca, key_factory: &KF) -> (IssuerSigned, KF::Key)
    where
        KF: KeyFactory,
    {
<<<<<<< HEAD
        let (credential_preview, metadata_documents, metadata_integrity, issuance_key, mdoc_key) =
            self.prepare_credential_preview(ca, key_factory).await;

        let (issuer_signed, _) = IssuerSigned::sign(
            credential_preview,
            metadata_integrity,
            &metadata_documents,
=======
        let (unsigned, issuance_key, mdoc_key) = self.prepare_unsigned(ca, key_factory).await;

        let (issuer_signed, _) = IssuerSigned::sign(
            unsigned,
            // Note that this resource integrity does not match any metadata source document.
            Integrity::from(crypto::utils::random_bytes(32)),
>>>>>>> abcb9f12
            &mdoc_key.verifying_key().await.unwrap(),
            &issuance_key,
        )
        .await
        .unwrap();

        (issuer_signed, mdoc_key)
    }
}

impl From<TestDocument> for ItemsRequest {
    fn from(value: TestDocument) -> Self {
        Self {
            doc_type: value.doc_type,
            name_spaces: IndexMap::from_iter(value.namespaces.into_iter().map(|(namespace, attributes)| {
                (
                    namespace,
                    IndexMap::from_iter(attributes.into_iter().map(|attribute| (attribute.name, true))),
                )
            })),
            request_info: None,
        }
    }
}

#[derive(Debug, Clone)]
pub struct TestDocuments(pub Vec<TestDocument>);
impl TestDocuments {
    pub fn len(&self) -> usize {
        self.0.len()
    }

    pub fn is_empty(&self) -> bool {
        self.0.is_empty()
    }

    pub fn into_first(self) -> Option<TestDocument> {
        self.0.into_iter().next()
    }

    pub fn assert_matches(&self, disclosed_documents: &IndexMap<String, DocumentDisclosedAttributes>) {
        // verify the number of documents
        assert_eq!(disclosed_documents.len(), self.len());
        for TestDocument {
            doc_type: expected_doc_type,
            namespaces: expected_namespaces,
            issuer_uri: expected_issuer,
            ..
        } in &self.0
        {
            // verify the disclosed attributes
            let disclosed_namespaces = disclosed_documents
                .get(expected_doc_type)
                .expect("expected doc_type not received");
            // verify the issuer
            assert_eq!(disclosed_namespaces.issuer_uri, *expected_issuer);
            // verify the number of namespaces in this document
            assert_eq!(disclosed_namespaces.attributes.len(), expected_namespaces.len());
            for (expected_namespace, expected_attributes) in expected_namespaces {
                let disclosed_attributes = disclosed_namespaces
                    .attributes
                    .get(expected_namespace)
                    .expect("expected namespace not received");
                // verify the number of the attributes in this namespace
                assert_eq!(disclosed_attributes.len(), expected_attributes.len());
                // verify whether all expected attributes exist in this namespace
                for expected_attribute in expected_attributes {
                    assert_eq!(
                        disclosed_attributes.get(&expected_attribute.name),
                        Some(&expected_attribute.value)
                    );
                }
            }
        }
    }
}

impl From<Vec<TestDocument>> for TestDocuments {
    fn from(value: Vec<TestDocument>) -> Self {
        Self(value)
    }
}

impl IntoIterator for TestDocuments {
    type Item = TestDocument;
    type IntoIter = std::vec::IntoIter<Self::Item>;
    fn into_iter(self) -> Self::IntoIter {
        self.0.into_iter()
    }
}

impl From<TestDocuments> for ItemsRequests {
    fn from(value: TestDocuments) -> Self {
        let requests: Vec<_> = value.into_iter().map(ItemsRequest::from).collect();
        Self::from(requests)
    }
}

impl std::ops::Add for TestDocuments {
    type Output = TestDocuments;

    fn add(mut self, mut rhs: Self) -> Self::Output {
        self.0.append(&mut rhs.0);
        self
    }
}

impl From<TestDocuments> for DeviceRequest {
    fn from(value: TestDocuments) -> Self {
        let items_requests = ItemsRequests::from(value);
        Self::from_items_requests(items_requests.0)
    }
}

impl AttributeIdentifierHolder for TestDocuments {
    fn attribute_identifiers(&self) -> IndexSet<AttributeIdentifier> {
        self.0
            .iter()
            .flat_map(|document| {
                document.namespaces.iter().flat_map(|(namespace, attributes)| {
                    attributes.iter().map(|attribute| AttributeIdentifier {
                        credential_type: document.doc_type.clone(),
                        namespace: namespace.clone(),
                        attribute: attribute.name.clone(),
                    })
                })
            })
            .collect()
    }
}

impl MdocCose<CoseSign1, TaggedBytes<MobileSecurityObject>> {
    pub fn doc_type(&self) -> Result<String, CoseError> {
        Ok(self.dangerous_parse_unverified()?.0.doc_type)
    }
}

#[cfg(any(test, feature = "mock"))]
pub mod data {
    use p256::ecdsa::SigningKey;
    use rand_core::OsRng;

    use attestation_data::attributes::AttributeValue;
    use attestation_data::credential_payload::CredentialPayload;
    use crypto::server_keys::generate::mock::ISSUANCE_CERT_CN;

    use super::*;

    pub const PID: &str = "urn:eudi:pid:nl:1";
    const ADDR: &str = "urn:eudi:pid-address:nl:1";
    const ADDR_NS: &str = "urn:eudi:pid-address:nl:1.address";

    pub fn empty() -> TestDocuments {
        vec![].into()
    }

    pub fn pid_example() -> TestDocuments {
        vec![TestDocument::new(
            PID.to_owned(),
            format!("https://{ISSUANCE_CERT_CN}").parse().unwrap(),
            IndexMap::from_iter(vec![(
                PID.to_string(),
                vec![
                    Entry {
                        name: "bsn".to_string(),
                        value: Value::Text("999999999".to_string()),
                    },
                    Entry {
                        name: "given_name".to_string(),
                        value: Value::Text("Willeke Liselotte".to_string()),
                    },
                    Entry {
                        name: "family_name".to_string(),
                        value: Value::Text("De Bruijn".to_string()),
                    },
                ],
            )]),
            TypeMetadataDocuments::pid_example(),
        )]
        .into()
    }

    pub fn pid_example_payload() -> CredentialPayload {
        CredentialPayload::example_with_attributes(
            vec![
                ("bsn", AttributeValue::Text("999999999".to_string())),
                ("given_name", AttributeValue::Text("Willeke Liselotte".to_string())),
                ("family_name", AttributeValue::Text("De Bruijn".to_string())),
            ],
            SigningKey::random(&mut OsRng).verifying_key(),
        )
    }

    pub fn pid_given_name() -> TestDocuments {
        vec![TestDocument::new(
            PID.to_owned(),
            format!("https://{ISSUANCE_CERT_CN}").parse().unwrap(),
            IndexMap::from_iter(vec![(
                PID.to_string(),
                vec![Entry {
                    name: "given_name".to_string(),
                    value: Value::Text("Willeke Liselotte".to_string()),
                }],
            )]),
            TypeMetadataDocuments::pid_example(),
        )]
        .into()
    }

    pub fn pid_family_name() -> TestDocuments {
        vec![TestDocument::new(
            PID.to_owned(),
            format!("https://{ISSUANCE_CERT_CN}").parse().unwrap(),
            IndexMap::from_iter(vec![(
                PID.to_string(),
                vec![Entry {
                    name: "family_name".to_string(),
                    value: Value::Text("De Bruijn".to_string()),
                }],
            )]),
            TypeMetadataDocuments::pid_example(),
        )]
        .into()
    }

    pub fn pid_full_name() -> TestDocuments {
        vec![TestDocument::new(
            PID.to_owned(),
            format!("https://{ISSUANCE_CERT_CN}").parse().unwrap(),
            IndexMap::from_iter(vec![(
                PID.to_string(),
                vec![
                    Entry {
                        name: "family_name".to_string(),
                        value: Value::Text("De Bruijn".to_string()),
                    },
                    Entry {
                        name: "given_name".to_string(),
                        value: Value::Text("Willeke Liselotte".to_string()),
                    },
                ],
            )]),
            TypeMetadataDocuments::pid_example(),
        )]
        .into()
    }

    pub fn addr_street() -> TestDocuments {
        vec![TestDocument::new(
            ADDR.to_owned(),
            format!("https://{ISSUANCE_CERT_CN}").parse().unwrap(),
            IndexMap::from_iter(vec![(
                ADDR_NS.to_string(),
                vec![Entry {
                    name: "street_address".to_string(),
                    value: Value::Text("Turfmarkt".to_string()),
                }],
            )]),
            TypeMetadataDocuments::address_example(),
        )]
        .into()
    }
}<|MERGE_RESOLUTION|>--- conflicted
+++ resolved
@@ -4,7 +4,6 @@
 use chrono::Utc;
 use ciborium::Value;
 use coset::CoseSign1;
-use derive_more::Constructor;
 use indexmap::IndexMap;
 use indexmap::IndexSet;
 use ssri::Integrity;
@@ -22,12 +21,8 @@
 use crypto::EcdsaKey;
 use crypto::WithIdentifier;
 use http_utils::urls::HttpsUri;
-<<<<<<< HEAD
+use sd_jwt_vc_metadata::NormalizedTypeMetadata;
 use sd_jwt_vc_metadata::TypeMetadataDocuments;
-=======
-use sd_jwt_vc_metadata::NormalizedTypeMetadata;
-use sd_jwt_vc_metadata::TypeMetadata;
->>>>>>> abcb9f12
 
 use crate::holder::Mdoc;
 use crate::iso::device_retrieval::DeviceRequest;
@@ -165,11 +160,7 @@
     }
 }
 
-<<<<<<< HEAD
 #[derive(Debug, Clone)]
-=======
-#[derive(Debug, Clone, PartialEq, Constructor)]
->>>>>>> abcb9f12
 pub struct TestDocument {
     pub doc_type: String,
     pub issuer_uri: HttpsUri,
@@ -179,7 +170,6 @@
 }
 
 impl TestDocument {
-<<<<<<< HEAD
     pub fn new(
         doc_type: String,
         issuer_uri: HttpsUri,
@@ -195,30 +185,21 @@
         }
     }
 
+    pub fn normalized_metadata(&self) -> NormalizedTypeMetadata {
+        let (normalized_metadata, _) = self.metadata.clone().into_normalized(&self.doc_type).unwrap();
+
+        normalized_metadata
+    }
+
     async fn prepare_credential_preview<KF>(
         self,
         ca: &Ca,
         key_factory: &KF,
-    ) -> (
-        PreviewableCredentialPayload,
-        TypeMetadataDocuments,
-        Integrity,
-        KeyPair,
-        KF::Key,
-    )
-=======
-    pub fn normalized_metadata(&self) -> NormalizedTypeMetadata {
-        NormalizedTypeMetadata::from_single_example(
-            TypeMetadata::empty_example_with_attestation_type(&self.doc_type).into_inner(),
-        )
-    }
-
-    async fn prepare_unsigned<KF>(self, ca: &Ca, key_factory: &KF) -> (UnsignedMdoc, KeyPair, KF::Key)
->>>>>>> abcb9f12
+    ) -> (PreviewableCredentialPayload, Integrity, KeyPair, KF::Key)
     where
         KF: KeyFactory,
     {
-        let (normalized_metadata, _) = self.metadata.clone().into_normalized(&self.doc_type).unwrap();
+        let (normalized_metadata, _) = self.metadata.into_normalized(&self.doc_type).unwrap();
         let attributes = Attribute::from_mdoc_attributes(&normalized_metadata, self.namespaces).unwrap();
 
         let now = Utc::now();
@@ -234,17 +215,7 @@
         let issuance_key = generate_issuer_mock(ca, IssuerRegistration::new_mock().into()).unwrap();
         let mdoc_key = key_factory.generate_new().await.unwrap();
 
-<<<<<<< HEAD
-        (
-            payload_preview,
-            self.metadata.clone(),
-            self.metadata_integrity.clone(),
-            issuance_key,
-            mdoc_key,
-        )
-=======
-        (unsigned, issuance_key, mdoc_key)
->>>>>>> abcb9f12
+        (payload_preview, self.metadata_integrity.clone(), issuance_key, mdoc_key)
     }
 
     /// Converts `self` into a [`PreviewableCredentialPayload`] and signs it into an [`Mdoc`] using `ca` and
@@ -253,22 +224,12 @@
     where
         KF: KeyFactory,
     {
-<<<<<<< HEAD
-        let (credential_preview, metadata_documents, metadata_integrity, issuance_key, mdoc_key) =
+        let (credential_preview, metadata_integrity, issuance_key, mdoc_key) =
             self.prepare_credential_preview(ca, key_factory).await;
 
         Mdoc::sign::<KF::Key>(
             credential_preview,
             metadata_integrity,
-            &metadata_documents,
-=======
-        let (unsigned, issuance_key, mdoc_key) = self.prepare_unsigned(ca, key_factory).await;
-
-        Mdoc::sign::<KF::Key>(
-            unsigned,
-            // Note that this resource integrity does not match any metadata source document.
-            Integrity::from(crypto::utils::random_bytes(32)),
->>>>>>> abcb9f12
             mdoc_key.identifier().to_string(),
             &mdoc_key.verifying_key().await.unwrap(),
             &issuance_key,
@@ -283,22 +244,12 @@
     where
         KF: KeyFactory,
     {
-<<<<<<< HEAD
-        let (credential_preview, metadata_documents, metadata_integrity, issuance_key, mdoc_key) =
+        let (credential_preview, metadata_integrity, issuance_key, mdoc_key) =
             self.prepare_credential_preview(ca, key_factory).await;
 
         let (issuer_signed, _) = IssuerSigned::sign(
             credential_preview,
             metadata_integrity,
-            &metadata_documents,
-=======
-        let (unsigned, issuance_key, mdoc_key) = self.prepare_unsigned(ca, key_factory).await;
-
-        let (issuer_signed, _) = IssuerSigned::sign(
-            unsigned,
-            // Note that this resource integrity does not match any metadata source document.
-            Integrity::from(crypto::utils::random_bytes(32)),
->>>>>>> abcb9f12
             &mdoc_key.verifying_key().await.unwrap(),
             &issuance_key,
         )

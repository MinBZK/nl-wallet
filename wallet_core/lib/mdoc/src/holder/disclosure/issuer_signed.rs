--- conflicted
+++ resolved
@@ -26,38 +26,6 @@
                 })
             })
             .unwrap_or(false)
-<<<<<<< HEAD
-    }
-
-    pub fn into_attribute_subset(self, attribute_paths: &HashSet<(&str, &str)>) -> Self {
-        let Some(name_spaces) = self.name_spaces else {
-            return self;
-        };
-
-        // Remove all of the attributes that are not listed in attribute_paths,
-        // which may cause name_spaces to be returned as None.
-        let name_spaces = name_spaces
-            .into_iter()
-            .flat_map(|(name_space, attributes)| {
-                let attributes = attributes
-                    .into_inner()
-                    .into_iter()
-                    .filter(|TaggedBytes(signed_item)| {
-                        attribute_paths.contains(&(name_space.as_str(), signed_item.element_identifier.as_str()))
-                    })
-                    .collect_vec();
-
-                // This will return None if the attributes are empty and will subsequently be filtered out.
-                Attributes::try_from(attributes)
-                    .ok()
-                    .map(|attributes| (name_space, attributes))
-            })
-            .collect::<IndexMap<_, _>>()
-            .try_into()
-            .ok();
-
-        Self { name_spaces, ..self }
-=======
     }
 
     pub fn into_attribute_subset(self, attribute_paths: &HashSet<(&str, &str)>) -> Self {
@@ -233,11 +201,5 @@
                 });
 
         assert!(!contains_unmoved_item);
->>>>>>> 37439f6c
-    }
-}
-
-#[cfg(test)]
-mod tests {
-    // TODO: Implement tests for IssuerSigned::matches_attribute_paths() and IssuerSigned::into_attribute_subset().
+    }
 }
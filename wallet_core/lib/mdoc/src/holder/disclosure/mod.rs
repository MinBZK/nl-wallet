--- conflicted
+++ resolved
@@ -1,26 +1,16 @@
 use std::collections::HashSet;
 
-<<<<<<< HEAD
 use dcql::CredentialQueryFormat;
 
 use attestation_types::request::AttributeRequest;
 use attestation_types::request::NormalizedCredentialRequests;
 
 use crate::identifiers::AttributeIdentifier;
-=======
-use itertools::Itertools;
-
-use attestation_types::attribute_paths::AttestationAttributePaths;
->>>>>>> 37439f6c
 
 mod device_response;
 mod device_signed;
 mod document;
 mod issuer_signed;
-<<<<<<< HEAD
-=======
-mod items_requests;
->>>>>>> 37439f6c
 mod mdoc;
 
 #[cfg(test)]
@@ -28,7 +18,6 @@
 #[cfg(test)]
 mod iso_tests;
 
-<<<<<<< HEAD
 #[derive(Debug, thiserror::Error)]
 pub enum ResponseValidationError {
     #[error("attributes mismatch: {0:?}")]
@@ -62,29 +51,6 @@
                 .unwrap_or_default()
         })
         .collect()
-}
-
-#[cfg(test)]
-mod tests {
-    // TODO: Implement test for attribute_paths_to_mdoc_paths().
-=======
-/// Return the mdoc-specific paths for a particular attestation type in [`AttestationAttributePaths`], which is always
-/// a pair of namespace and element (i.e. attribute) identifier. Note that this may return an empty set, either when
-/// the attestation type is not present or when none of the paths can be represented as a 2-tuple.
-pub fn attribute_paths_to_mdoc_paths<'a>(
-    attribute_paths: &'a AttestationAttributePaths,
-    attestation_type: &str,
-) -> HashSet<(&'a str, &'a str)> {
-    attribute_paths
-        .as_ref()
-        .get(attestation_type)
-        .map(|paths| {
-            paths
-                .iter()
-                .filter_map(|path| path.iter().map(String::as_str).collect_tuple())
-                .collect()
-        })
-        .unwrap_or_default()
 }
 
 #[cfg(test)]
@@ -137,5 +103,4 @@
         ]))
         .unwrap()
     }
->>>>>>> 37439f6c
 }
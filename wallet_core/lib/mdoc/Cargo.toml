--- conflicted
+++ resolved
@@ -83,13 +83,8 @@
 serde_json.workspace = true
 tokio = { workspace = true, features = ["macros"] }
 
-<<<<<<< HEAD
-attestation_types = { path = "../attestation_types", features = ["mock"] }
 crypto = { path = "../crypto", features = ["examples", "generate", "mock", "mock_secure_keys"] }
-=======
-crypto = { path = "../crypto", features = ["examples", "generate", "mock", "mock_secure_keys", "mock_remote_key"] }
 dcql = { path = "../dcql", features = ["mock"] }
->>>>>>> 410fb963
 sd_jwt_vc_metadata = { path = "../sd_jwt_vc_metadata", features = ["example_constructors"] }
 utils = { path = "../utils", features = ["mock_time"] }
 wscd = { path = "../wscd", features = ["mock_remote_key", "examples"] }
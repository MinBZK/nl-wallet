--- conflicted
+++ resolved
@@ -21,11 +21,8 @@
 derive_more = { workspace = true, features = ["as_ref", "from_str"] }
 flate2.workspace = true
 http = { workspace = true, optional = true }
-<<<<<<< HEAD
+moka = { workspace = true, features = ["future"] }
 mockall = { workspace = true, optional = true }
-=======
-moka = { workspace = true, features = ["future"] }
->>>>>>> d2c33e22
 reqwest = { workspace = true, optional = true, features = ["rustls-tls-webpki-roots"] }
 rstest.workspace = true
 rustls-pki-types = { workspace = true, optional = true }

use chrono::DateTime;
use chrono::Utc;
use rustls_pki_types::TrustAnchor;
use serde::Deserialize;
use serde::Serialize;
use tracing::warn;
use url::Url;

use crypto::x509::BorrowingCertificate;
use utils::generator::Generator;

use crate::status_list::StatusType;
use crate::verification::client::StatusListClient;

#[derive(Debug, Clone, Copy, PartialEq, Eq, Serialize, Deserialize)]
pub enum RevocationStatus {
    Valid,
    Invalid,
    Undetermined,
    Corrupted,
}

#[derive(Debug)]
pub struct RevocationVerifier<C>(C);

impl<C> RevocationVerifier<C>
where
    C: StatusListClient,
{
    pub fn new(client: C) -> Self {
        Self(client)
    }

    pub async fn verify(
        &self,
        issuer_trust_anchors: &[TrustAnchor<'_>],
        attestation_signing_certificate: &BorrowingCertificate,
        url: Url,
        time: &impl Generator<DateTime<Utc>>,
        index: usize,
    ) -> RevocationStatus {
        match self.0.fetch(url.clone()).await {
            Ok(status_list_token) => match status_list_token.parse_and_verify(
                issuer_trust_anchors,
                attestation_signing_certificate,
                &url,
                time,
            ) {
                Ok(status_list) => match status_list.single_unpack(index) {
                    StatusType::Valid => RevocationStatus::Valid,
                    _ => RevocationStatus::Invalid,
                },
                Err(err) => {
                    warn!("Status list token fails verification: {err}");
                    RevocationStatus::Corrupted
                }
            },
            Err(err) => {
                warn!("Status list token fetching fails: {err}");
                RevocationStatus::Undetermined
            }
        }
    }
}

#[cfg(test)]
mod test {
    use std::ops::Add;

    use chrono::Days;
    use chrono::Utc;
    use futures::FutureExt;

    use crypto::server_keys::generate::Ca;
    use jwt::error::JwtError;
    use utils::generator::mock::MockTimeGenerator;

    use crate::verification::client::StatusListClientError;
    use crate::verification::client::mock::MockStatusListClient;
    use crate::verification::client::mock::StatusListClientStub;
    use crate::verification::verifier::RevocationStatus;
    use crate::verification::verifier::RevocationVerifier;

<<<<<<< HEAD
=======
    struct StatusListClientStub(KeyPair);

    impl StatusListClient for StatusListClientStub {
        async fn fetch(&self, _url: Url) -> Result<StatusListToken, StatusListClientError> {
            let (_, _, status_list_token) =
                create_status_list_token(&self.0, Some(Utc::now().add(Days::new(1)).timestamp()), None).await;

            Ok(status_list_token)
        }
    }

>>>>>>> d2c33e22
    #[test]
    fn test_verify() {
        let ca = Ca::generate("test", Default::default()).unwrap();
        let keypair = ca.generate_status_list_mock().unwrap();
        let iss_keypair = ca.generate_issuer_mock().unwrap();

        let verifier = RevocationVerifier::new(StatusListClientStub::new(keypair));

        // Index 1 is valid
        let status = verifier
            .verify(
                &[ca.to_trust_anchor()],
                iss_keypair.certificate(),
                "https://example.com/statuslists/1".parse().unwrap(),
                &MockTimeGenerator::default(),
                1,
            )
            .now_or_never()
            .unwrap();
        assert_eq!(RevocationStatus::Valid, status);

        // Index 3 is invalid
        let status = verifier
            .verify(
                &[ca.to_trust_anchor()],
                iss_keypair.certificate(),
                "https://example.com/statuslists/1".parse().unwrap(),
                &MockTimeGenerator::default(),
                3,
            )
            .now_or_never()
            .unwrap();
        assert_eq!(RevocationStatus::Invalid, status);

        // Corrupted when the sub claim doesn't match
        let status = verifier
            .verify(
                &[ca.to_trust_anchor()],
                iss_keypair.certificate(),
                "https://different_uri".parse().unwrap(),
                &MockTimeGenerator::default(),
                1,
            )
            .now_or_never()
            .unwrap();
        assert_eq!(RevocationStatus::Corrupted, status);

        // Corrupted when the JWT doesn't validate
        let status = verifier
            .verify(
                &[],
                iss_keypair.certificate(),
                "https://example.com/statuslists/1".parse().unwrap(),
                &MockTimeGenerator::default(),
                1,
            )
            .now_or_never()
            .unwrap();
        assert_eq!(RevocationStatus::Corrupted, status);

        // Corrupted when the JWT is expired
        let status = verifier
            .verify(
                &[ca.to_trust_anchor()],
                iss_keypair.certificate(),
                "https://example.com/statuslists/1".parse().unwrap(),
                &MockTimeGenerator::new(Utc::now().add(Days::new(2))),
                1,
            )
            .now_or_never()
            .unwrap();
        assert_eq!(RevocationStatus::Corrupted, status);

        // Corrupted when the attestation is signed with a different certificate
        let status = verifier
            .verify(
                &[ca.to_trust_anchor()],
                ca.generate_pid_issuer_mock().unwrap().certificate(),
                "https://example.com/statuslists/1".parse().unwrap(),
                &MockTimeGenerator::default(),
                1,
            )
            .now_or_never()
            .unwrap();
        assert_eq!(RevocationStatus::Corrupted, status);

        // Undetermined when retrieving the status list fails
        let mut client = MockStatusListClient::new();
        client
            .expect_fetch()
            .returning(|_| Err(StatusListClientError::JwtParsing(JwtError::MissingX5c.into())));
        let verifier = RevocationVerifier::new(client);
        let status = verifier
            .verify(
                &[ca.to_trust_anchor()],
                iss_keypair.certificate(),
                "https://example.com/statuslists/1".parse().unwrap(),
                &MockTimeGenerator::default(),
                1,
            )
            .now_or_never()
            .unwrap();
        assert_eq!(RevocationStatus::Undetermined, status);
    }
}<|MERGE_RESOLUTION|>--- conflicted
+++ resolved
@@ -81,20 +81,6 @@
     use crate::verification::verifier::RevocationStatus;
     use crate::verification::verifier::RevocationVerifier;
 
-<<<<<<< HEAD
-=======
-    struct StatusListClientStub(KeyPair);
-
-    impl StatusListClient for StatusListClientStub {
-        async fn fetch(&self, _url: Url) -> Result<StatusListToken, StatusListClientError> {
-            let (_, _, status_list_token) =
-                create_status_list_token(&self.0, Some(Utc::now().add(Days::new(1)).timestamp()), None).await;
-
-            Ok(status_list_token)
-        }
-    }
-
->>>>>>> d2c33e22
     #[test]
     fn test_verify() {
         let ca = Ca::generate("test", Default::default()).unwrap();

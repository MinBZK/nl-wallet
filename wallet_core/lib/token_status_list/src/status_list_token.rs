use std::time::Duration;

use chrono::DateTime;
use chrono::Utc;
use chrono::serde::ts_seconds;
use chrono::serde::ts_seconds_option;
use derive_more::AsRef;
use derive_more::FromStr;
use serde::Deserialize;
use serde::Serialize;
use serde_with::DurationSeconds;
use serde_with::serde_as;
use url::Url;

use crypto::EcdsaKey;
use crypto::server_keys::KeyPair;
use jwt::JwtTyp;
use jwt::SignedJwt;
use jwt::UnverifiedJwt;
use jwt::error::JwtError;
use jwt::headers::HeaderWithX5c;

use crate::status_list::PackedStatusList;

pub static TOKEN_STATUS_LIST_JWT_TYP: &str = "statuslist+jwt";

/// A Status List Token embeds a Status List into a token that is cryptographically signed and protects the integrity of
/// the Status List.
///
/// <https://www.ietf.org/archive/id/draft-ietf-oauth-status-list-12.html#name-status-list-token>
#[derive(Debug, Clone, FromStr, AsRef, Serialize, Deserialize)]
#[cfg_attr(test, derive(PartialEq, Eq))]
pub struct StatusListToken(UnverifiedJwt<StatusListClaims, HeaderWithX5c>);

impl StatusListToken {
    pub fn builder(sub: Url, status_list: PackedStatusList) -> StatusListTokenBuilder {
        StatusListTokenBuilder {
            exp: None,
            sub,
            ttl: None,
            status_list,
        }
    }
}

pub struct StatusListTokenBuilder {
    exp: Option<DateTime<Utc>>,
    sub: Url,
    ttl: Option<Duration>,
    status_list: PackedStatusList,
}

impl StatusListTokenBuilder {
    pub fn exp(mut self, exp: Option<DateTime<Utc>>) -> Self {
        self.exp = exp;
        self
    }

    pub fn ttl(mut self, ttl: Option<Duration>) -> Self {
        self.ttl = ttl;
        self
    }

    pub async fn sign(self, keypair: &KeyPair<impl EcdsaKey>) -> Result<StatusListToken, JwtError> {
        let claims = StatusListClaims {
            iat: Utc::now(),
            exp: self.exp,
            sub: self.sub,
            ttl: self.ttl,
            status_list: self.status_list,
        };

        let jwt = SignedJwt::sign_with_certificate(&claims, keypair).await?;
        Ok(StatusListToken(jwt.into_unverified()))
    }
}

#[serde_as]
#[derive(Debug, Clone, Serialize, Deserialize)]
#[cfg_attr(test, derive(PartialEq, Eq))]
pub struct StatusListClaims {
    #[serde(with = "ts_seconds")]
    pub iat: DateTime<Utc>,

    #[serde(with = "ts_seconds_option")]
    pub exp: Option<DateTime<Utc>>,

    /// The sub (subject) claim MUST specify the URI of the Status List Token. The value MUST be equal to that of the
    /// `uri` claim contained in the `status_list` claim of the Referenced Token
    pub sub: Url,

    /// If present, MUST specify the maximum amount of time, in seconds, that the Status List Token can be cached by a
    /// consumer before a fresh copy SHOULD be retrieved.
    #[serde_as(as = "Option<DurationSeconds<u64>>")]
    pub ttl: Option<Duration>,

    pub status_list: PackedStatusList,
}

impl JwtTyp for StatusListClaims {
    const TYP: &'static str = TOKEN_STATUS_LIST_JWT_TYP;
}

#[cfg(feature = "verification")]
pub mod verification {
    use std::ops::Add;

    use chrono::DateTime;
    use chrono::Duration;
    use chrono::Utc;
    use rustls_pki_types::TrustAnchor;
    use url::Url;

    use crypto::x509::BorrowingCertificate;
    use crypto::x509::CertificateError;
    use crypto::x509::CertificateUsage;
    use jwt::DEFAULT_VALIDATIONS;
    use jwt::error::JwtX5cError;
    use utils::generator::Generator;

    use crate::status_list::PackedStatusList;
    use crate::status_list_token::StatusListToken;

    const EXP_LEEWAY: Duration = Duration::seconds(60);

    #[derive(Debug, thiserror::Error)]
    pub enum StatusListTokenVerificationError {
        #[error("JWT verification failed: {0}")]
        JwtVerification(#[from] JwtX5cError),

        #[error("JWT is expired")]
        Expired,

        #[error("JWT subject claim ('{sub}') does not match url claim of Reference Token ('{url}')")]
        UnexpectedSubject { sub: String, url: String },

        #[error("DN is missing in certificate")]
        MissingDN(#[source] CertificateError),

        #[error("DN from SLT ('{slt}') is different from attestation ('{attestation}')")]
        DifferentDN { slt: String, attestation: String },
    }

    impl StatusListToken {
        pub fn parse_and_verify(
            &self,
            issuer_trust_anchors: &[TrustAnchor],
            attestation_signing_certificate: &BorrowingCertificate,
            url: &Url,
            time: &impl Generator<DateTime<Utc>>,
        ) -> Result<PackedStatusList, StatusListTokenVerificationError> {
            let (header, claims) = self.0.parse_and_verify_against_trust_anchors(
                issuer_trust_anchors,
                time,
                CertificateUsage::OAuthStatusSigning,
                &DEFAULT_VALIDATIONS,
            )?;

            let slt_dn = header
                .x5c
                .first()
                .distinguished_name()
                .map_err(StatusListTokenVerificationError::MissingDN)?;
            let attestation_dn = attestation_signing_certificate
                .distinguished_name()
                .map_err(StatusListTokenVerificationError::MissingDN)?;
            if slt_dn != attestation_dn {
                return Err(StatusListTokenVerificationError::DifferentDN {
                    slt: slt_dn,
                    attestation: attestation_dn,
                });
            }

            if *url != claims.sub {
                return Err(StatusListTokenVerificationError::UnexpectedSubject {
                    sub: claims.sub.to_string(),
                    url: url.to_string(),
                });
            }

            if claims.exp.is_some_and(|exp| exp.add(EXP_LEEWAY) < time.generate()) {
                return Err(StatusListTokenVerificationError::Expired);
            }

            Ok(claims.status_list)
        }
    }
}

#[cfg(any(test, feature = "mock"))]
pub mod mock {
    use base64::Engine;
    use base64::prelude::BASE64_STANDARD;
    use serde_json::json;

    use crypto::EcdsaKey;
    use crypto::server_keys::KeyPair;
    use jwt::headers::HeaderWithTyp;
    use jwt::headers::HeaderWithX5c;

    use crate::status_list_token::StatusListClaims;
    use crate::status_list_token::StatusListToken;
    use crate::status_list_token::TOKEN_STATUS_LIST_JWT_TYP;

<<<<<<< HEAD
    pub async fn create_status_list_token<S>(
        keypair: &KeyPair<S>,
        exp: i64,
    ) -> (HeaderWithX5c<HeaderWithTyp>, StatusListClaims, StatusListToken)
    where
        S: EcdsaKey,
    {
=======
    pub async fn create_status_list_token(
        keypair: &KeyPair,
        exp: Option<i64>,
        ttl: Option<i64>,
    ) -> (HeaderWithX5c<HeaderWithTyp>, StatusListClaims, StatusListToken) {
>>>>>>> d2c33e22
        let example_header = json!({
            "alg": "ES256",
            "typ": "statuslist+jwt",
            "x5c": vec![BASE64_STANDARD.encode(keypair.certificate().to_vec())],
        });
        let example_payload = json!({
            "exp": exp,
            "iat": 1686920170,
            "status_list": {
                "bits": 1,
                "lst": "eNrbuRgAAhcBXQ"
            },
            "sub": "https://example.com/statuslists/1",
            "ttl": ttl,
        });

        let expected_header: HeaderWithX5c<HeaderWithTyp> = serde_json::from_value(example_header).unwrap();
        assert_eq!(expected_header.inner().typ, TOKEN_STATUS_LIST_JWT_TYP);

        let expected_claims: StatusListClaims = serde_json::from_value(example_payload).unwrap();

        let status_list_token =
            StatusListToken::builder(expected_claims.sub.clone(), expected_claims.status_list.clone())
                .exp(expected_claims.exp)
                .ttl(expected_claims.ttl)
                .sign(keypair)
                .await
                .unwrap();

        (expected_header, expected_claims, status_list_token)
    }
}

#[cfg(all(test, feature = "verification"))]
mod test {
    use std::ops::Add;

    use assert_matches::assert_matches;
    use chrono::Days;

    use crypto::server_keys::generate::Ca;
    use jwt::DEFAULT_VALIDATIONS;
    use jwt::error::JwtX5cError;
    use utils::generator::mock::MockTimeGenerator;

    use crate::status_list_token::mock::create_status_list_token;
    use crate::status_list_token::verification::StatusListTokenVerificationError;

    use super::*;

    const SLT_EXP: i64 = 2291720170;
    const SLT_TTL: i64 = 43200;

    #[tokio::test]
    async fn test_status_list_token() {
        let ca = Ca::generate("test", Default::default()).unwrap();
        let keypair = ca.generate_status_list_mock().unwrap();

        let (expected_header, expected_claims, signed) =
            create_status_list_token(&keypair, Some(SLT_EXP), Some(SLT_TTL)).await;

        let verified = signed
            .0
            .into_verified(&keypair.private_key().verifying_key().into(), &DEFAULT_VALIDATIONS)
            .unwrap();
        assert_eq!(*verified.header(), expected_header);
        // the `iat` claim is set when signing the token
        assert_eq!(verified.payload().status_list, expected_claims.status_list);
        assert_eq!(verified.payload().sub, expected_claims.sub);
        assert_eq!(verified.payload().ttl, expected_claims.ttl);
        assert_eq!(verified.payload().exp, expected_claims.exp);
    }

    #[tokio::test]
    async fn test_status_list_token_verification() {
        let ca = Ca::generate("test", Default::default()).unwrap();
        let keypair = ca.generate_status_list_mock().unwrap();
        let iss_keypair = ca.generate_issuer_mock().unwrap();

        let (_, expected_claims, signed) = create_status_list_token(&keypair, Some(SLT_EXP), Some(SLT_TTL)).await;

        let err = signed
            .parse_and_verify(
                &[],
                iss_keypair.certificate(),
                &expected_claims.sub,
                &MockTimeGenerator::default(),
            )
            .expect_err("should not verify for empty trust anchors");
        assert_matches!(
            err,
            StatusListTokenVerificationError::JwtVerification(JwtX5cError::CertificateValidation(_))
        );

        let err = signed
            .parse_and_verify(
                &[ca.to_trust_anchor()],
                ca.generate_pid_issuer_mock().unwrap().certificate(),
                &expected_claims.sub,
                &MockTimeGenerator::default(),
            )
            .expect_err("should not verify for attestation signing certificate with different DN");
        assert_matches!(err, StatusListTokenVerificationError::DifferentDN { .. });

        let err = signed
            .parse_and_verify(
                &[ca.to_trust_anchor()],
                iss_keypair.certificate(),
                &"http://example.com/sub".parse().unwrap(),
                &MockTimeGenerator::default(),
            )
            .expect_err("should not verify for attestation signing certificate with different sub claim");
        assert_matches!(err, StatusListTokenVerificationError::UnexpectedSubject { .. });

        let err = signed
            .parse_and_verify(
                &[ca.to_trust_anchor()],
                iss_keypair.certificate(),
                &expected_claims.sub,
                &MockTimeGenerator::new(DateTime::from_timestamp(SLT_EXP, 0).unwrap().add(Days::new(1))),
            )
            .expect_err("should not verify when jwt is expired");
        assert_matches!(err, StatusListTokenVerificationError::Expired);

        signed
            .parse_and_verify(
                &[ca.to_trust_anchor()],
                iss_keypair.certificate(),
                &expected_claims.sub,
                &MockTimeGenerator::default(),
            )
            .unwrap();
    }
}<|MERGE_RESOLUTION|>--- conflicted
+++ resolved
@@ -202,21 +202,14 @@
     use crate::status_list_token::StatusListToken;
     use crate::status_list_token::TOKEN_STATUS_LIST_JWT_TYP;
 
-<<<<<<< HEAD
     pub async fn create_status_list_token<S>(
         keypair: &KeyPair<S>,
-        exp: i64,
+        exp: Option<i64>,
+        ttl: Option<i64>,
     ) -> (HeaderWithX5c<HeaderWithTyp>, StatusListClaims, StatusListToken)
     where
         S: EcdsaKey,
     {
-=======
-    pub async fn create_status_list_token(
-        keypair: &KeyPair,
-        exp: Option<i64>,
-        ttl: Option<i64>,
-    ) -> (HeaderWithX5c<HeaderWithTyp>, StatusListClaims, StatusListToken) {
->>>>>>> d2c33e22
         let example_header = json!({
             "alg": "ES256",
             "typ": "statuslist+jwt",

#![expect(clippy::too_many_arguments)]

use std::collections::HashMap;
use std::num::NonZeroUsize;
use std::str::FromStr;
use std::sync::Arc;

use assert_matches::assert_matches;
use async_trait::async_trait;
use chrono::Utc;
use futures::FutureExt;
use indexmap::IndexMap;
use itertools::Itertools;
use josekit::jwk::alg::ec::EcCurve;
use josekit::jwk::alg::ec::EcKeyPair;
use p256::ecdsa::SigningKey;
use p256::ecdsa::VerifyingKey;
use rand_core::OsRng;
use ring::hmac;
use ring::rand;
use rstest::rstest;
use rustls_pki_types::TrustAnchor;
use url::Url;

use attestation_data::auth::reader_auth::ReaderRegistration;
use attestation_data::disclosure::DisclosedAttestation;
use attestation_data::x509::generate::mock::generate_reader_mock;
use crypto::mock_remote::MockRemoteEcdsaKey;
use crypto::mock_remote::MockRemoteWscdError;
use crypto::server_keys::KeyPair;
use crypto::server_keys::generate::Ca;
use crypto::server_keys::generate::mock::RP_CERT_CN;
use crypto::wscd::DisclosureResult;
use crypto::wscd::DisclosureWscd;
use crypto::wscd::WscdPoa;
use dcql::Query;
use dcql::normalized;
use dcql::normalized::NormalizedCredentialRequest;
use http_utils::urls::BaseUrl;
use jwt::Jwt;
use mdoc::DeviceResponse;
use mdoc::SessionTranscript;
use mdoc::holder::Mdoc;
use mdoc::test::TestDocuments;
use mdoc::test::assert_disclosure_contains;
use mdoc::test::data::PID;
use mdoc::test::data::addr_street;
use mdoc::test::data::pid_full_name;
use mdoc::test::data::pid_given_name;
use mdoc::verifier::DisclosedDocument;
use openid4vc::ErrorResponse;
use openid4vc::GetRequestErrorCode;
use openid4vc::PostAuthResponseErrorCode;
use openid4vc::VpAuthorizationErrorCode;
use openid4vc::disclosure_session::DisclosureClient;
use openid4vc::disclosure_session::DisclosureSession;
use openid4vc::disclosure_session::DisclosureUriSource;
use openid4vc::disclosure_session::VpClientError;
use openid4vc::disclosure_session::VpDisclosureClient;
use openid4vc::disclosure_session::VpDisclosureSession;
use openid4vc::disclosure_session::VpMessageClient;
use openid4vc::disclosure_session::VpMessageClientError;
use openid4vc::disclosure_session::VpSessionError;
use openid4vc::mock::MOCK_WALLET_CLIENT_ID;
use openid4vc::mock::test_document_to_mdoc;
use openid4vc::openid4vp::NormalizedVpAuthorizationRequest;
use openid4vc::openid4vp::RequestUriMethod;
use openid4vc::openid4vp::VpAuthorizationRequest;
use openid4vc::openid4vp::VpAuthorizationResponse;
use openid4vc::openid4vp::VpRequestUriObject;
use openid4vc::return_url::ReturnUrlTemplate;
use openid4vc::server_state::MemorySessionStore;
use openid4vc::server_state::SessionToken;
use openid4vc::verifier::DisclosedAttributesError;
use openid4vc::verifier::DisclosureData;
use openid4vc::verifier::DisclosureResultHandler;
use openid4vc::verifier::DisclosureResultHandlerError;
use openid4vc::verifier::EphemeralIdParameters;
use openid4vc::verifier::RpInitiatedUseCase;
use openid4vc::verifier::RpInitiatedUseCases;
use openid4vc::verifier::SessionType;
use openid4vc::verifier::SessionTypeReturnUrl;
use openid4vc::verifier::StatusResponse;
use openid4vc::verifier::UseCase;
use openid4vc::verifier::UseCases;
use openid4vc::verifier::Verifier;
use openid4vc::verifier::VerifierUrlParameters;
use openid4vc::verifier::VpToken;
use openid4vc::verifier::WalletAuthResponse;
use openid4vc::verifier::WalletInitiatedUseCase;
use openid4vc::verifier::WalletInitiatedUseCases;
use utils::generator::TimeGenerator;
use utils::generator::mock::MockTimeGenerator;
use utils::vec_at_least::VecNonEmpty;
use wscd::Poa;
use wscd::mock_remote::MockRemoteWscd;
use wscd::wscd::IssuanceResult;
use wscd::wscd::JwtPoaInput;
use wscd::wscd::Wscd;

#[tokio::test]
async fn disclosure_direct() {
    let ca = Ca::generate("myca", Default::default()).unwrap();
    let auth_keypair = generate_reader_mock(&ca, None).unwrap();

    // RP assembles the Authorization Request and signs it into a JWS.
    let nonce = "nonce".to_string();
    let response_uri: BaseUrl = "https://example.com/response_uri".parse().unwrap();
    let encryption_keypair = EcKeyPair::generate(EcCurve::P256).unwrap();
    let iso_auth_request = NormalizedVpAuthorizationRequest::new(
        normalized::mock::new_pid_example(),
        auth_keypair.certificate(),
        nonce.clone(),
        encryption_keypair.to_jwk_public_key().try_into().unwrap(),
        response_uri,
        None,
    )
    .unwrap();
    let auth_request = iso_auth_request.clone().into();
    let auth_request_jws = Jwt::sign_with_certificate(&auth_request, &auth_keypair).await.unwrap();

    // Wallet receives the signed Authorization Request and performs the disclosure.
    let issuer_ca = Ca::generate_issuer_mock_ca().unwrap();
    let jwe = disclosure_jwe(auth_request_jws, &[ca.to_trust_anchor()], &issuer_ca).await;

    // RP decrypts the response JWE and verifies the contained Authorization Response.
    let (auth_response, mdoc_nonce) = VpAuthorizationResponse::decrypt(&jwe, &encryption_keypair, &nonce).unwrap();
    let disclosed_attrs = auth_response
        .verify(
            &iso_auth_request,
            &[MOCK_WALLET_CLIENT_ID.to_string()],
            &mdoc_nonce,
            &MockTimeGenerator::default(),
            &[issuer_ca.to_trust_anchor()],
        )
        .unwrap();

    assert_disclosure_contains(
        &disclosed_attrs.into_iter().map(DisclosedDocument::from).collect_vec(),
        PID,
        PID,
        "family_name",
        &ciborium::Value::Text("De Bruijn".to_string()),
    );
}

/// The wallet side: verify the Authorization Request, gather the attestations and encrypt it into a JWE.
async fn disclosure_jwe(
    auth_request: Jwt<VpAuthorizationRequest>,
    trust_anchors: &[TrustAnchor<'_>],
    issuer_ca: &Ca,
) -> String {
    let mdoc_key = MockRemoteEcdsaKey::new(String::from("mdoc_key"), SigningKey::random(&mut OsRng));
    let mdocs = vec![Mdoc::new_mock_with_ca_and_key(issuer_ca, &mdoc_key).await];
    let mdoc_nonce = "mdoc_nonce".to_string();

    // Verify the Authorization Request JWE and read the requested attributes.
    let (auth_request, cert) = VpAuthorizationRequest::try_new(&auth_request, trust_anchors).unwrap();
    let auth_request = auth_request.validate(&cert, None).unwrap();

    // Compute the disclosure.
    let session_transcript = SessionTranscript::new_oid4vp(
        &auth_request.response_uri,
        &auth_request.client_id,
        auth_request.nonce.clone(),
        &mdoc_nonce,
    );
    let wscd = MockRemoteWscd::new(vec![mdoc_key]);
    let poa_input = JwtPoaInput::new(Some(auth_request.nonce.clone()), auth_request.client_id.clone());
    let (device_response, poa) = DeviceResponse::sign_from_mdocs(mdocs, &session_transcript, &wscd, poa_input)
        .await
        .unwrap();

    // Put the disclosure in an Authorization Response and encrypt it.
    VpAuthorizationResponse::new_encrypted(device_response, &auth_request, &mdoc_nonce, poa).unwrap()
}

#[tokio::test]
async fn disclosure_using_message_client() {
    let ca = Ca::generate("myca", Default::default()).unwrap();
    let rp_keypair = generate_reader_mock(
        &ca,
        Some(ReaderRegistration::mock_from_dcql_query(&Query::new_pid_example())),
    )
    .unwrap();

    // Initialize the "wallet"
    let issuer_ca = Ca::generate_issuer_mock_ca().unwrap();

    let mdoc_key = MockRemoteEcdsaKey::new(String::from("mdoc_key"), SigningKey::random(&mut OsRng));
    let mdocs = vec![Mdoc::new_mock_with_ca_and_key(&issuer_ca, &mdoc_key).await]
        .try_into()
        .unwrap();

    // Start a session at the "RP"
    let message_client = DirectMockVpMessageClient::new(rp_keypair, vec![issuer_ca.to_trust_anchor().to_owned()]);
    let request_uri = message_client.start_session();

    // Perform the first part, which creates the disclosure session.
    let client = VpDisclosureClient::new(message_client);
    let session = client
        .start(&request_uri, DisclosureUriSource::Link, &[ca.to_trust_anchor()])
        .await
        .unwrap();

    // Finish the disclosure by sending the attestations to the "RP".
    let wscd = MockRemoteWscd::new(vec![mdoc_key]);
    session.disclose(mdocs, &wscd).await.unwrap();
}

/// A mock implementation of the `VpMessageClient` trait that implements the RP side of OpenID4VP
/// directly in its methods.
#[derive(Debug, Clone)]
struct DirectMockVpMessageClient {
    nonce: String,
    encryption_keypair: EcKeyPair,
    auth_keypair: KeyPair,
    auth_request: VpAuthorizationRequest,
    request_uri: BaseUrl,
    response_uri: BaseUrl,
    trust_anchors: Vec<TrustAnchor<'static>>,
}

impl DirectMockVpMessageClient {
    fn new(auth_keypair: KeyPair, trust_anchors: Vec<TrustAnchor<'static>>) -> Self {
        let query = serde_urlencoded::to_string(VerifierUrlParameters {
            session_type: SessionType::SameDevice,
            ephemeral_id_params: Some(EphemeralIdParameters {
                ephemeral_id: vec![42],
                time: Utc::now(),
            }),
        })
        .unwrap();
        let request_uri = ("https://example.com/request_uri?".to_string() + &query)
            .parse()
            .unwrap();

        let nonce = "nonce".to_string();
        let response_uri: BaseUrl = "https://example.com/response_uri".parse().unwrap();
        let encryption_keypair = EcKeyPair::generate(EcCurve::P256).unwrap();

        let auth_request = NormalizedVpAuthorizationRequest::new(
            normalized::mock::new_pid_example(),
            auth_keypair.certificate(),
            nonce.clone(),
            encryption_keypair.to_jwk_public_key().try_into().unwrap(),
            response_uri.clone(),
            None,
        )
        .unwrap()
        .into();

        Self {
            nonce,
            encryption_keypair,
            auth_keypair,
            auth_request,
            request_uri,
            response_uri,
            trust_anchors,
        }
    }

    fn start_session(&self) -> String {
        serde_urlencoded::to_string(VpRequestUriObject {
            request_uri: self.request_uri.clone(),
            client_id: String::from(self.auth_keypair.certificate().san_dns_name().unwrap().unwrap()),
            request_uri_method: Default::default(),
        })
        .unwrap()
    }
}

impl VpMessageClient for DirectMockVpMessageClient {
    async fn get_authorization_request(
        &self,
        url: BaseUrl,
        _request_nonce: Option<String>,
    ) -> Result<Jwt<VpAuthorizationRequest>, VpMessageClientError> {
        assert_eq!(url, self.request_uri);

        let jws = Jwt::sign_with_certificate(&self.auth_request, &self.auth_keypair)
            .await
            .unwrap();
        Ok(jws)
    }

    async fn send_authorization_response(
        &self,
        url: BaseUrl,
        jwe: String,
    ) -> Result<Option<BaseUrl>, VpMessageClientError> {
        assert_eq!(url, self.response_uri);

        let (auth_response, mdoc_nonce) =
            VpAuthorizationResponse::decrypt(&jwe, &self.encryption_keypair, &self.nonce).unwrap();
        let disclosed_attrs = auth_response
            .verify(
                &self.auth_request.clone().try_into().unwrap(),
                &[MOCK_WALLET_CLIENT_ID.to_string()],
                &mdoc_nonce,
                &MockTimeGenerator::default(),
                &self.trust_anchors,
            )
            .unwrap();

        assert_disclosure_contains(
            &disclosed_attrs.into_iter().map(DisclosedDocument::from).collect_vec(),
            PID,
            PID,
            "family_name",
            &ciborium::Value::Text("De Bruijn".to_string()),
        );

        Ok(None)
    }

    async fn send_error(
        &self,
        _url: BaseUrl,
        error: ErrorResponse<VpAuthorizationErrorCode>,
    ) -> Result<Option<BaseUrl>, VpMessageClientError> {
        panic!("error: {error:?}")
    }
}

const NO_RETURN_URL_USE_CASE: &str = "no_return_url";
const DEFAULT_RETURN_URL_USE_CASE: &str = "default_return_url";
const ALL_RETURN_URL_USE_CASE: &str = "all_return_url";
const WALLET_INITIATED_RETURN_URL_USE_CASE: &str = "wallet_initiated_return_url";

#[derive(Debug)]
pub struct MockDisclosureResultHandler {
    pub key: Option<String>,
}

impl MockDisclosureResultHandler {
    pub fn new(key: Option<String>) -> Self {
        Self { key }
    }
}

#[async_trait]
impl DisclosureResultHandler for MockDisclosureResultHandler {
    async fn disclosure_result(
        &self,
        _usecase_id: &str,
        _disclosed: &[DisclosedAttestation],
    ) -> Result<HashMap<String, String>, DisclosureResultHandlerError> {
        Ok(self
            .key
            .as_ref()
            .map(|key| HashMap::from([(key.clone(), "foobar".to_string())]))
            .unwrap_or_default())
    }
}

#[rstest]
#[case(
    SessionType::SameDevice,
    None,
    NO_RETURN_URL_USE_CASE,
    pid_full_name(),
    pid_full_name().into(),
    pid_full_name()
)]
#[case(
    SessionType::SameDevice,
    Some("https://example.com/return_url".parse().unwrap()),
    DEFAULT_RETURN_URL_USE_CASE,
    pid_full_name(),
    pid_full_name().into(),
    pid_full_name()
)]
#[case(
    SessionType::SameDevice,
    Some("https://example.com/return_url".parse().unwrap()),
    ALL_RETURN_URL_USE_CASE,
    pid_full_name(),
    pid_full_name().into(),
    pid_full_name()
)]
#[case(
    SessionType::CrossDevice,
    None,
    NO_RETURN_URL_USE_CASE,
    pid_full_name(),
    pid_full_name().into(),
    pid_full_name()
)]
#[case(
    SessionType::CrossDevice,
    Some("https://example.com/return_url".parse().unwrap()),
    DEFAULT_RETURN_URL_USE_CASE,
    pid_full_name(),
    pid_full_name().into(),
    pid_full_name()
)]
#[case(
    SessionType::CrossDevice,
    Some("https://example.com/return_url".parse().unwrap()),
    ALL_RETURN_URL_USE_CASE,
    pid_full_name(),
    pid_full_name().into(),
    pid_full_name()
)]
#[case(
    SessionType::SameDevice,
    None,
    NO_RETURN_URL_USE_CASE,
    pid_full_name(),
    pid_given_name().into(),
    pid_given_name()
)]
#[case(
    SessionType::SameDevice,
    None,
    NO_RETURN_URL_USE_CASE,
    pid_given_name(),
    pid_given_name().into(),
    pid_given_name()
)]
#[case(
    SessionType::SameDevice,
    None,
    NO_RETURN_URL_USE_CASE,
    pid_given_name() + addr_street(),
    (pid_given_name() + addr_street()).into(),
    pid_given_name() + addr_street()
)]
// attributes from different documents, so this case also tests the PoA
#[case(
    SessionType::SameDevice,
    None,
    NO_RETURN_URL_USE_CASE,
    pid_given_name() + addr_street(),
    (pid_given_name() + addr_street()).into(),
    pid_given_name() + addr_street()
)]
#[case(
    SessionType::SameDevice,
    None,
    NO_RETURN_URL_USE_CASE,
    pid_full_name() + pid_full_name(),
    (pid_given_name() + pid_given_name()).into(),
    pid_given_name() + pid_given_name()
)]
#[case(
    SessionType::SameDevice,
    None,
    NO_RETURN_URL_USE_CASE,
    pid_given_name() + pid_given_name(),
    (pid_given_name() + pid_given_name()).into(),
    pid_given_name() + pid_given_name()
)]
#[tokio::test]
async fn test_client_and_server(
    #[case] session_type: SessionType,
    #[case] return_url_template: Option<ReturnUrlTemplate>,
    #[case] use_case: &str,
    #[case] stored_documents: TestDocuments,
    #[case] dcql_query: Query,
    #[case] expected_documents: TestDocuments,
    #[values(None, Some("query_param".to_string()))] result_query_param: Option<String>,
) {
    let (verifier, rp_trust_anchor, issuer_ca) = setup_verifier(&dcql_query, result_query_param.clone());

    // Start the session
    let session_token = verifier
        .new_session(use_case.to_string(), Some(dcql_query), return_url_template)
        .await
        .unwrap();

    // frontend receives the UL to feed to the wallet when fetching the session status
    let request_uri = request_uri_from_status_endpoint(&verifier, &session_token, session_type).await;

    // Determine the correct source for the session type
    let uri_source = match session_type {
        SessionType::SameDevice => DisclosureUriSource::Link,
        SessionType::CrossDevice => DisclosureUriSource::QrCode,
    };

    // Start session in the wallet
    let wscd = MockRemoteWscd::default();
    let session = start_disclosure_session(Arc::clone(&verifier), uri_source, &request_uri, rp_trust_anchor)
        .await
        .unwrap();

    // Finish the disclosure.
<<<<<<< HEAD
    let mdocs = test_documents_to_mdocs(
        stored_documents,
        session.credential_requests().as_ref(),
        &issuer_ca,
        &key_factory,
    );
    let redirect_uri = session.disclose(mdocs, &key_factory).await.unwrap();
=======
    let mdocs = test_documents_to_mdocs(stored_documents, &issuer_ca, &wscd);
    let redirect_uri = session.disclose(mdocs, &wscd).await.unwrap();
>>>>>>> 82bcbd08

    // Check if we received a redirect URI when we should have, based on the use case and session type.
    let should_have_redirect_uri = match (use_case, session_type) {
        (use_case, _) if use_case == NO_RETURN_URL_USE_CASE => false,
        (use_case, _) if use_case == ALL_RETURN_URL_USE_CASE => true,
        (_, SessionType::SameDevice) => true,
        (_, SessionType::CrossDevice) => false,
    };
    assert_eq!(redirect_uri.is_some(), should_have_redirect_uri);

    let redirect_uri_query_pairs: IndexMap<String, String> = redirect_uri
        .as_ref()
        .map(|uri| {
            uri.as_ref()
                .query_pairs()
                .map(|(k, v)| (k.into_owned(), v.into_owned()))
                .collect()
        })
        .unwrap_or_default();

    if redirect_uri.is_some() && result_query_param.is_some_and(|param| !redirect_uri_query_pairs.contains_key(&param))
    {
        panic!("expected query parameter not found in redirect URI");
    }

    let redirect_uri_nonce = redirect_uri_query_pairs.get("nonce").cloned();

    // If we have a redirect URI (nonce), then fetching the attributes without a nonce or with a wrong one should fail.
    if redirect_uri_nonce.is_some() {
        let error = verifier
            .disclosed_attributes(&session_token, None)
            .await
            .expect_err("fetching disclosed attributes without a return URL nonce should fail");
        assert_matches!(error, DisclosedAttributesError::RedirectUriNonceMissing);

        let error = verifier
            .disclosed_attributes(&session_token, "incorrect".to_string().into())
            .await
            .expect_err("fetching disclosed attributes with incorrect return URL nonce should fail");
        assert_matches!(
            error,
            DisclosedAttributesError::RedirectUriNonceMismatch(nonce) if nonce == "incorrect"
        );
    }

    // Retrieve the attributes disclosed by the wallet
    let disclosed_documents = verifier
        .disclosed_attributes(&session_token, redirect_uri_nonce)
        .await
        .unwrap();

    expected_documents.assert_matches(
        &disclosed_documents
            .into_iter()
            .map(DisclosedDocument::from)
            .collect_vec(),
    );
}

#[tokio::test]
async fn test_client_and_server_cancel_after_created() {
    let dcql_query = Query::pid_full_name();
    let session_type = SessionType::SameDevice;

    let (verifier, trust_anchor, _issuer_ca) = setup_verifier(&dcql_query, None);

    // Start the session
    let session_token = verifier
        .new_session(
            DEFAULT_RETURN_URL_USE_CASE.to_string(),
            Some(dcql_query),
            Some(ReturnUrlTemplate::from_str("https://example.com/redirect_uri/{session_token}").unwrap()),
        )
        .await
        .unwrap();

    // The front-end receives the UL to feed to the wallet when fetching the session status
    // (this also verifies that the status is Created)
    let request_uri = request_uri_from_status_endpoint(&verifier, &session_token, session_type).await;

    // Cancel the session
    verifier
        .cancel(&session_token)
        .await
        .expect("should be able to cancel newly created session");

    // The session should now be cancelled
    let status_response = request_status_endpoint(&verifier, &session_token, None).await;

    assert_matches!(status_response, StatusResponse::Cancelled);

    // Starting the session in the wallet should result in an error
    let Err(error) = start_disclosure_session(
        Arc::clone(&verifier),
        DisclosureUriSource::Link,
        &request_uri,
        trust_anchor,
    )
    .await
    else {
        panic!("should not be able to start the disclosure session in the wallet")
    };

    assert_matches!(
        error,
        VpSessionError::Client(VpClientError::Request(VpMessageClientError::AuthGetResponse(error)))
            if error.error_response.error == GetRequestErrorCode::CancelledSession
    );
}

#[tokio::test]
async fn test_client_and_server_cancel_after_wallet_start() {
    let stored_documents = pid_full_name();
    let dcql_query = Query::pid_full_name();
    let session_type = SessionType::SameDevice;

    let (verifier, trust_anchor, issuer_ca) = setup_verifier(&dcql_query, None);

    // Start the session
    let session_token = verifier
        .new_session(
            DEFAULT_RETURN_URL_USE_CASE.to_string(),
            Some(dcql_query),
            Some(ReturnUrlTemplate::from_str("https://example.com/redirect_uri/{session_token}").unwrap()),
        )
        .await
        .unwrap();

    // The front-end receives the UL to feed to the wallet when fetching the session status
    // (this also verifies that the status is Created)
    let request_uri = request_uri_from_status_endpoint(&verifier, &session_token, session_type).await;

    // Start session in the wallet
    let wscd = MockRemoteWscd::default();
    let session = start_disclosure_session(
        Arc::clone(&verifier),
        DisclosureUriSource::Link,
        &request_uri,
        trust_anchor,
    )
    .await
    .unwrap();

    // Cancel the session
    verifier
        .cancel(&session_token)
        .await
        .expect("should be able to cancel session that is waiting for response");

    // The session should now be cancelled
    let status_response = request_status_endpoint(&verifier, &session_token, None).await;

    assert_matches!(status_response, StatusResponse::Cancelled);

    // Disclosing attributes at this point should result in an error.
<<<<<<< HEAD
    let mdocs = test_documents_to_mdocs(
        stored_documents,
        session.credential_requests().as_ref(),
        &issuer_ca,
        &key_factory,
    );
=======
    let mdocs = test_documents_to_mdocs(stored_documents, &issuer_ca, &wscd);
>>>>>>> 82bcbd08
    let (_session, error) = session
        .disclose(mdocs, &wscd)
        .await
        .expect_err("should not be able to disclose attributes");

    assert_matches!(
        error.error,
        VpSessionError::Client(VpClientError::Request(VpMessageClientError::AuthPostResponse(error)))
            if error.error_response.error == PostAuthResponseErrorCode::CancelledSession
    );
}

#[tokio::test]
async fn test_disclosure_invalid_poa() {
    /// A mock WSCD that returns a wrong PoA.
    #[derive(Default)]
    struct WrongPoaWscd(MockRemoteWscd);

    impl DisclosureWscd for WrongPoaWscd {
        type Key = MockRemoteEcdsaKey;
        type Error = MockRemoteWscdError;
        type Poa = Poa;

        fn new_key<I: Into<String>>(&self, identifier: I, public_key: VerifyingKey) -> Self::Key {
            self.0.new_key(identifier, public_key)
        }

        async fn sign(
            &self,
            messages_and_keys: Vec<(Vec<u8>, Vec<&Self::Key>)>,
            poa_input: <Self::Poa as WscdPoa>::Input,
        ) -> Result<DisclosureResult<Self::Poa>, Self::Error> {
            let mut result = self.0.sign(messages_and_keys, poa_input).await?;

            result.poa.as_mut().unwrap().set_payload("wrong_payload".to_string());

            Ok(result)
        }
    }

    impl Wscd for WrongPoaWscd {
        async fn perform_issuance(
            &self,
            count: NonZeroUsize,
            aud: String,
            nonce: Option<String>,
            include_wua: bool,
        ) -> Result<IssuanceResult<Self::Poa>, Self::Error> {
            self.0.perform_issuance(count, aud, nonce, include_wua).await
        }
    }

    let stored_documents = pid_full_name() + addr_street();
    let dcql_query: Query = (pid_given_name() + addr_street()).into();
    let session_type = SessionType::SameDevice;
    let use_case = NO_RETURN_URL_USE_CASE;

    let (verifier, rp_trust_anchor, issuer_ca) = setup_verifier(&dcql_query, None);

    // Start the session
    let session_token = verifier
        .new_session(use_case.to_string(), Some(dcql_query), None)
        .await
        .unwrap();

    // frontend receives the UL to feed to the wallet when fetching the session status
    let request_uri = request_uri_from_status_endpoint(&verifier, &session_token, session_type).await;

    // Determine the correct source for the session type
    let uri_source = match session_type {
        SessionType::SameDevice => DisclosureUriSource::Link,
        SessionType::CrossDevice => DisclosureUriSource::QrCode,
    };

    // Start session in the wallet
    let wscd = WrongPoaWscd::default();
    let session = start_disclosure_session(Arc::clone(&verifier), uri_source, &request_uri, rp_trust_anchor)
        .await
        .unwrap();

    // Finish the disclosure.
<<<<<<< HEAD
    let mdocs = test_documents_to_mdocs(
        stored_documents,
        session.credential_requests().as_ref(),
        &issuer_ca,
        &key_factory,
    );
=======
    let mdocs = test_documents_to_mdocs(stored_documents, &issuer_ca, &wscd);
>>>>>>> 82bcbd08
    let (_session, error) = session
        .disclose(mdocs, &wscd)
        .await
        .expect_err("should not be able to disclose attributes");
    assert_matches!(
        error.error,
        VpSessionError::Client(VpClientError::Request(VpMessageClientError::AuthPostResponse(error)))
            if error.error_response.error == PostAuthResponseErrorCode::InvalidRequest
    );
}

#[tokio::test]
async fn test_wallet_initiated_usecase_verifier() {
    let (verifier, rp_trust_anchor, issuer_ca) = setup_wallet_initiated_usecase_verifier();

    let mut request_uri: Url = format!("https://example.com/{WALLET_INITIATED_RETURN_URL_USE_CASE}/request_uri")
        .parse()
        .unwrap();
    request_uri.set_query(Some(
        &serde_urlencoded::to_string(VerifierUrlParameters {
            session_type: SessionType::SameDevice,
            ephemeral_id_params: None,
        })
        .unwrap(),
    ));

    let universal_link_query = serde_urlencoded::to_string(VpRequestUriObject {
        request_uri: request_uri.try_into().unwrap(),
        request_uri_method: Some(RequestUriMethod::POST),
        client_id: RP_CERT_CN.to_string(),
    })
    .unwrap();

    let wscd = MockRemoteWscd::default();

    let session = start_disclosure_session(
        verifier,
        DisclosureUriSource::Link,
        &universal_link_query,
        rp_trust_anchor,
    )
    .await
    .unwrap();

    // Do the disclosure
<<<<<<< HEAD
    let mdocs = test_documents_to_mdocs(
        pid_full_name(),
        session.credential_requests().as_ref(),
        &issuer_ca,
        &key_factory,
    );
    session.disclose(mdocs, &key_factory).await.unwrap().unwrap();
=======
    let mdocs = test_documents_to_mdocs(pid_full_name(), &issuer_ca, &wscd);
    session.disclose(mdocs, &wscd).await.unwrap().unwrap();
>>>>>>> 82bcbd08
}

#[tokio::test]
async fn test_wallet_initiated_usecase_verifier_cancel() {
    let (verifier, rp_trust_anchor, _issuer_ca) = setup_wallet_initiated_usecase_verifier();

    let mut request_uri: Url = format!("https://example.com/{WALLET_INITIATED_RETURN_URL_USE_CASE}/request_uri")
        .parse()
        .unwrap();
    request_uri.set_query(Some(
        &serde_urlencoded::to_string(VerifierUrlParameters {
            session_type: SessionType::SameDevice,
            ephemeral_id_params: None,
        })
        .unwrap(),
    ));

    let universal_link_query = serde_urlencoded::to_string(VpRequestUriObject {
        request_uri: request_uri.try_into().unwrap(),
        request_uri_method: Some(RequestUriMethod::POST),
        client_id: RP_CERT_CN.to_string(),
    })
    .unwrap();

    let session = start_disclosure_session(
        verifier,
        DisclosureUriSource::Link,
        &universal_link_query,
        rp_trust_anchor,
    )
    .await
    .unwrap();

    // Cancel and verify that we don't get a return URL
    assert!(session.terminate().await.unwrap().is_none());
}

#[tokio::test]
async fn test_rp_initiated_usecase_verifier_cancel() {
    let dcql_query: Query = pid_full_name().into();

    let (verifier, rp_trust_anchor, _issuer_ca) = setup_verifier(&dcql_query, None);

    // Start the session
    let session_token = verifier
        .new_session(
            DEFAULT_RETURN_URL_USE_CASE.to_string(),
            Some(dcql_query),
            Some(ReturnUrlTemplate::from_str("https://example.com/redirect_uri/{session_token}").unwrap()),
        )
        .await
        .unwrap();

    // The front-end receives the UL to feed to the wallet when fetching the session status
    // (this also verifies that the status is Created)
    let request_uri = request_uri_from_status_endpoint(&verifier, &session_token, SessionType::SameDevice).await;

    // Start session in the wallet
    let session = start_disclosure_session(
        Arc::clone(&verifier),
        DisclosureUriSource::Link,
        &request_uri,
        rp_trust_anchor,
    )
    .await
    .unwrap();

    // Cancel and verify that we don't get a return URL
    assert!(session.terminate().await.unwrap().is_some());
}

fn setup_wallet_initiated_usecase_verifier() -> (Arc<MockWalletInitiatedUseCaseVerifier>, TrustAnchor<'static>, Ca) {
    let issuer_ca = Ca::generate_issuer_mock_ca().unwrap();
    let rp_ca = Ca::generate_reader_mock_ca().unwrap();

    // Initialize the verifier
    let dcql_query: Query = pid_full_name().into();
    let reader_registration = Some(ReaderRegistration::mock_from_dcql_query(&dcql_query));
    let usecases = HashMap::from([(
        WALLET_INITIATED_RETURN_URL_USE_CASE.to_string(),
        WalletInitiatedUseCase::try_new(
            generate_reader_mock(&rp_ca, reader_registration.clone()).unwrap(),
            SessionTypeReturnUrl::SameDevice,
            dcql_query,
            "https://example.com/redirect_uri".parse().unwrap(),
        )
        .unwrap(),
    )]);

    let verifier = Arc::new(MockWalletInitiatedUseCaseVerifier::new(
        WalletInitiatedUseCases::new(usecases),
        Arc::new(MemorySessionStore::default()),
        vec![issuer_ca.to_trust_anchor().to_owned()],
        Some(Box::new(MockDisclosureResultHandler::new(None))),
        vec![MOCK_WALLET_CLIENT_ID.to_string()],
    ));

    (verifier, rp_ca.to_trust_anchor().to_owned(), issuer_ca)
}

fn setup_verifier(
    dcql_query: &Query,
    session_result_query_param: Option<String>,
) -> (Arc<MockRpInitiatedUseCaseVerifier>, TrustAnchor<'static>, Ca) {
    // Initialize key material
    let issuer_ca = Ca::generate_issuer_mock_ca().unwrap();
    let rp_ca = Ca::generate_reader_mock_ca().unwrap();

    // Initialize the verifier
    let reader_registration = Some(ReaderRegistration::mock_from_dcql_query(dcql_query));
    let usecases = HashMap::from([
        (
            NO_RETURN_URL_USE_CASE.to_string(),
            RpInitiatedUseCase::try_new(
                generate_reader_mock(&rp_ca, reader_registration.clone()).unwrap(),
                SessionTypeReturnUrl::Neither,
                None,
                None,
            )
            .unwrap(),
        ),
        (
            DEFAULT_RETURN_URL_USE_CASE.to_string(),
            RpInitiatedUseCase::try_new(
                generate_reader_mock(&rp_ca, reader_registration.clone()).unwrap(),
                SessionTypeReturnUrl::SameDevice,
                None,
                None,
            )
            .unwrap(),
        ),
        (
            ALL_RETURN_URL_USE_CASE.to_string(),
            RpInitiatedUseCase::try_new(
                generate_reader_mock(&rp_ca, reader_registration).unwrap(),
                SessionTypeReturnUrl::Both,
                None,
                None,
            )
            .unwrap(),
        ),
    ]);

    let sessions = Arc::new(MemorySessionStore::default());

    let usecases = RpInitiatedUseCases::new(
        usecases,
        hmac::Key::generate(hmac::HMAC_SHA256, &rand::SystemRandom::new()).unwrap(),
        Arc::clone(&sessions),
    );

    let verifier = Arc::new(MockRpInitiatedUseCaseVerifier::new(
        usecases,
        sessions,
        vec![issuer_ca.to_trust_anchor().to_owned()],
        Some(Box::new(MockDisclosureResultHandler::new(session_result_query_param))),
        vec![MOCK_WALLET_CLIENT_ID.to_string()],
    ));

    (verifier, rp_ca.to_trust_anchor().to_owned(), issuer_ca)
}

<<<<<<< HEAD
fn test_documents_to_mdocs<KF>(
    stored_documents: TestDocuments,
    credential_requests: &[NormalizedCredentialRequest],
    issuer_ca: &Ca,
    key_factory: &KF,
) -> VecNonEmpty<Mdoc>
=======
fn test_documents_to_mdocs<W>(stored_documents: TestDocuments, issuer_ca: &Ca, wscd: &W) -> VecNonEmpty<Mdoc>
>>>>>>> 82bcbd08
where
    W: Wscd,
{
    stored_documents
        .into_iter()
<<<<<<< HEAD
        .zip_eq(credential_requests)
        .map(|(doc, request)| {
            let mut mdoc = test_document_to_mdoc(doc, issuer_ca, key_factory)
                .now_or_never()
                .unwrap();

            mdoc.issuer_signed = mdoc.issuer_signed.into_attribute_subset(request.claim_paths()).unwrap();

            mdoc
        })
=======
        .map(|doc| test_document_to_mdoc(doc, issuer_ca, wscd).now_or_never().unwrap())
>>>>>>> 82bcbd08
        .collect_vec()
        .try_into()
        .unwrap()
}

async fn start_disclosure_session<US, UC>(
    verifier: Arc<MockVerifier<US>>,
    uri_source: DisclosureUriSource,
    request_uri: &str,
    trust_anchor: TrustAnchor<'static>,
) -> Result<VpDisclosureSession<VerifierMockVpMessageClient<MockVerifier<US>>>, VpSessionError>
where
    US: UseCases<UseCase = UC, Key = SigningKey>,
    UC: UseCase<Key = SigningKey>,
{
    let client = VpDisclosureClient::new(VerifierMockVpMessageClient::new(verifier));

    // Start session in the wallet
    client.start(request_uri, uri_source, &[trust_anchor]).await
}

async fn request_uri_from_status_endpoint(
    verifier: &MockRpInitiatedUseCaseVerifier,
    session_token: &SessionToken,
    session_type: SessionType,
) -> String {
    let StatusResponse::Created { ul: Some(ul) } =
        request_status_endpoint(verifier, session_token, Some(session_type)).await
    else {
        panic!("unexpected state")
    };

    ul.as_ref().query().unwrap().to_string()
}

async fn request_status_endpoint(
    verifier: &MockRpInitiatedUseCaseVerifier,
    session_token: &SessionToken,
    session_type: Option<SessionType>,
) -> StatusResponse {
    verifier
        .status_response(
            session_token,
            session_type,
            &"https://example.com/ul".parse().unwrap(),
            format!("https://example.com/verifier_base_url/{session_token}/request_uri")
                .parse()
                .unwrap(),
            &TimeGenerator,
        )
        .await
        .unwrap()
}

type MockRpInitiatedUseCaseVerifier = MockVerifier<RpInitiatedUseCases<SigningKey, MemorySessionStore<DisclosureData>>>;
type MockWalletInitiatedUseCaseVerifier = MockVerifier<WalletInitiatedUseCases<SigningKey>>;
type MockVerifier<T> = Verifier<MemorySessionStore<DisclosureData>, T>;

#[derive(Debug)]
struct VerifierMockVpMessageClient<T> {
    verifier: Arc<T>,
}

impl<T> VerifierMockVpMessageClient<T> {
    pub fn new(verifier: Arc<T>) -> Self {
        VerifierMockVpMessageClient { verifier }
    }
}

impl<T> Clone for VerifierMockVpMessageClient<T> {
    fn clone(&self) -> Self {
        Self {
            verifier: Arc::clone(&self.verifier),
        }
    }
}

impl<US, UC> VpMessageClient for VerifierMockVpMessageClient<MockVerifier<US>>
where
    US: UseCases<UseCase = UC, Key = SigningKey>,
    UC: UseCase<Key = SigningKey>,
{
    async fn get_authorization_request(
        &self,
        url: BaseUrl,
        wallet_nonce: Option<String>,
    ) -> Result<Jwt<VpAuthorizationRequest>, VpMessageClientError> {
        let path_segments = url.as_ref().path_segments().unwrap().collect_vec();
        let session_token: SessionToken = path_segments[path_segments.len() - 2].to_owned().into();

        let jws = self
            .verifier
            .process_get_request(
                session_token.as_ref(),
                &"https://example.com/verifier_base_url".parse().unwrap(),
                url.as_ref().query(),
                wallet_nonce,
            )
            .await
            .map_err(|error| VpMessageClientError::AuthGetResponse(Box::new(error.into())))?;

        Ok(jws)
    }

    async fn send_authorization_response(
        &self,
        url: BaseUrl,
        jwe: String,
    ) -> Result<Option<BaseUrl>, VpMessageClientError> {
        let path_segments = url.as_ref().path_segments().unwrap().collect_vec();
        let session_token = path_segments[path_segments.len() - 2].to_owned().into();

        let response = self
            .verifier
            .process_authorization_response(
                &session_token,
                WalletAuthResponse::Response(VpToken { vp_token: jwe }),
                &TimeGenerator,
            )
            .await
            .map_err(|error| VpMessageClientError::AuthPostResponse(Box::new(error.into())))?;

        Ok(response.redirect_uri)
    }

    async fn send_error(
        &self,
        url: BaseUrl,
        error: ErrorResponse<VpAuthorizationErrorCode>,
    ) -> Result<Option<BaseUrl>, VpMessageClientError> {
        let path_segments = url.as_ref().path_segments().unwrap().collect_vec();
        let session_token = path_segments[path_segments.len() - 2].to_owned().into();

        let response = self
            .verifier
            .process_authorization_response(&session_token, WalletAuthResponse::Error(error), &TimeGenerator)
            .await
            .map_err(|error| VpMessageClientError::AuthPostResponse(Box::new(error.into())))?;

        Ok(response.redirect_uri)
    }
}<|MERGE_RESOLUTION|>--- conflicted
+++ resolved
@@ -487,18 +487,13 @@
         .unwrap();
 
     // Finish the disclosure.
-<<<<<<< HEAD
     let mdocs = test_documents_to_mdocs(
         stored_documents,
         session.credential_requests().as_ref(),
         &issuer_ca,
-        &key_factory,
+        &wscd,
     );
-    let redirect_uri = session.disclose(mdocs, &key_factory).await.unwrap();
-=======
-    let mdocs = test_documents_to_mdocs(stored_documents, &issuer_ca, &wscd);
     let redirect_uri = session.disclose(mdocs, &wscd).await.unwrap();
->>>>>>> 82bcbd08
 
     // Check if we received a redirect URI when we should have, based on the use case and session type.
     let should_have_redirect_uri = match (use_case, session_type) {
@@ -654,16 +649,12 @@
     assert_matches!(status_response, StatusResponse::Cancelled);
 
     // Disclosing attributes at this point should result in an error.
-<<<<<<< HEAD
     let mdocs = test_documents_to_mdocs(
         stored_documents,
         session.credential_requests().as_ref(),
         &issuer_ca,
-        &key_factory,
+        &wscd,
     );
-=======
-    let mdocs = test_documents_to_mdocs(stored_documents, &issuer_ca, &wscd);
->>>>>>> 82bcbd08
     let (_session, error) = session
         .disclose(mdocs, &wscd)
         .await
@@ -745,16 +736,12 @@
         .unwrap();
 
     // Finish the disclosure.
-<<<<<<< HEAD
     let mdocs = test_documents_to_mdocs(
         stored_documents,
         session.credential_requests().as_ref(),
         &issuer_ca,
-        &key_factory,
+        &wscd,
     );
-=======
-    let mdocs = test_documents_to_mdocs(stored_documents, &issuer_ca, &wscd);
->>>>>>> 82bcbd08
     let (_session, error) = session
         .disclose(mdocs, &wscd)
         .await
@@ -800,18 +787,13 @@
     .unwrap();
 
     // Do the disclosure
-<<<<<<< HEAD
     let mdocs = test_documents_to_mdocs(
         pid_full_name(),
         session.credential_requests().as_ref(),
         &issuer_ca,
-        &key_factory,
+        &wscd,
     );
-    session.disclose(mdocs, &key_factory).await.unwrap().unwrap();
-=======
-    let mdocs = test_documents_to_mdocs(pid_full_name(), &issuer_ca, &wscd);
     session.disclose(mdocs, &wscd).await.unwrap().unwrap();
->>>>>>> 82bcbd08
 }
 
 #[tokio::test]
@@ -974,35 +956,25 @@
     (verifier, rp_ca.to_trust_anchor().to_owned(), issuer_ca)
 }
 
-<<<<<<< HEAD
-fn test_documents_to_mdocs<KF>(
+fn test_documents_to_mdocs<W>(
     stored_documents: TestDocuments,
     credential_requests: &[NormalizedCredentialRequest],
     issuer_ca: &Ca,
-    key_factory: &KF,
+    wscd: &W,
 ) -> VecNonEmpty<Mdoc>
-=======
-fn test_documents_to_mdocs<W>(stored_documents: TestDocuments, issuer_ca: &Ca, wscd: &W) -> VecNonEmpty<Mdoc>
->>>>>>> 82bcbd08
 where
     W: Wscd,
 {
     stored_documents
         .into_iter()
-<<<<<<< HEAD
         .zip_eq(credential_requests)
         .map(|(doc, request)| {
-            let mut mdoc = test_document_to_mdoc(doc, issuer_ca, key_factory)
-                .now_or_never()
-                .unwrap();
+            let mut mdoc = test_document_to_mdoc(doc, issuer_ca, wscd).now_or_never().unwrap();
 
             mdoc.issuer_signed = mdoc.issuer_signed.into_attribute_subset(request.claim_paths()).unwrap();
 
             mdoc
         })
-=======
-        .map(|doc| test_document_to_mdoc(doc, issuer_ca, wscd).now_or_never().unwrap())
->>>>>>> 82bcbd08
         .collect_vec()
         .try_into()
         .unwrap()

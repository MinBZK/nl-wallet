<<<<<<< HEAD
// TODO: Re-enable and rewrite these tests using VpDisclosureClient and VpDisclosureSession.

// use std::collections::HashMap;
// use std::collections::HashSet;
// use std::convert::Infallible;
// use std::str::FromStr;
// use std::sync::Arc;

// use assert_matches::assert_matches;
// use async_trait::async_trait;
// use chrono::Utc;
// use futures::future;
// use indexmap::IndexMap;
// use itertools::Itertools;
// use josekit::jwk::alg::ec::EcCurve;
// use josekit::jwk::alg::ec::EcKeyPair;
// use openid4vc::mock::test_document_to_mdoc;
// use p256::ecdsa::Signature;
// use p256::ecdsa::SigningKey;
// use p256::ecdsa::VerifyingKey;
// use ring::hmac;
// use ring::rand;
// use rstest::rstest;
// use rustls_pki_types::TrustAnchor;
// use url::Url;

// use attestation_data::auth::reader_auth::ReaderRegistration;
// use attestation_data::x509::generate::mock::generate_reader_mock;
// use crypto::factory::KeyFactory;
// use crypto::mock_remote::MockRemoteEcdsaKey;
// use crypto::mock_remote::MockRemoteKeyFactory;
// use crypto::mock_remote::MockRemoteKeyFactoryError;
// use crypto::server_keys::generate::mock::RP_CERT_CN;
// use crypto::server_keys::generate::Ca;
// use crypto::server_keys::KeyPair;
// use http_utils::urls::BaseUrl;
// use jwt::Jwt;
// use mdoc::examples::example_items_requests;
// use mdoc::examples::IsoCertTimeGenerator;
// use mdoc::holder::mock::MockMdocDataSource as IsoMockMdocDataSource;
// use mdoc::holder::DisclosureRequestMatch;
// use mdoc::holder::Mdoc;
// use mdoc::holder::MdocDataSource;
// use mdoc::holder::StoredMdoc;
// use mdoc::test::data::addr_street;
// use mdoc::test::data::pid_full_name;
// use mdoc::test::data::pid_given_name;
// use mdoc::test::TestDocuments;
// use mdoc::verifier::DocumentDisclosedAttributes;
// use mdoc::verifier::ItemsRequests;
// use mdoc::DeviceResponse;
// use mdoc::SessionTranscript;
// use openid4vc::disclosure_session::DisclosureProposal;
// use openid4vc::disclosure_session::DisclosureSession;
// use openid4vc::disclosure_session::DisclosureUriSource;
// use openid4vc::disclosure_session::VpClientError;
// use openid4vc::disclosure_session::VpDisclosureSession;
// use openid4vc::disclosure_session::VpMessageClient;
// use openid4vc::disclosure_session::VpMessageClientError;
// use openid4vc::disclosure_session::VpSessionError;
// use openid4vc::mock::MOCK_WALLET_CLIENT_ID;
// use openid4vc::openid4vp::IsoVpAuthorizationRequest;
// use openid4vc::openid4vp::RequestUriMethod;
// use openid4vc::openid4vp::VpAuthorizationRequest;
// use openid4vc::openid4vp::VpAuthorizationResponse;
// use openid4vc::openid4vp::VpRequestUriObject;
// use openid4vc::return_url::ReturnUrlTemplate;
// use openid4vc::server_state::MemorySessionStore;
// use openid4vc::server_state::SessionToken;
// use openid4vc::verifier::DisclosedAttributesError;
// use openid4vc::verifier::DisclosureData;
// use openid4vc::verifier::DisclosureResultHandler;
// use openid4vc::verifier::DisclosureResultHandlerError;
// use openid4vc::verifier::EphemeralIdParameters;
// use openid4vc::verifier::RpInitiatedUseCase;
// use openid4vc::verifier::RpInitiatedUseCases;
// use openid4vc::verifier::SessionType;
// use openid4vc::verifier::SessionTypeReturnUrl;
// use openid4vc::verifier::StatusResponse;
// use openid4vc::verifier::UseCase;
// use openid4vc::verifier::UseCases;
// use openid4vc::verifier::Verifier;
// use openid4vc::verifier::VerifierUrlParameters;
// use openid4vc::verifier::VpToken;
// use openid4vc::verifier::WalletAuthResponse;
// use openid4vc::verifier::WalletInitiatedUseCase;
// use openid4vc::verifier::WalletInitiatedUseCases;
// use openid4vc::ErrorResponse;
// use openid4vc::GetRequestErrorCode;
// use openid4vc::PostAuthResponseErrorCode;
// use openid4vc::VpAuthorizationErrorCode;
// use poa::factory::PoaFactory;
// use poa::Poa;
// use poa::PoaError;
// use sd_jwt_vc_metadata::NormalizedTypeMetadata;
// use utils::generator::TimeGenerator;
// use utils::vec_at_least::VecAtLeastTwoUnique;

// #[tokio::test]
// async fn disclosure_direct() {
//     let ca = Ca::generate("myca", Default::default()).unwrap();
//     let auth_keypair = generate_reader_mock(&ca, None).unwrap();

//     // RP assembles the Authorization Request and signs it into a JWS.
//     let nonce = "nonce".to_string();
//     let response_uri: BaseUrl = "https://example.com/response_uri".parse().unwrap();
//     let encryption_keypair = EcKeyPair::generate(EcCurve::P256).unwrap();
//     let iso_auth_request = IsoVpAuthorizationRequest::new(
//         &example_items_requests(),
//         auth_keypair.certificate(),
//         nonce.clone(),
//         encryption_keypair.to_jwk_public_key().try_into().unwrap(),
//         response_uri,
//         None,
//     )
//     .unwrap();
//     let auth_request = iso_auth_request.clone().into();
//     let auth_request_jws = Jwt::sign_with_certificate(&auth_request, &auth_keypair).await.unwrap();

//     // Wallet receives the signed Authorization Request and performs the disclosure.
//     let issuer_ca = Ca::generate_issuer_mock_ca().unwrap();
//     let jwe = disclosure_jwe(auth_request_jws, &[ca.to_trust_anchor()], &issuer_ca).await;

//     // RP decrypts the response JWE and verifies the contained Authorization Response.
//     let (auth_response, mdoc_nonce) = VpAuthorizationResponse::decrypt(&jwe, &encryption_keypair, &nonce).unwrap();
//     let disclosed_attrs = auth_response
//         .verify(
//             &iso_auth_request,
//             &[MOCK_WALLET_CLIENT_ID.to_string()],
//             &mdoc_nonce,
//             &IsoCertTimeGenerator,
//             &[issuer_ca.to_trust_anchor()],
//         )
//         .unwrap();

//     assert_eq!(
//         disclosed_attrs["org.iso.18013.5.1.mDL"].attributes["org.iso.18013.5.1"]["family_name"],
//         "Doe".into()
//     );
// }

// /// The wallet side: verify the Authorization Request, compute the disclosure, and encrypt it into a JWE.
// async fn disclosure_jwe(
//     auth_request: Jwt<VpAuthorizationRequest>,
//     trust_anchors: &[TrustAnchor<'_>],
//     issuer_ca: &Ca,
// ) -> String {
//     let mdocs = IsoMockMdocDataSource::new_example_resigned(issuer_ca).await;
//     let mdoc_nonce = "mdoc_nonce".to_string();

//     // Verify the Authorization Request JWE and read the requested attributes.
//     let (auth_request, cert) = VpAuthorizationRequest::try_new(&auth_request, trust_anchors).unwrap();
//     let auth_request = auth_request.validate(&cert, None).unwrap();

//     // Check if we have the requested attributes.
//     let session_transcript = SessionTranscript::new_oid4vp(
//         &auth_request.response_uri,
//         &auth_request.client_id,
//         auth_request.nonce.clone(),
//         &mdoc_nonce,
//     );
//     let DisclosureRequestMatch::Candidates(candidates) =
//         DisclosureRequestMatch::new(auth_request.items_requests.as_ref().iter(), &mdocs, &session_transcript)
//             .await
//             .unwrap()
//     else {
//         panic!("should have found requested attributes")
//     };

//     // For each doctype, just choose the first candidate.
//     let to_disclose = candidates.into_values().map(|mut docs| docs.pop().unwrap()).collect();

//     // Compute the disclosure.
//     let key_factory = MockRemoteKeyFactory::new_example();
//     let (device_response, keys) = DeviceResponse::from_proposed_documents(to_disclose, &key_factory)
//         .await
//         .unwrap();

//     let poa = match VecAtLeastTwoUnique::try_from(keys) {
//         Ok(keys) => {
//             let keys = keys.as_slice().iter().collect_vec().try_into().unwrap();
//             let poa = key_factory
//                 .poa(keys, auth_request.client_id.clone(), Some(mdoc_nonce.clone()))
//                 .await
//                 .unwrap();
//             Some(poa)
//         }
//         Err(_) => None,
//     };

//     // Put the disclosure in an Authorization Response and encrypt it.
//     VpAuthorizationResponse::new_encrypted(device_response, &auth_request, &mdoc_nonce, poa).unwrap()
// }

// #[tokio::test]
// async fn disclosure_using_message_client() {
//     let ca = Ca::generate("myca", Default::default()).unwrap();
//     let rp_keypair = generate_reader_mock(
//         &ca,
//         Some(ReaderRegistration::mock_from_requests(&example_items_requests())),
//     )
//     .unwrap();

//     // Initialize the "wallet"
//     let issuer_ca = Ca::generate_issuer_mock_ca().unwrap();
//     let mdocs = IsoMockMdocDataSource::new_example_resigned(&issuer_ca).await;

//     // Start a session at the "RP"
//     let message_client = DirectMockVpMessageClient::new(rp_keypair, vec![issuer_ca.to_trust_anchor().to_owned()]);
//     let request_uri = message_client.start_session();

//     // Perform the first part of the session, resulting in the proposed disclosure.
//     let session = VpDisclosureSession::start(
//         message_client,
//         &request_uri,
//         DisclosureUriSource::Link,
//         &mdocs,
//         &[ca.to_trust_anchor()],
//     )
//     .await
//     .unwrap();

//     let VpDisclosureSession::Proposal(proposal) = session else {
//         panic!("should have requested attributes")
//     };

//     // Finish the disclosure.
//     let key_factory = MockRemoteKeyFactory::new_example();
//     proposal.disclose(&key_factory).await.unwrap();
// }

// // A mock implementation of the `VpMessageClient` trait that implements the RP side of OpenID4VP
// // directly in its methods.
// struct DirectMockVpMessageClient {
//     nonce: String,
//     encryption_keypair: EcKeyPair,
//     auth_keypair: KeyPair,
//     auth_request: VpAuthorizationRequest,
//     request_uri: BaseUrl,
//     response_uri: BaseUrl,
//     trust_anchors: Vec<TrustAnchor<'static>>,
// }

// impl DirectMockVpMessageClient {
//     fn new(auth_keypair: KeyPair, trust_anchors: Vec<TrustAnchor<'static>>) -> Self {
//         let query = serde_urlencoded::to_string(VerifierUrlParameters {
//             session_type: SessionType::SameDevice,
//             ephemeral_id_params: Some(EphemeralIdParameters {
//                 ephemeral_id: vec![42],
//                 time: Utc::now(),
//             }),
//         })
//         .unwrap();
//         let request_uri = ("https://example.com/request_uri?".to_string() + &query)
//             .parse()
//             .unwrap();

//         let nonce = "nonce".to_string();
//         let response_uri: BaseUrl = "https://example.com/response_uri".parse().unwrap();
//         let encryption_keypair = EcKeyPair::generate(EcCurve::P256).unwrap();

//         let auth_request = IsoVpAuthorizationRequest::new(
//             &example_items_requests(),
//             auth_keypair.certificate(),
//             nonce.clone(),
//             encryption_keypair.to_jwk_public_key().try_into().unwrap(),
//             response_uri.clone(),
//             None,
//         )
//         .unwrap()
//         .into();

//         Self {
//             nonce,
//             encryption_keypair,
//             auth_keypair,
//             auth_request,
//             request_uri,
//             response_uri,
//             trust_anchors,
//         }
//     }

//     fn start_session(&self) -> String {
//         serde_urlencoded::to_string(VpRequestUriObject {
//             request_uri: self.request_uri.clone(),
//             client_id: String::from(self.auth_keypair.certificate().san_dns_name().unwrap().unwrap()),
//             request_uri_method: Default::default(),
//         })
//         .unwrap()
//     }
// }

// impl VpMessageClient for DirectMockVpMessageClient {
//     async fn get_authorization_request(
//         &self,
//         url: BaseUrl,
//         _request_nonce: Option<String>,
//     ) -> Result<Jwt<VpAuthorizationRequest>, VpMessageClientError> {
//         assert_eq!(url, self.request_uri);

//         let jws = Jwt::sign_with_certificate(&self.auth_request, &self.auth_keypair)
//             .await
//             .unwrap();
//         Ok(jws)
//     }

//     async fn send_authorization_response(
//         &self,
//         url: BaseUrl,
//         jwe: String,
//     ) -> Result<Option<BaseUrl>, VpMessageClientError> {
//         assert_eq!(url, self.response_uri);

//         let (auth_response, mdoc_nonce) =
//             VpAuthorizationResponse::decrypt(&jwe, &self.encryption_keypair, &self.nonce).unwrap();
//         let disclosed_attrs = auth_response
//             .verify(
//                 &self.auth_request.clone().try_into().unwrap(),
//                 &[MOCK_WALLET_CLIENT_ID.to_string()],
//                 &mdoc_nonce,
//                 &IsoCertTimeGenerator,
//                 &self.trust_anchors,
//             )
//             .unwrap();

//         assert_eq!(
//             disclosed_attrs["org.iso.18013.5.1.mDL"].attributes["org.iso.18013.5.1"]["family_name"],
//             "Doe".into()
//         );

//         Ok(None)
//     }

//     async fn send_error(
//         &self,
//         _url: BaseUrl,
//         error: ErrorResponse<VpAuthorizationErrorCode>,
//     ) -> Result<Option<BaseUrl>, VpMessageClientError> {
//         panic!("error: {error:?}", error)
//     }
// }

// const NO_RETURN_URL_USE_CASE: &str = "no_return_url";
// const DEFAULT_RETURN_URL_USE_CASE: &str = "default_return_url";
// const ALL_RETURN_URL_USE_CASE: &str = "all_return_url";
// const WALLET_INITIATED_RETURN_URL_USE_CASE: &str = "wallet_initiated_return_url";

// struct MockMdocDataSource(HashMap<String, (Mdoc, NormalizedTypeMetadata)>);

// impl MockMdocDataSource {
//     fn new(mdocs: Vec<(Mdoc, NormalizedTypeMetadata)>) -> Self {
//         Self(
//             mdocs
//                 .into_iter()
//                 .map(|(mdoc, normalized_metadata)| (mdoc.doc_type().clone(), (mdoc, normalized_metadata)))
//                 .collect(),
//         )
//     }
// }

// impl MdocDataSource for MockMdocDataSource {
//     type MdocIdentifier = String;
//     type Error = Infallible;

//     async fn mdoc_by_doc_types(
//         &self,
//         doc_types: &HashSet<&str>,
//     ) -> Result<Vec<Vec<StoredMdoc<Self::MdocIdentifier>>>, Self::Error> {
//         let mdoc_by_doc_type = self
//             .0
//             .iter()
//             .chunk_by(|(doc_type, _)| *doc_type)
//             .into_iter()
//             .filter_map(|(doc_type, mdocs)| {
//                 doc_types.contains(doc_type.as_str()).then(|| {
//                     mdocs
//                         .into_iter()
//                         .map(|(_, (mdoc, normalized_metadata))| StoredMdoc {
//                             id: doc_type.clone(),
//                             mdoc: mdoc.clone(),
//                             normalized_metadata: normalized_metadata.clone(),
//                         })
//                         .collect()
//                 })
//             })
//             .collect();

//         Ok(mdoc_by_doc_type)
//     }
// }

// #[derive(Debug)]
// pub struct MockDisclosureResultHandler {
//     pub key: Option<String>,
// }

// impl MockDisclosureResultHandler {
//     pub fn new(key: Option<String>) -> Self {
//         Self { key }
//     }
// }

// #[async_trait]
// impl DisclosureResultHandler for MockDisclosureResultHandler {
//     async fn disclosure_result(
//         &self,
//         _usecase_id: &str,
//         _disclosed: &IndexMap<String, DocumentDisclosedAttributes>,
//     ) -> Result<HashMap<String, String>, DisclosureResultHandlerError> {
//         Ok(self
//             .key
//             .as_ref()
//             .map(|key| HashMap::from([(key.clone(), "foobar".to_string())]))
//             .unwrap_or_default())
//     }
// }

// #[rstest]
// #[case(
//     SessionType::SameDevice,
//     None,
//     NO_RETURN_URL_USE_CASE,
//     pid_full_name(),
//     pid_full_name().into(),
//     pid_full_name()
// )]
// #[case(
//     SessionType::SameDevice,
//     Some("https://example.com/return_url".parse().unwrap()),
//     DEFAULT_RETURN_URL_USE_CASE,
//     pid_full_name(),
//     pid_full_name().into(),
//     pid_full_name()
// )]
// #[case(
//     SessionType::SameDevice,
//     Some("https://example.com/return_url".parse().unwrap()),
//     ALL_RETURN_URL_USE_CASE,
//     pid_full_name(),
//     pid_full_name().into(),
//     pid_full_name()
// )]
// #[case(
//     SessionType::CrossDevice,
//     None,
//     NO_RETURN_URL_USE_CASE,
//     pid_full_name(),
//     pid_full_name().into(),
//     pid_full_name()
// )]
// #[case(
//     SessionType::CrossDevice,
//     Some("https://example.com/return_url".parse().unwrap()),
//     DEFAULT_RETURN_URL_USE_CASE,
//     pid_full_name(),
//     pid_full_name().into(),
//     pid_full_name()
// )]
// #[case(
//     SessionType::CrossDevice,
//     Some("https://example.com/return_url".parse().unwrap()),
//     ALL_RETURN_URL_USE_CASE,
//     pid_full_name(),
//     pid_full_name().into(),
//     pid_full_name()
// )]
// #[case(
//     SessionType::SameDevice,
//     None,
//     NO_RETURN_URL_USE_CASE,
//     pid_full_name(),
//     pid_given_name().into(),
//     pid_given_name()
// )]
// #[case(
//     SessionType::SameDevice,
//     None,
//     NO_RETURN_URL_USE_CASE,
//     pid_given_name(),
//     pid_given_name().into(),
//     pid_given_name()
// )]
// #[case(
//     SessionType::SameDevice,
//     None,
//     NO_RETURN_URL_USE_CASE,
//     pid_given_name() + addr_street(),
//     (pid_given_name() + addr_street()).into(),
//     pid_given_name() + addr_street()
// )]
// // attributes from different documents, so this case also tests the PoA
// #[case(
//     SessionType::SameDevice,
//     None,
//     NO_RETURN_URL_USE_CASE,
//     pid_given_name() + addr_street(),
//     (pid_given_name() + addr_street()).into(),
//     pid_given_name() + addr_street()
// )]
// #[case(
//     SessionType::SameDevice,
//     None,
//     NO_RETURN_URL_USE_CASE,
//     pid_given_name() + addr_street(),
//     pid_given_name().into(),
//     pid_given_name()
// )]
// #[case(
//     SessionType::SameDevice,
//     None,
//     NO_RETURN_URL_USE_CASE,
//     pid_full_name(),
//     (pid_given_name() + pid_given_name()).into(),
//     pid_given_name()
// )]
// #[case(
//     SessionType::SameDevice,
//     None,
//     NO_RETURN_URL_USE_CASE,
//     pid_given_name(),
//     (pid_given_name() + pid_given_name()).into(),
//     pid_given_name()
// )]
// #[tokio::test]
// async fn test_client_and_server(
//     #[case] session_type: SessionType,
//     #[case] return_url_template: Option<ReturnUrlTemplate>,
//     #[case] use_case: &str,
//     #[case] stored_documents: TestDocuments,
//     #[case] requested_documents: ItemsRequests,
//     #[case] expected_documents: TestDocuments,
//     #[values(None, Some("query_param".to_string()))] result_query_param: Option<String>,
// ) {
//     let (verifier, rp_trust_anchor, issuer_ca) = setup_verifier(&requested_documents, result_query_param.clone());

//     // Start the session
//     let session_token = verifier
//         .new_session(use_case.to_string(), Some(requested_documents), return_url_template)
//         .await
//         .unwrap();

//     // frontend receives the UL to feed to the wallet when fetching the session status
//     let request_uri = request_uri_from_status_endpoint(&verifier, &session_token, session_type).await;

//     // Determine the correct source for the session type
//     let uri_source = match session_type {
//         SessionType::SameDevice => DisclosureUriSource::Link,
//         SessionType::CrossDevice => DisclosureUriSource::QrCode,
//     };

//     // Start session in the wallet
//     let key_factory = MockRemoteKeyFactory::default();
//     let session = start_disclosure_session(
//         Arc::clone(&verifier),
//         stored_documents,
//         &issuer_ca,
//         uri_source,
//         &request_uri,
//         rp_trust_anchor,
//         &key_factory,
//     )
//     .await
//     .unwrap();

//     let VpDisclosureSession::Proposal(proposal) = session else {
//         panic!("should have requested attributes")
//     };

//     // Finish the disclosure.
//     let redirect_uri = proposal.disclose(&key_factory).await.unwrap();

//     // Check if we received a redirect URI when we should have, based on the use case and session type.
//     let should_have_redirect_uri = match (use_case, session_type) {
//         (use_case, _) if use_case == NO_RETURN_URL_USE_CASE => false,
//         (use_case, _) if use_case == ALL_RETURN_URL_USE_CASE => true,
//         (_, SessionType::SameDevice) => true,
//         (_, SessionType::CrossDevice) => false,
//     };
//     assert_eq!(redirect_uri.is_some(), should_have_redirect_uri);

//     let redirect_uri_query_pairs: IndexMap<String, String> = redirect_uri
//         .as_ref()
//         .map(|uri| {
//             uri.as_ref()
//                 .query_pairs()
//                 .map(|(k, v)| (k.into_owned(), v.into_owned()))
//                 .collect()
//         })
//         .unwrap_or_default();

//     if let Some(result_query_param) = &result_query_param {
//         if redirect_uri.is_some() && !redirect_uri_query_pairs.contains_key(result_query_param) {
//             panic!("expected query parameter not found in redirect URI");
//         }
//     }

//     let redirect_uri_nonce = redirect_uri_query_pairs.get("nonce").cloned();

//     // If we have a redirect URI (nonce), then fetching the attributes without a nonce or with a wrong one should fail.
//     if redirect_uri_nonce.is_some() {
//         let error = verifier
//             .disclosed_attributes(&session_token, None)
//             .await
//             .expect_err("fetching disclosed attributes without a return URL nonce should fail");
//         assert_matches!(error, DisclosedAttributesError::RedirectUriNonceMissing);

//         let error = verifier
//             .disclosed_attributes(&session_token, "incorrect".to_string().into())
//             .await
//             .expect_err("fetching disclosed attributes with incorrect return URL nonce should fail");
//         assert_matches!(
//             error,
//             DisclosedAttributesError::RedirectUriNonceMismatch(nonce) if nonce == "incorrect"
//         );
//     }

//     // Retrieve the attributes disclosed by the wallet
//     let disclosed_documents = verifier
//         .disclosed_attributes(&session_token, redirect_uri_nonce)
//         .await
//         .unwrap();

//     expected_documents.assert_matches(&disclosed_documents);
// }

// #[tokio::test]
// async fn test_client_and_server_cancel_after_created() {
//     let stored_documents = pid_full_name();
//     let items_requests = pid_full_name().into();
//     let session_type = SessionType::SameDevice;

//     let (verifier, trust_anchor, issuer_ca) = setup_verifier(&items_requests, None);

//     // Start the session
//     let session_token = verifier
//         .new_session(
//             DEFAULT_RETURN_URL_USE_CASE.to_string(),
//             Some(items_requests),
//             Some(ReturnUrlTemplate::from_str("https://example.com/redirect_uri/{session_token}").unwrap()),
//         )
//         .await
//         .unwrap();

//     // The front-end receives the UL to feed to the wallet when fetching the session status
//     // (this also verifies that the status is Created)
//     let request_uri = request_uri_from_status_endpoint(&verifier, &session_token, session_type).await;

//     // Cancel the session
//     verifier
//         .cancel(&session_token)
//         .await
//         .expect("should be able to cancel newly created session");

//     // The session should now be cancelled
//     let status_response = request_status_endpoint(&verifier, &session_token, None).await;

//     assert_matches!(status_response, StatusResponse::Cancelled);

//     // Starting the session in the wallet should result in an error
//     let Err(error) = start_disclosure_session(
//         Arc::clone(&verifier),
//         stored_documents,
//         &issuer_ca,
//         DisclosureUriSource::Link,
//         &request_uri,
//         trust_anchor,
//         &MockRemoteKeyFactory::default(),
//     )
//     .await
//     else {
//         panic!("should not be able to start the disclosure session in the wallet")
//     };

//     assert_matches!(
//         error,
//         VpSessionError::Client(VpClientError::Request(VpMessageClientError::AuthGetResponse(error)))
//             if error.error_response.error == GetRequestErrorCode::CancelledSession
//     );
// }

// #[tokio::test]
// async fn test_client_and_server_cancel_after_wallet_start() {
//     let stored_documents = pid_full_name();
//     let items_requests = pid_full_name().into();
//     let session_type = SessionType::SameDevice;

//     let (verifier, trust_anchor, issuer_ca) = setup_verifier(&items_requests, None);

//     // Start the session
//     let session_token = verifier
//         .new_session(
//             DEFAULT_RETURN_URL_USE_CASE.to_string(),
//             Some(items_requests),
//             Some(ReturnUrlTemplate::from_str("https://example.com/redirect_uri/{session_token}").unwrap()),
//         )
//         .await
//         .unwrap();

//     // The front-end receives the UL to feed to the wallet when fetching the session status
//     // (this also verifies that the status is Created)
//     let request_uri = request_uri_from_status_endpoint(&verifier, &session_token, session_type).await;

//     // Start session in the wallet
//     let key_factory = MockRemoteKeyFactory::default();
//     let session = start_disclosure_session(
//         Arc::clone(&verifier),
//         stored_documents,
//         &issuer_ca,
//         DisclosureUriSource::Link,
//         &request_uri,
//         trust_anchor,
//         &key_factory,
//     )
//     .await
//     .unwrap();

//     // Cancel the session
//     verifier
//         .cancel(&session_token)
//         .await
//         .expect("should be able to cancel session that is waiting for response");

//     // The session should now be cancelled
//     let status_response = request_status_endpoint(&verifier, &session_token, None).await;

//     assert_matches!(status_response, StatusResponse::Cancelled);

//     // Disclosing attributes at this point should result in an error.
//     let VpDisclosureSession::Proposal(proposal) = session else {
//         panic!("should have requested attributes")
//     };

//     let error = proposal
//         .disclose(&key_factory)
//         .await
//         .expect_err("should not be able to disclose attributes");

//     assert_matches!(
//         error.error,
//         VpSessionError::Client(VpClientError::Request(VpMessageClientError::AuthPostResponse(error)))
//             if error.error_response.error == PostAuthResponseErrorCode::CancelledSession
//     );
// }

// #[tokio::test]
// async fn test_disclosure_invalid_poa() {
//     /// A mock key factory that returns a wrong PoA.
//     #[derive(Default)]
//     struct WrongPoaKeyFactory(MockRemoteKeyFactory);
//     impl KeyFactory for WrongPoaKeyFactory {
//         type Key = MockRemoteEcdsaKey;
//         type Error = MockRemoteKeyFactoryError;

//         async fn generate_new_multiple(&self, count: u64) -> Result<Vec<Self::Key>, Self::Error> {
//             self.0.generate_new_multiple(count).await
//         }

//         fn generate_existing<I: Into<String>>(&self, identifier: I, public_key: VerifyingKey) -> Self::Key {
//             self.0.generate_existing(identifier, public_key)
//         }

//         async fn sign_with_new_keys(&self, _: Vec<u8>, _: u64) -> Result<Vec<(Self::Key, Signature)>, Self::Error> {
//             unimplemented!()
//         }

//         async fn sign_multiple_with_existing_keys(
//             &self,
//             messages_and_keys: Vec<(Vec<u8>, Vec<&Self::Key>)>,
//         ) -> Result<Vec<Vec<Signature>>, Self::Error> {
//             self.0.sign_multiple_with_existing_keys(messages_and_keys).await
//         }
//     }

//     impl PoaFactory for WrongPoaKeyFactory {
//         type Key = MockRemoteEcdsaKey;
//         type Error = PoaError;

//         async fn poa(
//             &self,
//             keys: VecAtLeastTwoUnique<&Self::Key>,
//             _: String,
//             _: Option<String>,
//         ) -> Result<Poa, Self::Error> {
//             self.0.poa(keys, "".to_owned(), Some("".to_owned())).await
//         }
//     }

//     let stored_documents = pid_full_name() + addr_street();
//     let items_requests = (pid_given_name() + addr_street()).into();
//     let session_type = SessionType::SameDevice;
//     let use_case = NO_RETURN_URL_USE_CASE;

//     let (verifier, rp_trust_anchor, issuer_ca) = setup_verifier(&items_requests, None);

//     // Start the session
//     let session_token = verifier
//         .new_session(use_case.to_string(), Some(items_requests), None)
//         .await
//         .unwrap();

//     // frontend receives the UL to feed to the wallet when fetching the session status
//     let request_uri = request_uri_from_status_endpoint(&verifier, &session_token, session_type).await;

//     // Determine the correct source for the session type
//     let uri_source = match session_type {
//         SessionType::SameDevice => DisclosureUriSource::Link,
//         SessionType::CrossDevice => DisclosureUriSource::QrCode,
//     };

//     // Start session in the wallet
//     let key_factory = WrongPoaKeyFactory::default();
//     let session = start_disclosure_session(
//         Arc::clone(&verifier),
//         stored_documents,
//         &issuer_ca,
//         uri_source,
//         &request_uri,
//         rp_trust_anchor,
//         &key_factory,
//     )
//     .await
//     .unwrap();

//     let VpDisclosureSession::Proposal(proposal) = session else {
//         panic!("should have requested attributes")
//     };

//     // Finish the disclosure.
//     let error = proposal
//         .disclose(&key_factory)
//         .await
//         .expect_err("should not be able to disclose attributes");
//     assert_matches!(
//         error.error,
//         VpSessionError::Client(VpClientError::Request(VpMessageClientError::AuthPostResponse(error)))
//             if error.error_response.error == PostAuthResponseErrorCode::InvalidRequest
//     );
// }

// #[tokio::test]
// async fn test_wallet_initiated_usecase_verifier() {
//     let (verifier, rp_trust_anchor, issuer_ca) = setup_wallet_initiated_usecase_verifier();

//     let mut request_uri: Url = format!("https://example.com/{WALLET_INITIATED_RETURN_URL_USE_CASE}/request_uri")
//         .parse()
//         .unwrap();
//     request_uri.set_query(Some(
//         &serde_urlencoded::to_string(VerifierUrlParameters {
//             session_type: SessionType::SameDevice,
//             ephemeral_id_params: None,
//         })
//         .unwrap(),
//     ));

//     let universal_link_query = serde_urlencoded::to_string(VpRequestUriObject {
//         request_uri: request_uri.try_into().unwrap(),
//         request_uri_method: Some(RequestUriMethod::POST),
//         client_id: RP_CERT_CN.to_string(),
//     })
//     .unwrap();

//     let key_factory = MockRemoteKeyFactory::default();

//     let session = start_disclosure_session(
//         verifier,
//         pid_full_name(),
//         &issuer_ca,
//         DisclosureUriSource::Link,
//         &universal_link_query,
//         rp_trust_anchor,
//         &key_factory,
//     )
//     .await
//     .unwrap();

//     let VpDisclosureSession::Proposal(proposal) = session else {
//         panic!("should have requested attributes")
//     };

//     // Do the disclosure
//     proposal.disclose(&key_factory).await.unwrap().unwrap();
// }

// #[tokio::test]
// async fn test_wallet_initiated_usecase_verifier_cancel() {
//     let (verifier, rp_trust_anchor, issuer_ca) = setup_wallet_initiated_usecase_verifier();

//     let mut request_uri: Url = format!("https://example.com/{WALLET_INITIATED_RETURN_URL_USE_CASE}/request_uri")
//         .parse()
//         .unwrap();
//     request_uri.set_query(Some(
//         &serde_urlencoded::to_string(VerifierUrlParameters {
//             session_type: SessionType::SameDevice,
//             ephemeral_id_params: None,
//         })
//         .unwrap(),
//     ));

//     let universal_link_query = serde_urlencoded::to_string(VpRequestUriObject {
//         request_uri: request_uri.try_into().unwrap(),
//         request_uri_method: Some(RequestUriMethod::POST),
//         client_id: RP_CERT_CN.to_string(),
//     })
//     .unwrap();

//     let key_factory = MockRemoteKeyFactory::default();

//     let session = start_disclosure_session(
//         verifier,
//         pid_full_name(),
//         &issuer_ca,
//         DisclosureUriSource::Link,
//         &universal_link_query,
//         rp_trust_anchor,
//         &key_factory,
//     )
//     .await
//     .unwrap();

//     // Cancel and verify that we don't get a return URL
//     assert!(session.terminate().await.unwrap().is_none());
// }

// #[tokio::test]
// async fn test_rp_initiated_usecase_verifier_cancel() {
//     let stored_documents = pid_full_name();
//     let items_requests = pid_full_name().into();

//     let (verifier, rp_trust_anchor, issuer_ca) = setup_verifier(&items_requests, None);

//     // Start the session
//     let session_token = verifier
//         .new_session(
//             DEFAULT_RETURN_URL_USE_CASE.to_string(),
//             Some(items_requests),
//             Some(ReturnUrlTemplate::from_str("https://example.com/redirect_uri/{session_token}").unwrap()),
//         )
//         .await
//         .unwrap();

//     // The front-end receives the UL to feed to the wallet when fetching the session status
//     // (this also verifies that the status is Created)
//     let request_uri = request_uri_from_status_endpoint(&verifier, &session_token, SessionType::SameDevice).await;

//     // Start session in the wallet
//     let key_factory = MockRemoteKeyFactory::default();
//     let session = start_disclosure_session(
//         Arc::clone(&verifier),
//         stored_documents,
//         &issuer_ca,
//         DisclosureUriSource::Link,
//         &request_uri,
//         rp_trust_anchor,
//         &key_factory,
//     )
//     .await
//     .unwrap();

//     // Cancel and verify that we don't get a return URL
//     assert!(session.terminate().await.unwrap().is_some());
// }

// fn setup_wallet_initiated_usecase_verifier() -> (Arc<MockWalletInitiatedUseCaseVerifier>, TrustAnchor<'static>, Ca) {
//     let issuer_ca = Ca::generate_issuer_mock_ca().unwrap();
//     let rp_ca = Ca::generate_reader_mock_ca().unwrap();

//     // Initialize the verifier
//     let items_requests: ItemsRequests = pid_full_name().into();
//     let reader_registration = Some(ReaderRegistration::mock_from_requests(&items_requests));
//     let usecases = HashMap::from([(
//         WALLET_INITIATED_RETURN_URL_USE_CASE.to_string(),
//         WalletInitiatedUseCase::try_new(
//             generate_reader_mock(&rp_ca, reader_registration.clone()).unwrap(),
//             SessionTypeReturnUrl::SameDevice,
//             items_requests,
//             "https://example.com/redirect_uri".parse().unwrap(),
//         )
//         .unwrap(),
//     )]);

//     let verifier = Arc::new(MockWalletInitiatedUseCaseVerifier::new(
//         WalletInitiatedUseCases::new(usecases),
//         Arc::new(MemorySessionStore::default()),
//         vec![issuer_ca.to_trust_anchor().to_owned()],
//         Some(Box::new(MockDisclosureResultHandler::new(None))),
//         vec![MOCK_WALLET_CLIENT_ID.to_string()],
//     ));

//     (verifier, rp_ca.to_trust_anchor().to_owned(), issuer_ca)
// }

// fn setup_verifier(
//     items_requests: &ItemsRequests,
//     session_result_query_param: Option<String>,
// ) -> (Arc<MockRpInitiatedUseCaseVerifier>, TrustAnchor<'static>, Ca) {
//     // Initialize key material
//     let issuer_ca = Ca::generate_issuer_mock_ca().unwrap();
//     let rp_ca = Ca::generate_reader_mock_ca().unwrap();

//     // Initialize the verifier
//     let reader_registration = Some(ReaderRegistration::mock_from_requests(items_requests));
//     let usecases = HashMap::from([
//         (
//             NO_RETURN_URL_USE_CASE.to_string(),
//             RpInitiatedUseCase::try_new(
//                 generate_reader_mock(&rp_ca, reader_registration.clone()).unwrap(),
//                 SessionTypeReturnUrl::Neither,
//                 None,
//                 None,
//             )
//             .unwrap(),
//         ),
//         (
//             DEFAULT_RETURN_URL_USE_CASE.to_string(),
//             RpInitiatedUseCase::try_new(
//                 generate_reader_mock(&rp_ca, reader_registration.clone()).unwrap(),
//                 SessionTypeReturnUrl::SameDevice,
//                 None,
//                 None,
//             )
//             .unwrap(),
//         ),
//         (
//             ALL_RETURN_URL_USE_CASE.to_string(),
//             RpInitiatedUseCase::try_new(
//                 generate_reader_mock(&rp_ca, reader_registration).unwrap(),
//                 SessionTypeReturnUrl::Both,
//                 None,
//                 None,
//             )
//             .unwrap(),
//         ),
//     ]);

//     let sessions = Arc::new(MemorySessionStore::default());

//     let usecases = RpInitiatedUseCases::new(
//         usecases,
//         hmac::Key::generate(hmac::HMAC_SHA256, &rand::SystemRandom::new()).unwrap(),
//         Arc::clone(&sessions),
//     );

//     let verifier = Arc::new(MockRpInitiatedUseCaseVerifier::new(
//         usecases,
//         sessions,
//         vec![issuer_ca.to_trust_anchor().to_owned()],
//         Some(Box::new(MockDisclosureResultHandler::new(session_result_query_param))),
//         vec![MOCK_WALLET_CLIENT_ID.to_string()],
//     ));

//     (verifier, rp_ca.to_trust_anchor().to_owned(), issuer_ca)
// }

// async fn start_disclosure_session<KF, K, US, UC>(
//     verifier: Arc<MockVerifier<US>>,
//     stored_documents: TestDocuments,
//     issuer_ca: &Ca,
//     uri_source: DisclosureUriSource,
//     request_uri: &str,
//     trust_anchor: TrustAnchor<'static>,
//     key_factory: &KF,
// ) -> Result<VpDisclosureSession<String, VerifierMockVpMessageClient<MockVerifier<US>>>, VpSessionError>
// where
//     KF: KeyFactory<Key = K>,
//     US: UseCases<UseCase = UC, Key = SigningKey>,
//     UC: UseCase<Key = SigningKey>,
// {
//     // Populate the wallet with the specified test documents
//     let mdocs = future::join_all(stored_documents.into_iter().map(|doc| async {
//         let normalized_metadata = doc.normalized_metadata();

//         (
//             test_document_to_mdoc(doc, issuer_ca, key_factory).await.0,
//             normalized_metadata,
//         )
//     }))
//     .await;
//     let mdocs = MockMdocDataSource::new(mdocs);

//     // Start session in the wallet
//     VpDisclosureSession::start(
//         VerifierMockVpMessageClient::new(verifier),
//         request_uri,
//         uri_source,
//         &mdocs,
//         &[trust_anchor],
//     )
//     .await
// }

// async fn request_uri_from_status_endpoint(
//     verifier: &MockRpInitiatedUseCaseVerifier,
//     session_token: &SessionToken,
//     session_type: SessionType,
// ) -> String {
//     let StatusResponse::Created { ul: Some(ul) } =
//         request_status_endpoint(verifier, session_token, Some(session_type)).await
//     else {
//         panic!("unexpected state")
//     };

//     ul.as_ref().query().unwrap().to_string()
// }

// async fn request_status_endpoint(
//     verifier: &MockRpInitiatedUseCaseVerifier,
//     session_token: &SessionToken,
//     session_type: Option<SessionType>,
// ) -> StatusResponse {
//     verifier
//         .status_response(
//             session_token,
//             session_type,
//             &"https://example.com/ul".parse().unwrap(),
//             format!("https://example.com/verifier_base_url/{session_token}/request_uri")
//                 .parse()
//                 .unwrap(),
//             &TimeGenerator,
//         )
//         .await
//         .unwrap()
// }

// type MockRpInitiatedUseCaseVerifier = MockVerifier<RpInitiatedUseCases<SigningKey, MemorySessionStore<DisclosureData>>>;
// type MockWalletInitiatedUseCaseVerifier = MockVerifier<WalletInitiatedUseCases<SigningKey>>;
// type MockVerifier<T> = Verifier<MemorySessionStore<DisclosureData>, T>;

// struct VerifierMockVpMessageClient<T> {
//     verifier: Arc<T>,
// }

// impl<T> VerifierMockVpMessageClient<T> {
//     pub fn new(verifier: Arc<T>) -> Self {
//         VerifierMockVpMessageClient { verifier }
//     }
// }

// impl<US, UC> VpMessageClient for VerifierMockVpMessageClient<MockVerifier<US>>
// where
//     US: UseCases<UseCase = UC, Key = SigningKey>,
//     UC: UseCase<Key = SigningKey>,
// {
//     async fn get_authorization_request(
//         &self,
//         url: BaseUrl,
//         wallet_nonce: Option<String>,
//     ) -> Result<Jwt<VpAuthorizationRequest>, VpMessageClientError> {
//         let path_segments = url.as_ref().path_segments().unwrap().collect_vec();
//         let session_token: SessionToken = path_segments[path_segments.len() - 2].to_owned().into();

//         let jws = self
//             .verifier
//             .process_get_request(
//                 session_token.as_ref(),
//                 &"https://example.com/verifier_base_url".parse().unwrap(),
//                 url.as_ref().query(),
//                 wallet_nonce,
//             )
//             .await
//             .map_err(|error| VpMessageClientError::AuthGetResponse(Box::new(error.into())))?;

//         Ok(jws)
//     }

//     async fn send_authorization_response(
//         &self,
//         url: BaseUrl,
//         jwe: String,
//     ) -> Result<Option<BaseUrl>, VpMessageClientError> {
//         let path_segments = url.as_ref().path_segments().unwrap().collect_vec();
//         let session_token = path_segments[path_segments.len() - 2].to_owned().into();

//         let response = self
//             .verifier
//             .process_authorization_response(
//                 &session_token,
//                 WalletAuthResponse::Response(VpToken { vp_token: jwe }),
//                 &TimeGenerator,
//             )
//             .await
//             .map_err(|error| VpMessageClientError::AuthPostResponse(Box::new(error.into())))?;

//         Ok(response.redirect_uri)
//     }

//     async fn send_error(
//         &self,
//         url: BaseUrl,
//         error: ErrorResponse<VpAuthorizationErrorCode>,
//     ) -> Result<Option<BaseUrl>, VpMessageClientError> {
//         let path_segments = url.as_ref().path_segments().unwrap().collect_vec();
//         let session_token = path_segments[path_segments.len() - 2].to_owned().into();

//         let response = self
//             .verifier
//             .process_authorization_response(&session_token, WalletAuthResponse::Error(error), &TimeGenerator)
//             .await
//             .map_err(|error| VpMessageClientError::AuthPostResponse(Box::new(error.into())))?;

//         Ok(response.redirect_uri)
//     }
// }
=======
use std::collections::HashMap;
use std::collections::HashSet;
use std::convert::Infallible;
use std::str::FromStr;
use std::sync::Arc;

use assert_matches::assert_matches;
use async_trait::async_trait;
use chrono::Utc;
use futures::future;
use indexmap::IndexMap;
use itertools::Itertools;
use josekit::jwk::alg::ec::EcCurve;
use josekit::jwk::alg::ec::EcKeyPair;
use openid4vc::mock::test_document_to_mdoc;
use p256::ecdsa::Signature;
use p256::ecdsa::SigningKey;
use p256::ecdsa::VerifyingKey;
use rand_core::OsRng;
use ring::hmac;
use ring::rand;
use rstest::rstest;
use rustls_pki_types::TrustAnchor;
use url::Url;

use attestation_data::attributes::AttributeValue;
use attestation_data::auth::reader_auth::ReaderRegistration;
use attestation_data::disclosure::DisclosedAttestation;
use attestation_data::x509::generate::mock::generate_reader_mock;
use crypto::factory::KeyFactory;
use crypto::mock_remote::MockRemoteEcdsaKey;
use crypto::mock_remote::MockRemoteKeyFactory;
use crypto::mock_remote::MockRemoteKeyFactoryError;
use crypto::server_keys::generate::mock::RP_CERT_CN;
use crypto::server_keys::generate::Ca;
use crypto::server_keys::KeyPair;
use http_utils::urls::BaseUrl;
use jwt::Jwt;
use mdoc::holder::mock::MockMdocDataSource as IsoMockMdocDataSource;
use mdoc::holder::DisclosureRequestMatch;
use mdoc::holder::Mdoc;
use mdoc::holder::MdocDataSource;
use mdoc::holder::StoredMdoc;
use mdoc::test::data::addr_street;
use mdoc::test::data::pid_example;
use mdoc::test::data::pid_example_items_requests;
use mdoc::test::data::pid_full_name;
use mdoc::test::data::pid_given_name;
use mdoc::test::data::PID;
use mdoc::test::TestDocuments;
use mdoc::verifier::ItemsRequests;
use mdoc::DeviceResponse;
use mdoc::SessionTranscript;
use openid4vc::disclosure_session::DisclosureProposal;
use openid4vc::disclosure_session::DisclosureSession;
use openid4vc::disclosure_session::DisclosureUriSource;
use openid4vc::disclosure_session::VpClientError;
use openid4vc::disclosure_session::VpDisclosureSession;
use openid4vc::disclosure_session::VpMessageClient;
use openid4vc::disclosure_session::VpMessageClientError;
use openid4vc::disclosure_session::VpSessionError;
use openid4vc::mock::MOCK_WALLET_CLIENT_ID;
use openid4vc::openid4vp::IsoVpAuthorizationRequest;
use openid4vc::openid4vp::RequestUriMethod;
use openid4vc::openid4vp::VpAuthorizationRequest;
use openid4vc::openid4vp::VpAuthorizationResponse;
use openid4vc::openid4vp::VpRequestUriObject;
use openid4vc::return_url::ReturnUrlTemplate;
use openid4vc::server_state::MemorySessionStore;
use openid4vc::server_state::SessionToken;
use openid4vc::verifier::DisclosedAttributesError;
use openid4vc::verifier::DisclosureData;
use openid4vc::verifier::DisclosureResultHandler;
use openid4vc::verifier::DisclosureResultHandlerError;
use openid4vc::verifier::EphemeralIdParameters;
use openid4vc::verifier::RpInitiatedUseCase;
use openid4vc::verifier::RpInitiatedUseCases;
use openid4vc::verifier::SessionType;
use openid4vc::verifier::SessionTypeReturnUrl;
use openid4vc::verifier::StatusResponse;
use openid4vc::verifier::UseCase;
use openid4vc::verifier::UseCases;
use openid4vc::verifier::Verifier;
use openid4vc::verifier::VerifierUrlParameters;
use openid4vc::verifier::VpToken;
use openid4vc::verifier::WalletAuthResponse;
use openid4vc::verifier::WalletInitiatedUseCase;
use openid4vc::verifier::WalletInitiatedUseCases;
use openid4vc::ErrorResponse;
use openid4vc::GetRequestErrorCode;
use openid4vc::PostAuthResponseErrorCode;
use openid4vc::VpAuthorizationErrorCode;
use poa::factory::PoaFactory;
use poa::Poa;
use poa::PoaError;
use sd_jwt_vc_metadata::NormalizedTypeMetadata;
use utils::generator::mock::MockTimeGenerator;
use utils::generator::TimeGenerator;
use utils::vec_at_least::VecAtLeastTwoUnique;

#[tokio::test]
async fn disclosure_direct() {
    let ca = Ca::generate("myca", Default::default()).unwrap();
    let auth_keypair = generate_reader_mock(&ca, None).unwrap();

    // RP assembles the Authorization Request and signs it into a JWS.
    let nonce = "nonce".to_string();
    let response_uri: BaseUrl = "https://example.com/response_uri".parse().unwrap();
    let encryption_keypair = EcKeyPair::generate(EcCurve::P256).unwrap();
    let iso_auth_request = IsoVpAuthorizationRequest::new(
        &pid_example_items_requests(),
        auth_keypair.certificate(),
        nonce.clone(),
        encryption_keypair.to_jwk_public_key().try_into().unwrap(),
        response_uri,
        None,
    )
    .unwrap();
    let auth_request = iso_auth_request.clone().into();
    let auth_request_jws = Jwt::sign_with_certificate(&auth_request, &auth_keypair).await.unwrap();

    // Wallet receives the signed Authorization Request and performs the disclosure.
    let issuer_ca = Ca::generate_issuer_mock_ca().unwrap();
    let jwe = disclosure_jwe(auth_request_jws, &[ca.to_trust_anchor()], &issuer_ca).await;

    // RP decrypts the response JWE and verifies the contained Authorization Response.
    let (auth_response, mdoc_nonce) = VpAuthorizationResponse::decrypt(&jwe, &encryption_keypair, &nonce).unwrap();
    let disclosed_attrs = auth_response
        .verify(
            &iso_auth_request,
            &[MOCK_WALLET_CLIENT_ID.to_string()],
            &mdoc_nonce,
            &MockTimeGenerator::default(),
            &[issuer_ca.to_trust_anchor()],
        )
        .unwrap();

    assert_eq!(
        disclosed_attrs[PID].attributes.clone().unwrap_mso_mdoc()[PID]["family_name"],
        AttributeValue::Text("De Bruijn".to_owned()),
    );
}

/// The wallet side: verify the Authorization Request, compute the disclosure, and encrypt it into a JWE.
async fn disclosure_jwe(
    auth_request: Jwt<VpAuthorizationRequest>,
    trust_anchors: &[TrustAnchor<'_>],
    issuer_ca: &Ca,
) -> String {
    let mdoc_key = MockRemoteEcdsaKey::new(String::from("mdoc_key"), SigningKey::random(&mut OsRng));
    let mdocs = IsoMockMdocDataSource::new(vec![(
        Mdoc::new_mock_with_key_and_ca(issuer_ca, &mdoc_key).await,
        pid_example().into_first().unwrap().normalized_metadata(),
    )]);
    let mdoc_nonce = "mdoc_nonce".to_string();

    // Verify the Authorization Request JWE and read the requested attributes.
    let (auth_request, cert) = VpAuthorizationRequest::try_new(&auth_request, trust_anchors).unwrap();
    let auth_request = auth_request.validate(&cert, None).unwrap();

    // Check if we have the requested attributes.
    let session_transcript = SessionTranscript::new_oid4vp(
        &auth_request.response_uri,
        &auth_request.client_id,
        auth_request.nonce.clone(),
        &mdoc_nonce,
    );
    let DisclosureRequestMatch::Candidates(candidates) =
        DisclosureRequestMatch::new(auth_request.items_requests.as_ref().iter(), &mdocs, &session_transcript)
            .await
            .unwrap()
    else {
        panic!("should have found requested attributes")
    };

    // For each doctype, just choose the first candidate.
    let to_disclose = candidates.into_values().map(|mut docs| docs.pop().unwrap()).collect();

    // Compute the disclosure.
    let key_factory = MockRemoteKeyFactory::new(vec![mdoc_key]);
    let (device_response, keys) = DeviceResponse::from_proposed_documents(to_disclose, &key_factory)
        .await
        .unwrap();

    let poa = match VecAtLeastTwoUnique::try_from(keys) {
        Ok(keys) => {
            let keys = keys.as_slice().iter().collect_vec().try_into().unwrap();
            let poa = key_factory
                .poa(keys, auth_request.client_id.clone(), Some(mdoc_nonce.clone()))
                .await
                .unwrap();
            Some(poa)
        }
        Err(_) => None,
    };

    // Put the disclosure in an Authorization Response and encrypt it.
    VpAuthorizationResponse::new_encrypted(device_response, &auth_request, &mdoc_nonce, poa).unwrap()
}

#[tokio::test]
async fn disclosure_using_message_client() {
    let ca = Ca::generate("myca", Default::default()).unwrap();
    let rp_keypair = generate_reader_mock(
        &ca,
        Some(ReaderRegistration::mock_from_requests(&pid_example_items_requests())),
    )
    .unwrap();

    // Initialize the "wallet"
    let issuer_ca = Ca::generate_issuer_mock_ca().unwrap();

    let mdoc_key = MockRemoteEcdsaKey::new(String::from("mdoc_key"), SigningKey::random(&mut OsRng));
    let mdocs = IsoMockMdocDataSource::new(vec![(
        Mdoc::new_mock_with_key_and_ca(&issuer_ca, &mdoc_key).await,
        pid_example().into_first().unwrap().normalized_metadata(),
    )]);

    // Start a session at the "RP"
    let message_client = DirectMockVpMessageClient::new(rp_keypair, vec![issuer_ca.to_trust_anchor().to_owned()]);
    let request_uri = message_client.start_session();

    // Perform the first part of the session, resulting in the proposed disclosure.
    let session = VpDisclosureSession::start(
        message_client,
        &request_uri,
        DisclosureUriSource::Link,
        &mdocs,
        &[ca.to_trust_anchor()],
    )
    .await
    .unwrap();

    let VpDisclosureSession::Proposal(proposal) = session else {
        panic!("should have requested attributes")
    };

    // Finish the disclosure.
    let key_factory = MockRemoteKeyFactory::new(vec![mdoc_key]);
    proposal.disclose(&key_factory).await.unwrap();
}

// A mock implementation of the `VpMessageClient` trait that implements the RP side of OpenID4VP
// directly in its methods.
struct DirectMockVpMessageClient {
    nonce: String,
    encryption_keypair: EcKeyPair,
    auth_keypair: KeyPair,
    auth_request: VpAuthorizationRequest,
    request_uri: BaseUrl,
    response_uri: BaseUrl,
    trust_anchors: Vec<TrustAnchor<'static>>,
}

impl DirectMockVpMessageClient {
    fn new(auth_keypair: KeyPair, trust_anchors: Vec<TrustAnchor<'static>>) -> Self {
        let query = serde_urlencoded::to_string(VerifierUrlParameters {
            session_type: SessionType::SameDevice,
            ephemeral_id_params: Some(EphemeralIdParameters {
                ephemeral_id: vec![42],
                time: Utc::now(),
            }),
        })
        .unwrap();
        let request_uri = ("https://example.com/request_uri?".to_string() + &query)
            .parse()
            .unwrap();

        let nonce = "nonce".to_string();
        let response_uri: BaseUrl = "https://example.com/response_uri".parse().unwrap();
        let encryption_keypair = EcKeyPair::generate(EcCurve::P256).unwrap();

        let auth_request = IsoVpAuthorizationRequest::new(
            &pid_example_items_requests(),
            auth_keypair.certificate(),
            nonce.clone(),
            encryption_keypair.to_jwk_public_key().try_into().unwrap(),
            response_uri.clone(),
            None,
        )
        .unwrap()
        .into();

        Self {
            nonce,
            encryption_keypair,
            auth_keypair,
            auth_request,
            request_uri,
            response_uri,
            trust_anchors,
        }
    }

    fn start_session(&self) -> String {
        serde_urlencoded::to_string(VpRequestUriObject {
            request_uri: self.request_uri.clone(),
            client_id: String::from(self.auth_keypair.certificate().san_dns_name().unwrap().unwrap()),
            request_uri_method: Default::default(),
        })
        .unwrap()
    }
}

impl VpMessageClient for DirectMockVpMessageClient {
    async fn get_authorization_request(
        &self,
        url: BaseUrl,
        _request_nonce: Option<String>,
    ) -> Result<Jwt<VpAuthorizationRequest>, VpMessageClientError> {
        assert_eq!(url, self.request_uri);

        let jws = Jwt::sign_with_certificate(&self.auth_request, &self.auth_keypair)
            .await
            .unwrap();
        Ok(jws)
    }

    async fn send_authorization_response(
        &self,
        url: BaseUrl,
        jwe: String,
    ) -> Result<Option<BaseUrl>, VpMessageClientError> {
        assert_eq!(url, self.response_uri);

        let (auth_response, mdoc_nonce) =
            VpAuthorizationResponse::decrypt(&jwe, &self.encryption_keypair, &self.nonce).unwrap();
        let disclosed_attrs = auth_response
            .verify(
                &self.auth_request.clone().try_into().unwrap(),
                &[MOCK_WALLET_CLIENT_ID.to_string()],
                &mdoc_nonce,
                &MockTimeGenerator::default(),
                &self.trust_anchors,
            )
            .unwrap();

        assert_eq!(
            disclosed_attrs[PID].attributes.clone().unwrap_mso_mdoc()[PID]["family_name"],
            AttributeValue::Text("De Bruijn".to_owned()),
        );

        Ok(None)
    }

    async fn send_error(
        &self,
        _url: BaseUrl,
        error: ErrorResponse<VpAuthorizationErrorCode>,
    ) -> Result<Option<BaseUrl>, VpMessageClientError> {
        panic!("error: {error:?}")
    }
}

const NO_RETURN_URL_USE_CASE: &str = "no_return_url";
const DEFAULT_RETURN_URL_USE_CASE: &str = "default_return_url";
const ALL_RETURN_URL_USE_CASE: &str = "all_return_url";
const WALLET_INITIATED_RETURN_URL_USE_CASE: &str = "wallet_initiated_return_url";

struct MockMdocDataSource(HashMap<String, (Mdoc, NormalizedTypeMetadata)>);

impl MockMdocDataSource {
    fn new(mdocs: Vec<(Mdoc, NormalizedTypeMetadata)>) -> Self {
        Self(
            mdocs
                .into_iter()
                .map(|(mdoc, normalized_metadata)| (mdoc.doc_type().clone(), (mdoc, normalized_metadata)))
                .collect(),
        )
    }
}

impl MdocDataSource for MockMdocDataSource {
    type MdocIdentifier = String;
    type Error = Infallible;

    async fn mdoc_by_doc_types(
        &self,
        doc_types: &HashSet<&str>,
    ) -> Result<Vec<Vec<StoredMdoc<Self::MdocIdentifier>>>, Self::Error> {
        let mdoc_by_doc_type = self
            .0
            .iter()
            .chunk_by(|(doc_type, _)| *doc_type)
            .into_iter()
            .filter_map(|(doc_type, mdocs)| {
                doc_types.contains(doc_type.as_str()).then(|| {
                    mdocs
                        .into_iter()
                        .map(|(_, (mdoc, normalized_metadata))| StoredMdoc {
                            id: doc_type.clone(),
                            mdoc: mdoc.clone(),
                            normalized_metadata: normalized_metadata.clone(),
                        })
                        .collect()
                })
            })
            .collect();

        Ok(mdoc_by_doc_type)
    }
}

#[derive(Debug)]
pub struct MockDisclosureResultHandler {
    pub key: Option<String>,
}

impl MockDisclosureResultHandler {
    pub fn new(key: Option<String>) -> Self {
        Self { key }
    }
}

#[async_trait]
impl DisclosureResultHandler for MockDisclosureResultHandler {
    async fn disclosure_result(
        &self,
        _usecase_id: &str,
        _disclosed: &IndexMap<String, DisclosedAttestation>,
    ) -> Result<HashMap<String, String>, DisclosureResultHandlerError> {
        Ok(self
            .key
            .as_ref()
            .map(|key| HashMap::from([(key.clone(), "foobar".to_string())]))
            .unwrap_or_default())
    }
}

#[rstest]
#[case(
    SessionType::SameDevice,
    None,
    NO_RETURN_URL_USE_CASE,
    pid_full_name(),
    pid_full_name().into(),
    pid_full_name()
)]
#[case(
    SessionType::SameDevice,
    Some("https://example.com/return_url".parse().unwrap()),
    DEFAULT_RETURN_URL_USE_CASE,
    pid_full_name(),
    pid_full_name().into(),
    pid_full_name()
)]
#[case(
    SessionType::SameDevice,
    Some("https://example.com/return_url".parse().unwrap()),
    ALL_RETURN_URL_USE_CASE,
    pid_full_name(),
    pid_full_name().into(),
    pid_full_name()
)]
#[case(
    SessionType::CrossDevice,
    None,
    NO_RETURN_URL_USE_CASE,
    pid_full_name(),
    pid_full_name().into(),
    pid_full_name()
)]
#[case(
    SessionType::CrossDevice,
    Some("https://example.com/return_url".parse().unwrap()),
    DEFAULT_RETURN_URL_USE_CASE,
    pid_full_name(),
    pid_full_name().into(),
    pid_full_name()
)]
#[case(
    SessionType::CrossDevice,
    Some("https://example.com/return_url".parse().unwrap()),
    ALL_RETURN_URL_USE_CASE,
    pid_full_name(),
    pid_full_name().into(),
    pid_full_name()
)]
#[case(
    SessionType::SameDevice,
    None,
    NO_RETURN_URL_USE_CASE,
    pid_full_name(),
    pid_given_name().into(),
    pid_given_name()
)]
#[case(
    SessionType::SameDevice,
    None,
    NO_RETURN_URL_USE_CASE,
    pid_given_name(),
    pid_given_name().into(),
    pid_given_name()
)]
#[case(
    SessionType::SameDevice,
    None,
    NO_RETURN_URL_USE_CASE,
    pid_given_name() + addr_street(),
    (pid_given_name() + addr_street()).into(),
    pid_given_name() + addr_street()
)]
// attributes from different documents, so this case also tests the PoA
#[case(
    SessionType::SameDevice,
    None,
    NO_RETURN_URL_USE_CASE,
    pid_given_name() + addr_street(),
    (pid_given_name() + addr_street()).into(),
    pid_given_name() + addr_street()
)]
#[case(
    SessionType::SameDevice,
    None,
    NO_RETURN_URL_USE_CASE,
    pid_given_name() + addr_street(),
    pid_given_name().into(),
    pid_given_name()
)]
#[case(
    SessionType::SameDevice,
    None,
    NO_RETURN_URL_USE_CASE,
    pid_full_name(),
    (pid_given_name() + pid_given_name()).into(),
    pid_given_name()
)]
#[case(
    SessionType::SameDevice,
    None,
    NO_RETURN_URL_USE_CASE,
    pid_given_name(),
    (pid_given_name() + pid_given_name()).into(),
    pid_given_name()
)]
#[tokio::test]
async fn test_client_and_server(
    #[case] session_type: SessionType,
    #[case] return_url_template: Option<ReturnUrlTemplate>,
    #[case] use_case: &str,
    #[case] stored_documents: TestDocuments,
    #[case] requested_documents: ItemsRequests,
    #[case] expected_documents: TestDocuments,
    #[values(None, Some("query_param".to_string()))] result_query_param: Option<String>,
) {
    let (verifier, rp_trust_anchor, issuer_ca) = setup_verifier(&requested_documents, result_query_param.clone());

    // Start the session
    let session_token = verifier
        .new_session(use_case.to_string(), Some(requested_documents), return_url_template)
        .await
        .unwrap();

    // frontend receives the UL to feed to the wallet when fetching the session status
    let request_uri = request_uri_from_status_endpoint(&verifier, &session_token, session_type).await;

    // Determine the correct source for the session type
    let uri_source = match session_type {
        SessionType::SameDevice => DisclosureUriSource::Link,
        SessionType::CrossDevice => DisclosureUriSource::QrCode,
    };

    // Start session in the wallet
    let key_factory = MockRemoteKeyFactory::default();
    let session = start_disclosure_session(
        Arc::clone(&verifier),
        stored_documents,
        &issuer_ca,
        uri_source,
        &request_uri,
        rp_trust_anchor,
        &key_factory,
    )
    .await
    .unwrap();

    let VpDisclosureSession::Proposal(proposal) = session else {
        panic!("should have requested attributes")
    };

    // Finish the disclosure.
    let redirect_uri = proposal.disclose(&key_factory).await.unwrap();

    // Check if we received a redirect URI when we should have, based on the use case and session type.
    let should_have_redirect_uri = match (use_case, session_type) {
        (use_case, _) if use_case == NO_RETURN_URL_USE_CASE => false,
        (use_case, _) if use_case == ALL_RETURN_URL_USE_CASE => true,
        (_, SessionType::SameDevice) => true,
        (_, SessionType::CrossDevice) => false,
    };
    assert_eq!(redirect_uri.is_some(), should_have_redirect_uri);

    let redirect_uri_query_pairs: IndexMap<String, String> = redirect_uri
        .as_ref()
        .map(|uri| {
            uri.as_ref()
                .query_pairs()
                .map(|(k, v)| (k.into_owned(), v.into_owned()))
                .collect()
        })
        .unwrap_or_default();

    if let Some(result_query_param) = &result_query_param {
        if redirect_uri.is_some() && !redirect_uri_query_pairs.contains_key(result_query_param) {
            panic!("expected query parameter not found in redirect URI");
        }
    }

    let redirect_uri_nonce = redirect_uri_query_pairs.get("nonce").cloned();

    // If we have a redirect URI (nonce), then fetching the attributes without a nonce or with a wrong one should fail.
    if redirect_uri_nonce.is_some() {
        let error = verifier
            .disclosed_attributes(&session_token, None)
            .await
            .expect_err("fetching disclosed attributes without a return URL nonce should fail");
        assert_matches!(error, DisclosedAttributesError::RedirectUriNonceMissing);

        let error = verifier
            .disclosed_attributes(&session_token, "incorrect".to_string().into())
            .await
            .expect_err("fetching disclosed attributes with incorrect return URL nonce should fail");
        assert_matches!(
            error,
            DisclosedAttributesError::RedirectUriNonceMismatch(nonce) if nonce == "incorrect"
        );
    }

    // Retrieve the attributes disclosed by the wallet
    let disclosed_documents = verifier
        .disclosed_attributes(&session_token, redirect_uri_nonce)
        .await
        .unwrap();

    expected_documents.assert_matches(
        &disclosed_documents
            .into_iter()
            .map(|(credential_type, attributes)| (credential_type, attributes.into()))
            .collect(),
    );
}

#[tokio::test]
async fn test_client_and_server_cancel_after_created() {
    let stored_documents = pid_full_name();
    let items_requests = pid_full_name().into();
    let session_type = SessionType::SameDevice;

    let (verifier, trust_anchor, issuer_ca) = setup_verifier(&items_requests, None);

    // Start the session
    let session_token = verifier
        .new_session(
            DEFAULT_RETURN_URL_USE_CASE.to_string(),
            Some(items_requests),
            Some(ReturnUrlTemplate::from_str("https://example.com/redirect_uri/{session_token}").unwrap()),
        )
        .await
        .unwrap();

    // The front-end receives the UL to feed to the wallet when fetching the session status
    // (this also verifies that the status is Created)
    let request_uri = request_uri_from_status_endpoint(&verifier, &session_token, session_type).await;

    // Cancel the session
    verifier
        .cancel(&session_token)
        .await
        .expect("should be able to cancel newly created session");

    // The session should now be cancelled
    let status_response = request_status_endpoint(&verifier, &session_token, None).await;

    assert_matches!(status_response, StatusResponse::Cancelled);

    // Starting the session in the wallet should result in an error
    let Err(error) = start_disclosure_session(
        Arc::clone(&verifier),
        stored_documents,
        &issuer_ca,
        DisclosureUriSource::Link,
        &request_uri,
        trust_anchor,
        &MockRemoteKeyFactory::default(),
    )
    .await
    else {
        panic!("should not be able to start the disclosure session in the wallet")
    };

    assert_matches!(
        error,
        VpSessionError::Client(VpClientError::Request(VpMessageClientError::AuthGetResponse(error)))
            if error.error_response.error == GetRequestErrorCode::CancelledSession
    );
}

#[tokio::test]
async fn test_client_and_server_cancel_after_wallet_start() {
    let stored_documents = pid_full_name();
    let items_requests = pid_full_name().into();
    let session_type = SessionType::SameDevice;

    let (verifier, trust_anchor, issuer_ca) = setup_verifier(&items_requests, None);

    // Start the session
    let session_token = verifier
        .new_session(
            DEFAULT_RETURN_URL_USE_CASE.to_string(),
            Some(items_requests),
            Some(ReturnUrlTemplate::from_str("https://example.com/redirect_uri/{session_token}").unwrap()),
        )
        .await
        .unwrap();

    // The front-end receives the UL to feed to the wallet when fetching the session status
    // (this also verifies that the status is Created)
    let request_uri = request_uri_from_status_endpoint(&verifier, &session_token, session_type).await;

    // Start session in the wallet
    let key_factory = MockRemoteKeyFactory::default();
    let session = start_disclosure_session(
        Arc::clone(&verifier),
        stored_documents,
        &issuer_ca,
        DisclosureUriSource::Link,
        &request_uri,
        trust_anchor,
        &key_factory,
    )
    .await
    .unwrap();

    // Cancel the session
    verifier
        .cancel(&session_token)
        .await
        .expect("should be able to cancel session that is waiting for response");

    // The session should now be cancelled
    let status_response = request_status_endpoint(&verifier, &session_token, None).await;

    assert_matches!(status_response, StatusResponse::Cancelled);

    // Disclosing attributes at this point should result in an error.
    let VpDisclosureSession::Proposal(proposal) = session else {
        panic!("should have requested attributes")
    };

    let error = proposal
        .disclose(&key_factory)
        .await
        .expect_err("should not be able to disclose attributes");

    assert_matches!(
        error.error,
        VpSessionError::Client(VpClientError::Request(VpMessageClientError::AuthPostResponse(error)))
            if error.error_response.error == PostAuthResponseErrorCode::CancelledSession
    );
}

#[tokio::test]
async fn test_disclosure_invalid_poa() {
    /// A mock key factory that returns a wrong PoA.
    #[derive(Default)]
    struct WrongPoaKeyFactory(MockRemoteKeyFactory);
    impl KeyFactory for WrongPoaKeyFactory {
        type Key = MockRemoteEcdsaKey;
        type Error = MockRemoteKeyFactoryError;

        async fn generate_new_multiple(&self, count: u64) -> Result<Vec<Self::Key>, Self::Error> {
            self.0.generate_new_multiple(count).await
        }

        fn generate_existing<I: Into<String>>(&self, identifier: I, public_key: VerifyingKey) -> Self::Key {
            self.0.generate_existing(identifier, public_key)
        }

        async fn sign_with_new_keys(&self, _: Vec<u8>, _: u64) -> Result<Vec<(Self::Key, Signature)>, Self::Error> {
            unimplemented!()
        }

        async fn sign_multiple_with_existing_keys(
            &self,
            messages_and_keys: Vec<(Vec<u8>, Vec<&Self::Key>)>,
        ) -> Result<Vec<Vec<Signature>>, Self::Error> {
            self.0.sign_multiple_with_existing_keys(messages_and_keys).await
        }
    }

    impl PoaFactory for WrongPoaKeyFactory {
        type Key = MockRemoteEcdsaKey;
        type Error = PoaError;

        async fn poa(
            &self,
            keys: VecAtLeastTwoUnique<&Self::Key>,
            _: String,
            _: Option<String>,
        ) -> Result<Poa, Self::Error> {
            self.0.poa(keys, "".to_owned(), Some("".to_owned())).await
        }
    }

    let stored_documents = pid_full_name() + addr_street();
    let items_requests = (pid_given_name() + addr_street()).into();
    let session_type = SessionType::SameDevice;
    let use_case = NO_RETURN_URL_USE_CASE;

    let (verifier, rp_trust_anchor, issuer_ca) = setup_verifier(&items_requests, None);

    // Start the session
    let session_token = verifier
        .new_session(use_case.to_string(), Some(items_requests), None)
        .await
        .unwrap();

    // frontend receives the UL to feed to the wallet when fetching the session status
    let request_uri = request_uri_from_status_endpoint(&verifier, &session_token, session_type).await;

    // Determine the correct source for the session type
    let uri_source = match session_type {
        SessionType::SameDevice => DisclosureUriSource::Link,
        SessionType::CrossDevice => DisclosureUriSource::QrCode,
    };

    // Start session in the wallet
    let key_factory = WrongPoaKeyFactory::default();
    let session = start_disclosure_session(
        Arc::clone(&verifier),
        stored_documents,
        &issuer_ca,
        uri_source,
        &request_uri,
        rp_trust_anchor,
        &key_factory,
    )
    .await
    .unwrap();

    let VpDisclosureSession::Proposal(proposal) = session else {
        panic!("should have requested attributes")
    };

    // Finish the disclosure.
    let error = proposal
        .disclose(&key_factory)
        .await
        .expect_err("should not be able to disclose attributes");
    assert_matches!(
        error.error,
        VpSessionError::Client(VpClientError::Request(VpMessageClientError::AuthPostResponse(error)))
            if error.error_response.error == PostAuthResponseErrorCode::InvalidRequest
    );
}

#[tokio::test]
async fn test_wallet_initiated_usecase_verifier() {
    let (verifier, rp_trust_anchor, issuer_ca) = setup_wallet_initiated_usecase_verifier();

    let mut request_uri: Url = format!("https://example.com/{WALLET_INITIATED_RETURN_URL_USE_CASE}/request_uri")
        .parse()
        .unwrap();
    request_uri.set_query(Some(
        &serde_urlencoded::to_string(VerifierUrlParameters {
            session_type: SessionType::SameDevice,
            ephemeral_id_params: None,
        })
        .unwrap(),
    ));

    let universal_link_query = serde_urlencoded::to_string(VpRequestUriObject {
        request_uri: request_uri.try_into().unwrap(),
        request_uri_method: Some(RequestUriMethod::POST),
        client_id: RP_CERT_CN.to_string(),
    })
    .unwrap();

    let key_factory = MockRemoteKeyFactory::default();

    let session = start_disclosure_session(
        verifier,
        pid_full_name(),
        &issuer_ca,
        DisclosureUriSource::Link,
        &universal_link_query,
        rp_trust_anchor,
        &key_factory,
    )
    .await
    .unwrap();

    let VpDisclosureSession::Proposal(proposal) = session else {
        panic!("should have requested attributes")
    };

    // Do the disclosure
    proposal.disclose(&key_factory).await.unwrap().unwrap();
}

#[tokio::test]
async fn test_wallet_initiated_usecase_verifier_cancel() {
    let (verifier, rp_trust_anchor, issuer_ca) = setup_wallet_initiated_usecase_verifier();

    let mut request_uri: Url = format!("https://example.com/{WALLET_INITIATED_RETURN_URL_USE_CASE}/request_uri")
        .parse()
        .unwrap();
    request_uri.set_query(Some(
        &serde_urlencoded::to_string(VerifierUrlParameters {
            session_type: SessionType::SameDevice,
            ephemeral_id_params: None,
        })
        .unwrap(),
    ));

    let universal_link_query = serde_urlencoded::to_string(VpRequestUriObject {
        request_uri: request_uri.try_into().unwrap(),
        request_uri_method: Some(RequestUriMethod::POST),
        client_id: RP_CERT_CN.to_string(),
    })
    .unwrap();

    let key_factory = MockRemoteKeyFactory::default();

    let session = start_disclosure_session(
        verifier,
        pid_full_name(),
        &issuer_ca,
        DisclosureUriSource::Link,
        &universal_link_query,
        rp_trust_anchor,
        &key_factory,
    )
    .await
    .unwrap();

    // Cancel and verify that we don't get a return URL
    assert!(session.terminate().await.unwrap().is_none());
}

#[tokio::test]
async fn test_rp_initiated_usecase_verifier_cancel() {
    let stored_documents = pid_full_name();
    let items_requests = pid_full_name().into();

    let (verifier, rp_trust_anchor, issuer_ca) = setup_verifier(&items_requests, None);

    // Start the session
    let session_token = verifier
        .new_session(
            DEFAULT_RETURN_URL_USE_CASE.to_string(),
            Some(items_requests),
            Some(ReturnUrlTemplate::from_str("https://example.com/redirect_uri/{session_token}").unwrap()),
        )
        .await
        .unwrap();

    // The front-end receives the UL to feed to the wallet when fetching the session status
    // (this also verifies that the status is Created)
    let request_uri = request_uri_from_status_endpoint(&verifier, &session_token, SessionType::SameDevice).await;

    // Start session in the wallet
    let key_factory = MockRemoteKeyFactory::default();
    let session = start_disclosure_session(
        Arc::clone(&verifier),
        stored_documents,
        &issuer_ca,
        DisclosureUriSource::Link,
        &request_uri,
        rp_trust_anchor,
        &key_factory,
    )
    .await
    .unwrap();

    // Cancel and verify that we don't get a return URL
    assert!(session.terminate().await.unwrap().is_some());
}

fn setup_wallet_initiated_usecase_verifier() -> (Arc<MockWalletInitiatedUseCaseVerifier>, TrustAnchor<'static>, Ca) {
    let issuer_ca = Ca::generate_issuer_mock_ca().unwrap();
    let rp_ca = Ca::generate_reader_mock_ca().unwrap();

    // Initialize the verifier
    let items_requests: ItemsRequests = pid_full_name().into();
    let reader_registration = Some(ReaderRegistration::mock_from_requests(&items_requests));
    let usecases = HashMap::from([(
        WALLET_INITIATED_RETURN_URL_USE_CASE.to_string(),
        WalletInitiatedUseCase::try_new(
            generate_reader_mock(&rp_ca, reader_registration.clone()).unwrap(),
            SessionTypeReturnUrl::SameDevice,
            items_requests,
            "https://example.com/redirect_uri".parse().unwrap(),
        )
        .unwrap(),
    )]);

    let verifier = Arc::new(MockWalletInitiatedUseCaseVerifier::new(
        WalletInitiatedUseCases::new(usecases),
        Arc::new(MemorySessionStore::default()),
        vec![issuer_ca.to_trust_anchor().to_owned()],
        Some(Box::new(MockDisclosureResultHandler::new(None))),
        vec![MOCK_WALLET_CLIENT_ID.to_string()],
    ));

    (verifier, rp_ca.to_trust_anchor().to_owned(), issuer_ca)
}

fn setup_verifier(
    items_requests: &ItemsRequests,
    session_result_query_param: Option<String>,
) -> (Arc<MockRpInitiatedUseCaseVerifier>, TrustAnchor<'static>, Ca) {
    // Initialize key material
    let issuer_ca = Ca::generate_issuer_mock_ca().unwrap();
    let rp_ca = Ca::generate_reader_mock_ca().unwrap();

    // Initialize the verifier
    let reader_registration = Some(ReaderRegistration::mock_from_requests(items_requests));
    let usecases = HashMap::from([
        (
            NO_RETURN_URL_USE_CASE.to_string(),
            RpInitiatedUseCase::try_new(
                generate_reader_mock(&rp_ca, reader_registration.clone()).unwrap(),
                SessionTypeReturnUrl::Neither,
                None,
                None,
            )
            .unwrap(),
        ),
        (
            DEFAULT_RETURN_URL_USE_CASE.to_string(),
            RpInitiatedUseCase::try_new(
                generate_reader_mock(&rp_ca, reader_registration.clone()).unwrap(),
                SessionTypeReturnUrl::SameDevice,
                None,
                None,
            )
            .unwrap(),
        ),
        (
            ALL_RETURN_URL_USE_CASE.to_string(),
            RpInitiatedUseCase::try_new(
                generate_reader_mock(&rp_ca, reader_registration).unwrap(),
                SessionTypeReturnUrl::Both,
                None,
                None,
            )
            .unwrap(),
        ),
    ]);

    let sessions = Arc::new(MemorySessionStore::default());

    let usecases = RpInitiatedUseCases::new(
        usecases,
        hmac::Key::generate(hmac::HMAC_SHA256, &rand::SystemRandom::new()).unwrap(),
        Arc::clone(&sessions),
    );

    let verifier = Arc::new(MockRpInitiatedUseCaseVerifier::new(
        usecases,
        sessions,
        vec![issuer_ca.to_trust_anchor().to_owned()],
        Some(Box::new(MockDisclosureResultHandler::new(session_result_query_param))),
        vec![MOCK_WALLET_CLIENT_ID.to_string()],
    ));

    (verifier, rp_ca.to_trust_anchor().to_owned(), issuer_ca)
}

async fn start_disclosure_session<KF, K, US, UC>(
    verifier: Arc<MockVerifier<US>>,
    stored_documents: TestDocuments,
    issuer_ca: &Ca,
    uri_source: DisclosureUriSource,
    request_uri: &str,
    trust_anchor: TrustAnchor<'static>,
    key_factory: &KF,
) -> Result<VpDisclosureSession<String, VerifierMockVpMessageClient<MockVerifier<US>>>, VpSessionError>
where
    KF: KeyFactory<Key = K>,
    US: UseCases<UseCase = UC, Key = SigningKey>,
    UC: UseCase<Key = SigningKey>,
{
    // Populate the wallet with the specified test documents
    let mdocs = future::join_all(stored_documents.into_iter().map(|doc| async {
        let normalized_metadata = doc.normalized_metadata();

        (
            test_document_to_mdoc(doc, issuer_ca, key_factory).await.0,
            normalized_metadata,
        )
    }))
    .await;
    let mdocs = MockMdocDataSource::new(mdocs);

    // Start session in the wallet
    VpDisclosureSession::start(
        VerifierMockVpMessageClient::new(verifier),
        request_uri,
        uri_source,
        &mdocs,
        &[trust_anchor],
    )
    .await
}

async fn request_uri_from_status_endpoint(
    verifier: &MockRpInitiatedUseCaseVerifier,
    session_token: &SessionToken,
    session_type: SessionType,
) -> String {
    let StatusResponse::Created { ul: Some(ul) } =
        request_status_endpoint(verifier, session_token, Some(session_type)).await
    else {
        panic!("unexpected state")
    };

    ul.as_ref().query().unwrap().to_string()
}

async fn request_status_endpoint(
    verifier: &MockRpInitiatedUseCaseVerifier,
    session_token: &SessionToken,
    session_type: Option<SessionType>,
) -> StatusResponse {
    verifier
        .status_response(
            session_token,
            session_type,
            &"https://example.com/ul".parse().unwrap(),
            format!("https://example.com/verifier_base_url/{session_token}/request_uri")
                .parse()
                .unwrap(),
            &TimeGenerator,
        )
        .await
        .unwrap()
}

type MockRpInitiatedUseCaseVerifier = MockVerifier<RpInitiatedUseCases<SigningKey, MemorySessionStore<DisclosureData>>>;
type MockWalletInitiatedUseCaseVerifier = MockVerifier<WalletInitiatedUseCases<SigningKey>>;
type MockVerifier<T> = Verifier<MemorySessionStore<DisclosureData>, T>;

struct VerifierMockVpMessageClient<T> {
    verifier: Arc<T>,
}

impl<T> VerifierMockVpMessageClient<T> {
    pub fn new(verifier: Arc<T>) -> Self {
        VerifierMockVpMessageClient { verifier }
    }
}

impl<US, UC> VpMessageClient for VerifierMockVpMessageClient<MockVerifier<US>>
where
    US: UseCases<UseCase = UC, Key = SigningKey>,
    UC: UseCase<Key = SigningKey>,
{
    async fn get_authorization_request(
        &self,
        url: BaseUrl,
        wallet_nonce: Option<String>,
    ) -> Result<Jwt<VpAuthorizationRequest>, VpMessageClientError> {
        let path_segments = url.as_ref().path_segments().unwrap().collect_vec();
        let session_token: SessionToken = path_segments[path_segments.len() - 2].to_owned().into();

        let jws = self
            .verifier
            .process_get_request(
                session_token.as_ref(),
                &"https://example.com/verifier_base_url".parse().unwrap(),
                url.as_ref().query(),
                wallet_nonce,
            )
            .await
            .map_err(|error| VpMessageClientError::AuthGetResponse(Box::new(error.into())))?;

        Ok(jws)
    }

    async fn send_authorization_response(
        &self,
        url: BaseUrl,
        jwe: String,
    ) -> Result<Option<BaseUrl>, VpMessageClientError> {
        let path_segments = url.as_ref().path_segments().unwrap().collect_vec();
        let session_token = path_segments[path_segments.len() - 2].to_owned().into();

        let response = self
            .verifier
            .process_authorization_response(
                &session_token,
                WalletAuthResponse::Response(VpToken { vp_token: jwe }),
                &TimeGenerator,
            )
            .await
            .map_err(|error| VpMessageClientError::AuthPostResponse(Box::new(error.into())))?;

        Ok(response.redirect_uri)
    }

    async fn send_error(
        &self,
        url: BaseUrl,
        error: ErrorResponse<VpAuthorizationErrorCode>,
    ) -> Result<Option<BaseUrl>, VpMessageClientError> {
        let path_segments = url.as_ref().path_segments().unwrap().collect_vec();
        let session_token = path_segments[path_segments.len() - 2].to_owned().into();

        let response = self
            .verifier
            .process_authorization_response(&session_token, WalletAuthResponse::Error(error), &TimeGenerator)
            .await
            .map_err(|error| VpMessageClientError::AuthPostResponse(Box::new(error.into())))?;

        Ok(response.redirect_uri)
    }
}
>>>>>>> de01bf71
<|MERGE_RESOLUTION|>--- conflicted
+++ resolved
@@ -1,6 +1,3 @@
-<<<<<<< HEAD
-// TODO: Re-enable and rewrite these tests using VpDisclosureClient and VpDisclosureSession.
-
 // use std::collections::HashMap;
 // use std::collections::HashSet;
 // use std::convert::Infallible;
@@ -19,13 +16,16 @@
 // use p256::ecdsa::Signature;
 // use p256::ecdsa::SigningKey;
 // use p256::ecdsa::VerifyingKey;
+// use rand_core::OsRng;
 // use ring::hmac;
 // use ring::rand;
 // use rstest::rstest;
 // use rustls_pki_types::TrustAnchor;
 // use url::Url;
 
+// use attestation_data::attributes::AttributeValue;
 // use attestation_data::auth::reader_auth::ReaderRegistration;
+// use attestation_data::disclosure::DisclosedAttestation;
 // use attestation_data::x509::generate::mock::generate_reader_mock;
 // use crypto::factory::KeyFactory;
 // use crypto::mock_remote::MockRemoteEcdsaKey;
@@ -36,18 +36,18 @@
 // use crypto::server_keys::KeyPair;
 // use http_utils::urls::BaseUrl;
 // use jwt::Jwt;
-// use mdoc::examples::example_items_requests;
-// use mdoc::examples::IsoCertTimeGenerator;
 // use mdoc::holder::mock::MockMdocDataSource as IsoMockMdocDataSource;
 // use mdoc::holder::DisclosureRequestMatch;
 // use mdoc::holder::Mdoc;
 // use mdoc::holder::MdocDataSource;
 // use mdoc::holder::StoredMdoc;
 // use mdoc::test::data::addr_street;
+// use mdoc::test::data::pid_example;
+// use mdoc::test::data::pid_example_items_requests;
 // use mdoc::test::data::pid_full_name;
 // use mdoc::test::data::pid_given_name;
+// use mdoc::test::data::PID;
 // use mdoc::test::TestDocuments;
-// use mdoc::verifier::DocumentDisclosedAttributes;
 // use mdoc::verifier::ItemsRequests;
 // use mdoc::DeviceResponse;
 // use mdoc::SessionTranscript;
@@ -94,6 +94,7 @@
 // use poa::Poa;
 // use poa::PoaError;
 // use sd_jwt_vc_metadata::NormalizedTypeMetadata;
+// use utils::generator::mock::MockTimeGenerator;
 // use utils::generator::TimeGenerator;
 // use utils::vec_at_least::VecAtLeastTwoUnique;
 
@@ -107,7 +108,7 @@
 //     let response_uri: BaseUrl = "https://example.com/response_uri".parse().unwrap();
 //     let encryption_keypair = EcKeyPair::generate(EcCurve::P256).unwrap();
 //     let iso_auth_request = IsoVpAuthorizationRequest::new(
-//         &example_items_requests(),
+//         &pid_example_items_requests(),
 //         auth_keypair.certificate(),
 //         nonce.clone(),
 //         encryption_keypair.to_jwk_public_key().try_into().unwrap(),
@@ -129,14 +130,14 @@
 //             &iso_auth_request,
 //             &[MOCK_WALLET_CLIENT_ID.to_string()],
 //             &mdoc_nonce,
-//             &IsoCertTimeGenerator,
+//             &MockTimeGenerator::default(),
 //             &[issuer_ca.to_trust_anchor()],
 //         )
 //         .unwrap();
 
 //     assert_eq!(
-//         disclosed_attrs["org.iso.18013.5.1.mDL"].attributes["org.iso.18013.5.1"]["family_name"],
-//         "Doe".into()
+//         disclosed_attrs[PID].attributes.clone().unwrap_mso_mdoc()[PID]["family_name"],
+//         AttributeValue::Text("De Bruijn".to_owned()),
 //     );
 // }
 
@@ -146,7 +147,11 @@
 //     trust_anchors: &[TrustAnchor<'_>],
 //     issuer_ca: &Ca,
 // ) -> String {
-//     let mdocs = IsoMockMdocDataSource::new_example_resigned(issuer_ca).await;
+//     let mdoc_key = MockRemoteEcdsaKey::new(String::from("mdoc_key"), SigningKey::random(&mut OsRng));
+//     let mdocs = IsoMockMdocDataSource::new(vec![(
+//         Mdoc::new_mock_with_key_and_ca(issuer_ca, &mdoc_key).await,
+//         pid_example().into_first().unwrap().normalized_metadata(),
+//     )]);
 //     let mdoc_nonce = "mdoc_nonce".to_string();
 
 //     // Verify the Authorization Request JWE and read the requested attributes.
@@ -172,7 +177,7 @@
 //     let to_disclose = candidates.into_values().map(|mut docs| docs.pop().unwrap()).collect();
 
 //     // Compute the disclosure.
-//     let key_factory = MockRemoteKeyFactory::new_example();
+//     let key_factory = MockRemoteKeyFactory::new(vec![mdoc_key]);
 //     let (device_response, keys) = DeviceResponse::from_proposed_documents(to_disclose, &key_factory)
 //         .await
 //         .unwrap();
@@ -198,13 +203,18 @@
 //     let ca = Ca::generate("myca", Default::default()).unwrap();
 //     let rp_keypair = generate_reader_mock(
 //         &ca,
-//         Some(ReaderRegistration::mock_from_requests(&example_items_requests())),
+//         Some(ReaderRegistration::mock_from_requests(&pid_example_items_requests())),
 //     )
 //     .unwrap();
 
 //     // Initialize the "wallet"
 //     let issuer_ca = Ca::generate_issuer_mock_ca().unwrap();
-//     let mdocs = IsoMockMdocDataSource::new_example_resigned(&issuer_ca).await;
+
+//     let mdoc_key = MockRemoteEcdsaKey::new(String::from("mdoc_key"), SigningKey::random(&mut OsRng));
+//     let mdocs = IsoMockMdocDataSource::new(vec![(
+//         Mdoc::new_mock_with_key_and_ca(&issuer_ca, &mdoc_key).await,
+//         pid_example().into_first().unwrap().normalized_metadata(),
+//     )]);
 
 //     // Start a session at the "RP"
 //     let message_client = DirectMockVpMessageClient::new(rp_keypair, vec![issuer_ca.to_trust_anchor().to_owned()]);
@@ -226,7 +236,7 @@
 //     };
 
 //     // Finish the disclosure.
-//     let key_factory = MockRemoteKeyFactory::new_example();
+//     let key_factory = MockRemoteKeyFactory::new(vec![mdoc_key]);
 //     proposal.disclose(&key_factory).await.unwrap();
 // }
 
@@ -261,7 +271,7 @@
 //         let encryption_keypair = EcKeyPair::generate(EcCurve::P256).unwrap();
 
 //         let auth_request = IsoVpAuthorizationRequest::new(
-//             &example_items_requests(),
+//             &pid_example_items_requests(),
 //             auth_keypair.certificate(),
 //             nonce.clone(),
 //             encryption_keypair.to_jwk_public_key().try_into().unwrap(),
@@ -320,14 +330,14 @@
 //                 &self.auth_request.clone().try_into().unwrap(),
 //                 &[MOCK_WALLET_CLIENT_ID.to_string()],
 //                 &mdoc_nonce,
-//                 &IsoCertTimeGenerator,
+//                 &MockTimeGenerator::default(),
 //                 &self.trust_anchors,
 //             )
 //             .unwrap();
 
 //         assert_eq!(
-//             disclosed_attrs["org.iso.18013.5.1.mDL"].attributes["org.iso.18013.5.1"]["family_name"],
-//             "Doe".into()
+//             disclosed_attrs[PID].attributes.clone().unwrap_mso_mdoc()[PID]["family_name"],
+//             AttributeValue::Text("De Bruijn".to_owned()),
 //         );
 
 //         Ok(None)
@@ -338,7 +348,7 @@
 //         _url: BaseUrl,
 //         error: ErrorResponse<VpAuthorizationErrorCode>,
 //     ) -> Result<Option<BaseUrl>, VpMessageClientError> {
-//         panic!("error: {error:?}", error)
+//         panic!("error: {error:?}")
 //     }
 // }
 
@@ -407,7 +417,7 @@
 //     async fn disclosure_result(
 //         &self,
 //         _usecase_id: &str,
-//         _disclosed: &IndexMap<String, DocumentDisclosedAttributes>,
+//         _disclosed: &IndexMap<String, DisclosedAttestation>,
 //     ) -> Result<HashMap<String, String>, DisclosureResultHandlerError> {
 //         Ok(self
 //             .key
@@ -622,7 +632,12 @@
 //         .await
 //         .unwrap();
 
-//     expected_documents.assert_matches(&disclosed_documents);
+//     expected_documents.assert_matches(
+//         &disclosed_documents
+//             .into_iter()
+//             .map(|(credential_type, attributes)| (credential_type, attributes.into()))
+//             .collect(),
+//     );
 // }
 
 // #[tokio::test]
@@ -1201,1225 +1216,4 @@
 
 //         Ok(response.redirect_uri)
 //     }
-// }
-=======
-use std::collections::HashMap;
-use std::collections::HashSet;
-use std::convert::Infallible;
-use std::str::FromStr;
-use std::sync::Arc;
-
-use assert_matches::assert_matches;
-use async_trait::async_trait;
-use chrono::Utc;
-use futures::future;
-use indexmap::IndexMap;
-use itertools::Itertools;
-use josekit::jwk::alg::ec::EcCurve;
-use josekit::jwk::alg::ec::EcKeyPair;
-use openid4vc::mock::test_document_to_mdoc;
-use p256::ecdsa::Signature;
-use p256::ecdsa::SigningKey;
-use p256::ecdsa::VerifyingKey;
-use rand_core::OsRng;
-use ring::hmac;
-use ring::rand;
-use rstest::rstest;
-use rustls_pki_types::TrustAnchor;
-use url::Url;
-
-use attestation_data::attributes::AttributeValue;
-use attestation_data::auth::reader_auth::ReaderRegistration;
-use attestation_data::disclosure::DisclosedAttestation;
-use attestation_data::x509::generate::mock::generate_reader_mock;
-use crypto::factory::KeyFactory;
-use crypto::mock_remote::MockRemoteEcdsaKey;
-use crypto::mock_remote::MockRemoteKeyFactory;
-use crypto::mock_remote::MockRemoteKeyFactoryError;
-use crypto::server_keys::generate::mock::RP_CERT_CN;
-use crypto::server_keys::generate::Ca;
-use crypto::server_keys::KeyPair;
-use http_utils::urls::BaseUrl;
-use jwt::Jwt;
-use mdoc::holder::mock::MockMdocDataSource as IsoMockMdocDataSource;
-use mdoc::holder::DisclosureRequestMatch;
-use mdoc::holder::Mdoc;
-use mdoc::holder::MdocDataSource;
-use mdoc::holder::StoredMdoc;
-use mdoc::test::data::addr_street;
-use mdoc::test::data::pid_example;
-use mdoc::test::data::pid_example_items_requests;
-use mdoc::test::data::pid_full_name;
-use mdoc::test::data::pid_given_name;
-use mdoc::test::data::PID;
-use mdoc::test::TestDocuments;
-use mdoc::verifier::ItemsRequests;
-use mdoc::DeviceResponse;
-use mdoc::SessionTranscript;
-use openid4vc::disclosure_session::DisclosureProposal;
-use openid4vc::disclosure_session::DisclosureSession;
-use openid4vc::disclosure_session::DisclosureUriSource;
-use openid4vc::disclosure_session::VpClientError;
-use openid4vc::disclosure_session::VpDisclosureSession;
-use openid4vc::disclosure_session::VpMessageClient;
-use openid4vc::disclosure_session::VpMessageClientError;
-use openid4vc::disclosure_session::VpSessionError;
-use openid4vc::mock::MOCK_WALLET_CLIENT_ID;
-use openid4vc::openid4vp::IsoVpAuthorizationRequest;
-use openid4vc::openid4vp::RequestUriMethod;
-use openid4vc::openid4vp::VpAuthorizationRequest;
-use openid4vc::openid4vp::VpAuthorizationResponse;
-use openid4vc::openid4vp::VpRequestUriObject;
-use openid4vc::return_url::ReturnUrlTemplate;
-use openid4vc::server_state::MemorySessionStore;
-use openid4vc::server_state::SessionToken;
-use openid4vc::verifier::DisclosedAttributesError;
-use openid4vc::verifier::DisclosureData;
-use openid4vc::verifier::DisclosureResultHandler;
-use openid4vc::verifier::DisclosureResultHandlerError;
-use openid4vc::verifier::EphemeralIdParameters;
-use openid4vc::verifier::RpInitiatedUseCase;
-use openid4vc::verifier::RpInitiatedUseCases;
-use openid4vc::verifier::SessionType;
-use openid4vc::verifier::SessionTypeReturnUrl;
-use openid4vc::verifier::StatusResponse;
-use openid4vc::verifier::UseCase;
-use openid4vc::verifier::UseCases;
-use openid4vc::verifier::Verifier;
-use openid4vc::verifier::VerifierUrlParameters;
-use openid4vc::verifier::VpToken;
-use openid4vc::verifier::WalletAuthResponse;
-use openid4vc::verifier::WalletInitiatedUseCase;
-use openid4vc::verifier::WalletInitiatedUseCases;
-use openid4vc::ErrorResponse;
-use openid4vc::GetRequestErrorCode;
-use openid4vc::PostAuthResponseErrorCode;
-use openid4vc::VpAuthorizationErrorCode;
-use poa::factory::PoaFactory;
-use poa::Poa;
-use poa::PoaError;
-use sd_jwt_vc_metadata::NormalizedTypeMetadata;
-use utils::generator::mock::MockTimeGenerator;
-use utils::generator::TimeGenerator;
-use utils::vec_at_least::VecAtLeastTwoUnique;
-
-#[tokio::test]
-async fn disclosure_direct() {
-    let ca = Ca::generate("myca", Default::default()).unwrap();
-    let auth_keypair = generate_reader_mock(&ca, None).unwrap();
-
-    // RP assembles the Authorization Request and signs it into a JWS.
-    let nonce = "nonce".to_string();
-    let response_uri: BaseUrl = "https://example.com/response_uri".parse().unwrap();
-    let encryption_keypair = EcKeyPair::generate(EcCurve::P256).unwrap();
-    let iso_auth_request = IsoVpAuthorizationRequest::new(
-        &pid_example_items_requests(),
-        auth_keypair.certificate(),
-        nonce.clone(),
-        encryption_keypair.to_jwk_public_key().try_into().unwrap(),
-        response_uri,
-        None,
-    )
-    .unwrap();
-    let auth_request = iso_auth_request.clone().into();
-    let auth_request_jws = Jwt::sign_with_certificate(&auth_request, &auth_keypair).await.unwrap();
-
-    // Wallet receives the signed Authorization Request and performs the disclosure.
-    let issuer_ca = Ca::generate_issuer_mock_ca().unwrap();
-    let jwe = disclosure_jwe(auth_request_jws, &[ca.to_trust_anchor()], &issuer_ca).await;
-
-    // RP decrypts the response JWE and verifies the contained Authorization Response.
-    let (auth_response, mdoc_nonce) = VpAuthorizationResponse::decrypt(&jwe, &encryption_keypair, &nonce).unwrap();
-    let disclosed_attrs = auth_response
-        .verify(
-            &iso_auth_request,
-            &[MOCK_WALLET_CLIENT_ID.to_string()],
-            &mdoc_nonce,
-            &MockTimeGenerator::default(),
-            &[issuer_ca.to_trust_anchor()],
-        )
-        .unwrap();
-
-    assert_eq!(
-        disclosed_attrs[PID].attributes.clone().unwrap_mso_mdoc()[PID]["family_name"],
-        AttributeValue::Text("De Bruijn".to_owned()),
-    );
-}
-
-/// The wallet side: verify the Authorization Request, compute the disclosure, and encrypt it into a JWE.
-async fn disclosure_jwe(
-    auth_request: Jwt<VpAuthorizationRequest>,
-    trust_anchors: &[TrustAnchor<'_>],
-    issuer_ca: &Ca,
-) -> String {
-    let mdoc_key = MockRemoteEcdsaKey::new(String::from("mdoc_key"), SigningKey::random(&mut OsRng));
-    let mdocs = IsoMockMdocDataSource::new(vec![(
-        Mdoc::new_mock_with_key_and_ca(issuer_ca, &mdoc_key).await,
-        pid_example().into_first().unwrap().normalized_metadata(),
-    )]);
-    let mdoc_nonce = "mdoc_nonce".to_string();
-
-    // Verify the Authorization Request JWE and read the requested attributes.
-    let (auth_request, cert) = VpAuthorizationRequest::try_new(&auth_request, trust_anchors).unwrap();
-    let auth_request = auth_request.validate(&cert, None).unwrap();
-
-    // Check if we have the requested attributes.
-    let session_transcript = SessionTranscript::new_oid4vp(
-        &auth_request.response_uri,
-        &auth_request.client_id,
-        auth_request.nonce.clone(),
-        &mdoc_nonce,
-    );
-    let DisclosureRequestMatch::Candidates(candidates) =
-        DisclosureRequestMatch::new(auth_request.items_requests.as_ref().iter(), &mdocs, &session_transcript)
-            .await
-            .unwrap()
-    else {
-        panic!("should have found requested attributes")
-    };
-
-    // For each doctype, just choose the first candidate.
-    let to_disclose = candidates.into_values().map(|mut docs| docs.pop().unwrap()).collect();
-
-    // Compute the disclosure.
-    let key_factory = MockRemoteKeyFactory::new(vec![mdoc_key]);
-    let (device_response, keys) = DeviceResponse::from_proposed_documents(to_disclose, &key_factory)
-        .await
-        .unwrap();
-
-    let poa = match VecAtLeastTwoUnique::try_from(keys) {
-        Ok(keys) => {
-            let keys = keys.as_slice().iter().collect_vec().try_into().unwrap();
-            let poa = key_factory
-                .poa(keys, auth_request.client_id.clone(), Some(mdoc_nonce.clone()))
-                .await
-                .unwrap();
-            Some(poa)
-        }
-        Err(_) => None,
-    };
-
-    // Put the disclosure in an Authorization Response and encrypt it.
-    VpAuthorizationResponse::new_encrypted(device_response, &auth_request, &mdoc_nonce, poa).unwrap()
-}
-
-#[tokio::test]
-async fn disclosure_using_message_client() {
-    let ca = Ca::generate("myca", Default::default()).unwrap();
-    let rp_keypair = generate_reader_mock(
-        &ca,
-        Some(ReaderRegistration::mock_from_requests(&pid_example_items_requests())),
-    )
-    .unwrap();
-
-    // Initialize the "wallet"
-    let issuer_ca = Ca::generate_issuer_mock_ca().unwrap();
-
-    let mdoc_key = MockRemoteEcdsaKey::new(String::from("mdoc_key"), SigningKey::random(&mut OsRng));
-    let mdocs = IsoMockMdocDataSource::new(vec![(
-        Mdoc::new_mock_with_key_and_ca(&issuer_ca, &mdoc_key).await,
-        pid_example().into_first().unwrap().normalized_metadata(),
-    )]);
-
-    // Start a session at the "RP"
-    let message_client = DirectMockVpMessageClient::new(rp_keypair, vec![issuer_ca.to_trust_anchor().to_owned()]);
-    let request_uri = message_client.start_session();
-
-    // Perform the first part of the session, resulting in the proposed disclosure.
-    let session = VpDisclosureSession::start(
-        message_client,
-        &request_uri,
-        DisclosureUriSource::Link,
-        &mdocs,
-        &[ca.to_trust_anchor()],
-    )
-    .await
-    .unwrap();
-
-    let VpDisclosureSession::Proposal(proposal) = session else {
-        panic!("should have requested attributes")
-    };
-
-    // Finish the disclosure.
-    let key_factory = MockRemoteKeyFactory::new(vec![mdoc_key]);
-    proposal.disclose(&key_factory).await.unwrap();
-}
-
-// A mock implementation of the `VpMessageClient` trait that implements the RP side of OpenID4VP
-// directly in its methods.
-struct DirectMockVpMessageClient {
-    nonce: String,
-    encryption_keypair: EcKeyPair,
-    auth_keypair: KeyPair,
-    auth_request: VpAuthorizationRequest,
-    request_uri: BaseUrl,
-    response_uri: BaseUrl,
-    trust_anchors: Vec<TrustAnchor<'static>>,
-}
-
-impl DirectMockVpMessageClient {
-    fn new(auth_keypair: KeyPair, trust_anchors: Vec<TrustAnchor<'static>>) -> Self {
-        let query = serde_urlencoded::to_string(VerifierUrlParameters {
-            session_type: SessionType::SameDevice,
-            ephemeral_id_params: Some(EphemeralIdParameters {
-                ephemeral_id: vec![42],
-                time: Utc::now(),
-            }),
-        })
-        .unwrap();
-        let request_uri = ("https://example.com/request_uri?".to_string() + &query)
-            .parse()
-            .unwrap();
-
-        let nonce = "nonce".to_string();
-        let response_uri: BaseUrl = "https://example.com/response_uri".parse().unwrap();
-        let encryption_keypair = EcKeyPair::generate(EcCurve::P256).unwrap();
-
-        let auth_request = IsoVpAuthorizationRequest::new(
-            &pid_example_items_requests(),
-            auth_keypair.certificate(),
-            nonce.clone(),
-            encryption_keypair.to_jwk_public_key().try_into().unwrap(),
-            response_uri.clone(),
-            None,
-        )
-        .unwrap()
-        .into();
-
-        Self {
-            nonce,
-            encryption_keypair,
-            auth_keypair,
-            auth_request,
-            request_uri,
-            response_uri,
-            trust_anchors,
-        }
-    }
-
-    fn start_session(&self) -> String {
-        serde_urlencoded::to_string(VpRequestUriObject {
-            request_uri: self.request_uri.clone(),
-            client_id: String::from(self.auth_keypair.certificate().san_dns_name().unwrap().unwrap()),
-            request_uri_method: Default::default(),
-        })
-        .unwrap()
-    }
-}
-
-impl VpMessageClient for DirectMockVpMessageClient {
-    async fn get_authorization_request(
-        &self,
-        url: BaseUrl,
-        _request_nonce: Option<String>,
-    ) -> Result<Jwt<VpAuthorizationRequest>, VpMessageClientError> {
-        assert_eq!(url, self.request_uri);
-
-        let jws = Jwt::sign_with_certificate(&self.auth_request, &self.auth_keypair)
-            .await
-            .unwrap();
-        Ok(jws)
-    }
-
-    async fn send_authorization_response(
-        &self,
-        url: BaseUrl,
-        jwe: String,
-    ) -> Result<Option<BaseUrl>, VpMessageClientError> {
-        assert_eq!(url, self.response_uri);
-
-        let (auth_response, mdoc_nonce) =
-            VpAuthorizationResponse::decrypt(&jwe, &self.encryption_keypair, &self.nonce).unwrap();
-        let disclosed_attrs = auth_response
-            .verify(
-                &self.auth_request.clone().try_into().unwrap(),
-                &[MOCK_WALLET_CLIENT_ID.to_string()],
-                &mdoc_nonce,
-                &MockTimeGenerator::default(),
-                &self.trust_anchors,
-            )
-            .unwrap();
-
-        assert_eq!(
-            disclosed_attrs[PID].attributes.clone().unwrap_mso_mdoc()[PID]["family_name"],
-            AttributeValue::Text("De Bruijn".to_owned()),
-        );
-
-        Ok(None)
-    }
-
-    async fn send_error(
-        &self,
-        _url: BaseUrl,
-        error: ErrorResponse<VpAuthorizationErrorCode>,
-    ) -> Result<Option<BaseUrl>, VpMessageClientError> {
-        panic!("error: {error:?}")
-    }
-}
-
-const NO_RETURN_URL_USE_CASE: &str = "no_return_url";
-const DEFAULT_RETURN_URL_USE_CASE: &str = "default_return_url";
-const ALL_RETURN_URL_USE_CASE: &str = "all_return_url";
-const WALLET_INITIATED_RETURN_URL_USE_CASE: &str = "wallet_initiated_return_url";
-
-struct MockMdocDataSource(HashMap<String, (Mdoc, NormalizedTypeMetadata)>);
-
-impl MockMdocDataSource {
-    fn new(mdocs: Vec<(Mdoc, NormalizedTypeMetadata)>) -> Self {
-        Self(
-            mdocs
-                .into_iter()
-                .map(|(mdoc, normalized_metadata)| (mdoc.doc_type().clone(), (mdoc, normalized_metadata)))
-                .collect(),
-        )
-    }
-}
-
-impl MdocDataSource for MockMdocDataSource {
-    type MdocIdentifier = String;
-    type Error = Infallible;
-
-    async fn mdoc_by_doc_types(
-        &self,
-        doc_types: &HashSet<&str>,
-    ) -> Result<Vec<Vec<StoredMdoc<Self::MdocIdentifier>>>, Self::Error> {
-        let mdoc_by_doc_type = self
-            .0
-            .iter()
-            .chunk_by(|(doc_type, _)| *doc_type)
-            .into_iter()
-            .filter_map(|(doc_type, mdocs)| {
-                doc_types.contains(doc_type.as_str()).then(|| {
-                    mdocs
-                        .into_iter()
-                        .map(|(_, (mdoc, normalized_metadata))| StoredMdoc {
-                            id: doc_type.clone(),
-                            mdoc: mdoc.clone(),
-                            normalized_metadata: normalized_metadata.clone(),
-                        })
-                        .collect()
-                })
-            })
-            .collect();
-
-        Ok(mdoc_by_doc_type)
-    }
-}
-
-#[derive(Debug)]
-pub struct MockDisclosureResultHandler {
-    pub key: Option<String>,
-}
-
-impl MockDisclosureResultHandler {
-    pub fn new(key: Option<String>) -> Self {
-        Self { key }
-    }
-}
-
-#[async_trait]
-impl DisclosureResultHandler for MockDisclosureResultHandler {
-    async fn disclosure_result(
-        &self,
-        _usecase_id: &str,
-        _disclosed: &IndexMap<String, DisclosedAttestation>,
-    ) -> Result<HashMap<String, String>, DisclosureResultHandlerError> {
-        Ok(self
-            .key
-            .as_ref()
-            .map(|key| HashMap::from([(key.clone(), "foobar".to_string())]))
-            .unwrap_or_default())
-    }
-}
-
-#[rstest]
-#[case(
-    SessionType::SameDevice,
-    None,
-    NO_RETURN_URL_USE_CASE,
-    pid_full_name(),
-    pid_full_name().into(),
-    pid_full_name()
-)]
-#[case(
-    SessionType::SameDevice,
-    Some("https://example.com/return_url".parse().unwrap()),
-    DEFAULT_RETURN_URL_USE_CASE,
-    pid_full_name(),
-    pid_full_name().into(),
-    pid_full_name()
-)]
-#[case(
-    SessionType::SameDevice,
-    Some("https://example.com/return_url".parse().unwrap()),
-    ALL_RETURN_URL_USE_CASE,
-    pid_full_name(),
-    pid_full_name().into(),
-    pid_full_name()
-)]
-#[case(
-    SessionType::CrossDevice,
-    None,
-    NO_RETURN_URL_USE_CASE,
-    pid_full_name(),
-    pid_full_name().into(),
-    pid_full_name()
-)]
-#[case(
-    SessionType::CrossDevice,
-    Some("https://example.com/return_url".parse().unwrap()),
-    DEFAULT_RETURN_URL_USE_CASE,
-    pid_full_name(),
-    pid_full_name().into(),
-    pid_full_name()
-)]
-#[case(
-    SessionType::CrossDevice,
-    Some("https://example.com/return_url".parse().unwrap()),
-    ALL_RETURN_URL_USE_CASE,
-    pid_full_name(),
-    pid_full_name().into(),
-    pid_full_name()
-)]
-#[case(
-    SessionType::SameDevice,
-    None,
-    NO_RETURN_URL_USE_CASE,
-    pid_full_name(),
-    pid_given_name().into(),
-    pid_given_name()
-)]
-#[case(
-    SessionType::SameDevice,
-    None,
-    NO_RETURN_URL_USE_CASE,
-    pid_given_name(),
-    pid_given_name().into(),
-    pid_given_name()
-)]
-#[case(
-    SessionType::SameDevice,
-    None,
-    NO_RETURN_URL_USE_CASE,
-    pid_given_name() + addr_street(),
-    (pid_given_name() + addr_street()).into(),
-    pid_given_name() + addr_street()
-)]
-// attributes from different documents, so this case also tests the PoA
-#[case(
-    SessionType::SameDevice,
-    None,
-    NO_RETURN_URL_USE_CASE,
-    pid_given_name() + addr_street(),
-    (pid_given_name() + addr_street()).into(),
-    pid_given_name() + addr_street()
-)]
-#[case(
-    SessionType::SameDevice,
-    None,
-    NO_RETURN_URL_USE_CASE,
-    pid_given_name() + addr_street(),
-    pid_given_name().into(),
-    pid_given_name()
-)]
-#[case(
-    SessionType::SameDevice,
-    None,
-    NO_RETURN_URL_USE_CASE,
-    pid_full_name(),
-    (pid_given_name() + pid_given_name()).into(),
-    pid_given_name()
-)]
-#[case(
-    SessionType::SameDevice,
-    None,
-    NO_RETURN_URL_USE_CASE,
-    pid_given_name(),
-    (pid_given_name() + pid_given_name()).into(),
-    pid_given_name()
-)]
-#[tokio::test]
-async fn test_client_and_server(
-    #[case] session_type: SessionType,
-    #[case] return_url_template: Option<ReturnUrlTemplate>,
-    #[case] use_case: &str,
-    #[case] stored_documents: TestDocuments,
-    #[case] requested_documents: ItemsRequests,
-    #[case] expected_documents: TestDocuments,
-    #[values(None, Some("query_param".to_string()))] result_query_param: Option<String>,
-) {
-    let (verifier, rp_trust_anchor, issuer_ca) = setup_verifier(&requested_documents, result_query_param.clone());
-
-    // Start the session
-    let session_token = verifier
-        .new_session(use_case.to_string(), Some(requested_documents), return_url_template)
-        .await
-        .unwrap();
-
-    // frontend receives the UL to feed to the wallet when fetching the session status
-    let request_uri = request_uri_from_status_endpoint(&verifier, &session_token, session_type).await;
-
-    // Determine the correct source for the session type
-    let uri_source = match session_type {
-        SessionType::SameDevice => DisclosureUriSource::Link,
-        SessionType::CrossDevice => DisclosureUriSource::QrCode,
-    };
-
-    // Start session in the wallet
-    let key_factory = MockRemoteKeyFactory::default();
-    let session = start_disclosure_session(
-        Arc::clone(&verifier),
-        stored_documents,
-        &issuer_ca,
-        uri_source,
-        &request_uri,
-        rp_trust_anchor,
-        &key_factory,
-    )
-    .await
-    .unwrap();
-
-    let VpDisclosureSession::Proposal(proposal) = session else {
-        panic!("should have requested attributes")
-    };
-
-    // Finish the disclosure.
-    let redirect_uri = proposal.disclose(&key_factory).await.unwrap();
-
-    // Check if we received a redirect URI when we should have, based on the use case and session type.
-    let should_have_redirect_uri = match (use_case, session_type) {
-        (use_case, _) if use_case == NO_RETURN_URL_USE_CASE => false,
-        (use_case, _) if use_case == ALL_RETURN_URL_USE_CASE => true,
-        (_, SessionType::SameDevice) => true,
-        (_, SessionType::CrossDevice) => false,
-    };
-    assert_eq!(redirect_uri.is_some(), should_have_redirect_uri);
-
-    let redirect_uri_query_pairs: IndexMap<String, String> = redirect_uri
-        .as_ref()
-        .map(|uri| {
-            uri.as_ref()
-                .query_pairs()
-                .map(|(k, v)| (k.into_owned(), v.into_owned()))
-                .collect()
-        })
-        .unwrap_or_default();
-
-    if let Some(result_query_param) = &result_query_param {
-        if redirect_uri.is_some() && !redirect_uri_query_pairs.contains_key(result_query_param) {
-            panic!("expected query parameter not found in redirect URI");
-        }
-    }
-
-    let redirect_uri_nonce = redirect_uri_query_pairs.get("nonce").cloned();
-
-    // If we have a redirect URI (nonce), then fetching the attributes without a nonce or with a wrong one should fail.
-    if redirect_uri_nonce.is_some() {
-        let error = verifier
-            .disclosed_attributes(&session_token, None)
-            .await
-            .expect_err("fetching disclosed attributes without a return URL nonce should fail");
-        assert_matches!(error, DisclosedAttributesError::RedirectUriNonceMissing);
-
-        let error = verifier
-            .disclosed_attributes(&session_token, "incorrect".to_string().into())
-            .await
-            .expect_err("fetching disclosed attributes with incorrect return URL nonce should fail");
-        assert_matches!(
-            error,
-            DisclosedAttributesError::RedirectUriNonceMismatch(nonce) if nonce == "incorrect"
-        );
-    }
-
-    // Retrieve the attributes disclosed by the wallet
-    let disclosed_documents = verifier
-        .disclosed_attributes(&session_token, redirect_uri_nonce)
-        .await
-        .unwrap();
-
-    expected_documents.assert_matches(
-        &disclosed_documents
-            .into_iter()
-            .map(|(credential_type, attributes)| (credential_type, attributes.into()))
-            .collect(),
-    );
-}
-
-#[tokio::test]
-async fn test_client_and_server_cancel_after_created() {
-    let stored_documents = pid_full_name();
-    let items_requests = pid_full_name().into();
-    let session_type = SessionType::SameDevice;
-
-    let (verifier, trust_anchor, issuer_ca) = setup_verifier(&items_requests, None);
-
-    // Start the session
-    let session_token = verifier
-        .new_session(
-            DEFAULT_RETURN_URL_USE_CASE.to_string(),
-            Some(items_requests),
-            Some(ReturnUrlTemplate::from_str("https://example.com/redirect_uri/{session_token}").unwrap()),
-        )
-        .await
-        .unwrap();
-
-    // The front-end receives the UL to feed to the wallet when fetching the session status
-    // (this also verifies that the status is Created)
-    let request_uri = request_uri_from_status_endpoint(&verifier, &session_token, session_type).await;
-
-    // Cancel the session
-    verifier
-        .cancel(&session_token)
-        .await
-        .expect("should be able to cancel newly created session");
-
-    // The session should now be cancelled
-    let status_response = request_status_endpoint(&verifier, &session_token, None).await;
-
-    assert_matches!(status_response, StatusResponse::Cancelled);
-
-    // Starting the session in the wallet should result in an error
-    let Err(error) = start_disclosure_session(
-        Arc::clone(&verifier),
-        stored_documents,
-        &issuer_ca,
-        DisclosureUriSource::Link,
-        &request_uri,
-        trust_anchor,
-        &MockRemoteKeyFactory::default(),
-    )
-    .await
-    else {
-        panic!("should not be able to start the disclosure session in the wallet")
-    };
-
-    assert_matches!(
-        error,
-        VpSessionError::Client(VpClientError::Request(VpMessageClientError::AuthGetResponse(error)))
-            if error.error_response.error == GetRequestErrorCode::CancelledSession
-    );
-}
-
-#[tokio::test]
-async fn test_client_and_server_cancel_after_wallet_start() {
-    let stored_documents = pid_full_name();
-    let items_requests = pid_full_name().into();
-    let session_type = SessionType::SameDevice;
-
-    let (verifier, trust_anchor, issuer_ca) = setup_verifier(&items_requests, None);
-
-    // Start the session
-    let session_token = verifier
-        .new_session(
-            DEFAULT_RETURN_URL_USE_CASE.to_string(),
-            Some(items_requests),
-            Some(ReturnUrlTemplate::from_str("https://example.com/redirect_uri/{session_token}").unwrap()),
-        )
-        .await
-        .unwrap();
-
-    // The front-end receives the UL to feed to the wallet when fetching the session status
-    // (this also verifies that the status is Created)
-    let request_uri = request_uri_from_status_endpoint(&verifier, &session_token, session_type).await;
-
-    // Start session in the wallet
-    let key_factory = MockRemoteKeyFactory::default();
-    let session = start_disclosure_session(
-        Arc::clone(&verifier),
-        stored_documents,
-        &issuer_ca,
-        DisclosureUriSource::Link,
-        &request_uri,
-        trust_anchor,
-        &key_factory,
-    )
-    .await
-    .unwrap();
-
-    // Cancel the session
-    verifier
-        .cancel(&session_token)
-        .await
-        .expect("should be able to cancel session that is waiting for response");
-
-    // The session should now be cancelled
-    let status_response = request_status_endpoint(&verifier, &session_token, None).await;
-
-    assert_matches!(status_response, StatusResponse::Cancelled);
-
-    // Disclosing attributes at this point should result in an error.
-    let VpDisclosureSession::Proposal(proposal) = session else {
-        panic!("should have requested attributes")
-    };
-
-    let error = proposal
-        .disclose(&key_factory)
-        .await
-        .expect_err("should not be able to disclose attributes");
-
-    assert_matches!(
-        error.error,
-        VpSessionError::Client(VpClientError::Request(VpMessageClientError::AuthPostResponse(error)))
-            if error.error_response.error == PostAuthResponseErrorCode::CancelledSession
-    );
-}
-
-#[tokio::test]
-async fn test_disclosure_invalid_poa() {
-    /// A mock key factory that returns a wrong PoA.
-    #[derive(Default)]
-    struct WrongPoaKeyFactory(MockRemoteKeyFactory);
-    impl KeyFactory for WrongPoaKeyFactory {
-        type Key = MockRemoteEcdsaKey;
-        type Error = MockRemoteKeyFactoryError;
-
-        async fn generate_new_multiple(&self, count: u64) -> Result<Vec<Self::Key>, Self::Error> {
-            self.0.generate_new_multiple(count).await
-        }
-
-        fn generate_existing<I: Into<String>>(&self, identifier: I, public_key: VerifyingKey) -> Self::Key {
-            self.0.generate_existing(identifier, public_key)
-        }
-
-        async fn sign_with_new_keys(&self, _: Vec<u8>, _: u64) -> Result<Vec<(Self::Key, Signature)>, Self::Error> {
-            unimplemented!()
-        }
-
-        async fn sign_multiple_with_existing_keys(
-            &self,
-            messages_and_keys: Vec<(Vec<u8>, Vec<&Self::Key>)>,
-        ) -> Result<Vec<Vec<Signature>>, Self::Error> {
-            self.0.sign_multiple_with_existing_keys(messages_and_keys).await
-        }
-    }
-
-    impl PoaFactory for WrongPoaKeyFactory {
-        type Key = MockRemoteEcdsaKey;
-        type Error = PoaError;
-
-        async fn poa(
-            &self,
-            keys: VecAtLeastTwoUnique<&Self::Key>,
-            _: String,
-            _: Option<String>,
-        ) -> Result<Poa, Self::Error> {
-            self.0.poa(keys, "".to_owned(), Some("".to_owned())).await
-        }
-    }
-
-    let stored_documents = pid_full_name() + addr_street();
-    let items_requests = (pid_given_name() + addr_street()).into();
-    let session_type = SessionType::SameDevice;
-    let use_case = NO_RETURN_URL_USE_CASE;
-
-    let (verifier, rp_trust_anchor, issuer_ca) = setup_verifier(&items_requests, None);
-
-    // Start the session
-    let session_token = verifier
-        .new_session(use_case.to_string(), Some(items_requests), None)
-        .await
-        .unwrap();
-
-    // frontend receives the UL to feed to the wallet when fetching the session status
-    let request_uri = request_uri_from_status_endpoint(&verifier, &session_token, session_type).await;
-
-    // Determine the correct source for the session type
-    let uri_source = match session_type {
-        SessionType::SameDevice => DisclosureUriSource::Link,
-        SessionType::CrossDevice => DisclosureUriSource::QrCode,
-    };
-
-    // Start session in the wallet
-    let key_factory = WrongPoaKeyFactory::default();
-    let session = start_disclosure_session(
-        Arc::clone(&verifier),
-        stored_documents,
-        &issuer_ca,
-        uri_source,
-        &request_uri,
-        rp_trust_anchor,
-        &key_factory,
-    )
-    .await
-    .unwrap();
-
-    let VpDisclosureSession::Proposal(proposal) = session else {
-        panic!("should have requested attributes")
-    };
-
-    // Finish the disclosure.
-    let error = proposal
-        .disclose(&key_factory)
-        .await
-        .expect_err("should not be able to disclose attributes");
-    assert_matches!(
-        error.error,
-        VpSessionError::Client(VpClientError::Request(VpMessageClientError::AuthPostResponse(error)))
-            if error.error_response.error == PostAuthResponseErrorCode::InvalidRequest
-    );
-}
-
-#[tokio::test]
-async fn test_wallet_initiated_usecase_verifier() {
-    let (verifier, rp_trust_anchor, issuer_ca) = setup_wallet_initiated_usecase_verifier();
-
-    let mut request_uri: Url = format!("https://example.com/{WALLET_INITIATED_RETURN_URL_USE_CASE}/request_uri")
-        .parse()
-        .unwrap();
-    request_uri.set_query(Some(
-        &serde_urlencoded::to_string(VerifierUrlParameters {
-            session_type: SessionType::SameDevice,
-            ephemeral_id_params: None,
-        })
-        .unwrap(),
-    ));
-
-    let universal_link_query = serde_urlencoded::to_string(VpRequestUriObject {
-        request_uri: request_uri.try_into().unwrap(),
-        request_uri_method: Some(RequestUriMethod::POST),
-        client_id: RP_CERT_CN.to_string(),
-    })
-    .unwrap();
-
-    let key_factory = MockRemoteKeyFactory::default();
-
-    let session = start_disclosure_session(
-        verifier,
-        pid_full_name(),
-        &issuer_ca,
-        DisclosureUriSource::Link,
-        &universal_link_query,
-        rp_trust_anchor,
-        &key_factory,
-    )
-    .await
-    .unwrap();
-
-    let VpDisclosureSession::Proposal(proposal) = session else {
-        panic!("should have requested attributes")
-    };
-
-    // Do the disclosure
-    proposal.disclose(&key_factory).await.unwrap().unwrap();
-}
-
-#[tokio::test]
-async fn test_wallet_initiated_usecase_verifier_cancel() {
-    let (verifier, rp_trust_anchor, issuer_ca) = setup_wallet_initiated_usecase_verifier();
-
-    let mut request_uri: Url = format!("https://example.com/{WALLET_INITIATED_RETURN_URL_USE_CASE}/request_uri")
-        .parse()
-        .unwrap();
-    request_uri.set_query(Some(
-        &serde_urlencoded::to_string(VerifierUrlParameters {
-            session_type: SessionType::SameDevice,
-            ephemeral_id_params: None,
-        })
-        .unwrap(),
-    ));
-
-    let universal_link_query = serde_urlencoded::to_string(VpRequestUriObject {
-        request_uri: request_uri.try_into().unwrap(),
-        request_uri_method: Some(RequestUriMethod::POST),
-        client_id: RP_CERT_CN.to_string(),
-    })
-    .unwrap();
-
-    let key_factory = MockRemoteKeyFactory::default();
-
-    let session = start_disclosure_session(
-        verifier,
-        pid_full_name(),
-        &issuer_ca,
-        DisclosureUriSource::Link,
-        &universal_link_query,
-        rp_trust_anchor,
-        &key_factory,
-    )
-    .await
-    .unwrap();
-
-    // Cancel and verify that we don't get a return URL
-    assert!(session.terminate().await.unwrap().is_none());
-}
-
-#[tokio::test]
-async fn test_rp_initiated_usecase_verifier_cancel() {
-    let stored_documents = pid_full_name();
-    let items_requests = pid_full_name().into();
-
-    let (verifier, rp_trust_anchor, issuer_ca) = setup_verifier(&items_requests, None);
-
-    // Start the session
-    let session_token = verifier
-        .new_session(
-            DEFAULT_RETURN_URL_USE_CASE.to_string(),
-            Some(items_requests),
-            Some(ReturnUrlTemplate::from_str("https://example.com/redirect_uri/{session_token}").unwrap()),
-        )
-        .await
-        .unwrap();
-
-    // The front-end receives the UL to feed to the wallet when fetching the session status
-    // (this also verifies that the status is Created)
-    let request_uri = request_uri_from_status_endpoint(&verifier, &session_token, SessionType::SameDevice).await;
-
-    // Start session in the wallet
-    let key_factory = MockRemoteKeyFactory::default();
-    let session = start_disclosure_session(
-        Arc::clone(&verifier),
-        stored_documents,
-        &issuer_ca,
-        DisclosureUriSource::Link,
-        &request_uri,
-        rp_trust_anchor,
-        &key_factory,
-    )
-    .await
-    .unwrap();
-
-    // Cancel and verify that we don't get a return URL
-    assert!(session.terminate().await.unwrap().is_some());
-}
-
-fn setup_wallet_initiated_usecase_verifier() -> (Arc<MockWalletInitiatedUseCaseVerifier>, TrustAnchor<'static>, Ca) {
-    let issuer_ca = Ca::generate_issuer_mock_ca().unwrap();
-    let rp_ca = Ca::generate_reader_mock_ca().unwrap();
-
-    // Initialize the verifier
-    let items_requests: ItemsRequests = pid_full_name().into();
-    let reader_registration = Some(ReaderRegistration::mock_from_requests(&items_requests));
-    let usecases = HashMap::from([(
-        WALLET_INITIATED_RETURN_URL_USE_CASE.to_string(),
-        WalletInitiatedUseCase::try_new(
-            generate_reader_mock(&rp_ca, reader_registration.clone()).unwrap(),
-            SessionTypeReturnUrl::SameDevice,
-            items_requests,
-            "https://example.com/redirect_uri".parse().unwrap(),
-        )
-        .unwrap(),
-    )]);
-
-    let verifier = Arc::new(MockWalletInitiatedUseCaseVerifier::new(
-        WalletInitiatedUseCases::new(usecases),
-        Arc::new(MemorySessionStore::default()),
-        vec![issuer_ca.to_trust_anchor().to_owned()],
-        Some(Box::new(MockDisclosureResultHandler::new(None))),
-        vec![MOCK_WALLET_CLIENT_ID.to_string()],
-    ));
-
-    (verifier, rp_ca.to_trust_anchor().to_owned(), issuer_ca)
-}
-
-fn setup_verifier(
-    items_requests: &ItemsRequests,
-    session_result_query_param: Option<String>,
-) -> (Arc<MockRpInitiatedUseCaseVerifier>, TrustAnchor<'static>, Ca) {
-    // Initialize key material
-    let issuer_ca = Ca::generate_issuer_mock_ca().unwrap();
-    let rp_ca = Ca::generate_reader_mock_ca().unwrap();
-
-    // Initialize the verifier
-    let reader_registration = Some(ReaderRegistration::mock_from_requests(items_requests));
-    let usecases = HashMap::from([
-        (
-            NO_RETURN_URL_USE_CASE.to_string(),
-            RpInitiatedUseCase::try_new(
-                generate_reader_mock(&rp_ca, reader_registration.clone()).unwrap(),
-                SessionTypeReturnUrl::Neither,
-                None,
-                None,
-            )
-            .unwrap(),
-        ),
-        (
-            DEFAULT_RETURN_URL_USE_CASE.to_string(),
-            RpInitiatedUseCase::try_new(
-                generate_reader_mock(&rp_ca, reader_registration.clone()).unwrap(),
-                SessionTypeReturnUrl::SameDevice,
-                None,
-                None,
-            )
-            .unwrap(),
-        ),
-        (
-            ALL_RETURN_URL_USE_CASE.to_string(),
-            RpInitiatedUseCase::try_new(
-                generate_reader_mock(&rp_ca, reader_registration).unwrap(),
-                SessionTypeReturnUrl::Both,
-                None,
-                None,
-            )
-            .unwrap(),
-        ),
-    ]);
-
-    let sessions = Arc::new(MemorySessionStore::default());
-
-    let usecases = RpInitiatedUseCases::new(
-        usecases,
-        hmac::Key::generate(hmac::HMAC_SHA256, &rand::SystemRandom::new()).unwrap(),
-        Arc::clone(&sessions),
-    );
-
-    let verifier = Arc::new(MockRpInitiatedUseCaseVerifier::new(
-        usecases,
-        sessions,
-        vec![issuer_ca.to_trust_anchor().to_owned()],
-        Some(Box::new(MockDisclosureResultHandler::new(session_result_query_param))),
-        vec![MOCK_WALLET_CLIENT_ID.to_string()],
-    ));
-
-    (verifier, rp_ca.to_trust_anchor().to_owned(), issuer_ca)
-}
-
-async fn start_disclosure_session<KF, K, US, UC>(
-    verifier: Arc<MockVerifier<US>>,
-    stored_documents: TestDocuments,
-    issuer_ca: &Ca,
-    uri_source: DisclosureUriSource,
-    request_uri: &str,
-    trust_anchor: TrustAnchor<'static>,
-    key_factory: &KF,
-) -> Result<VpDisclosureSession<String, VerifierMockVpMessageClient<MockVerifier<US>>>, VpSessionError>
-where
-    KF: KeyFactory<Key = K>,
-    US: UseCases<UseCase = UC, Key = SigningKey>,
-    UC: UseCase<Key = SigningKey>,
-{
-    // Populate the wallet with the specified test documents
-    let mdocs = future::join_all(stored_documents.into_iter().map(|doc| async {
-        let normalized_metadata = doc.normalized_metadata();
-
-        (
-            test_document_to_mdoc(doc, issuer_ca, key_factory).await.0,
-            normalized_metadata,
-        )
-    }))
-    .await;
-    let mdocs = MockMdocDataSource::new(mdocs);
-
-    // Start session in the wallet
-    VpDisclosureSession::start(
-        VerifierMockVpMessageClient::new(verifier),
-        request_uri,
-        uri_source,
-        &mdocs,
-        &[trust_anchor],
-    )
-    .await
-}
-
-async fn request_uri_from_status_endpoint(
-    verifier: &MockRpInitiatedUseCaseVerifier,
-    session_token: &SessionToken,
-    session_type: SessionType,
-) -> String {
-    let StatusResponse::Created { ul: Some(ul) } =
-        request_status_endpoint(verifier, session_token, Some(session_type)).await
-    else {
-        panic!("unexpected state")
-    };
-
-    ul.as_ref().query().unwrap().to_string()
-}
-
-async fn request_status_endpoint(
-    verifier: &MockRpInitiatedUseCaseVerifier,
-    session_token: &SessionToken,
-    session_type: Option<SessionType>,
-) -> StatusResponse {
-    verifier
-        .status_response(
-            session_token,
-            session_type,
-            &"https://example.com/ul".parse().unwrap(),
-            format!("https://example.com/verifier_base_url/{session_token}/request_uri")
-                .parse()
-                .unwrap(),
-            &TimeGenerator,
-        )
-        .await
-        .unwrap()
-}
-
-type MockRpInitiatedUseCaseVerifier = MockVerifier<RpInitiatedUseCases<SigningKey, MemorySessionStore<DisclosureData>>>;
-type MockWalletInitiatedUseCaseVerifier = MockVerifier<WalletInitiatedUseCases<SigningKey>>;
-type MockVerifier<T> = Verifier<MemorySessionStore<DisclosureData>, T>;
-
-struct VerifierMockVpMessageClient<T> {
-    verifier: Arc<T>,
-}
-
-impl<T> VerifierMockVpMessageClient<T> {
-    pub fn new(verifier: Arc<T>) -> Self {
-        VerifierMockVpMessageClient { verifier }
-    }
-}
-
-impl<US, UC> VpMessageClient for VerifierMockVpMessageClient<MockVerifier<US>>
-where
-    US: UseCases<UseCase = UC, Key = SigningKey>,
-    UC: UseCase<Key = SigningKey>,
-{
-    async fn get_authorization_request(
-        &self,
-        url: BaseUrl,
-        wallet_nonce: Option<String>,
-    ) -> Result<Jwt<VpAuthorizationRequest>, VpMessageClientError> {
-        let path_segments = url.as_ref().path_segments().unwrap().collect_vec();
-        let session_token: SessionToken = path_segments[path_segments.len() - 2].to_owned().into();
-
-        let jws = self
-            .verifier
-            .process_get_request(
-                session_token.as_ref(),
-                &"https://example.com/verifier_base_url".parse().unwrap(),
-                url.as_ref().query(),
-                wallet_nonce,
-            )
-            .await
-            .map_err(|error| VpMessageClientError::AuthGetResponse(Box::new(error.into())))?;
-
-        Ok(jws)
-    }
-
-    async fn send_authorization_response(
-        &self,
-        url: BaseUrl,
-        jwe: String,
-    ) -> Result<Option<BaseUrl>, VpMessageClientError> {
-        let path_segments = url.as_ref().path_segments().unwrap().collect_vec();
-        let session_token = path_segments[path_segments.len() - 2].to_owned().into();
-
-        let response = self
-            .verifier
-            .process_authorization_response(
-                &session_token,
-                WalletAuthResponse::Response(VpToken { vp_token: jwe }),
-                &TimeGenerator,
-            )
-            .await
-            .map_err(|error| VpMessageClientError::AuthPostResponse(Box::new(error.into())))?;
-
-        Ok(response.redirect_uri)
-    }
-
-    async fn send_error(
-        &self,
-        url: BaseUrl,
-        error: ErrorResponse<VpAuthorizationErrorCode>,
-    ) -> Result<Option<BaseUrl>, VpMessageClientError> {
-        let path_segments = url.as_ref().path_segments().unwrap().collect_vec();
-        let session_token = path_segments[path_segments.len() - 2].to_owned().into();
-
-        let response = self
-            .verifier
-            .process_authorization_response(&session_token, WalletAuthResponse::Error(error), &TimeGenerator)
-            .await
-            .map_err(|error| VpMessageClientError::AuthPostResponse(Box::new(error.into())))?;
-
-        Ok(response.redirect_uri)
-    }
-}
->>>>>>> de01bf71
+// }
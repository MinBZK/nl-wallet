#![expect(clippy::too_many_arguments)]

use std::collections::HashMap;
use std::num::NonZeroUsize;
use std::str::FromStr;
use std::sync::Arc;

use assert_matches::assert_matches;
use async_trait::async_trait;
use chrono::Utc;
use futures::FutureExt;
use indexmap::IndexMap;
use itertools::Itertools;
use josekit::jwk::alg::ec::EcCurve;
use josekit::jwk::alg::ec::EcKeyPair;
use p256::ecdsa::SigningKey;
use p256::ecdsa::VerifyingKey;
use rand_core::OsRng;
use ring::hmac;
use ring::rand;
use rstest::rstest;
use rustls_pki_types::TrustAnchor;
use url::Url;

use attestation_data::attributes::AttributeValue;
use attestation_data::auth::reader_auth::ReaderRegistration;
use attestation_data::disclosure::DisclosedAttestations;
use attestation_data::disclosure::DisclosedAttributes;
use attestation_data::test_document::test_documents_assert_matches_disclosed_attestations;
use attestation_data::x509::generate::mock::generate_reader_mock_with_registration;
use crypto::mock_remote::MockRemoteEcdsaKey;
use crypto::mock_remote::MockRemoteWscdError;
use crypto::server_keys::KeyPair;
use crypto::server_keys::generate::Ca;
use crypto::server_keys::generate::mock::RP_CERT_CN;
use crypto::wscd::DisclosureResult;
use crypto::wscd::DisclosureWscd;
use crypto::wscd::WscdPoa;
use dcql::Query;
use dcql::normalized::NormalizedCredentialRequest;
use dcql::normalized::NormalizedCredentialRequests;
use dcql::unique_id_vec::UniqueIdVec;
use http_utils::urls::BaseUrl;
use jwt::SignedJwt;
use jwt::UnverifiedJwt;
use jwt::headers::HeaderWithX5c;
use mdoc::DeviceResponse;
use mdoc::SessionTranscript;
use mdoc::holder::disclosure::PartialMdoc;
use mdoc::test::TestDocuments;
use mdoc::test::data::PID;
use mdoc::test::data::addr_street;
use mdoc::test::data::pid_example;
use mdoc::test::data::pid_full_name;
use mdoc::test::data::pid_given_name;
use openid4vc::ErrorResponse;
use openid4vc::GetRequestErrorCode;
use openid4vc::PostAuthResponseErrorCode;
use openid4vc::VpAuthorizationErrorCode;
use openid4vc::disclosure_session::DisclosableAttestations;
use openid4vc::disclosure_session::DisclosureClient;
use openid4vc::disclosure_session::DisclosureSession;
use openid4vc::disclosure_session::DisclosureUriSource;
use openid4vc::disclosure_session::NonEmptyDisclosableAttestations;
use openid4vc::disclosure_session::VpClientError;
use openid4vc::disclosure_session::VpDisclosureClient;
use openid4vc::disclosure_session::VpDisclosureSession;
use openid4vc::disclosure_session::VpMessageClient;
use openid4vc::disclosure_session::VpMessageClientError;
use openid4vc::disclosure_session::VpSessionError;
use openid4vc::mock::MOCK_WALLET_CLIENT_ID;
use openid4vc::mock::test_document_to_mdoc;
use openid4vc::openid4vp::NormalizedVpAuthorizationRequest;
use openid4vc::openid4vp::RequestUriMethod;
use openid4vc::openid4vp::VerifiablePresentation;
use openid4vc::openid4vp::VpAuthorizationRequest;
use openid4vc::openid4vp::VpAuthorizationResponse;
use openid4vc::openid4vp::VpRequestUriObject;
use openid4vc::return_url::ReturnUrlTemplate;
use openid4vc::server_state::MemorySessionStore;
use openid4vc::server_state::SessionToken;
use openid4vc::verifier::DisclosedAttributesError;
use openid4vc::verifier::DisclosureData;
use openid4vc::verifier::DisclosureResultHandler;
use openid4vc::verifier::DisclosureResultHandlerError;
use openid4vc::verifier::EphemeralIdParameters;
use openid4vc::verifier::RpInitiatedUseCase;
use openid4vc::verifier::RpInitiatedUseCases;
use openid4vc::verifier::SessionType;
use openid4vc::verifier::SessionTypeReturnUrl;
use openid4vc::verifier::StatusResponse;
use openid4vc::verifier::UseCase;
use openid4vc::verifier::UseCases;
use openid4vc::verifier::Verifier;
use openid4vc::verifier::VerifierUrlParameters;
use openid4vc::verifier::VpToken;
use openid4vc::verifier::WalletAuthResponse;
use openid4vc::verifier::WalletInitiatedUseCase;
use openid4vc::verifier::WalletInitiatedUseCases;
use utils::generator::TimeGenerator;
use utils::generator::mock::MockTimeGenerator;
use utils::vec_nonempty;
use wscd::Poa;
use wscd::mock_remote::MockRemoteWscd;
use wscd::wscd::IssuanceResult;
use wscd::wscd::JwtPoaInput;
use wscd::wscd::Wscd;

fn assert_disclosed_attestations_mdoc_pid(disclosed_attestations: &UniqueIdVec<DisclosedAttestations>) {
    assert_eq!(disclosed_attestations.len().get(), 1);
    let disclosed_attestations = disclosed_attestations.as_ref().first().unwrap();

    assert_eq!(disclosed_attestations.id, "mdoc_pid_example".try_into().unwrap());

    let disclosed_attestation = disclosed_attestations
        .attestations
        .iter()
        .exactly_one()
        .expect("there should be only one disclosed attestation");

    assert_eq!(disclosed_attestation.attestation_type, PID);

    let DisclosedAttributes::MsoMdoc(attributes) = &disclosed_attestation.attributes else {
        panic!("disclosed attributes should be in mdoc format");
    };

    let family_name = attributes.get(PID).and_then(|name_space| name_space.get("family_name"));

    assert_eq!(family_name, Some(&AttributeValue::Text("De Bruijn".to_string())));
}

#[test]
fn disclosure_direct() {
    let ca = Ca::generate("myca", Default::default()).unwrap();
    let auth_keypair = generate_reader_mock_with_registration(&ca, None).unwrap();

    // RP assembles the Authorization Request and signs it into a JWS.
    let nonce = "nonce".to_string();
    let response_uri: BaseUrl = "https://example.com/response_uri".parse().unwrap();
    let encryption_keypair = EcKeyPair::generate(EcCurve::P256).unwrap();
    let iso_auth_request = NormalizedVpAuthorizationRequest::new(
        NormalizedCredentialRequests::new_mock_mdoc_pid_example(),
        auth_keypair.certificate(),
        nonce.clone(),
        encryption_keypair.to_jwk_public_key().try_into().unwrap(),
        response_uri,
        None,
    )
    .unwrap();
    let auth_request = iso_auth_request.clone().into();
    let auth_request_jws = SignedJwt::sign_with_certificate(&auth_request, &auth_keypair)
        .now_or_never()
        .unwrap()
        .unwrap();

    // Wallet receives the signed Authorization Request and performs the disclosure.
    let issuer_ca = Ca::generate_issuer_mock_ca().unwrap();
    let jwe = disclosure_jwe(&auth_request_jws.into(), &[ca.to_trust_anchor()], &issuer_ca);

    // RP decrypts the response JWE and verifies the contained Authorization Response.
    let disclosed_attestations = VpAuthorizationResponse::decrypt_and_verify(
        &jwe,
        &encryption_keypair,
        &iso_auth_request,
        &[MOCK_WALLET_CLIENT_ID.to_string()],
        &MockTimeGenerator::default(),
        &[issuer_ca.to_trust_anchor()],
    )
    .unwrap();

    assert_disclosed_attestations_mdoc_pid(&disclosed_attestations);
}

/// The wallet side: verify the Authorization Request, gather the attestations and encrypt it into a JWE.
fn disclosure_jwe(
    auth_request: &UnverifiedJwt<VpAuthorizationRequest, HeaderWithX5c>,
    trust_anchors: &[TrustAnchor<'_>],
    issuer_ca: &Ca,
) -> String {
    let mdoc_key = MockRemoteEcdsaKey::new(String::from("mdoc_key"), SigningKey::random(&mut OsRng));
    let partial_mdocs = vec_nonempty![PartialMdoc::new_mock_with_ca_and_key(issuer_ca, &mdoc_key)];
    let encryption_nonce = "encryption_nonce".to_string();

    // Verify the Authorization Request JWE and read the requested attributes.
    let (auth_request, cert) = VpAuthorizationRequest::try_new(auth_request, trust_anchors).unwrap();
    let auth_request = auth_request.validate(&cert, None).unwrap();

    // Compute the disclosure.
    let session_transcript = SessionTranscript::new_oid4vp(
        &auth_request.response_uri,
        &auth_request.client_id,
        auth_request.nonce.clone(),
        &encryption_nonce,
    );
    let wscd = MockRemoteWscd::new(vec![mdoc_key]);
    let poa_input = JwtPoaInput::new(Some(auth_request.nonce.clone()), auth_request.client_id.clone());
    let (device_responses, poa) =
        DeviceResponse::sign_multiple_from_partial_mdocs(partial_mdocs, &session_transcript, &wscd, poa_input)
            .now_or_never()
            .unwrap()
            .unwrap();

    // Put the disclosure in an Authorization Response and encrypt it.
    VpAuthorizationResponse::new_encrypted(
        HashMap::from([(
            "mdoc_pid_example".try_into().unwrap(),
            VerifiablePresentation::MsoMdoc(device_responses),
        )]),
        &auth_request,
        &encryption_nonce,
        poa,
    )
    .unwrap()
}

#[tokio::test]
async fn disclosure_using_message_client() {
    let ca = Ca::generate("myca", Default::default()).unwrap();
    let rp_keypair = generate_reader_mock_with_registration(
        &ca,
        Some(ReaderRegistration::mock_from_dcql_query(
            &Query::new_mock_mdoc_pid_example(),
        )),
    )
    .unwrap();

    // Initialize the "wallet"
    let issuer_ca = Ca::generate_issuer_mock_ca().unwrap();

    let mdoc_key = MockRemoteEcdsaKey::new(String::from("mdoc_key"), SigningKey::random(&mut OsRng));
    let partial_mdocs = vec_nonempty![PartialMdoc::new_mock_with_ca_and_key(&issuer_ca, &mdoc_key)];

    // Start a session at the "RP"
    let message_client = DirectMockVpMessageClient::new(rp_keypair, vec![issuer_ca.to_trust_anchor().to_owned()]);
    let request_uri = message_client.start_session();

    // Perform the first part, which creates the disclosure session.
    let client = VpDisclosureClient::new(message_client);
    let session = client
        .start(&request_uri, DisclosureUriSource::Link, &[ca.to_trust_anchor()])
        .await
        .unwrap();

    // Finish the disclosure by sending the attestations to the "RP".
    let wscd = MockRemoteWscd::new(vec![mdoc_key]);
    session
        .disclose(
            DisclosableAttestations::MsoMdoc(HashMap::from([("mdoc_pid_example".try_into().unwrap(), partial_mdocs)]))
                .try_into()
                .unwrap(),
            &wscd,
            &MockTimeGenerator::default(),
        )
        .await
        .unwrap();
}

/// A mock implementation of the `VpMessageClient` trait that implements the RP side of OpenID4VP
/// directly in its methods.
#[derive(Debug, Clone)]
struct DirectMockVpMessageClient {
    encryption_keypair: EcKeyPair,
    auth_keypair: KeyPair,
    auth_request: NormalizedVpAuthorizationRequest,
    request_uri: BaseUrl,
    response_uri: BaseUrl,
    trust_anchors: Vec<TrustAnchor<'static>>,
}

impl DirectMockVpMessageClient {
    fn new(auth_keypair: KeyPair, trust_anchors: Vec<TrustAnchor<'static>>) -> Self {
        let query = serde_urlencoded::to_string(VerifierUrlParameters {
            session_type: SessionType::SameDevice,
            ephemeral_id_params: Some(EphemeralIdParameters {
                ephemeral_id: vec![42],
                time: Utc::now(),
            }),
        })
        .unwrap();
        let request_uri = ("https://example.com/request_uri?".to_string() + &query)
            .parse()
            .unwrap();

        let response_uri: BaseUrl = "https://example.com/response_uri".parse().unwrap();
        let encryption_keypair = EcKeyPair::generate(EcCurve::P256).unwrap();

        let auth_request = NormalizedVpAuthorizationRequest::new(
            NormalizedCredentialRequests::new_mock_mdoc_pid_example(),
            auth_keypair.certificate(),
            "nonce".to_string(),
            encryption_keypair.to_jwk_public_key().try_into().unwrap(),
            response_uri.clone(),
            None,
        )
        .unwrap();

        Self {
            encryption_keypair,
            auth_keypair,
            auth_request,
            request_uri,
            response_uri,
            trust_anchors,
        }
    }

    fn start_session(&self) -> String {
        serde_urlencoded::to_string(VpRequestUriObject {
            request_uri: self.request_uri.clone(),
            client_id: String::from(self.auth_keypair.certificate().san_dns_name().unwrap().unwrap()),
            request_uri_method: Default::default(),
        })
        .unwrap()
    }
}

impl VpMessageClient for DirectMockVpMessageClient {
    async fn get_authorization_request(
        &self,
        url: BaseUrl,
        _request_nonce: Option<String>,
    ) -> Result<UnverifiedJwt<VpAuthorizationRequest, HeaderWithX5c>, VpMessageClientError> {
        assert_eq!(url, self.request_uri);

<<<<<<< HEAD
        let jws = SignedJwt::sign_with_certificate(&self.auth_request, &self.auth_keypair)
=======
        let jws = UnverifiedJwt::sign_with_certificate(&self.auth_request.clone().into(), &self.auth_keypair)
>>>>>>> dcaa5276
            .await
            .unwrap()
            .into();
        Ok(jws)
    }

    async fn send_authorization_response(
        &self,
        url: BaseUrl,
        jwe: String,
    ) -> Result<Option<BaseUrl>, VpMessageClientError> {
        assert_eq!(url, self.response_uri);

        let disclosed_attestations = VpAuthorizationResponse::decrypt_and_verify(
            &jwe,
            &self.encryption_keypair,
            &self.auth_request,
            &[MOCK_WALLET_CLIENT_ID.to_string()],
            &MockTimeGenerator::default(),
            &self.trust_anchors,
        )
        .unwrap();

        assert_disclosed_attestations_mdoc_pid(&disclosed_attestations);

        Ok(None)
    }

    async fn send_error(
        &self,
        _url: BaseUrl,
        error: ErrorResponse<VpAuthorizationErrorCode>,
    ) -> Result<Option<BaseUrl>, VpMessageClientError> {
        panic!("error: {error:?}")
    }
}

const NO_RETURN_URL_USE_CASE: &str = "no_return_url";
const DEFAULT_RETURN_URL_USE_CASE: &str = "default_return_url";
const ALL_RETURN_URL_USE_CASE: &str = "all_return_url";
const WALLET_INITIATED_RETURN_URL_USE_CASE: &str = "wallet_initiated_return_url";

#[derive(Debug)]
pub struct MockDisclosureResultHandler {
    pub key: Option<String>,
}

impl MockDisclosureResultHandler {
    pub fn new(key: Option<String>) -> Self {
        Self { key }
    }
}

#[async_trait]
impl DisclosureResultHandler for MockDisclosureResultHandler {
    async fn disclosure_result(
        &self,
        _usecase_id: &str,
        _disclosed: &UniqueIdVec<DisclosedAttestations>,
    ) -> Result<HashMap<String, String>, DisclosureResultHandlerError> {
        Ok(self
            .key
            .as_ref()
            .map(|key| HashMap::from([(key.clone(), "foobar".to_string())]))
            .unwrap_or_default())
    }
}

#[rstest]
#[case(
    SessionType::SameDevice,
    None,
    NO_RETURN_URL_USE_CASE,
    pid_full_name(),
    pid_full_name().into(),
    pid_full_name()
)]
#[case(
    SessionType::SameDevice,
    Some("https://example.com/return_url".parse().unwrap()),
    DEFAULT_RETURN_URL_USE_CASE,
    pid_full_name(),
    pid_full_name().into(),
    pid_full_name()
)]
#[case(
    SessionType::SameDevice,
    Some("https://example.com/return_url".parse().unwrap()),
    ALL_RETURN_URL_USE_CASE,
    pid_full_name(),
    pid_full_name().into(),
    pid_full_name()
)]
#[case(
    SessionType::CrossDevice,
    None,
    NO_RETURN_URL_USE_CASE,
    pid_full_name(),
    pid_full_name().into(),
    pid_full_name()
)]
#[case(
    SessionType::CrossDevice,
    Some("https://example.com/return_url".parse().unwrap()),
    DEFAULT_RETURN_URL_USE_CASE,
    pid_full_name(),
    pid_full_name().into(),
    pid_full_name()
)]
#[case(
    SessionType::CrossDevice,
    Some("https://example.com/return_url".parse().unwrap()),
    ALL_RETURN_URL_USE_CASE,
    pid_full_name(),
    pid_full_name().into(),
    pid_full_name()
)]
#[case(
    SessionType::SameDevice,
    None,
    NO_RETURN_URL_USE_CASE,
    pid_full_name(),
    pid_given_name().into(),
    pid_given_name()
)]
#[case(
    SessionType::SameDevice,
    None,
    NO_RETURN_URL_USE_CASE,
    pid_given_name(),
    pid_given_name().into(),
    pid_given_name()
)]
#[case(
    SessionType::SameDevice,
    None,
    NO_RETURN_URL_USE_CASE,
    pid_given_name() + addr_street(),
    (pid_given_name() + addr_street()).into(),
    pid_given_name() + addr_street()
)]
// attributes from different documents, so this case also tests the PoA
#[case(
    SessionType::SameDevice,
    None,
    NO_RETURN_URL_USE_CASE,
    pid_given_name() + addr_street(),
    (pid_given_name() + addr_street()).into(),
    pid_given_name() + addr_street()
)]
#[case(
    SessionType::SameDevice,
    None,
    NO_RETURN_URL_USE_CASE,
    pid_full_name() + pid_full_name(),
    (pid_given_name() + pid_given_name()).into(),
    pid_given_name() + pid_given_name()
)]
#[case(
    SessionType::SameDevice,
    None,
    NO_RETURN_URL_USE_CASE,
    pid_given_name() + pid_given_name(),
    (pid_given_name() + pid_given_name()).into(),
    pid_given_name() + pid_given_name()
)]
#[tokio::test]
async fn test_client_and_server(
    #[case] session_type: SessionType,
    #[case] return_url_template: Option<ReturnUrlTemplate>,
    #[case] use_case: &str,
    #[case] stored_documents: TestDocuments,
    #[case] dcql_query: Query,
    #[case] expected_documents: TestDocuments,
    #[values(None, Some("query_param".to_string()))] result_query_param: Option<String>,
) {
    let (verifier, rp_trust_anchor, issuer_ca) = setup_verifier(&dcql_query, result_query_param.clone());

    // Start the session
    let session_token = verifier
        .new_session(use_case.to_string(), Some(dcql_query), return_url_template)
        .await
        .unwrap();

    // frontend receives the UL to feed to the wallet when fetching the session status
    let request_uri = request_uri_from_status_endpoint(&verifier, &session_token, session_type).await;

    // Determine the correct source for the session type
    let uri_source = match session_type {
        SessionType::SameDevice => DisclosureUriSource::Link,
        SessionType::CrossDevice => DisclosureUriSource::QrCode,
    };

    // Start session in the wallet
    let wscd = MockRemoteWscd::default();
    let session = start_disclosure_session(Arc::clone(&verifier), uri_source, &request_uri, rp_trust_anchor)
        .await
        .unwrap();

    // Finish the disclosure.
    let disclosable_attestations = test_documents_to_disclosable_attestations(
        stored_documents,
        session.credential_requests().as_ref(),
        &issuer_ca,
        &wscd,
    );
    let redirect_uri = session
        .disclose(disclosable_attestations, &wscd, &MockTimeGenerator::default())
        .await
        .unwrap();

    // Check if we received a redirect URI when we should have, based on the use case and session type.
    let should_have_redirect_uri = match (use_case, session_type) {
        (use_case, _) if use_case == NO_RETURN_URL_USE_CASE => false,
        (use_case, _) if use_case == ALL_RETURN_URL_USE_CASE => true,
        (_, SessionType::SameDevice) => true,
        (_, SessionType::CrossDevice) => false,
    };
    assert_eq!(redirect_uri.is_some(), should_have_redirect_uri);

    let redirect_uri_query_pairs: IndexMap<String, String> = redirect_uri
        .as_ref()
        .map(|uri| {
            uri.as_ref()
                .query_pairs()
                .map(|(k, v)| (k.into_owned(), v.into_owned()))
                .collect()
        })
        .unwrap_or_default();

    if redirect_uri.is_some() && result_query_param.is_some_and(|param| !redirect_uri_query_pairs.contains_key(&param))
    {
        panic!("expected query parameter not found in redirect URI");
    }

    let redirect_uri_nonce = redirect_uri_query_pairs.get("nonce").cloned();

    // If we have a redirect URI (nonce), then fetching the attributes without a nonce or with a wrong one should fail.
    if redirect_uri_nonce.is_some() {
        let error = verifier
            .disclosed_attributes(&session_token, None)
            .await
            .expect_err("fetching disclosed attributes without a return URL nonce should fail");
        assert_matches!(error, DisclosedAttributesError::RedirectUriNonceMissing);

        let error = verifier
            .disclosed_attributes(&session_token, "incorrect".to_string().into())
            .await
            .expect_err("fetching disclosed attributes with incorrect return URL nonce should fail");
        assert_matches!(
            error,
            DisclosedAttributesError::RedirectUriNonceMismatch(nonce) if nonce == "incorrect"
        );
    }

    // Retrieve the attributes disclosed by the wallet
    let disclosed_attestations = verifier
        .disclosed_attributes(&session_token, redirect_uri_nonce)
        .await
        .unwrap();

    test_documents_assert_matches_disclosed_attestations(&expected_documents, &disclosed_attestations);
}

#[tokio::test]
async fn test_client_and_server_cancel_after_created() {
    let dcql_query = Query::new_mock_mdoc_pid_example();
    let session_type = SessionType::SameDevice;

    let (verifier, trust_anchor, _issuer_ca) = setup_verifier(&dcql_query, None);

    // Start the session
    let session_token = verifier
        .new_session(
            DEFAULT_RETURN_URL_USE_CASE.to_string(),
            Some(dcql_query),
            Some(ReturnUrlTemplate::from_str("https://example.com/redirect_uri/{session_token}").unwrap()),
        )
        .await
        .unwrap();

    // The front-end receives the UL to feed to the wallet when fetching the session status
    // (this also verifies that the status is Created)
    let request_uri = request_uri_from_status_endpoint(&verifier, &session_token, session_type).await;

    // Cancel the session
    verifier
        .cancel(&session_token)
        .await
        .expect("should be able to cancel newly created session");

    // The session should now be cancelled
    let status_response = request_status_endpoint(&verifier, &session_token, None).await;

    assert_matches!(status_response, StatusResponse::Cancelled);

    // Starting the session in the wallet should result in an error
    let Err(error) = start_disclosure_session(
        Arc::clone(&verifier),
        DisclosureUriSource::Link,
        &request_uri,
        trust_anchor,
    )
    .await
    else {
        panic!("should not be able to start the disclosure session in the wallet")
    };

    assert_matches!(
        error,
        VpSessionError::Client(VpClientError::Request(VpMessageClientError::AuthGetResponse(error)))
            if error.error_response.error == GetRequestErrorCode::CancelledSession
    );
}

#[tokio::test]
async fn test_client_and_server_cancel_after_wallet_start() {
    let stored_documents = pid_example();
    let dcql_query = Query::new_mock_mdoc_pid_example();
    let session_type = SessionType::SameDevice;

    let (verifier, trust_anchor, issuer_ca) = setup_verifier(&dcql_query, None);

    // Start the session
    let session_token = verifier
        .new_session(
            DEFAULT_RETURN_URL_USE_CASE.to_string(),
            Some(dcql_query),
            Some(ReturnUrlTemplate::from_str("https://example.com/redirect_uri/{session_token}").unwrap()),
        )
        .await
        .unwrap();

    // The front-end receives the UL to feed to the wallet when fetching the session status
    // (this also verifies that the status is Created)
    let request_uri = request_uri_from_status_endpoint(&verifier, &session_token, session_type).await;

    // Start session in the wallet
    let wscd = MockRemoteWscd::default();
    let session = start_disclosure_session(
        Arc::clone(&verifier),
        DisclosureUriSource::Link,
        &request_uri,
        trust_anchor,
    )
    .await
    .unwrap();

    // Cancel the session
    verifier
        .cancel(&session_token)
        .await
        .expect("should be able to cancel session that is waiting for response");

    // The session should now be cancelled
    let status_response = request_status_endpoint(&verifier, &session_token, None).await;

    assert_matches!(status_response, StatusResponse::Cancelled);

    // Disclosing attributes at this point should result in an error.
    let disclosable_attestations = test_documents_to_disclosable_attestations(
        stored_documents,
        session.credential_requests().as_ref(),
        &issuer_ca,
        &wscd,
    );
    let (_session, error) = session
        .disclose(disclosable_attestations, &wscd, &MockTimeGenerator::default())
        .await
        .expect_err("should not be able to disclose attributes");

    assert_matches!(
        error.error,
        VpSessionError::Client(VpClientError::Request(VpMessageClientError::AuthPostResponse(error)))
            if error.error_response.error == PostAuthResponseErrorCode::CancelledSession
    );
}

#[tokio::test]
async fn test_disclosure_invalid_poa() {
    /// A mock WSCD that returns a wrong PoA.
    #[derive(Default)]
    struct WrongPoaWscd(MockRemoteWscd);

    impl DisclosureWscd for WrongPoaWscd {
        type Key = MockRemoteEcdsaKey;
        type Error = MockRemoteWscdError;
        type Poa = Poa;

        fn new_key<I: Into<String>>(&self, identifier: I, public_key: VerifyingKey) -> Self::Key {
            self.0.new_key(identifier, public_key)
        }

        async fn sign(
            &self,
            messages_and_keys: Vec<(Vec<u8>, Vec<&Self::Key>)>,
            poa_input: <Self::Poa as WscdPoa>::Input,
        ) -> Result<DisclosureResult<Self::Poa>, Self::Error> {
            let mut result = self.0.sign(messages_and_keys, poa_input).await?;

            result.poa.as_mut().unwrap().set_payload("wrong_payload".to_string());

            Ok(result)
        }
    }

    impl Wscd for WrongPoaWscd {
        async fn perform_issuance(
            &self,
            count: NonZeroUsize,
            aud: String,
            nonce: Option<String>,
            include_wua: bool,
        ) -> Result<IssuanceResult<Self::Poa>, Self::Error> {
            self.0.perform_issuance(count, aud, nonce, include_wua).await
        }
    }

    let stored_documents = pid_full_name() + addr_street();
    let dcql_query: Query = (pid_given_name() + addr_street()).into();
    let session_type = SessionType::SameDevice;
    let use_case = NO_RETURN_URL_USE_CASE;

    let (verifier, rp_trust_anchor, issuer_ca) = setup_verifier(&dcql_query, None);

    // Start the session
    let session_token = verifier
        .new_session(use_case.to_string(), Some(dcql_query), None)
        .await
        .unwrap();

    // frontend receives the UL to feed to the wallet when fetching the session status
    let request_uri = request_uri_from_status_endpoint(&verifier, &session_token, session_type).await;

    // Determine the correct source for the session type
    let uri_source = match session_type {
        SessionType::SameDevice => DisclosureUriSource::Link,
        SessionType::CrossDevice => DisclosureUriSource::QrCode,
    };

    // Start session in the wallet
    let wscd = WrongPoaWscd::default();
    let session = start_disclosure_session(Arc::clone(&verifier), uri_source, &request_uri, rp_trust_anchor)
        .await
        .unwrap();

    // Finish the disclosure.
    let disclosable_attestations = test_documents_to_disclosable_attestations(
        stored_documents,
        session.credential_requests().as_ref(),
        &issuer_ca,
        &wscd,
    );
    let (_session, error) = session
        .disclose(disclosable_attestations, &wscd, &MockTimeGenerator::default())
        .await
        .expect_err("should not be able to disclose attributes");
    assert_matches!(
        error.error,
        VpSessionError::Client(VpClientError::Request(VpMessageClientError::AuthPostResponse(error)))
            if error.error_response.error == PostAuthResponseErrorCode::InvalidRequest
    );
}

#[tokio::test]
async fn test_wallet_initiated_usecase_verifier() {
    let (verifier, rp_trust_anchor, issuer_ca) = setup_wallet_initiated_usecase_verifier();

    let mut request_uri: Url = format!("https://example.com/{WALLET_INITIATED_RETURN_URL_USE_CASE}/request_uri")
        .parse()
        .unwrap();
    request_uri.set_query(Some(
        &serde_urlencoded::to_string(VerifierUrlParameters {
            session_type: SessionType::SameDevice,
            ephemeral_id_params: None,
        })
        .unwrap(),
    ));

    let universal_link_query = serde_urlencoded::to_string(VpRequestUriObject {
        request_uri: request_uri.try_into().unwrap(),
        request_uri_method: Some(RequestUriMethod::POST),
        client_id: RP_CERT_CN.to_string(),
    })
    .unwrap();

    let wscd = MockRemoteWscd::default();

    let session = start_disclosure_session(
        verifier,
        DisclosureUriSource::Link,
        &universal_link_query,
        rp_trust_anchor,
    )
    .await
    .unwrap();

    // Do the disclosure
    let disclosable_attestations = test_documents_to_disclosable_attestations(
        pid_full_name(),
        session.credential_requests().as_ref(),
        &issuer_ca,
        &wscd,
    );
    session
        .disclose(disclosable_attestations, &wscd, &MockTimeGenerator::default())
        .await
        .unwrap()
        .unwrap();
}

#[tokio::test]
async fn test_wallet_initiated_usecase_verifier_cancel() {
    let (verifier, rp_trust_anchor, _issuer_ca) = setup_wallet_initiated_usecase_verifier();

    let mut request_uri: Url = format!("https://example.com/{WALLET_INITIATED_RETURN_URL_USE_CASE}/request_uri")
        .parse()
        .unwrap();
    request_uri.set_query(Some(
        &serde_urlencoded::to_string(VerifierUrlParameters {
            session_type: SessionType::SameDevice,
            ephemeral_id_params: None,
        })
        .unwrap(),
    ));

    let universal_link_query = serde_urlencoded::to_string(VpRequestUriObject {
        request_uri: request_uri.try_into().unwrap(),
        request_uri_method: Some(RequestUriMethod::POST),
        client_id: RP_CERT_CN.to_string(),
    })
    .unwrap();

    let session = start_disclosure_session(
        verifier,
        DisclosureUriSource::Link,
        &universal_link_query,
        rp_trust_anchor,
    )
    .await
    .unwrap();

    // Cancel and verify that we don't get a return URL
    assert!(session.terminate().await.unwrap().is_none());
}

#[tokio::test]
async fn test_rp_initiated_usecase_verifier_cancel() {
    let dcql_query: Query = pid_full_name().into();

    let (verifier, rp_trust_anchor, _issuer_ca) = setup_verifier(&dcql_query, None);

    // Start the session
    let session_token = verifier
        .new_session(
            DEFAULT_RETURN_URL_USE_CASE.to_string(),
            Some(dcql_query),
            Some(ReturnUrlTemplate::from_str("https://example.com/redirect_uri/{session_token}").unwrap()),
        )
        .await
        .unwrap();

    // The front-end receives the UL to feed to the wallet when fetching the session status
    // (this also verifies that the status is Created)
    let request_uri = request_uri_from_status_endpoint(&verifier, &session_token, SessionType::SameDevice).await;

    // Start session in the wallet
    let session = start_disclosure_session(
        Arc::clone(&verifier),
        DisclosureUriSource::Link,
        &request_uri,
        rp_trust_anchor,
    )
    .await
    .unwrap();

    // Cancel and verify that we don't get a return URL
    assert!(session.terminate().await.unwrap().is_some());
}

fn setup_wallet_initiated_usecase_verifier() -> (Arc<MockWalletInitiatedUseCaseVerifier>, TrustAnchor<'static>, Ca) {
    let issuer_ca = Ca::generate_issuer_mock_ca().unwrap();
    let rp_ca = Ca::generate_reader_mock_ca().unwrap();

    // Initialize the verifier
    let dcql_query: Query = pid_full_name().into();
    let reader_registration = Some(ReaderRegistration::mock_from_dcql_query(&dcql_query));
    let usecases = HashMap::from([(
        WALLET_INITIATED_RETURN_URL_USE_CASE.to_string(),
        WalletInitiatedUseCase::try_new(
            generate_reader_mock_with_registration(&rp_ca, reader_registration.clone()).unwrap(),
            SessionTypeReturnUrl::SameDevice,
            dcql_query.try_into().unwrap(),
            "https://example.com/redirect_uri".parse().unwrap(),
        )
        .unwrap(),
    )]);

    let verifier = Arc::new(MockWalletInitiatedUseCaseVerifier::new(
        WalletInitiatedUseCases::new(usecases),
        Arc::new(MemorySessionStore::default()),
        vec![issuer_ca.to_trust_anchor().to_owned()],
        Some(Box::new(MockDisclosureResultHandler::new(None))),
        vec![MOCK_WALLET_CLIENT_ID.to_string()],
    ));

    (verifier, rp_ca.to_trust_anchor().to_owned(), issuer_ca)
}

fn setup_verifier(
    dcql_query: &Query,
    session_result_query_param: Option<String>,
) -> (Arc<MockRpInitiatedUseCaseVerifier>, TrustAnchor<'static>, Ca) {
    // Initialize key material
    let issuer_ca = Ca::generate_issuer_mock_ca().unwrap();
    let rp_ca = Ca::generate_reader_mock_ca().unwrap();

    // Initialize the verifier
    let reader_registration = Some(ReaderRegistration::mock_from_dcql_query(dcql_query));
    let usecases = HashMap::from([
        (
            NO_RETURN_URL_USE_CASE.to_string(),
            RpInitiatedUseCase::try_new(
                generate_reader_mock_with_registration(&rp_ca, reader_registration.clone()).unwrap(),
                SessionTypeReturnUrl::Neither,
                None,
                None,
            )
            .unwrap(),
        ),
        (
            DEFAULT_RETURN_URL_USE_CASE.to_string(),
            RpInitiatedUseCase::try_new(
                generate_reader_mock_with_registration(&rp_ca, reader_registration.clone()).unwrap(),
                SessionTypeReturnUrl::SameDevice,
                None,
                None,
            )
            .unwrap(),
        ),
        (
            ALL_RETURN_URL_USE_CASE.to_string(),
            RpInitiatedUseCase::try_new(
                generate_reader_mock_with_registration(&rp_ca, reader_registration).unwrap(),
                SessionTypeReturnUrl::Both,
                None,
                None,
            )
            .unwrap(),
        ),
    ]);

    let sessions = Arc::new(MemorySessionStore::default());

    let usecases = RpInitiatedUseCases::new(
        usecases,
        hmac::Key::generate(hmac::HMAC_SHA256, &rand::SystemRandom::new()).unwrap(),
        Arc::clone(&sessions),
    );

    let verifier = Arc::new(MockRpInitiatedUseCaseVerifier::new(
        usecases,
        sessions,
        vec![issuer_ca.to_trust_anchor().to_owned()],
        Some(Box::new(MockDisclosureResultHandler::new(session_result_query_param))),
        vec![MOCK_WALLET_CLIENT_ID.to_string()],
    ));

    (verifier, rp_ca.to_trust_anchor().to_owned(), issuer_ca)
}

fn test_documents_to_disclosable_attestations<W>(
    stored_documents: TestDocuments,
    credential_requests: &[NormalizedCredentialRequest],
    issuer_ca: &Ca,
    wscd: &W,
) -> NonEmptyDisclosableAttestations
where
    W: Wscd,
{
    let partial_mdocs = stored_documents
        .into_iter()
        .zip_eq(credential_requests)
        .map(|(doc, request)| {
            let mdoc = test_document_to_mdoc(doc, issuer_ca, wscd).now_or_never().unwrap();
            let partial_mdoc = PartialMdoc::try_new(mdoc, request.claim_paths()).unwrap();

            (request.id().clone(), vec_nonempty![partial_mdoc])
        })
        .collect();

    DisclosableAttestations::MsoMdoc(partial_mdocs).try_into().unwrap()
}

async fn start_disclosure_session<US, UC>(
    verifier: Arc<MockVerifier<US>>,
    uri_source: DisclosureUriSource,
    request_uri: &str,
    trust_anchor: TrustAnchor<'static>,
) -> Result<VpDisclosureSession<VerifierMockVpMessageClient<MockVerifier<US>>>, VpSessionError>
where
    US: UseCases<UseCase = UC, Key = SigningKey>,
    UC: UseCase<Key = SigningKey>,
{
    let client = VpDisclosureClient::new(VerifierMockVpMessageClient::new(verifier));

    // Start session in the wallet
    client.start(request_uri, uri_source, &[trust_anchor]).await
}

async fn request_uri_from_status_endpoint(
    verifier: &MockRpInitiatedUseCaseVerifier,
    session_token: &SessionToken,
    session_type: SessionType,
) -> String {
    let StatusResponse::Created { ul: Some(ul) } =
        request_status_endpoint(verifier, session_token, Some(session_type)).await
    else {
        panic!("unexpected state")
    };

    ul.as_ref().query().unwrap().to_string()
}

async fn request_status_endpoint(
    verifier: &MockRpInitiatedUseCaseVerifier,
    session_token: &SessionToken,
    session_type: Option<SessionType>,
) -> StatusResponse {
    verifier
        .status_response(
            session_token,
            session_type,
            &"https://example.com/ul".parse().unwrap(),
            format!("https://example.com/verifier_base_url/{session_token}/request_uri")
                .parse()
                .unwrap(),
            &TimeGenerator,
        )
        .await
        .unwrap()
}

type MockRpInitiatedUseCaseVerifier = MockVerifier<RpInitiatedUseCases<SigningKey, MemorySessionStore<DisclosureData>>>;
type MockWalletInitiatedUseCaseVerifier = MockVerifier<WalletInitiatedUseCases<SigningKey>>;
type MockVerifier<T> = Verifier<MemorySessionStore<DisclosureData>, T>;

#[derive(Debug)]
struct VerifierMockVpMessageClient<T> {
    verifier: Arc<T>,
}

impl<T> VerifierMockVpMessageClient<T> {
    pub fn new(verifier: Arc<T>) -> Self {
        VerifierMockVpMessageClient { verifier }
    }
}

impl<T> Clone for VerifierMockVpMessageClient<T> {
    fn clone(&self) -> Self {
        Self {
            verifier: Arc::clone(&self.verifier),
        }
    }
}

impl<US, UC> VpMessageClient for VerifierMockVpMessageClient<MockVerifier<US>>
where
    US: UseCases<UseCase = UC, Key = SigningKey>,
    UC: UseCase<Key = SigningKey>,
{
    async fn get_authorization_request(
        &self,
        url: BaseUrl,
        wallet_nonce: Option<String>,
    ) -> Result<UnverifiedJwt<VpAuthorizationRequest, HeaderWithX5c>, VpMessageClientError> {
        let path_segments = url.as_ref().path_segments().unwrap().collect_vec();
        let session_token: SessionToken = path_segments[path_segments.len() - 2].to_owned().into();

        let jws = self
            .verifier
            .process_get_request(
                session_token.as_ref(),
                &"https://example.com/verifier_base_url".parse().unwrap(),
                url.as_ref().query(),
                wallet_nonce,
            )
            .await
            .map_err(|error| VpMessageClientError::AuthGetResponse(Box::new(error.into())))?;

        Ok(jws.into())
    }

    async fn send_authorization_response(
        &self,
        url: BaseUrl,
        jwe: String,
    ) -> Result<Option<BaseUrl>, VpMessageClientError> {
        let path_segments = url.as_ref().path_segments().unwrap().collect_vec();
        let session_token = path_segments[path_segments.len() - 2].to_owned().into();

        let response = self
            .verifier
            .process_authorization_response(
                &session_token,
                WalletAuthResponse::Response(VpToken { vp_token: jwe }),
                &TimeGenerator,
            )
            .await
            .map_err(|error| VpMessageClientError::AuthPostResponse(Box::new(error.into())))?;

        Ok(response.redirect_uri)
    }

    async fn send_error(
        &self,
        url: BaseUrl,
        error: ErrorResponse<VpAuthorizationErrorCode>,
    ) -> Result<Option<BaseUrl>, VpMessageClientError> {
        let path_segments = url.as_ref().path_segments().unwrap().collect_vec();
        let session_token = path_segments[path_segments.len() - 2].to_owned().into();

        let response = self
            .verifier
            .process_authorization_response(&session_token, WalletAuthResponse::Error(error), &TimeGenerator)
            .await
            .map_err(|error| VpMessageClientError::AuthPostResponse(Box::new(error.into())))?;

        Ok(response.redirect_uri)
    }
}<|MERGE_RESOLUTION|>--- conflicted
+++ resolved
@@ -322,11 +322,7 @@
     ) -> Result<UnverifiedJwt<VpAuthorizationRequest, HeaderWithX5c>, VpMessageClientError> {
         assert_eq!(url, self.request_uri);
 
-<<<<<<< HEAD
-        let jws = SignedJwt::sign_with_certificate(&self.auth_request, &self.auth_keypair)
-=======
-        let jws = UnverifiedJwt::sign_with_certificate(&self.auth_request.clone().into(), &self.auth_keypair)
->>>>>>> dcaa5276
+        let jws = SignedJwt::sign_with_certificate(&self.auth_request.clone().into(), &self.auth_keypair)
             .await
             .unwrap()
             .into();

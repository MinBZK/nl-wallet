#![expect(clippy::too_many_arguments)]

use std::collections::HashMap;
use std::num::NonZeroUsize;
use std::str::FromStr;
use std::sync::Arc;

use assert_matches::assert_matches;
use async_trait::async_trait;
use chrono::Utc;
use futures::FutureExt;
use indexmap::IndexMap;
use itertools::Itertools;
use josekit::jwk::alg::ec::EcCurve;
use josekit::jwk::alg::ec::EcKeyPair;
use p256::ecdsa::SigningKey;
use p256::ecdsa::VerifyingKey;
use rand_core::OsRng;
use ring::hmac;
use ring::rand;
use rstest::rstest;
use rustls_pki_types::TrustAnchor;
use url::Url;

use attestation_data::attributes::AttributeValue;
use attestation_data::auth::reader_auth::ReaderRegistration;
use attestation_data::disclosure::DisclosedAttestations;
use attestation_data::disclosure::DisclosedAttributes;
use attestation_data::test_document::test_documents_assert_matches_disclosed_attestations;
use attestation_data::x509::generate::mock::generate_reader_mock;
use crypto::mock_remote::MockRemoteEcdsaKey;
use crypto::mock_remote::MockRemoteWscdError;
use crypto::server_keys::KeyPair;
use crypto::server_keys::generate::Ca;
use crypto::server_keys::generate::mock::RP_CERT_CN;
use crypto::wscd::DisclosureResult;
use crypto::wscd::DisclosureWscd;
use crypto::wscd::WscdPoa;
use dcql::CredentialQueryIdentifier;
use dcql::Query;
use dcql::UniqueIdVec;
use dcql::normalized::NormalizedCredentialRequest;
use dcql::normalized::NormalizedCredentialRequests;
use http_utils::urls::BaseUrl;
use jwt::UnverifiedJwt;
use mdoc::DeviceResponse;
use mdoc::SessionTranscript;
use mdoc::holder::disclosure::PartialMdoc;
use mdoc::test::TestDocuments;
use mdoc::test::data::PID;
use mdoc::test::data::addr_street;
use mdoc::test::data::pid_example;
use mdoc::test::data::pid_full_name;
use mdoc::test::data::pid_given_name;
use openid4vc::ErrorResponse;
use openid4vc::GetRequestErrorCode;
use openid4vc::PostAuthResponseErrorCode;
use openid4vc::VpAuthorizationErrorCode;
use openid4vc::disclosure_session::DisclosureClient;
use openid4vc::disclosure_session::DisclosureSession;
use openid4vc::disclosure_session::DisclosureUriSource;
use openid4vc::disclosure_session::VpClientError;
use openid4vc::disclosure_session::VpDisclosureClient;
use openid4vc::disclosure_session::VpDisclosureSession;
use openid4vc::disclosure_session::VpMessageClient;
use openid4vc::disclosure_session::VpMessageClientError;
use openid4vc::disclosure_session::VpSessionError;
use openid4vc::mock::MOCK_WALLET_CLIENT_ID;
use openid4vc::mock::test_document_to_mdoc;
use openid4vc::openid4vp::NormalizedVpAuthorizationRequest;
use openid4vc::openid4vp::RequestUriMethod;
use openid4vc::openid4vp::VerifiablePresentation;
use openid4vc::openid4vp::VpAuthorizationRequest;
use openid4vc::openid4vp::VpAuthorizationResponse;
use openid4vc::openid4vp::VpRequestUriObject;
use openid4vc::return_url::ReturnUrlTemplate;
use openid4vc::server_state::MemorySessionStore;
use openid4vc::server_state::SessionToken;
use openid4vc::verifier::DisclosedAttributesError;
use openid4vc::verifier::DisclosureData;
use openid4vc::verifier::DisclosureResultHandler;
use openid4vc::verifier::DisclosureResultHandlerError;
use openid4vc::verifier::EphemeralIdParameters;
use openid4vc::verifier::RpInitiatedUseCase;
use openid4vc::verifier::RpInitiatedUseCases;
use openid4vc::verifier::SessionType;
use openid4vc::verifier::SessionTypeReturnUrl;
use openid4vc::verifier::StatusResponse;
use openid4vc::verifier::UseCase;
use openid4vc::verifier::UseCases;
use openid4vc::verifier::Verifier;
use openid4vc::verifier::VerifierUrlParameters;
use openid4vc::verifier::VpToken;
use openid4vc::verifier::WalletAuthResponse;
use openid4vc::verifier::WalletInitiatedUseCase;
use openid4vc::verifier::WalletInitiatedUseCases;
use utils::generator::TimeGenerator;
use utils::generator::mock::MockTimeGenerator;
use utils::vec_at_least::VecNonEmpty;
use utils::vec_nonempty;
use wscd::Poa;
use wscd::mock_remote::MockRemoteWscd;
use wscd::wscd::IssuanceResult;
use wscd::wscd::JwtPoaInput;
use wscd::wscd::Wscd;

fn assert_disclosed_attestations_mdoc_pid(disclosed_attestations: &UniqueIdVec<DisclosedAttestations>) {
    assert_eq!(disclosed_attestations.len().get(), 1);
    let disclosed_attestations = disclosed_attestations.as_ref().first().unwrap();

    assert_eq!(disclosed_attestations.id, "pid".try_into().unwrap());

    let disclosed_attestation = disclosed_attestations
<<<<<<< HEAD
        .get(&"mdoc_pid_example".try_into().unwrap())
        .expect("disclosed attestations should include pid")
=======
        .attestations
>>>>>>> 337bc525
        .iter()
        .exactly_one()
        .expect("there should be only one disclosed attestation");

    assert_eq!(disclosed_attestation.attestation_type, PID);

    let DisclosedAttributes::MsoMdoc(attributes) = &disclosed_attestation.attributes else {
        panic!("disclosed attributes should be in mdoc format");
    };

    let family_name = attributes.get(PID).and_then(|name_space| name_space.get("family_name"));

    assert_eq!(family_name, Some(&AttributeValue::Text("De Bruijn".to_string())));
}

#[test]
fn disclosure_direct() {
    let ca = Ca::generate("myca", Default::default()).unwrap();
    let auth_keypair = generate_reader_mock(&ca, None).unwrap();

    // RP assembles the Authorization Request and signs it into a JWS.
    let nonce = "nonce".to_string();
    let response_uri: BaseUrl = "https://example.com/response_uri".parse().unwrap();
    let encryption_keypair = EcKeyPair::generate(EcCurve::P256).unwrap();
    let iso_auth_request = NormalizedVpAuthorizationRequest::new(
        NormalizedCredentialRequests::new_mock_mdoc_pid_example(),
        auth_keypair.certificate(),
        nonce.clone(),
        encryption_keypair.to_jwk_public_key().try_into().unwrap(),
        response_uri,
        None,
    )
    .unwrap();
    let auth_request = iso_auth_request.clone().into();
    let auth_request_jws = UnverifiedJwt::sign_with_certificate(&auth_request, &auth_keypair)
        .now_or_never()
        .unwrap()
        .unwrap();

    // Wallet receives the signed Authorization Request and performs the disclosure.
    let issuer_ca = Ca::generate_issuer_mock_ca().unwrap();
    let jwe = disclosure_jwe(&auth_request_jws, &[ca.to_trust_anchor()], &issuer_ca);

    // RP decrypts the response JWE and verifies the contained Authorization Response.
    let (auth_response, mdoc_nonce) = VpAuthorizationResponse::decrypt(&jwe, &encryption_keypair, &nonce).unwrap();
    let disclosed_attestations = auth_response
        .verify(
            &iso_auth_request,
            &[MOCK_WALLET_CLIENT_ID.to_string()],
            &mdoc_nonce,
            &MockTimeGenerator::default(),
            &[issuer_ca.to_trust_anchor()],
        )
        .unwrap();

    assert_disclosed_attestations_mdoc_pid(&disclosed_attestations);
}

/// The wallet side: verify the Authorization Request, gather the attestations and encrypt it into a JWE.
fn disclosure_jwe(
    auth_request: &UnverifiedJwt<VpAuthorizationRequest>,
    trust_anchors: &[TrustAnchor<'_>],
    issuer_ca: &Ca,
) -> String {
    let mdoc_key = MockRemoteEcdsaKey::new(String::from("mdoc_key"), SigningKey::random(&mut OsRng));
    let partial_mdocs = vec_nonempty![PartialMdoc::new_mock_with_ca_and_key(issuer_ca, &mdoc_key)];
    let mdoc_nonce = "mdoc_nonce".to_string();

    // Verify the Authorization Request JWE and read the requested attributes.
    let (auth_request, cert) = VpAuthorizationRequest::try_new(auth_request, trust_anchors).unwrap();
    let auth_request = auth_request.validate(&cert, None).unwrap();

    // Compute the disclosure.
    let session_transcript = SessionTranscript::new_oid4vp(
        &auth_request.response_uri,
        &auth_request.client_id,
        auth_request.nonce.clone(),
        &mdoc_nonce,
    );
    let wscd = MockRemoteWscd::new(vec![mdoc_key]);
    let poa_input = JwtPoaInput::new(Some(auth_request.nonce.clone()), auth_request.client_id.clone());
    let (device_responses, poa) =
        DeviceResponse::sign_multiple_from_partial_mdocs(partial_mdocs, &session_transcript, &wscd, poa_input)
            .now_or_never()
            .unwrap()
            .unwrap();

    // Put the disclosure in an Authorization Response and encrypt it.
    VpAuthorizationResponse::new_encrypted(
        HashMap::from([(
            "mdoc_pid_example".try_into().unwrap(),
            VerifiablePresentation::new_mdoc(device_responses),
        )]),
        &auth_request,
        &mdoc_nonce,
        poa,
    )
    .unwrap()
}

#[tokio::test]
async fn disclosure_using_message_client() {
    let ca = Ca::generate("myca", Default::default()).unwrap();
    let rp_keypair = generate_reader_mock(
        &ca,
        Some(ReaderRegistration::mock_from_dcql_query(
            &Query::new_mock_mdoc_pid_example(),
        )),
    )
    .unwrap();

    // Initialize the "wallet"
    let issuer_ca = Ca::generate_issuer_mock_ca().unwrap();

    let mdoc_key = MockRemoteEcdsaKey::new(String::from("mdoc_key"), SigningKey::random(&mut OsRng));
    let partial_mdocs = vec_nonempty![PartialMdoc::new_mock_with_ca_and_key(&issuer_ca, &mdoc_key)];

    // Start a session at the "RP"
    let message_client = DirectMockVpMessageClient::new(rp_keypair, vec![issuer_ca.to_trust_anchor().to_owned()]);
    let request_uri = message_client.start_session();

    // Perform the first part, which creates the disclosure session.
    let client = VpDisclosureClient::new(message_client);
    let session = client
        .start(&request_uri, DisclosureUriSource::Link, &[ca.to_trust_anchor()])
        .await
        .unwrap();

    // Finish the disclosure by sending the attestations to the "RP".
    let wscd = MockRemoteWscd::new(vec![mdoc_key]);
    session
        .disclose(
            HashMap::from([("mdoc_pid_example".try_into().unwrap(), partial_mdocs)]),
            &wscd,
        )
        .await
        .unwrap();
}

/// A mock implementation of the `VpMessageClient` trait that implements the RP side of OpenID4VP
/// directly in its methods.
#[derive(Debug, Clone)]
struct DirectMockVpMessageClient {
    nonce: String,
    encryption_keypair: EcKeyPair,
    auth_keypair: KeyPair,
    auth_request: VpAuthorizationRequest,
    request_uri: BaseUrl,
    response_uri: BaseUrl,
    trust_anchors: Vec<TrustAnchor<'static>>,
}

impl DirectMockVpMessageClient {
    fn new(auth_keypair: KeyPair, trust_anchors: Vec<TrustAnchor<'static>>) -> Self {
        let query = serde_urlencoded::to_string(VerifierUrlParameters {
            session_type: SessionType::SameDevice,
            ephemeral_id_params: Some(EphemeralIdParameters {
                ephemeral_id: vec![42],
                time: Utc::now(),
            }),
        })
        .unwrap();
        let request_uri = ("https://example.com/request_uri?".to_string() + &query)
            .parse()
            .unwrap();

        let nonce = "nonce".to_string();
        let response_uri: BaseUrl = "https://example.com/response_uri".parse().unwrap();
        let encryption_keypair = EcKeyPair::generate(EcCurve::P256).unwrap();

        let auth_request = NormalizedVpAuthorizationRequest::new(
            NormalizedCredentialRequests::new_mock_mdoc_pid_example(),
            auth_keypair.certificate(),
            nonce.clone(),
            encryption_keypair.to_jwk_public_key().try_into().unwrap(),
            response_uri.clone(),
            None,
        )
        .unwrap()
        .into();

        Self {
            nonce,
            encryption_keypair,
            auth_keypair,
            auth_request,
            request_uri,
            response_uri,
            trust_anchors,
        }
    }

    fn start_session(&self) -> String {
        serde_urlencoded::to_string(VpRequestUriObject {
            request_uri: self.request_uri.clone(),
            client_id: String::from(self.auth_keypair.certificate().san_dns_name().unwrap().unwrap()),
            request_uri_method: Default::default(),
        })
        .unwrap()
    }
}

impl VpMessageClient for DirectMockVpMessageClient {
    async fn get_authorization_request(
        &self,
        url: BaseUrl,
        _request_nonce: Option<String>,
    ) -> Result<UnverifiedJwt<VpAuthorizationRequest>, VpMessageClientError> {
        assert_eq!(url, self.request_uri);

        let jws = UnverifiedJwt::sign_with_certificate(&self.auth_request, &self.auth_keypair)
            .await
            .unwrap();
        Ok(jws)
    }

    async fn send_authorization_response(
        &self,
        url: BaseUrl,
        jwe: String,
    ) -> Result<Option<BaseUrl>, VpMessageClientError> {
        assert_eq!(url, self.response_uri);

        let (auth_response, mdoc_nonce) =
            VpAuthorizationResponse::decrypt(&jwe, &self.encryption_keypair, &self.nonce).unwrap();
        let disclosed_attestations = auth_response
            .verify(
                &self.auth_request.clone().try_into().unwrap(),
                &[MOCK_WALLET_CLIENT_ID.to_string()],
                &mdoc_nonce,
                &MockTimeGenerator::default(),
                &self.trust_anchors,
            )
            .unwrap();

        assert_disclosed_attestations_mdoc_pid(&disclosed_attestations);

        Ok(None)
    }

    async fn send_error(
        &self,
        _url: BaseUrl,
        error: ErrorResponse<VpAuthorizationErrorCode>,
    ) -> Result<Option<BaseUrl>, VpMessageClientError> {
        panic!("error: {error:?}")
    }
}

const NO_RETURN_URL_USE_CASE: &str = "no_return_url";
const DEFAULT_RETURN_URL_USE_CASE: &str = "default_return_url";
const ALL_RETURN_URL_USE_CASE: &str = "all_return_url";
const WALLET_INITIATED_RETURN_URL_USE_CASE: &str = "wallet_initiated_return_url";

#[derive(Debug)]
pub struct MockDisclosureResultHandler {
    pub key: Option<String>,
}

impl MockDisclosureResultHandler {
    pub fn new(key: Option<String>) -> Self {
        Self { key }
    }
}

#[async_trait]
impl DisclosureResultHandler for MockDisclosureResultHandler {
    async fn disclosure_result(
        &self,
        _usecase_id: &str,
        _disclosed: &UniqueIdVec<DisclosedAttestations>,
    ) -> Result<HashMap<String, String>, DisclosureResultHandlerError> {
        Ok(self
            .key
            .as_ref()
            .map(|key| HashMap::from([(key.clone(), "foobar".to_string())]))
            .unwrap_or_default())
    }
}

#[rstest]
#[case(
    SessionType::SameDevice,
    None,
    NO_RETURN_URL_USE_CASE,
    pid_full_name(),
    pid_full_name().into(),
    pid_full_name()
)]
#[case(
    SessionType::SameDevice,
    Some("https://example.com/return_url".parse().unwrap()),
    DEFAULT_RETURN_URL_USE_CASE,
    pid_full_name(),
    pid_full_name().into(),
    pid_full_name()
)]
#[case(
    SessionType::SameDevice,
    Some("https://example.com/return_url".parse().unwrap()),
    ALL_RETURN_URL_USE_CASE,
    pid_full_name(),
    pid_full_name().into(),
    pid_full_name()
)]
#[case(
    SessionType::CrossDevice,
    None,
    NO_RETURN_URL_USE_CASE,
    pid_full_name(),
    pid_full_name().into(),
    pid_full_name()
)]
#[case(
    SessionType::CrossDevice,
    Some("https://example.com/return_url".parse().unwrap()),
    DEFAULT_RETURN_URL_USE_CASE,
    pid_full_name(),
    pid_full_name().into(),
    pid_full_name()
)]
#[case(
    SessionType::CrossDevice,
    Some("https://example.com/return_url".parse().unwrap()),
    ALL_RETURN_URL_USE_CASE,
    pid_full_name(),
    pid_full_name().into(),
    pid_full_name()
)]
#[case(
    SessionType::SameDevice,
    None,
    NO_RETURN_URL_USE_CASE,
    pid_full_name(),
    pid_given_name().into(),
    pid_given_name()
)]
#[case(
    SessionType::SameDevice,
    None,
    NO_RETURN_URL_USE_CASE,
    pid_given_name(),
    pid_given_name().into(),
    pid_given_name()
)]
#[case(
    SessionType::SameDevice,
    None,
    NO_RETURN_URL_USE_CASE,
    pid_given_name() + addr_street(),
    (pid_given_name() + addr_street()).into(),
    pid_given_name() + addr_street()
)]
// attributes from different documents, so this case also tests the PoA
#[case(
    SessionType::SameDevice,
    None,
    NO_RETURN_URL_USE_CASE,
    pid_given_name() + addr_street(),
    (pid_given_name() + addr_street()).into(),
    pid_given_name() + addr_street()
)]
#[case(
    SessionType::SameDevice,
    None,
    NO_RETURN_URL_USE_CASE,
    pid_full_name() + pid_full_name(),
    (pid_given_name() + pid_given_name()).into(),
    pid_given_name() + pid_given_name()
)]
#[case(
    SessionType::SameDevice,
    None,
    NO_RETURN_URL_USE_CASE,
    pid_given_name() + pid_given_name(),
    (pid_given_name() + pid_given_name()).into(),
    pid_given_name() + pid_given_name()
)]
#[tokio::test]
async fn test_client_and_server(
    #[case] session_type: SessionType,
    #[case] return_url_template: Option<ReturnUrlTemplate>,
    #[case] use_case: &str,
    #[case] stored_documents: TestDocuments,
    #[case] dcql_query: Query,
    #[case] expected_documents: TestDocuments,
    #[values(None, Some("query_param".to_string()))] result_query_param: Option<String>,
) {
    let (verifier, rp_trust_anchor, issuer_ca) = setup_verifier(&dcql_query, result_query_param.clone());

    // Start the session
    let session_token = verifier
        .new_session(use_case.to_string(), Some(dcql_query), return_url_template)
        .await
        .unwrap();

    // frontend receives the UL to feed to the wallet when fetching the session status
    let request_uri = request_uri_from_status_endpoint(&verifier, &session_token, session_type).await;

    // Determine the correct source for the session type
    let uri_source = match session_type {
        SessionType::SameDevice => DisclosureUriSource::Link,
        SessionType::CrossDevice => DisclosureUriSource::QrCode,
    };

    // Start session in the wallet
    let wscd = MockRemoteWscd::default();
    let session = start_disclosure_session(Arc::clone(&verifier), uri_source, &request_uri, rp_trust_anchor)
        .await
        .unwrap();

    // Finish the disclosure.
    let partial_attestations = test_documents_to_partial_attestations(
        stored_documents,
        session.credential_requests().as_ref(),
        &issuer_ca,
        &wscd,
    );
    let redirect_uri = session.disclose(partial_attestations, &wscd).await.unwrap();

    // Check if we received a redirect URI when we should have, based on the use case and session type.
    let should_have_redirect_uri = match (use_case, session_type) {
        (use_case, _) if use_case == NO_RETURN_URL_USE_CASE => false,
        (use_case, _) if use_case == ALL_RETURN_URL_USE_CASE => true,
        (_, SessionType::SameDevice) => true,
        (_, SessionType::CrossDevice) => false,
    };
    assert_eq!(redirect_uri.is_some(), should_have_redirect_uri);

    let redirect_uri_query_pairs: IndexMap<String, String> = redirect_uri
        .as_ref()
        .map(|uri| {
            uri.as_ref()
                .query_pairs()
                .map(|(k, v)| (k.into_owned(), v.into_owned()))
                .collect()
        })
        .unwrap_or_default();

    if redirect_uri.is_some() && result_query_param.is_some_and(|param| !redirect_uri_query_pairs.contains_key(&param))
    {
        panic!("expected query parameter not found in redirect URI");
    }

    let redirect_uri_nonce = redirect_uri_query_pairs.get("nonce").cloned();

    // If we have a redirect URI (nonce), then fetching the attributes without a nonce or with a wrong one should fail.
    if redirect_uri_nonce.is_some() {
        let error = verifier
            .disclosed_attributes(&session_token, None)
            .await
            .expect_err("fetching disclosed attributes without a return URL nonce should fail");
        assert_matches!(error, DisclosedAttributesError::RedirectUriNonceMissing);

        let error = verifier
            .disclosed_attributes(&session_token, "incorrect".to_string().into())
            .await
            .expect_err("fetching disclosed attributes with incorrect return URL nonce should fail");
        assert_matches!(
            error,
            DisclosedAttributesError::RedirectUriNonceMismatch(nonce) if nonce == "incorrect"
        );
    }

    // Retrieve the attributes disclosed by the wallet
    let disclosed_attestations = verifier
        .disclosed_attributes(&session_token, redirect_uri_nonce)
        .await
        .unwrap();

    test_documents_assert_matches_disclosed_attestations(&expected_documents, &disclosed_attestations);
}

#[tokio::test]
async fn test_client_and_server_cancel_after_created() {
    let dcql_query = Query::new_mock_mdoc_pid_example();
    let session_type = SessionType::SameDevice;

    let (verifier, trust_anchor, _issuer_ca) = setup_verifier(&dcql_query, None);

    // Start the session
    let session_token = verifier
        .new_session(
            DEFAULT_RETURN_URL_USE_CASE.to_string(),
            Some(dcql_query),
            Some(ReturnUrlTemplate::from_str("https://example.com/redirect_uri/{session_token}").unwrap()),
        )
        .await
        .unwrap();

    // The front-end receives the UL to feed to the wallet when fetching the session status
    // (this also verifies that the status is Created)
    let request_uri = request_uri_from_status_endpoint(&verifier, &session_token, session_type).await;

    // Cancel the session
    verifier
        .cancel(&session_token)
        .await
        .expect("should be able to cancel newly created session");

    // The session should now be cancelled
    let status_response = request_status_endpoint(&verifier, &session_token, None).await;

    assert_matches!(status_response, StatusResponse::Cancelled);

    // Starting the session in the wallet should result in an error
    let Err(error) = start_disclosure_session(
        Arc::clone(&verifier),
        DisclosureUriSource::Link,
        &request_uri,
        trust_anchor,
    )
    .await
    else {
        panic!("should not be able to start the disclosure session in the wallet")
    };

    assert_matches!(
        error,
        VpSessionError::Client(VpClientError::Request(VpMessageClientError::AuthGetResponse(error)))
            if error.error_response.error == GetRequestErrorCode::CancelledSession
    );
}

#[tokio::test]
async fn test_client_and_server_cancel_after_wallet_start() {
    let stored_documents = pid_example();
    let dcql_query = Query::new_mock_mdoc_pid_example();
    let session_type = SessionType::SameDevice;

    let (verifier, trust_anchor, issuer_ca) = setup_verifier(&dcql_query, None);

    // Start the session
    let session_token = verifier
        .new_session(
            DEFAULT_RETURN_URL_USE_CASE.to_string(),
            Some(dcql_query),
            Some(ReturnUrlTemplate::from_str("https://example.com/redirect_uri/{session_token}").unwrap()),
        )
        .await
        .unwrap();

    // The front-end receives the UL to feed to the wallet when fetching the session status
    // (this also verifies that the status is Created)
    let request_uri = request_uri_from_status_endpoint(&verifier, &session_token, session_type).await;

    // Start session in the wallet
    let wscd = MockRemoteWscd::default();
    let session = start_disclosure_session(
        Arc::clone(&verifier),
        DisclosureUriSource::Link,
        &request_uri,
        trust_anchor,
    )
    .await
    .unwrap();

    // Cancel the session
    verifier
        .cancel(&session_token)
        .await
        .expect("should be able to cancel session that is waiting for response");

    // The session should now be cancelled
    let status_response = request_status_endpoint(&verifier, &session_token, None).await;

    assert_matches!(status_response, StatusResponse::Cancelled);

    // Disclosing attributes at this point should result in an error.
    let partial_attestations = test_documents_to_partial_attestations(
        stored_documents,
        session.credential_requests().as_ref(),
        &issuer_ca,
        &wscd,
    );
    let (_session, error) = session
        .disclose(partial_attestations, &wscd)
        .await
        .expect_err("should not be able to disclose attributes");

    assert_matches!(
        error.error,
        VpSessionError::Client(VpClientError::Request(VpMessageClientError::AuthPostResponse(error)))
            if error.error_response.error == PostAuthResponseErrorCode::CancelledSession
    );
}

#[tokio::test]
async fn test_disclosure_invalid_poa() {
    /// A mock WSCD that returns a wrong PoA.
    #[derive(Default)]
    struct WrongPoaWscd(MockRemoteWscd);

    impl DisclosureWscd for WrongPoaWscd {
        type Key = MockRemoteEcdsaKey;
        type Error = MockRemoteWscdError;
        type Poa = Poa;

        fn new_key<I: Into<String>>(&self, identifier: I, public_key: VerifyingKey) -> Self::Key {
            self.0.new_key(identifier, public_key)
        }

        async fn sign(
            &self,
            messages_and_keys: Vec<(Vec<u8>, Vec<&Self::Key>)>,
            poa_input: <Self::Poa as WscdPoa>::Input,
        ) -> Result<DisclosureResult<Self::Poa>, Self::Error> {
            let mut result = self.0.sign(messages_and_keys, poa_input).await?;

            result.poa.as_mut().unwrap().set_payload("wrong_payload".to_string());

            Ok(result)
        }
    }

    impl Wscd for WrongPoaWscd {
        async fn perform_issuance(
            &self,
            count: NonZeroUsize,
            aud: String,
            nonce: Option<String>,
            include_wua: bool,
        ) -> Result<IssuanceResult<Self::Poa>, Self::Error> {
            self.0.perform_issuance(count, aud, nonce, include_wua).await
        }
    }

    let stored_documents = pid_full_name() + addr_street();
    let dcql_query: Query = (pid_given_name() + addr_street()).into();
    let session_type = SessionType::SameDevice;
    let use_case = NO_RETURN_URL_USE_CASE;

    let (verifier, rp_trust_anchor, issuer_ca) = setup_verifier(&dcql_query, None);

    // Start the session
    let session_token = verifier
        .new_session(use_case.to_string(), Some(dcql_query), None)
        .await
        .unwrap();

    // frontend receives the UL to feed to the wallet when fetching the session status
    let request_uri = request_uri_from_status_endpoint(&verifier, &session_token, session_type).await;

    // Determine the correct source for the session type
    let uri_source = match session_type {
        SessionType::SameDevice => DisclosureUriSource::Link,
        SessionType::CrossDevice => DisclosureUriSource::QrCode,
    };

    // Start session in the wallet
    let wscd = WrongPoaWscd::default();
    let session = start_disclosure_session(Arc::clone(&verifier), uri_source, &request_uri, rp_trust_anchor)
        .await
        .unwrap();

    // Finish the disclosure.
    let partial_attestations = test_documents_to_partial_attestations(
        stored_documents,
        session.credential_requests().as_ref(),
        &issuer_ca,
        &wscd,
    );
    let (_session, error) = session
        .disclose(partial_attestations, &wscd)
        .await
        .expect_err("should not be able to disclose attributes");
    assert_matches!(
        error.error,
        VpSessionError::Client(VpClientError::Request(VpMessageClientError::AuthPostResponse(error)))
            if error.error_response.error == PostAuthResponseErrorCode::InvalidRequest
    );
}

#[tokio::test]
async fn test_wallet_initiated_usecase_verifier() {
    let (verifier, rp_trust_anchor, issuer_ca) = setup_wallet_initiated_usecase_verifier();

    let mut request_uri: Url = format!("https://example.com/{WALLET_INITIATED_RETURN_URL_USE_CASE}/request_uri")
        .parse()
        .unwrap();
    request_uri.set_query(Some(
        &serde_urlencoded::to_string(VerifierUrlParameters {
            session_type: SessionType::SameDevice,
            ephemeral_id_params: None,
        })
        .unwrap(),
    ));

    let universal_link_query = serde_urlencoded::to_string(VpRequestUriObject {
        request_uri: request_uri.try_into().unwrap(),
        request_uri_method: Some(RequestUriMethod::POST),
        client_id: RP_CERT_CN.to_string(),
    })
    .unwrap();

    let wscd = MockRemoteWscd::default();

    let session = start_disclosure_session(
        verifier,
        DisclosureUriSource::Link,
        &universal_link_query,
        rp_trust_anchor,
    )
    .await
    .unwrap();

    // Do the disclosure
    let partial_attestations = test_documents_to_partial_attestations(
        pid_full_name(),
        session.credential_requests().as_ref(),
        &issuer_ca,
        &wscd,
    );
    session.disclose(partial_attestations, &wscd).await.unwrap().unwrap();
}

#[tokio::test]
async fn test_wallet_initiated_usecase_verifier_cancel() {
    let (verifier, rp_trust_anchor, _issuer_ca) = setup_wallet_initiated_usecase_verifier();

    let mut request_uri: Url = format!("https://example.com/{WALLET_INITIATED_RETURN_URL_USE_CASE}/request_uri")
        .parse()
        .unwrap();
    request_uri.set_query(Some(
        &serde_urlencoded::to_string(VerifierUrlParameters {
            session_type: SessionType::SameDevice,
            ephemeral_id_params: None,
        })
        .unwrap(),
    ));

    let universal_link_query = serde_urlencoded::to_string(VpRequestUriObject {
        request_uri: request_uri.try_into().unwrap(),
        request_uri_method: Some(RequestUriMethod::POST),
        client_id: RP_CERT_CN.to_string(),
    })
    .unwrap();

    let session = start_disclosure_session(
        verifier,
        DisclosureUriSource::Link,
        &universal_link_query,
        rp_trust_anchor,
    )
    .await
    .unwrap();

    // Cancel and verify that we don't get a return URL
    assert!(session.terminate().await.unwrap().is_none());
}

#[tokio::test]
async fn test_rp_initiated_usecase_verifier_cancel() {
    let dcql_query: Query = pid_full_name().into();

    let (verifier, rp_trust_anchor, _issuer_ca) = setup_verifier(&dcql_query, None);

    // Start the session
    let session_token = verifier
        .new_session(
            DEFAULT_RETURN_URL_USE_CASE.to_string(),
            Some(dcql_query),
            Some(ReturnUrlTemplate::from_str("https://example.com/redirect_uri/{session_token}").unwrap()),
        )
        .await
        .unwrap();

    // The front-end receives the UL to feed to the wallet when fetching the session status
    // (this also verifies that the status is Created)
    let request_uri = request_uri_from_status_endpoint(&verifier, &session_token, SessionType::SameDevice).await;

    // Start session in the wallet
    let session = start_disclosure_session(
        Arc::clone(&verifier),
        DisclosureUriSource::Link,
        &request_uri,
        rp_trust_anchor,
    )
    .await
    .unwrap();

    // Cancel and verify that we don't get a return URL
    assert!(session.terminate().await.unwrap().is_some());
}

fn setup_wallet_initiated_usecase_verifier() -> (Arc<MockWalletInitiatedUseCaseVerifier>, TrustAnchor<'static>, Ca) {
    let issuer_ca = Ca::generate_issuer_mock_ca().unwrap();
    let rp_ca = Ca::generate_reader_mock_ca().unwrap();

    // Initialize the verifier
    let dcql_query: Query = pid_full_name().into();
    let reader_registration = Some(ReaderRegistration::mock_from_dcql_query(&dcql_query));
    let usecases = HashMap::from([(
        WALLET_INITIATED_RETURN_URL_USE_CASE.to_string(),
        WalletInitiatedUseCase::try_new(
            generate_reader_mock(&rp_ca, reader_registration.clone()).unwrap(),
            SessionTypeReturnUrl::SameDevice,
            dcql_query.try_into().unwrap(),
            "https://example.com/redirect_uri".parse().unwrap(),
        )
        .unwrap(),
    )]);

    let verifier = Arc::new(MockWalletInitiatedUseCaseVerifier::new(
        WalletInitiatedUseCases::new(usecases),
        Arc::new(MemorySessionStore::default()),
        vec![issuer_ca.to_trust_anchor().to_owned()],
        Some(Box::new(MockDisclosureResultHandler::new(None))),
        vec![MOCK_WALLET_CLIENT_ID.to_string()],
    ));

    (verifier, rp_ca.to_trust_anchor().to_owned(), issuer_ca)
}

fn setup_verifier(
    dcql_query: &Query,
    session_result_query_param: Option<String>,
) -> (Arc<MockRpInitiatedUseCaseVerifier>, TrustAnchor<'static>, Ca) {
    // Initialize key material
    let issuer_ca = Ca::generate_issuer_mock_ca().unwrap();
    let rp_ca = Ca::generate_reader_mock_ca().unwrap();

    // Initialize the verifier
    let reader_registration = Some(ReaderRegistration::mock_from_dcql_query(dcql_query));
    let usecases = HashMap::from([
        (
            NO_RETURN_URL_USE_CASE.to_string(),
            RpInitiatedUseCase::try_new(
                generate_reader_mock(&rp_ca, reader_registration.clone()).unwrap(),
                SessionTypeReturnUrl::Neither,
                None,
                None,
            )
            .unwrap(),
        ),
        (
            DEFAULT_RETURN_URL_USE_CASE.to_string(),
            RpInitiatedUseCase::try_new(
                generate_reader_mock(&rp_ca, reader_registration.clone()).unwrap(),
                SessionTypeReturnUrl::SameDevice,
                None,
                None,
            )
            .unwrap(),
        ),
        (
            ALL_RETURN_URL_USE_CASE.to_string(),
            RpInitiatedUseCase::try_new(
                generate_reader_mock(&rp_ca, reader_registration).unwrap(),
                SessionTypeReturnUrl::Both,
                None,
                None,
            )
            .unwrap(),
        ),
    ]);

    let sessions = Arc::new(MemorySessionStore::default());

    let usecases = RpInitiatedUseCases::new(
        usecases,
        hmac::Key::generate(hmac::HMAC_SHA256, &rand::SystemRandom::new()).unwrap(),
        Arc::clone(&sessions),
    );

    let verifier = Arc::new(MockRpInitiatedUseCaseVerifier::new(
        usecases,
        sessions,
        vec![issuer_ca.to_trust_anchor().to_owned()],
        Some(Box::new(MockDisclosureResultHandler::new(session_result_query_param))),
        vec![MOCK_WALLET_CLIENT_ID.to_string()],
    ));

    (verifier, rp_ca.to_trust_anchor().to_owned(), issuer_ca)
}

fn test_documents_to_partial_attestations<W>(
    stored_documents: TestDocuments,
    credential_requests: &[NormalizedCredentialRequest],
    issuer_ca: &Ca,
    wscd: &W,
) -> HashMap<CredentialQueryIdentifier, VecNonEmpty<PartialMdoc>>
where
    W: Wscd,
{
    stored_documents
        .into_iter()
        .zip_eq(credential_requests)
        .map(|(doc, request)| {
            let mdoc = test_document_to_mdoc(doc, issuer_ca, wscd).now_or_never().unwrap();
            let partial_mdoc = PartialMdoc::try_new(mdoc, request.claim_paths()).unwrap();

            (request.id().clone(), vec_nonempty![partial_mdoc])
        })
        .collect()
}

async fn start_disclosure_session<US, UC>(
    verifier: Arc<MockVerifier<US>>,
    uri_source: DisclosureUriSource,
    request_uri: &str,
    trust_anchor: TrustAnchor<'static>,
) -> Result<VpDisclosureSession<VerifierMockVpMessageClient<MockVerifier<US>>>, VpSessionError>
where
    US: UseCases<UseCase = UC, Key = SigningKey>,
    UC: UseCase<Key = SigningKey>,
{
    let client = VpDisclosureClient::new(VerifierMockVpMessageClient::new(verifier));

    // Start session in the wallet
    client.start(request_uri, uri_source, &[trust_anchor]).await
}

async fn request_uri_from_status_endpoint(
    verifier: &MockRpInitiatedUseCaseVerifier,
    session_token: &SessionToken,
    session_type: SessionType,
) -> String {
    let StatusResponse::Created { ul: Some(ul) } =
        request_status_endpoint(verifier, session_token, Some(session_type)).await
    else {
        panic!("unexpected state")
    };

    ul.as_ref().query().unwrap().to_string()
}

async fn request_status_endpoint(
    verifier: &MockRpInitiatedUseCaseVerifier,
    session_token: &SessionToken,
    session_type: Option<SessionType>,
) -> StatusResponse {
    verifier
        .status_response(
            session_token,
            session_type,
            &"https://example.com/ul".parse().unwrap(),
            format!("https://example.com/verifier_base_url/{session_token}/request_uri")
                .parse()
                .unwrap(),
            &TimeGenerator,
        )
        .await
        .unwrap()
}

type MockRpInitiatedUseCaseVerifier = MockVerifier<RpInitiatedUseCases<SigningKey, MemorySessionStore<DisclosureData>>>;
type MockWalletInitiatedUseCaseVerifier = MockVerifier<WalletInitiatedUseCases<SigningKey>>;
type MockVerifier<T> = Verifier<MemorySessionStore<DisclosureData>, T>;

#[derive(Debug)]
struct VerifierMockVpMessageClient<T> {
    verifier: Arc<T>,
}

impl<T> VerifierMockVpMessageClient<T> {
    pub fn new(verifier: Arc<T>) -> Self {
        VerifierMockVpMessageClient { verifier }
    }
}

impl<T> Clone for VerifierMockVpMessageClient<T> {
    fn clone(&self) -> Self {
        Self {
            verifier: Arc::clone(&self.verifier),
        }
    }
}

impl<US, UC> VpMessageClient for VerifierMockVpMessageClient<MockVerifier<US>>
where
    US: UseCases<UseCase = UC, Key = SigningKey>,
    UC: UseCase<Key = SigningKey>,
{
    async fn get_authorization_request(
        &self,
        url: BaseUrl,
        wallet_nonce: Option<String>,
    ) -> Result<UnverifiedJwt<VpAuthorizationRequest>, VpMessageClientError> {
        let path_segments = url.as_ref().path_segments().unwrap().collect_vec();
        let session_token: SessionToken = path_segments[path_segments.len() - 2].to_owned().into();

        let jws = self
            .verifier
            .process_get_request(
                session_token.as_ref(),
                &"https://example.com/verifier_base_url".parse().unwrap(),
                url.as_ref().query(),
                wallet_nonce,
            )
            .await
            .map_err(|error| VpMessageClientError::AuthGetResponse(Box::new(error.into())))?;

        Ok(jws)
    }

    async fn send_authorization_response(
        &self,
        url: BaseUrl,
        jwe: String,
    ) -> Result<Option<BaseUrl>, VpMessageClientError> {
        let path_segments = url.as_ref().path_segments().unwrap().collect_vec();
        let session_token = path_segments[path_segments.len() - 2].to_owned().into();

        let response = self
            .verifier
            .process_authorization_response(
                &session_token,
                WalletAuthResponse::Response(VpToken { vp_token: jwe }),
                &TimeGenerator,
            )
            .await
            .map_err(|error| VpMessageClientError::AuthPostResponse(Box::new(error.into())))?;

        Ok(response.redirect_uri)
    }

    async fn send_error(
        &self,
        url: BaseUrl,
        error: ErrorResponse<VpAuthorizationErrorCode>,
    ) -> Result<Option<BaseUrl>, VpMessageClientError> {
        let path_segments = url.as_ref().path_segments().unwrap().collect_vec();
        let session_token = path_segments[path_segments.len() - 2].to_owned().into();

        let response = self
            .verifier
            .process_authorization_response(&session_token, WalletAuthResponse::Error(error), &TimeGenerator)
            .await
            .map_err(|error| VpMessageClientError::AuthPostResponse(Box::new(error.into())))?;

        Ok(response.redirect_uri)
    }
}<|MERGE_RESOLUTION|>--- conflicted
+++ resolved
@@ -38,9 +38,9 @@
 use crypto::wscd::WscdPoa;
 use dcql::CredentialQueryIdentifier;
 use dcql::Query;
-use dcql::UniqueIdVec;
 use dcql::normalized::NormalizedCredentialRequest;
 use dcql::normalized::NormalizedCredentialRequests;
+use dcql::unique_id_vec::UniqueIdVec;
 use http_utils::urls::BaseUrl;
 use jwt::UnverifiedJwt;
 use mdoc::DeviceResponse;
@@ -108,15 +108,10 @@
     assert_eq!(disclosed_attestations.len().get(), 1);
     let disclosed_attestations = disclosed_attestations.as_ref().first().unwrap();
 
-    assert_eq!(disclosed_attestations.id, "pid".try_into().unwrap());
+    assert_eq!(disclosed_attestations.id, "mdoc_pid_example".try_into().unwrap());
 
     let disclosed_attestation = disclosed_attestations
-<<<<<<< HEAD
-        .get(&"mdoc_pid_example".try_into().unwrap())
-        .expect("disclosed attestations should include pid")
-=======
         .attestations
->>>>>>> 337bc525
         .iter()
         .exactly_one()
         .expect("there should be only one disclosed attestation");

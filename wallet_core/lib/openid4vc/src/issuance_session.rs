use std::collections::HashSet;
use std::collections::VecDeque;
use std::hash::Hash;

use derive_more::AsRef;
use derive_more::Constructor;
use derive_more::Debug;
use futures::TryFutureExt;
use futures::future::try_join_all;
use itertools::Itertools;
use p256::ecdsa::SigningKey;
use p256::ecdsa::VerifyingKey;
use p256::elliptic_curve::rand_core::OsRng;
use reqwest::Method;
use reqwest::header::AUTHORIZATION;
use reqwest::header::ToStrError;
use rustls_pki_types::TrustAnchor;
use serde::Serialize;
use serde::de::DeserializeOwned;
use url::Url;

use attestation_data::attributes::AttributesError;
use attestation_data::auth::issuer_auth::IssuerRegistration;
use attestation_data::credential_payload::CredentialPayload;
use attestation_data::credential_payload::IntoCredentialPayload;
use attestation_data::credential_payload::MdocCredentialPayloadError;
use attestation_data::credential_payload::PreviewableCredentialPayload;
use attestation_data::credential_payload::SdJwtCredentialPayloadError;
use crypto::keys::CredentialEcdsaKey;
use crypto::x509::BorrowingCertificate;
use error_category::ErrorCategory;
use http_utils::urls::BaseUrl;
use jwt::error::JwkConversionError;
use jwt::error::JwtError;
use jwt::jwk::jwk_to_p256;
use jwt::wte::WteDisclosure;
use mdoc::ATTR_RANDOM_LENGTH;
use mdoc::holder::Mdoc;
use mdoc::utils::cose::CoseError;
use mdoc::utils::serialization::CborBase64;
use mdoc::utils::serialization::TaggedBytes;
use sd_jwt::hasher::Sha256Hasher;
use sd_jwt::key_binding_jwt_claims::RequiredKeyBinding;
use sd_jwt::sd_jwt::VerifiedSdJwt;
use sd_jwt_vc_metadata::NormalizedTypeMetadata;
use sd_jwt_vc_metadata::SortedTypeMetadataDocuments;
use sd_jwt_vc_metadata::TypeMetadataChainError;
use sd_jwt_vc_metadata::VerifiedTypeMetadataDocuments;
use utils::generator::TimeGenerator;
use utils::single_unique::MultipleItemsFound;
use utils::single_unique::SingleUnique;
use utils::vec_at_least::VecNonEmpty;
use wscd::Poa;
use wscd::factory::PoaFactory;
use wscd::keyfactory::KeyFactory;

use crate::CredentialErrorCode;
use crate::ErrorResponse;
use crate::Format;
use crate::TokenErrorCode;
use crate::credential::CredentialRequest;
use crate::credential::CredentialRequestProof;
use crate::credential::CredentialRequestType;
use crate::credential::CredentialRequests;
use crate::credential::CredentialResponse;
use crate::credential::CredentialResponses;
use crate::dpop::DPOP_HEADER_NAME;
use crate::dpop::DPOP_NONCE_HEADER_NAME;
use crate::dpop::Dpop;
use crate::dpop::DpopError;
use crate::metadata::IssuerMetadata;
use crate::oidc;
use crate::token::AccessToken;
use crate::token::CredentialPreview;
use crate::token::CredentialPreviewContent;
use crate::token::CredentialPreviewError;
use crate::token::TokenRequest;
use crate::token::TokenResponseWithPreviews;

#[derive(Debug, thiserror::Error, ErrorCategory)]
#[category(defer)]
pub enum IssuanceSessionError {
    #[error("failed to get public key: {0}")]
    #[category(pd)]
    VerifyingKeyFromPrivateKey(#[source] Box<dyn std::error::Error + Send + Sync>),

    #[error("DPoP error: {0}")]
    Dpop(#[from] DpopError),

    #[error("failed to convert key from/to JWK format: {0}")]
    JwkConversion(#[from] JwkConversionError),

    #[error("JWT error: {0}")]
    Jwt(#[from] JwtError),

    #[error("http request failed: {0}")]
    #[category(expected)]
    Network(#[from] reqwest::Error),

    #[error("missing c_nonce")]
    #[category(critical)]
    MissingNonce,

    #[error("missing issuer certificate")]
    #[category(critical)]
    MissingIssuerCertificate,

    #[error("mismatch between issued and previewed credential, issued: {actual:?} , previewed: {expected:?}")]
    #[category(pd)]
    IssuedCredentialMismatch {
        actual: Box<PreviewableCredentialPayload>,
        expected: Box<PreviewableCredentialPayload>,
    },

    #[error("mdoc verification failed: {0}")]
    MdocVerification(#[source] mdoc::Error),

    #[error("SD-JWT verification failed: {0}")]
    #[category(pd)]
    SdJwtVerification(#[from] sd_jwt::error::Error),

    #[error("type metadata verification failed: {0}")]
    #[category(critical)]
    TypeMetadataVerification(#[from] TypeMetadataChainError),

    #[error("attributes do not match type metadata: {0}")]
    #[category(pd)]
    AttributesVerification(#[from] AttributesError),

    #[error("error requesting access token: {0:?}")]
    #[category(pd)]
    TokenRequest(ErrorResponse<TokenErrorCode>),

    #[error("error requesting credentials: {0:?}")]
    #[category(pd)]
    CredentialRequest(ErrorResponse<CredentialErrorCode>),

    #[error("generating credential private keys failed: {0}")]
    #[category(pd)]
    PrivateKeyGeneration(#[source] Box<dyn std::error::Error + Send + Sync + 'static>),

    #[error("public key contained in mdoc not equal to expected value")]
    #[category(critical)]
    PublicKeyMismatch,

    #[error("received {found} responses, expected {expected}")]
    #[category(critical)]
    UnexpectedCredentialResponseCount { found: usize, expected: usize },

    #[error("received credential response: {actual:?}, expected type {expected}")]
    #[category(pd)]
    UnexpectedCredentialResponseType {
        expected: String,
        actual: CredentialResponse,
    },

    #[error("error reading HTTP error: {0}")]
    #[category(pd)]
    HeaderToStr(#[from] ToStrError),

    #[error("error verifying credential preview: {0}")]
    CredentialPreview(#[from] CredentialPreviewError),

    #[error("error retrieving issuer certificate from issued mdoc: {0}")]
    IssuerCertificate(#[source] CoseError),

    #[error("issuer contained in credential not equal to expected value")]
    #[category(critical)]
    IssuerMismatch,

    #[error("error retrieving metadata from issued mdoc: {0}")]
    Metadata(#[source] mdoc::Error),

    #[error("metadata integrity digest contained is not consistent across credential copies")]
    #[category(critical)]
    MetadataIntegrityInconsistent,

    #[error("missing metadata integrity digest")]
    #[category(critical)]
    MetadataIntegrityMissing,

    #[error("error discovering Oauth metadata: {0}")]
    #[category(expected)]
    OauthDiscovery(#[source] reqwest::Error),

    #[error("error discovering OpenID4VCI Credential Issuer metadata: {0}")]
    #[category(expected)]
    OpenId4vciDiscovery(#[source] reqwest::Error),

    #[error("issuer has no batch credential endpoint")]
    #[category(critical)]
    NoBatchCredentialEndpoint,

    #[error("malformed attribute: random too short (was {0}; minimum {1}")]
    #[category(critical)]
    AttributeRandomLength(usize, usize),

    #[error("error constructing PoA: {0}")]
    #[category(pd)]
    Poa(#[source] Box<dyn std::error::Error + Send + Sync + 'static>),

    #[error("error converting mdoc to a CredentialPayload: {0}")]
    MdocCredentialPayload(#[from] MdocCredentialPayloadError),

    #[error("error converting SD-JWT to a CredentialPayload: {0}")]
    SdJwtCredentialPayloadError(#[from] SdJwtCredentialPayloadError),

    #[error("unsupported credential format(s) proposed for credential \"{}\": {}", .0, .1.iter().join(", "))]
    #[category(pd)]
    UnsupportedCredentialFormat(String, HashSet<Format>),

    #[error("different issuer registrations found in credential previews")]
    #[category(critical)]
    DifferentIssuerRegistrations(#[source] MultipleItemsFound),
}

#[derive(Clone, Debug)]
pub enum IssuedCredential {
    MsoMdoc(Box<Mdoc>), // TODO: Wrap in similar VerifiedMdoc type (PVW-4132)
    SdJwt(Box<VerifiedSdJwt>),
}

#[derive(Clone, Debug, Constructor)]
pub struct CredentialWithMetadata {
    pub copies: IssuedCredentialCopies,
    pub attestation_type: String,
    pub metadata_documents: VerifiedTypeMetadataDocuments,
}

#[derive(Clone, Debug, AsRef)]
pub struct IssuedCredentialCopies(VecNonEmpty<IssuedCredential>);

impl IssuedCredentialCopies {
    pub fn into_inner(self) -> VecNonEmpty<IssuedCredential> {
        self.0
    }
}

#[cfg(feature = "example_constructors")]
mod example_constructors {
    use std::mem;

    use utils::vec_at_least::VecNonEmpty;

    use crate::issuance_session::IssuedCredential;
    use crate::issuance_session::IssuedCredentialCopies;

    impl IssuedCredentialCopies {
        pub fn new_or_panic(copies: VecNonEmpty<IssuedCredential>) -> Self {
            let first = copies.first();
            if copies
                .iter()
                .any(|credential| mem::discriminant(credential) != mem::discriminant(first))
            {
                panic!("different credential format encountered in issued copies");
            }

            Self(copies)
        }
    }
}

pub trait IssuanceSession<H = HttpVcMessageClient> {
    async fn start_issuance(
        message_client: H,
        base_url: BaseUrl,
        token_request: TokenRequest,
        trust_anchors: &[TrustAnchor<'_>],
    ) -> Result<Self, IssuanceSessionError>
    where
        Self: Sized;

    async fn accept_issuance<K, KF>(
        &self,
        trust_anchors: &[TrustAnchor<'_>],
        key_factory: &KF,
        include_wte: bool,
    ) -> Result<Vec<CredentialWithMetadata>, IssuanceSessionError>
    where
        K: CredentialEcdsaKey + Eq + Hash,
        KF: KeyFactory<Key = K> + PoaFactory<Key = K>;

    async fn reject_issuance(self) -> Result<(), IssuanceSessionError>;

    fn normalized_credential_preview(&self) -> &[NormalizedCredentialPreview];

    fn issuer_registration(&self) -> &IssuerRegistration;
}

#[derive(Debug)]
pub struct HttpIssuanceSession<H = HttpVcMessageClient> {
    message_client: H,
    session_state: IssuanceState,
}

/// Contract for sending OpenID4VCI protocol messages.
#[cfg_attr(test, mockall::automock)]
pub trait VcMessageClient {
    fn client_id(&self) -> &str;
    async fn discover_metadata(&self, url: &BaseUrl) -> Result<IssuerMetadata, IssuanceSessionError>;
    async fn discover_oauth_metadata(&self, url: &BaseUrl) -> Result<oidc::Config, IssuanceSessionError>;

    async fn request_token(
        &self,
        url: &Url,
        token_request: &TokenRequest,
        dpop_header: &Dpop,
    ) -> Result<(TokenResponseWithPreviews, Option<String>), IssuanceSessionError>;

    async fn request_credential(
        &self,
        url: &Url,
        credential_request: &CredentialRequest,
        dpop_header: &str,
        access_token_header: &str,
    ) -> Result<CredentialResponse, IssuanceSessionError>;

    async fn request_credentials(
        &self,
        url: &Url,
        credential_requests: &CredentialRequests,
        dpop_header: &str,
        access_token_header: &str,
    ) -> Result<CredentialResponses, IssuanceSessionError>;

    async fn reject(&self, url: &Url, dpop_header: &str, access_token_header: &str)
    -> Result<(), IssuanceSessionError>;
}

pub struct HttpVcMessageClient {
    client_id: String,
    http_client: reqwest::Client,
}

impl HttpVcMessageClient {
    pub fn new(client_id: String, http_client: reqwest::Client) -> Self {
        Self { client_id, http_client }
    }
}

impl VcMessageClient for HttpVcMessageClient {
    fn client_id(&self) -> &str {
        &self.client_id
    }

    async fn discover_metadata(&self, url: &BaseUrl) -> Result<IssuerMetadata, IssuanceSessionError> {
        let metadata = IssuerMetadata::discover(&self.http_client, url)
            .await
            .map_err(IssuanceSessionError::OpenId4vciDiscovery)?;
        Ok(metadata)
    }

    async fn discover_oauth_metadata(&self, url: &BaseUrl) -> Result<oidc::Config, IssuanceSessionError> {
        let metadata = self
            .http_client
            .get(url.join("/.well-known/oauth-authorization-server"))
            .send()
            .await?
            .error_for_status()?
            .json()
            .await
            .map_err(IssuanceSessionError::OauthDiscovery)?;
        Ok(metadata)
    }

    async fn request_token(
        &self,
        url: &Url,
        token_request: &TokenRequest,
        dpop_header: &Dpop,
    ) -> Result<(TokenResponseWithPreviews, Option<String>), IssuanceSessionError> {
        self.http_client
            .post(url.as_ref())
            .header(DPOP_HEADER_NAME, dpop_header.as_ref())
            .form(&token_request)
            .send()
            .map_err(IssuanceSessionError::from)
            .and_then(|response| async {
                // If the HTTP response code is 4xx or 5xx, parse the JSON as an error
                let status = response.status();
                if status.is_client_error() || status.is_server_error() {
                    let error = response.json::<ErrorResponse<TokenErrorCode>>().await?;
                    Err(IssuanceSessionError::TokenRequest(error))
                } else {
                    let dpop_nonce = response
                        .headers()
                        .get(DPOP_NONCE_HEADER_NAME)
                        .map(|val| val.to_str())
                        .transpose()?
                        .map(str::to_string);
                    let deserialized = response.json::<TokenResponseWithPreviews>().await?;
                    Ok((deserialized, dpop_nonce))
                }
            })
            .await
    }

    async fn request_credential(
        &self,
        url: &Url,
        credential_request: &CredentialRequest,
        dpop_header: &str,
        access_token_header: &str,
    ) -> Result<CredentialResponse, IssuanceSessionError> {
        self.request(url, credential_request, dpop_header, access_token_header)
            .await
    }

    async fn request_credentials(
        &self,
        url: &Url,
        credential_requests: &CredentialRequests,
        dpop_header: &str,
        access_token_header: &str,
    ) -> Result<CredentialResponses, IssuanceSessionError> {
        self.request(url, credential_requests, dpop_header, access_token_header)
            .await
    }

    async fn reject(
        &self,
        url: &Url,
        dpop_header: &str,
        access_token_header: &str,
    ) -> Result<(), IssuanceSessionError> {
        self.http_client
            .delete(url.as_ref())
            .header(DPOP_HEADER_NAME, dpop_header)
            .header(AUTHORIZATION, access_token_header)
            .send()
            .map_err(IssuanceSessionError::from)
            .and_then(|response| async {
                // If the HTTP response code is 4xx or 5xx, parse the JSON as an error
                let status = response.status();
                if status.is_client_error() || status.is_server_error() {
                    let error = response.json::<ErrorResponse<CredentialErrorCode>>().await?;
                    Err(IssuanceSessionError::CredentialRequest(error))
                } else {
                    Ok(())
                }
            })
            .await?;
        Ok(())
    }
}

impl HttpVcMessageClient {
    async fn request<T: Serialize, S: DeserializeOwned>(
        &self,
        url: &Url,
        request: &T,
        dpop_header: &str,
        access_token_header: &str,
    ) -> Result<S, IssuanceSessionError> {
        self.http_client
            .post(url.as_ref())
            .header(DPOP_HEADER_NAME, dpop_header)
            .header(AUTHORIZATION, access_token_header)
            .json(request)
            .send()
            .map_err(IssuanceSessionError::from)
            .and_then(|response| async {
                // If the HTTP response code is 4xx or 5xx, parse the JSON as an error
                let status = response.status();
                if status.is_client_error() || status.is_server_error() {
                    let error = response.json::<ErrorResponse<CredentialErrorCode>>().await?;
                    Err(IssuanceSessionError::CredentialRequest(error))
                } else {
                    let response = response.json().await?;
                    Ok(response)
                }
            })
            .await
    }
}

#[derive(Debug, Clone)]
pub struct NormalizedCredentialPreview {
    pub content: CredentialPreviewContent,

    pub normalized_metadata: NormalizedTypeMetadata,

    pub raw_metadata: SortedTypeMetadataDocuments,
}

impl NormalizedCredentialPreview {
    pub fn try_new(preview: CredentialPreview) -> Result<Self, IssuanceSessionError> {
        let (normalized_metadata, raw_metadata) = preview
            .type_metadata
            .into_normalized(&preview.content.credential_payload.attestation_type)?;
        preview
            .content
            .credential_payload
            .attributes
            .validate(&normalized_metadata)?;

        Ok(Self {
            content: preview.content,
            normalized_metadata,
            raw_metadata,
        })
    }
}

#[cfg_attr(test, derive(Clone))]
#[derive(Debug)]
struct IssuanceState {
    access_token: AccessToken,
    c_nonce: String,
    normalized_credential_previews: Vec<NormalizedCredentialPreview>,
    credential_request_types: Vec<CredentialRequestType>,
    issuer_registration: IssuerRegistration,
    issuer_url: BaseUrl,
    #[debug(skip)]
    dpop_private_key: SigningKey,
    dpop_nonce: Option<String>,
}

fn credential_request_types_from_preview(
    normalized_credential_previews: &[NormalizedCredentialPreview],
) -> Result<Vec<CredentialRequestType>, IssuanceSessionError> {
    // The OpenID4VCI `/batch_credential` endpoints supports issuance of multiple attestations, but the protocol
    // has no support (yet) for issuance of multiple copies of multiple attestations.
    // We implement this below by simply flattening the relevant nested iterators when communicating with the
    // issuer.
    //
    // The `/batch_credential` endpoint also does not support reading the `CredentialRequest::credential_type`
    // field, it will simply provide the wallet with copies of all of the credential formats it proposes.
    // For this reason, it is simply an error if the wallet does not support all of the formats proposed by
    // the issuer.
    //
    // TODO (PVW-4366): Have the batch issuance endpoint consider the `credential_type` field
    //                  of the `CredentialRequest`s and only issue those formats.

    let credential_request_types = normalized_credential_previews
        .iter()
        .map(|preview| {
            let mut unsupported_formats = HashSet::new();

            // Construct a `Vec<CredentialRequestType>`, with one entry
            // per copy per supported format for this credential.
            let request_types = preview
                .content
                .copies_per_format
                .iter()
                .flat_map(|(format, copies)| {
                    let request_type = CredentialRequestType::from_format(
                        *format,
                        preview.content.credential_payload.attestation_type.clone(),
                    );

                    if request_type.is_none() {
                        unsupported_formats.insert(*format);
                    }

                    request_type.map(|request_type| itertools::repeat_n(request_type, copies.get().into()))
                })
                .flatten()
                .collect_vec();

            // If we do not support one of the proposed formats this constitutes an error, as described above.
            if !unsupported_formats.is_empty() {
                return Err(IssuanceSessionError::UnsupportedCredentialFormat(
                    preview.content.credential_payload.attestation_type.clone(),
                    unsupported_formats,
                ));
            }

            Ok(request_types)
        })
        .process_results(|iter| iter.flatten().collect_vec())?;

    Ok(credential_request_types)
}

impl<H: VcMessageClient> HttpIssuanceSession<H> {
    /// Discover the token endpoint from the OAuth server metadata.
    async fn discover_token_endpoint(message_client: &H, base_url: &BaseUrl) -> Result<Url, IssuanceSessionError> {
        let issuer_metadata = message_client.discover_metadata(base_url).await?;

        // The issuer may announce multiple OAuth authorization servers the wallet may use. Which one the wallet
        // uses is left up to the wallet. We just take the first one.
        // authorization_servers() always returns a non-empty vec so the unwrap() is safe.
        let authorization_servers = &issuer_metadata.issuer_config.authorization_servers();
        let oauth_server = authorization_servers.first().unwrap();
        let oauth_metadata = message_client.discover_oauth_metadata(oauth_server).await?;

        let token_endpoint = oauth_metadata.token_endpoint.clone();
        Ok(token_endpoint)
    }

    /// Discover the credential endpoint from the Credential Issuer metadata.
    async fn discover_credential_endpoint(message_client: &H, base_url: &BaseUrl) -> Result<Url, IssuanceSessionError> {
        let url = message_client
            .discover_metadata(base_url)
            .await?
            .issuer_config
            .credential_endpoint
            .as_ref()
            .clone();

        Ok(url)
    }

    /// Discover the batch credential endpoint from the Credential Issuer metadata.
    /// This function returns an `Option` because the batch credential is optional.
    async fn discover_batch_credential_endpoint(
        message_client: &H,
        base_url: &BaseUrl,
    ) -> Result<Option<Url>, IssuanceSessionError> {
        let url = message_client
            .discover_metadata(base_url)
            .await?
            .issuer_config
            .batch_credential_endpoint
            .map(|url| url.as_ref().clone());
        Ok(url)
    }
}

impl<H: VcMessageClient> IssuanceSession<H> for HttpIssuanceSession<H> {
    async fn start_issuance(
        message_client: H,
        base_url: BaseUrl,
        token_request: TokenRequest,
        trust_anchors: &[TrustAnchor<'_>],
    ) -> Result<Self, IssuanceSessionError> {
        let token_endpoint = Self::discover_token_endpoint(&message_client, &base_url).await?;

        let dpop_private_key = SigningKey::random(&mut OsRng);
        let dpop_header = Dpop::new(&dpop_private_key, token_endpoint.clone(), Method::POST, None, None).await?;

        let (token_response, dpop_nonce) = message_client
            .request_token(&token_endpoint, &token_request, &dpop_header)
            .await?;

        let issuer_registration = token_response
            .credential_previews
            .iter()
            .map(|preview| preview.issuer_registration())
            .collect::<Result<Vec<_>, _>>()?
            .iter()
            .single_unique()
            .map_err(IssuanceSessionError::DifferentIssuerRegistrations)?
            .expect("there are always credential_previews in the token_response");

        let normalized_credential_previews = token_response
            .credential_previews
            .into_iter()
            .map(|preview| {
                // Verify the issuer certificate against the trust anchors.
                preview.verify(trust_anchors)?;
                let state = NormalizedCredentialPreview::try_new(preview)?;
                Ok::<_, IssuanceSessionError>(state)
            })
            .collect::<Result<Vec<_>, _>>()?;

        let credential_request_types = credential_request_types_from_preview(&normalized_credential_previews)?;

        let session_state = IssuanceState {
            access_token: token_response.token_response.access_token,
            c_nonce: token_response
                .token_response
                .c_nonce
                .ok_or(IssuanceSessionError::MissingNonce)?,
            normalized_credential_previews,
            credential_request_types,
            issuer_registration,
            issuer_url: base_url,
            dpop_private_key,
            dpop_nonce,
        };

        let issuance_client = Self {
            message_client,
            session_state,
        };

        Ok(issuance_client)
    }

    async fn accept_issuance<K, KF>(
        &self,
        trust_anchors: &[TrustAnchor<'_>],
        key_factory: &KF,
        include_wua: bool,
    ) -> Result<Vec<CredentialWithMetadata>, IssuanceSessionError>
    where
        K: CredentialEcdsaKey + Eq + Hash,
        KF: KeyFactory<Key = K> + PoaFactory<Key = K>,
    {
        let key_count = (self.session_state.credential_request_types.len() as u64)
            .try_into()
            .unwrap(); // Safety: this is derived above from token_response.credential_previews, which is VecNonEmpty.

        let mut issuance_data = key_factory
            .perform_issuance(
                key_count,
                self.session_state.issuer_url.as_ref().to_string(),
                Some(self.session_state.c_nonce.clone()),
                include_wua,
            )
            .await
            .map_err(|e| IssuanceSessionError::PrivateKeyGeneration(e.into()))?;

        let proofs = issuance_data
            .pops
            .into_iter()
            .map(|jwt| CredentialRequestProof::Jwt { jwt })
            .collect_vec();

        // Call the amount of proofs we received N, which equals `key_count`.
        // Combining these with the key identifiers and attestation types, compute N public keys and
        // N credential requests.
        let (pubkeys, mut credential_requests): (Vec<_>, Vec<_>) = try_join_all(
            proofs
                .into_iter()
                .zip(issuance_data.key_identifiers.into_inner())
                .zip(self.session_state.credential_request_types.clone())
                .map(|((proof, id), credential_request_type)| async move {
                    let CredentialRequestProof::Jwt { jwt } = &proof;

                    // We assume here the WP gave us valid JWTs, and leave it up to the issuer to verify these.
                    let (header, _) = jwt.dangerous_parse_unverified()?;

                    let pubkey = jwk_to_p256(&header.jwk.unwrap())
                        .map_err(|e| IssuanceSessionError::VerifyingKeyFromPrivateKey(e.into()))?;
                    let cred_request = CredentialRequest {
                        credential_type: credential_request_type.into(),
                        proof: Some(proof),
                        attestations: None, // We set this field below if necessary
                        poa: None,          // We set this field below if necessary
                    };

                    Ok::<_, IssuanceSessionError>(((pubkey, id), cred_request))
                }),
        )
        .await?
        .into_iter()
        .unzip();

        // The following two unwraps are safe because N > 0, see above.
        let responses = match credential_requests.len() {
            1 => {
                let mut credential_request = credential_requests.pop().unwrap();
                credential_request.attestations = issuance_data.wua.take();
                credential_request.poa = issuance_data.poa.take();
                vec![self.request_credential(&credential_request).await?]
            }
            _ => {
                let credential_requests = VecNonEmpty::try_from(credential_requests).unwrap();
                self.request_batch_credentials(credential_requests, issuance_data.wua.take(), issuance_data.poa.take())
                    .await?
            }
        };
        let mut responses_and_pubkeys: VecDeque<_> = responses.into_iter().zip(pubkeys).collect();

        let docs = self
            .session_state
            .normalized_credential_previews
            .iter()
            .map(|preview| {
                let copies =
                    preview
                        .content
                        .copies_per_format
                        .iter()
                        .try_fold(vec![], |mut acc, (format, copies)| {
                            let copy_count: usize = copies.get().into();

                            // Consume the amount of copies from the front of `responses_and_keys`.
                            let mut cred_copies = responses_and_pubkeys
                                .drain(..copy_count)
                                .map(|(cred_response, (pubkey, key_id))| {
                                    if !cred_response.matches_format(*format) {
                                        return Err(IssuanceSessionError::UnexpectedCredentialResponseType {
                                            expected: format.to_string(),
                                            actual: cred_response.clone(),
                                        });
                                    }

                                    // Convert the response into a credential, verifying it against both the
                                    // trust anchors and the credential preview we received in the preview.
                                    cred_response.into_credential::<K>(key_id, &pubkey, preview, trust_anchors)
                                })
                                .collect::<Result<Vec<IssuedCredential>, _>>()?;

                            acc.append(&mut cred_copies);

                            Ok::<_, IssuanceSessionError>(acc)
                        })?;

                // Verify that each of the resulting mdocs contain exactly the same metadata integrity digest.
                let integrity = copies
                    .iter()
                    .map(|cred_copy| match cred_copy {
                        IssuedCredential::MsoMdoc(mdoc) => {
                            mdoc.type_metadata_integrity().map_err(IssuanceSessionError::Metadata)
                        }
                        IssuedCredential::SdJwt(sd_jwt) => sd_jwt
                            .as_ref()
                            .as_ref()
                            .claims()
                            .vct_integrity
                            .as_ref()
                            .ok_or(IssuanceSessionError::MetadataIntegrityMissing),
                    })
                    .process_results(|iter| {
                        iter.dedup()
                            .exactly_one()
                            .map_err(|_| IssuanceSessionError::MetadataIntegrityInconsistent)
                    })??;

                // Check that the integrity hash received in the credential matches
                // that of encoded JSON of the first metadata document.
                let verified_metadata = preview.raw_metadata.clone().into_verified(integrity.clone())?;

                Ok::<_, IssuanceSessionError>(CredentialWithMetadata::new(
                    IssuedCredentialCopies(
                        copies
                            .try_into()
                            .expect("the resulting vector is never empty since 'copies' is nonzero"),
                    ),
                    preview.content.credential_payload.attestation_type.clone(),
                    verified_metadata,
                ))
            })
            .try_collect()?;

        Ok(docs)
    }

    async fn reject_issuance(self) -> Result<(), IssuanceSessionError> {
        let url = Self::discover_batch_credential_endpoint(&self.message_client, &self.session_state.issuer_url)
            .await?
            .ok_or(IssuanceSessionError::NoBatchCredentialEndpoint)?;
        let (dpop_header, access_token_header) = self.session_state.auth_headers(url.clone(), Method::DELETE).await?;

        self.message_client
            .reject(&url, &dpop_header, &access_token_header)
            .await?;

        Ok(())
    }

    fn normalized_credential_preview(&self) -> &[NormalizedCredentialPreview] {
        &self.session_state.normalized_credential_previews
    }

    fn issuer_registration(&self) -> &IssuerRegistration {
        &self.session_state.issuer_registration
    }
}

impl<H: VcMessageClient> HttpIssuanceSession<H> {
    async fn request_credential(
        &self,
        credential_request: &CredentialRequest,
    ) -> Result<CredentialResponse, IssuanceSessionError> {
        let url = Self::discover_credential_endpoint(&self.message_client, &self.session_state.issuer_url).await?;
        let (dpop_header, access_token_header) = self.session_state.auth_headers(url.clone(), Method::POST).await?;

        let response = self
            .message_client
            .request_credential(&url, credential_request, &dpop_header, &access_token_header)
            .await?;

        Ok(response)
    }

    async fn request_batch_credentials(
        &self,
        credential_requests: VecNonEmpty<CredentialRequest>,
        wte_disclosure: Option<WteDisclosure>,
        poa: Option<Poa>,
    ) -> Result<Vec<CredentialResponse>, IssuanceSessionError> {
        let url = Self::discover_batch_credential_endpoint(&self.message_client, &self.session_state.issuer_url)
            .await?
            .ok_or(IssuanceSessionError::NoBatchCredentialEndpoint)?;
        let (dpop_header, access_token_header) = self.session_state.auth_headers(url.clone(), Method::POST).await?;

        let expected_response_count = credential_requests.len().get();
        let responses = self
            .message_client
            .request_credentials(
                &url,
                &CredentialRequests {
                    credential_requests,
                    attestations: wte_disclosure,
                    poa,
                },
                &dpop_header,
                &access_token_header,
            )
            .await?;

        // The server must have responded with enough credential responses, N, so that the caller has exactly enough
        // responses for all copies of all credentials constructed.
        if responses.credential_responses.len() != expected_response_count {
            return Err(IssuanceSessionError::UnexpectedCredentialResponseCount {
                found: responses.credential_responses.len(),
                expected: expected_response_count,
            });
        }

        Ok(responses.credential_responses)
    }
}

impl CredentialResponse {
    /// Create a credential out of the credential response. Also verifies the credential.
    fn into_credential<K: CredentialEcdsaKey>(
        self,
        key_id: String,
        verifying_key: &VerifyingKey,
        preview: &NormalizedCredentialPreview,
        trust_anchors: &[TrustAnchor<'_>],
    ) -> Result<IssuedCredential, IssuanceSessionError> {
        match self {
            CredentialResponse::MsoMdoc {
                credential: issuer_signed,
            } => {
                let CborBase64(issuer_signed) = *issuer_signed;

                // Calculate the minimum of all the lengths of the random bytes
                // included in the attributes of `IssuerSigned`. If this value
                // is too low, we should not accept the attributes.
                if let Some(min) = issuer_signed.name_spaces.as_ref().and_then(|namespaces| {
                    namespaces
                        .as_ref()
                        .values()
                        .flat_map(|attributes| attributes.as_ref().iter().map(|TaggedBytes(item)| item.random.len()))
                        .min()
                }) && min < ATTR_RANDOM_LENGTH
                {
                    return Err(IssuanceSessionError::AttributeRandomLength(min, ATTR_RANDOM_LENGTH));
                }

                let credential_issuer_certificate = &issuer_signed
                    .issuer_auth
                    .signing_cert()
                    .map_err(IssuanceSessionError::IssuerCertificate)?;

                // Construct the new mdoc; this also verifies it against the trust anchors.
                let mdoc = Mdoc::new::<K>(key_id, issuer_signed, &TimeGenerator, trust_anchors)
                    .map_err(IssuanceSessionError::MdocVerification)?;

                let issued_credential_payload = mdoc.clone().into_credential_payload(&preview.normalized_metadata)?;

                Self::validate_credential(
                    preview,
                    verifying_key,
                    issued_credential_payload,
                    credential_issuer_certificate,
                )?;

                Ok(IssuedCredential::MsoMdoc(Box::new(mdoc)))
            }
            CredentialResponse::SdJwt { credential } => {
                let sd_jwt = VerifiedSdJwt::parse_and_verify_against_trust_anchors(
                    &credential,
                    &Sha256Hasher,
                    &TimeGenerator,
                    trust_anchors,
                )?;

                let credential_issuer_certificate = sd_jwt
                    .as_ref()
                    .issuer_certificate()
                    .ok_or(IssuanceSessionError::MissingIssuerCertificate)?;

                let issued_credential_payload = sd_jwt
                    .clone()
                    .into_inner()
                    .into_credential_payload(&preview.normalized_metadata)?;

                Self::validate_credential(
                    preview,
                    verifying_key,
                    issued_credential_payload,
                    credential_issuer_certificate,
                )?;

                Ok(IssuedCredential::SdJwt(Box::new(sd_jwt)))
            }
        }
    }

    fn validate_credential(
        preview: &NormalizedCredentialPreview,
        holder_pubkey: &VerifyingKey,
        credential_payload: CredentialPayload,
        credential_issuer_certificate: &BorrowingCertificate,
    ) -> Result<(), IssuanceSessionError> {
        let NormalizedCredentialPreview { content, .. } = preview;

        let RequiredKeyBinding::Jwk(jwk) = credential_payload.confirmation_key;
        if jwk_to_p256(&jwk)? != *holder_pubkey {
            return Err(IssuanceSessionError::PublicKeyMismatch);
        }

        // The issuer certificate inside the mdoc has to equal the one that the issuer previously announced
        // in the credential preview.
        if credential_issuer_certificate != &content.issuer_certificate {
            return Err(IssuanceSessionError::IssuerMismatch);
        }

        // Check that our mdoc contains exactly the attributes the issuer said it would have.
        // Note that this also means that the mdoc's attributes must match the received metadata,
        // as both the metadata and attributes are the same as when we checked this for the preview.
        if credential_payload.previewable_payload != content.credential_payload {
            return Err(IssuanceSessionError::IssuedCredentialMismatch {
                actual: Box::new(credential_payload.previewable_payload),
                expected: Box::new(content.credential_payload.clone()),
            });
        }

        Ok(())
    }
}

impl IssuanceState {
    async fn auth_headers(&self, url: Url, method: Method) -> Result<(String, String), IssuanceSessionError> {
        let dpop_header = Dpop::new(
            &self.dpop_private_key,
            url,
            method,
            Some(&self.access_token),
            self.dpop_nonce.clone(),
        )
        .await?;

        let access_token_header = "DPoP ".to_string() + self.access_token.as_ref();

        Ok((dpop_header.into(), access_token_header))
    }
}

#[cfg(test)]
mod tests {
    use std::num::NonZeroU8;
    use std::sync::Arc;
    use std::vec;

    use assert_matches::assert_matches;
    use chrono::Utc;
    use futures::FutureExt;
    use indexmap::IndexMap;
    use rstest::rstest;
    use serde_bytes::ByteBuf;
    use ssri::Integrity;

    use attestation_data::attributes::Attribute;
    use attestation_data::attributes::AttributeValue;
    use attestation_data::auth::LocalizedStrings;
    use attestation_data::auth::issuer_auth::IssuerRegistration;
    use attestation_data::credential_payload::CredentialPayload;
    use attestation_data::x509::generate::mock::generate_issuer_mock;
    use attestation_types::qualification::AttestationQualification;
    use crypto::server_keys::KeyPair;
    use crypto::server_keys::generate::Ca;
    use crypto::x509::CertificateError;
    use mdoc::utils::serialization::CborBase64;
    use mdoc::utils::serialization::TaggedBytes;
    use sd_jwt_vc_metadata::JsonSchemaPropertyType;
    use sd_jwt_vc_metadata::TypeMetadata;
    use sd_jwt_vc_metadata::TypeMetadataDocuments;
<<<<<<< HEAD
    use wscd::mock_remote::MockRemoteEcdsaKey;
    use wscd::mock_remote::MockRemoteKeyFactory;
=======
    use utils::generator::mock::MockTimeGenerator;
>>>>>>> 410fb963

    use crate::Format;
    use crate::mock::MOCK_WALLET_CLIENT_ID;
    use crate::token::CredentialPreview;
    use crate::token::TokenResponse;

    use super::*;

    fn mock_openid_message_client() -> MockVcMessageClient {
        let mut mock_msg_client = MockVcMessageClient::new();
        mock_msg_client
            .expect_discover_metadata()
            .returning(|url| Ok(IssuerMetadata::new_mock(url)));
        mock_msg_client
            .expect_discover_oauth_metadata()
            .returning(|url| Ok(oidc::Config::new_mock(url)));
        mock_msg_client
            .expect_client_id()
            .return_const(MOCK_WALLET_CLIENT_ID.to_string());

        mock_msg_client
    }

    fn test_start_issuance(
        ca: &Ca,
        trust_anchor: TrustAnchor,
        credential_payloads: Vec<CredentialPayload>,
        type_metadata: TypeMetadata,
        formats: Vec<Format>,
    ) -> Result<HttpIssuanceSession<MockVcMessageClient>, IssuanceSessionError> {
        let issuance_key = generate_issuer_mock(ca, IssuerRegistration::new_mock().into()).unwrap();

        let mut mock_msg_client = mock_openid_message_client();
        mock_msg_client
            .expect_request_token()
            .return_once(move |_url, _token_request, _dpop_header| {
                let (_, _, type_metadata) = TypeMetadataDocuments::from_single_example(type_metadata);

                let previews = credential_payloads
                    .into_iter()
                    .map(|credential_payload| CredentialPreview {
                        content: CredentialPreviewContent {
                            copies_per_format: formats
                                .iter()
                                .map(|format| (*format, NonZeroU8::new(1).unwrap()))
                                .collect(),
                            credential_payload: credential_payload.previewable_payload,
                            issuer_certificate: issuance_key.certificate().clone(),
                        },
                        type_metadata: type_metadata.clone(),
                    })
                    .collect_vec();

                let token_response = TokenResponseWithPreviews {
                    token_response: TokenResponse::new("access_token".to_string().into(), "c_nonce".to_string()),
                    credential_previews: VecNonEmpty::try_from(previews).unwrap(),
                };

                Ok((token_response, None))
            });

        HttpIssuanceSession::start_issuance(
            mock_msg_client,
            "https://example.com".parse().unwrap(),
            TokenRequest::new_mock(),
            &[trust_anchor],
        )
        .now_or_never()
        .unwrap()
    }

    #[test]
    fn test_start_issuance_ok() {
        let ca = Ca::generate_issuer_mock_ca().unwrap();

        let session = test_start_issuance(
            &ca,
            ca.to_trust_anchor(),
            vec![CredentialPayload::example_family_name(&MockTimeGenerator::default())],
            TypeMetadata::pid_example(),
            vec![Format::MsoMdoc],
        )
        .expect("starting issuance session should succeed");

        let NormalizedCredentialPreview {
            content,
            normalized_metadata,
            ..
        } = &session.normalized_credential_preview()[0];

        assert_matches!(
                &content.credential_payload.attributes.as_ref()["family_name"],
                Attribute::Single(AttributeValue::Text(v)) if v == "De Bruijn");

        assert_eq!(
            *normalized_metadata,
            TypeMetadataDocuments::from_single_example(TypeMetadata::pid_example())
                .2
                .into_normalized(&content.credential_payload.attestation_type)
                .unwrap()
                .0
        );
    }

    #[test]
    fn test_start_issuance_untrusted_credential_preview() {
        let ca = Ca::generate_issuer_mock_ca().unwrap();
        let other_ca = Ca::generate_issuer_mock_ca().unwrap();

        let error = test_start_issuance(
            &ca,
            other_ca.to_trust_anchor(),
            vec![CredentialPayload::example_family_name(&MockTimeGenerator::default())],
            TypeMetadata::pid_example(),
            vec![Format::MsoMdoc],
        )
        .expect_err("starting issuance session should not succeed");

        assert_matches!(
            error,
            IssuanceSessionError::CredentialPreview(CredentialPreviewError::Certificate(
                CertificateError::Verification(_)
            ))
        );
    }

    #[test]
    fn test_start_issuance_type_metadata_verification_error() {
        let ca = Ca::generate_issuer_mock_ca().unwrap();

        let error = test_start_issuance(
            &ca,
            ca.to_trust_anchor(),
            vec![CredentialPayload::example_empty(
                SigningKey::random(&mut OsRng).verifying_key(),
                &MockTimeGenerator::default(),
            )],
            TypeMetadata::empty_example_with_attestation_type("other_attestation_type"),
            vec![Format::MsoMdoc],
        )
        .expect_err("starting issuance session should not succeed");

        assert_matches!(error, IssuanceSessionError::TypeMetadataVerification(_));
    }

    #[test]
    fn test_start_issuance_error_unsupported_credential_format() {
        let ca = Ca::generate_issuer_mock_ca().unwrap();

        let error = test_start_issuance(
            &ca,
            ca.to_trust_anchor(),
            vec![CredentialPayload::example_empty(
                SigningKey::random(&mut OsRng).verifying_key(),
                &MockTimeGenerator::default(),
            )],
            TypeMetadata::pid_example(),
            vec![Format::AcVc, Format::MsoMdoc, Format::JwtVc],
        )
        .expect_err("starting issuance session should not succeed");

        assert_matches!(
            error,
            IssuanceSessionError::UnsupportedCredentialFormat(attestation_type, formats)
                if attestation_type == "urn:eudi:pid:nl:1" && formats == HashSet::from([Format::JwtVc, Format::AcVc])
        );
    }

    #[test]
    fn test_start_issuance_error_different_issuer_registrations() {
        let ca = Ca::generate_issuer_mock_ca().unwrap();

        let issuance_key = generate_issuer_mock(&ca, IssuerRegistration::new_mock().into()).unwrap();
        let mut different_org = IssuerRegistration::new_mock();
        different_org.organization.display_name = LocalizedStrings::from(vec![("en", "different org name")]);
        let different_issuance_key = generate_issuer_mock(&ca, different_org.into()).unwrap();

        let payload = CredentialPayload::example_empty(
            SigningKey::random(&mut OsRng).verifying_key(),
            &MockTimeGenerator::default(),
        );
        let copies_per_format: IndexMap<Format, NonZeroU8> = IndexMap::from_iter([
            (Format::MsoMdoc, NonZeroU8::new(1).unwrap()),
            (Format::SdJwt, NonZeroU8::new(1).unwrap()),
        ]);

        let mut mock_msg_client = mock_openid_message_client();
        mock_msg_client
            .expect_request_token()
            .return_once(move |_url, _token_request, _dpop_header| {
                let (_, _, type_metadata) = TypeMetadataDocuments::from_single_example(TypeMetadata::pid_example());

                let previews = vec![
                    CredentialPreview {
                        content: CredentialPreviewContent {
                            copies_per_format: copies_per_format.clone(),
                            credential_payload: payload.previewable_payload.clone(),
                            issuer_certificate: issuance_key.certificate().clone(),
                        },
                        type_metadata: type_metadata.clone(),
                    },
                    CredentialPreview {
                        content: CredentialPreviewContent {
                            copies_per_format,
                            credential_payload: payload.previewable_payload,
                            issuer_certificate: different_issuance_key.certificate().clone(),
                        },
                        type_metadata: type_metadata.clone(),
                    },
                ];

                let token_response = TokenResponseWithPreviews {
                    token_response: TokenResponse::new("access_token".to_string().into(), "c_nonce".to_string()),
                    credential_previews: VecNonEmpty::try_from(previews).unwrap(),
                };

                Ok((token_response, None))
            });

        let error = HttpIssuanceSession::start_issuance(
            mock_msg_client,
            "https://example.com".parse().unwrap(),
            TokenRequest::new_mock(),
            &[ca.to_trust_anchor()],
        )
        .now_or_never()
        .unwrap()
        .expect_err("starting issuance session should not succeed");

        assert_matches!(error, IssuanceSessionError::DifferentIssuerRegistrations(_));
    }

    /// Return a new session ready for `accept_issuance()`.
    fn new_session_state(normalized_credential_previews: Vec<NormalizedCredentialPreview>) -> IssuanceState {
        let credential_request_types = credential_request_types_from_preview(&normalized_credential_previews).unwrap();

        IssuanceState {
            access_token: "access_token".to_string().into(),
            c_nonce: "c_nonce".to_string(),
            normalized_credential_previews,
            credential_request_types,
            issuer_registration: IssuerRegistration::new_mock(),
            issuer_url: "https://issuer.example.com".parse().unwrap(),
            dpop_private_key: SigningKey::random(&mut OsRng),
            dpop_nonce: Some("dpop_nonce".to_string()),
        }
    }

    #[derive(super::Debug, Clone)]
    struct MockCredentialSigner {
        pub trust_anchor: TrustAnchor<'static>,
        issuer_key: Arc<KeyPair>,
        metadata_integrity: Integrity,
        previewable_payload: PreviewableCredentialPayload,
    }

    impl MockCredentialSigner {
        pub fn new_with_preview_state() -> (Self, NormalizedCredentialPreview) {
            let credential_payload = CredentialPayload::example_family_name(&MockTimeGenerator::default());
            let type_metadata = TypeMetadata::example_with_claim_name(
                &credential_payload.previewable_payload.attestation_type,
                "family_name",
                JsonSchemaPropertyType::String,
                None,
            );

            Self::from_metadata_and_payload_with_preview_data(type_metadata, credential_payload)
        }

        pub fn from_metadata_and_payload_with_preview_data(
            type_metadata: TypeMetadata,
            credential_payload: CredentialPayload,
        ) -> (Self, NormalizedCredentialPreview) {
            let ca = Ca::generate_issuer_mock_ca().unwrap();
            let trust_anchor = ca.to_trust_anchor().to_owned();

            let issuer_registration = IssuerRegistration::new_mock();
            let issuer_key = generate_issuer_mock(&ca, Some(issuer_registration.clone())).unwrap();
            let issuer_certificate = issuer_key.certificate().clone();

            let (attestation_type, metadata_integrity, metadata_documents) =
                TypeMetadataDocuments::from_single_example(type_metadata);
            let (normalized_metadata, raw_metadata) = metadata_documents.into_normalized(&attestation_type).unwrap();

            let signer = Self {
                trust_anchor,
                issuer_key: Arc::new(issuer_key),
                metadata_integrity,
                previewable_payload: credential_payload.previewable_payload.clone(),
            };

            let preview = NormalizedCredentialPreview {
                content: CredentialPreviewContent {
                    copies_per_format: IndexMap::from([(Format::MsoMdoc, NonZeroU8::new(1).unwrap())]),
                    credential_payload: credential_payload.previewable_payload,
                    issuer_certificate,
                },
                normalized_metadata,
                raw_metadata,
            };

            (signer, preview)
        }

        pub fn into_response_from_request(self, request: &CredentialRequest) -> CredentialResponse {
            let proof_jwt = match request.proof.as_ref().unwrap() {
                CredentialRequestProof::Jwt { jwt } => jwt,
            };
            let holder_public_key =
                jwk_to_p256(&jsonwebtoken::decode_header(&proof_jwt.0).unwrap().jwk.unwrap()).unwrap();

            self.into_response_from_holder_public_key(&holder_public_key)
        }

        pub fn into_response_from_holder_public_key(self, holder_public_key: &VerifyingKey) -> CredentialResponse {
            let (issuer_signed, _) = self
                .previewable_payload
                .into_issuer_signed(self.metadata_integrity, holder_public_key, &self.issuer_key)
                .now_or_never()
                .unwrap()
                .unwrap();

            CredentialResponse::MsoMdoc {
                credential: Box::new(issuer_signed.into()),
            }
        }
    }

    /// Check consistency and validity of the input of the /(batch_)credential endpoints.
    fn check_credential_endpoint_input(
        url: &Url,
        session_state: &IssuanceState,
        dpop_header: &str,
        access_token_header: &str,
        attestations: &Option<WteDisclosure>,
        use_wte: bool,
    ) {
        assert_eq!(
            access_token_header,
            "DPoP ".to_string() + session_state.access_token.as_ref()
        );

        Dpop::from(dpop_header.to_string())
            .verify_expecting_key(
                session_state.dpop_private_key.verifying_key(),
                url,
                &Method::POST,
                Some(&session_state.access_token),
                session_state.dpop_nonce.as_deref(),
            )
            .unwrap();

        if use_wte != attestations.is_some() {
            panic!("unexpected WTE usage");
        }
    }

    #[rstest]
    fn test_accept_issuance(#[values(true, false)] use_wte: bool, #[values(true, false)] multiple_creds: bool) {
        let (signer, preview_data) = MockCredentialSigner::new_with_preview_state();
        let trust_anchor = signer.trust_anchor.clone();
        let key_factory = MockRemoteKeyFactory::default();

        let session_state = new_session_state(if multiple_creds {
            vec![preview_data.clone(), preview_data]
        } else {
            vec![preview_data]
        });

        let mut mock_msg_client = mock_openid_message_client();

        // The client must use `request_credentials()` (which uses `/batch_credentials`) iff more than one credential
        // is being issued, and `request_credential()` instead (which uses `/credential`).
        if multiple_creds {
            mock_msg_client.expect_request_credentials().times(1).return_once({
                let session_state = session_state.clone();
                move |url, credential_requests, dpop_header, access_token_header| {
                    check_credential_endpoint_input(
                        url,
                        &session_state,
                        dpop_header,
                        access_token_header,
                        &credential_requests.attestations,
                        use_wte,
                    );

                    let credential_responses = credential_requests
                        .credential_requests
                        .iter()
                        .zip(itertools::repeat_n(
                            signer,
                            credential_requests.credential_requests.len().get(),
                        ))
                        .map(|(request, signer)| signer.into_response_from_request(request))
                        .collect();

                    Ok(CredentialResponses { credential_responses })
                }
            });
        } else {
            mock_msg_client.expect_request_credential().times(1).return_once({
                let session_state = session_state.clone();
                move |url, credential_request, dpop_header, access_token_header| {
                    check_credential_endpoint_input(
                        url,
                        &session_state,
                        dpop_header,
                        access_token_header,
                        &credential_request.attestations,
                        use_wte,
                    );

                    let response = signer.into_response_from_request(credential_request);

                    Ok(response)
                }
            });
        }

        let credential_copies = HttpIssuanceSession {
            message_client: mock_msg_client,
            session_state,
        }
        .accept_issuance(&[trust_anchor], &key_factory, use_wte)
        .now_or_never()
        .unwrap()
        .expect("accepting issuance should succeed");

        let expected_credential_count = if multiple_creds { 2 } else { 1 };
        assert_eq!(credential_copies.len(), expected_credential_count);
    }

    #[test]
    fn test_accept_issuance_wrong_response_count() {
        let (signer, preview_data) = MockCredentialSigner::new_with_preview_state();
        let trust_anchor = signer.trust_anchor.clone();

        let mut mock_msg_client = mock_openid_message_client();

        mock_msg_client.expect_request_credentials().return_once(
            |_url, credential_requests, _dpop_header, _access_token_header| {
                let response = signer.into_response_from_request(credential_requests.credential_requests.first());
                // Return one credential response.
                let responses = CredentialResponses {
                    credential_responses: vec![response],
                };

                Ok(responses)
            },
        );

        let error = HttpIssuanceSession {
            message_client: mock_msg_client,
            session_state: new_session_state(vec![preview_data.clone(), preview_data]),
        }
        .accept_issuance(&[trust_anchor], &MockRemoteKeyFactory::default(), false)
        .now_or_never()
        .unwrap()
        .expect_err("accepting issuance should not succeed");

        assert_matches!(
            error,
            IssuanceSessionError::UnexpectedCredentialResponseCount { found: 1, expected: 2 }
        );
    }

    #[test]
    fn test_accept_issuance_credential_payload_error() {
        let (signer, preview_data) = MockCredentialSigner::from_metadata_and_payload_with_preview_data(
            TypeMetadata::example_with_claim_name(
                "urn:eudi:pid:nl:1",
                "family_name",
                JsonSchemaPropertyType::String,
                None,
            ),
            CredentialPayload::example_with_attribute(
                "family_name",
                AttributeValue::Integer(1),
                SigningKey::random(&mut OsRng).verifying_key(),
                &MockTimeGenerator::default(),
            ),
        );
        let trust_anchor = signer.trust_anchor.clone();

        let session_state = new_session_state(vec![preview_data]);

        let mut mock_msg_client = mock_openid_message_client();

        mock_msg_client.expect_request_credential().times(1).return_once({
            move |_url, credential_request, _dpop_header, _access_token_header| {
                let response = signer.into_response_from_request(credential_request);

                Ok(response)
            }
        });

        let error = HttpIssuanceSession {
            message_client: mock_msg_client,
            session_state,
        }
        .accept_issuance(&[trust_anchor], &MockRemoteKeyFactory::default(), false)
        .now_or_never()
        .unwrap()
        .expect_err("accepting issuance should not succeed");

        assert_matches!(error, IssuanceSessionError::MdocCredentialPayload(_));
    }

    #[test]
    fn test_accept_issuance_incorrect_resource_integrity() {
        let (mut signer, preview_data) = MockCredentialSigner::new_with_preview_state();
        let trust_anchor = signer.trust_anchor.clone();

        // Include a random resource integrity in the MSO of the returned mdoc.
        signer.metadata_integrity = Integrity::from(crypto::utils::random_bytes(32));

        let mut mock_msg_client = mock_openid_message_client();

        mock_msg_client.expect_request_credential().return_once(
            |_url, credential_requests, _dpop_header, _access_token_header| {
                let response = signer.into_response_from_request(credential_requests);

                Ok(response)
            },
        );

        let error = HttpIssuanceSession {
            message_client: mock_msg_client,
            session_state: new_session_state(vec![preview_data]),
        }
        .accept_issuance(&[trust_anchor], &MockRemoteKeyFactory::default(), false)
        .now_or_never()
        .unwrap()
        .expect_err("accepting issuance should not succeed");

        assert_matches!(
            error,
            IssuanceSessionError::TypeMetadataVerification(TypeMetadataChainError::ResourceIntegrity(_))
        );
    }

    fn mock_credential_response() -> (
        CredentialResponse,
        NormalizedCredentialPreview,
        VerifyingKey,
        TrustAnchor<'static>,
    ) {
        let (signer, preview_data) = MockCredentialSigner::new_with_preview_state();
        let trust_anchor = signer.trust_anchor.clone();
        let holder_public_key = *SigningKey::random(&mut OsRng).verifying_key();
        let credential_response = signer.into_response_from_holder_public_key(&holder_public_key);

        (credential_response, preview_data, holder_public_key, trust_anchor)
    }

    #[test]
    fn test_credential_response_into_mdoc() {
        let (credential_response, preview_data, holder_public_key, trust_anchor) = mock_credential_response();

        let _issued_credential = credential_response
            .into_credential::<MockRemoteEcdsaKey>(
                "key_id".to_string(),
                &holder_public_key,
                &preview_data,
                &[trust_anchor],
            )
            .expect("should be able to convert CredentialResponse into Mdoc");
    }

    #[test]
    fn test_credential_response_into_mdoc_public_key_mismatch_error() {
        let (credential_response, preview_data, _, trust_anchor) = mock_credential_response();

        // Converting a `CredentialResponse` into an `Mdoc` using a different mdoc
        // public key than the one contained within the response should fail.
        let other_public_key = *SigningKey::random(&mut OsRng).verifying_key();
        let error = credential_response
            .into_credential::<MockRemoteEcdsaKey>(
                "key_id".to_string(),
                &other_public_key,
                &preview_data,
                &[trust_anchor],
            )
            .expect_err("should not be able to convert CredentialResponse into Mdoc");

        assert_matches!(error, IssuanceSessionError::PublicKeyMismatch);
    }

    #[test]
    fn test_credential_response_into_mdoc_attribute_random_length_error() {
        let (credential_response, preview_data, holder_public_key, trust_anchor) = mock_credential_response();

        // Converting a `CredentialResponse` into an `Mdoc` from a response
        // that contains insufficient random data should fail.
        let credential_response = match credential_response {
            CredentialResponse::MsoMdoc { mut credential } => {
                let CborBase64(ref mut credential_inner) = *credential;
                let name_spaces = credential_inner.name_spaces.as_mut().unwrap();

                name_spaces.modify_first_attributes(|attributes| {
                    let TaggedBytes(first_item) = attributes.first_mut().unwrap();

                    first_item.random = ByteBuf::from(b"12345");
                });

                CredentialResponse::MsoMdoc { credential }
            }
            CredentialResponse::SdJwt { .. } => panic!("unsupported credential request format"),
        };

        let error = credential_response
            .into_credential::<MockRemoteEcdsaKey>(
                "key_id".to_string(),
                &holder_public_key,
                &preview_data,
                &[trust_anchor],
            )
            .expect_err("should not be able to convert CredentialResponse into Mdoc");

        assert_matches!(
            error,
            IssuanceSessionError::AttributeRandomLength(5, ATTR_RANDOM_LENGTH)
        );
    }

    #[test]
    fn test_credential_response_into_mdoc_issuer_certificate_mismatch_error() {
        let (credential_response, normalized_preview, holder_public_key, trust_anchor) = mock_credential_response();

        // Converting a `CredentialResponse` into an `Mdoc` using a different issuer
        // public key in the preview than is contained within the response should fail.
        let other_ca = Ca::generate_issuer_mock_ca().unwrap();
        let other_issuance_key = generate_issuer_mock(&other_ca, IssuerRegistration::new_mock().into()).unwrap();
        let preview_data = NormalizedCredentialPreview {
            content: CredentialPreviewContent {
                issuer_certificate: other_issuance_key.certificate().clone(),
                ..normalized_preview.content
            },
            ..normalized_preview
        };

        let error = credential_response
            .into_credential::<MockRemoteEcdsaKey>(
                "key_id".to_string(),
                &holder_public_key,
                &preview_data,
                &[trust_anchor],
            )
            .expect_err("should not be able to convert CredentialResponse into Mdoc");

        assert_matches!(error, IssuanceSessionError::IssuerMismatch);
    }

    #[test]
    fn test_credential_response_into_mdoc_mdoc_verification_error() {
        let (credential_response, normalized_preview, holder_public_key, _) = mock_credential_response();

        // Converting a `CredentialResponse` into an `Mdoc` that is
        // validated against incorrect trust anchors should fail.
        let error = credential_response
            .into_credential::<MockRemoteEcdsaKey>("key_id".to_string(), &holder_public_key, &normalized_preview, &[])
            .expect_err("should not be able to convert CredentialResponse into Mdoc");

        assert_matches!(error, IssuanceSessionError::MdocVerification(_));
    }

    #[test]
    fn test_credential_response_into_mdoc_issued_attributes_mismatch_error() {
        let (credential_response, mut normalized_preview, holder_public_key, trust_anchor) = mock_credential_response();

        // Converting a `CredentialResponse` into an `Mdoc` with different attributes
        // in the preview than are contained within the response should fail.
        let attributes = CredentialPayload::example_with_attributes(
            vec![
                ("new", AttributeValue::Bool(true)),
                ("family_name", AttributeValue::Text(String::from("De Bruijn"))),
            ],
            SigningKey::random(&mut OsRng).verifying_key(),
            &MockTimeGenerator::default(),
        )
        .previewable_payload
        .attributes;
        normalized_preview.content.credential_payload.attributes = attributes;

        let error = credential_response
            .into_credential::<MockRemoteEcdsaKey>(
                "key_id".to_string(),
                &holder_public_key,
                &normalized_preview,
                &[trust_anchor],
            )
            .expect_err("should not be able to convert CredentialResponse into Mdoc");

        assert_matches!(error, IssuanceSessionError::IssuedCredentialMismatch { .. });
    }

    #[test]
    fn test_credential_response_into_mdoc_issued_issuer_mismatch_error() {
        let (credential_response, mut normalized_preview, holder_public_key, trust_anchor) = mock_credential_response();

        // Converting a `CredentialResponse` into an `Mdoc` with a different `issuer_uri` in the preview than
        // contained within the response should fail.
        normalized_preview.content.credential_payload.issuer = "https://other-issuer.example.com".parse().unwrap();

        let error = credential_response
            .into_credential::<MockRemoteEcdsaKey>(
                "key_id".to_string(),
                &holder_public_key,
                &normalized_preview,
                &[trust_anchor],
            )
            .expect_err("should not be able to convert CredentialResponse into Mdoc");

        assert_matches!(error, IssuanceSessionError::IssuedCredentialMismatch { .. });
    }

    #[test]
    fn test_credential_response_into_mdoc_issued_doctype_mismatch_error() {
        let (credential_response, mut normalized_preview, holder_public_key, trust_anchor) = mock_credential_response();

        // Converting a `CredentialResponse` into an `Mdoc` with a different doc_type in the preview than contained
        // within the response should fail.
        normalized_preview.content.credential_payload.attestation_type = String::from("other.attestation_type");

        let error = credential_response
            .into_credential::<MockRemoteEcdsaKey>(
                "key_id".to_string(),
                &holder_public_key,
                &normalized_preview,
                &[trust_anchor],
            )
            .expect_err("should not be able to convert CredentialResponse into Mdoc");

        assert_matches!(error, IssuanceSessionError::IssuedCredentialMismatch { .. });
    }

    #[test]
    fn test_credential_response_into_mdoc_issued_validity_info_mismatch_error() {
        let (credential_response, mut normalized_preview, holder_public_key, trust_anchor) = mock_credential_response();

        // Converting a `CredentialResponse` into an `Mdoc` with different expiration information in the preview than
        // contained within the response should fail.

        normalized_preview.content.credential_payload.not_before =
            Some((Utc::now() + chrono::Duration::days(1)).into());

        let error = credential_response
            .into_credential::<MockRemoteEcdsaKey>(
                "key_id".to_string(),
                &holder_public_key,
                &normalized_preview,
                &[trust_anchor],
            )
            .expect_err("should not be able to convert CredentialResponse into Mdoc");

        assert_matches!(error, IssuanceSessionError::IssuedCredentialMismatch { .. });
    }

    #[test]
    fn test_credential_response_into_mdoc_issued_attestation_qualification_mismatch_error() {
        let (credential_response, mut normalized_preview, holder_public_key, trust_anchor) = mock_credential_response();

        // Converting a `CredentialResponse` into an `Mdoc` with a different doc_type in the preview than contained
        // within the response should fail.
        normalized_preview.content.credential_payload.attestation_qualification = AttestationQualification::PubEAA;

        let error = credential_response
            .into_credential::<MockRemoteEcdsaKey>(
                "key_id".to_string(),
                &holder_public_key,
                &normalized_preview,
                &[trust_anchor],
            )
            .expect_err("should not be able to convert CredentialResponse into Mdoc");

        assert_matches!(error, IssuanceSessionError::IssuedCredentialMismatch { .. });
    }
}<|MERGE_RESOLUTION|>--- conflicted
+++ resolved
@@ -1065,12 +1065,9 @@
     use sd_jwt_vc_metadata::JsonSchemaPropertyType;
     use sd_jwt_vc_metadata::TypeMetadata;
     use sd_jwt_vc_metadata::TypeMetadataDocuments;
-<<<<<<< HEAD
+    use utils::generator::mock::MockTimeGenerator;
     use wscd::mock_remote::MockRemoteEcdsaKey;
     use wscd::mock_remote::MockRemoteKeyFactory;
-=======
-    use utils::generator::mock::MockTimeGenerator;
->>>>>>> 410fb963
 
     use crate::Format;
     use crate::mock::MOCK_WALLET_CLIENT_ID;

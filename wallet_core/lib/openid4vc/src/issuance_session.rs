--- conflicted
+++ resolved
@@ -835,7 +835,6 @@
                         // that of encoded JSON of the first metadata document.
                         let verified_metadata = preview.raw_metadata.clone().into_verified(integrity.clone())?;
 
-<<<<<<< HEAD
                         let copies = match format {
                             Format::MsoMdoc => IssuedCredentialCopies::MsoMdoc(
                                 VecNonEmpty::try_from(
@@ -869,16 +868,9 @@
                             ))?,
                         };
 
-                        Ok(copies)
-                    })
-                    .collect::<Result<Vec<IssuedCredentialCopies>, IssuanceSessionError>>()
-=======
-                        let issued_copies = cred_copies.try_into()?;
-
-                        Ok(CredentialWithMetadata::new(issued_copies, verified_metadata))
+                        Ok(CredentialWithMetadata::new(copies, verified_metadata))
                     })
                     .collect::<Result<Vec<_>, IssuanceSessionError>>()
->>>>>>> abcb9f12
             })
             // Flatten the results, s.t. we're left with a mixed vector of IssuedCredentialCopies
             .process_results(|i| i.flatten().collect())?;
@@ -977,22 +969,6 @@
                 credential: issuer_signed,
             } => {
                 let CborBase64(issuer_signed) = *issuer_signed;
-<<<<<<< HEAD
-=======
-                let NormalizedCredentialPreview {
-                    content,
-                    normalized_metadata,
-                    ..
-                } = preview;
-
-                if issuer_signed
-                    .public_key()
-                    .map_err(IssuanceSessionError::PublicKeyFromMdoc)?
-                    != *verifying_key
-                {
-                    return Err(IssuanceSessionError::PublicKeyMismatch);
-                }
->>>>>>> abcb9f12
 
                 // Calculate the minimum of all the lengths of the random bytes
                 // included in the attributes of `IssuerSigned`. If this value
@@ -1019,22 +995,6 @@
                     .signing_cert()
                     .map_err(IssuanceSessionError::IssuerCertificate)?;
 
-                let credential_metadata_documents = &issuer_signed
-                    .type_metadata_documents()
-                    .map_err(IssuanceSessionError::Metadata)?;
-
-<<<<<<< HEAD
-                // Check that the collection of metadata received in the mdoc unsigned header
-                // is the same as the one received for the preview. Note that the type metadata
-                // integrity is checked for all the copies of a credential at once, so we do not
-                // need to do that here.
-                // TODO: remove this check in PVW-4320 when metadata has been removed from the mdoc
-                if credential_metadata_documents != &preview.raw_metadata {
-                    return Err(IssuanceSessionError::MetadataMismatch);
-                }
-
-=======
->>>>>>> abcb9f12
                 // Construct the new mdoc; this also verifies it against the trust anchors.
                 let mdoc = Mdoc::new::<K>(key_id, issuer_signed, &TimeGenerator, trust_anchors)
                     .map_err(IssuanceSessionError::MdocVerification)?;
@@ -1174,7 +1134,6 @@
     use crypto::server_keys::generate::Ca;
     use crypto::server_keys::KeyPair;
     use crypto::x509::CertificateError;
-    use jwt::jwk;
     use mdoc::utils::serialization::CborBase64;
     use mdoc::utils::serialization::TaggedBytes;
     use mdoc::IssuerSigned;
@@ -1485,7 +1444,7 @@
                 CredentialRequestProof::Jwt { jwt } => jwt,
             };
             let holder_public_key =
-                jwk::jwk_to_p256(&jsonwebtoken::decode_header(&proof_jwt.0).unwrap().jwk.unwrap()).unwrap();
+                jwk_to_p256(&jsonwebtoken::decode_header(&proof_jwt.0).unwrap().jwk.unwrap()).unwrap();
 
             self.into_response_from_holder_public_key(&holder_public_key)
         }
@@ -1693,10 +1652,7 @@
         .unwrap()
         .expect_err("accepting issuance should not succeed");
 
-<<<<<<< HEAD
         assert_matches!(error, IssuanceSessionError::MdocCredentialPayload(_));
-=======
-        assert_matches!(error, IssuanceSessionError::CredentialPayload(_));
     }
 
     #[test]
@@ -1730,67 +1686,6 @@
             error,
             IssuanceSessionError::TypeMetadataVerification(TypeMetadataChainError::ResourceIntegrity(_))
         );
-    }
-
-    #[test]
-    fn test_issuer_registrations_differ() {
-        let type_metadata = TypeMetadata::example_with_claim_name(
-            "urn:eudi:pid:nl:1",
-            "family_name",
-            JsonSchemaPropertyType::String,
-            None,
-        );
-        let credential_payload = CredentialPayload::example_with_attribute(
-            "family_name",
-            AttributeValue::Integer(1),
-            SigningKey::random(&mut OsRng).verifying_key(),
-        );
-
-        let (attestation_type, _, metadata_documents) = TypeMetadataDocuments::from_single_example(type_metadata);
-        let (normalized_metadata, raw_metadata) =
-            metadata_documents.clone().into_normalized(&attestation_type).unwrap();
-
-        let issuer_registration = IssuerRegistration::new_mock();
-
-        let ca = Ca::generate_issuer_mock_ca().unwrap();
-        let issuer_key = generate_issuer_mock(&ca, Some(issuer_registration.clone())).unwrap();
-
-        let credential_preview = NormalizedCredentialPreview {
-            content: CredentialPreviewContent {
-                copies_per_format: IndexMap::from([(Format::MsoMdoc, NonZeroU8::new(1).unwrap())]),
-                credential_payload: credential_payload.previewable_payload,
-                issuer_certificate: issuer_key.certificate().clone(),
-            },
-            issuer_registration: IssuerRegistration::new_mock(),
-            normalized_metadata,
-            raw_metadata,
-        };
-
-        let mut another_credential_preview = credential_preview.clone();
-        another_credential_preview.issuer_registration.organization.display_name =
-            vec![("en", "different name")].into();
-
-        let error = HttpIssuanceSession {
-            message_client: mock_openid_message_client(),
-            session_state: new_session_state(vec![credential_preview, another_credential_preview]),
-        }
-        .issuer_registration()
-        .expect_err("should fail for different issuer registrations");
-
-        assert_matches!(error, IssuanceSessionError::MultipleIssuerRegistrations(_));
-    }
-
-    #[test]
-    fn test_issuer_registrations_empty() {
-        let error = HttpIssuanceSession {
-            message_client: mock_openid_message_client(),
-            session_state: new_session_state(vec![]),
-        }
-        .issuer_registration()
-        .expect_err("should fail for no issuer registrations");
-
-        assert_matches!(error, IssuanceSessionError::NoIssuerRegistration);
->>>>>>> abcb9f12
     }
 
     fn mock_credential_response() -> (

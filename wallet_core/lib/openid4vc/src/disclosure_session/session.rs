--- conflicted
+++ resolved
@@ -193,11 +193,8 @@
     use assert_matches::assert_matches;
     use futures::FutureExt;
     use http::StatusCode;
-<<<<<<< HEAD
     use http_utils::urls::BaseUrl;
-=======
     use itertools::Itertools;
->>>>>>> be28327a
     use p256::ecdsa::SigningKey;
     use rand_core::OsRng;
     use rstest::rstest;
@@ -205,13 +202,7 @@
     use serde_json::json;
 
     use attestation_data::auth::reader_auth::ReaderRegistration;
-<<<<<<< HEAD
-=======
-    use crypto::mock_remote::MockRemoteEcdsaKey;
-    use crypto::mock_remote::MockRemoteKeyFactory;
     use dcql::normalized::NormalizedCredentialRequest;
-    use http_utils::urls::BaseUrl;
->>>>>>> be28327a
     use mdoc::holder::Mdoc;
     use wscd::mock_remote::MockRemoteEcdsaKey;
     use wscd::mock_remote::MockRemoteKeyFactory;

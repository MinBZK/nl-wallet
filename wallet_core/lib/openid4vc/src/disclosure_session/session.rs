--- conflicted
+++ resolved
@@ -111,11 +111,6 @@
         // Sign Document values based on the remaining contents of these mdocs and retain the keys used for signing.
         info!("signing disclosed mdoc documents");
 
-<<<<<<< HEAD
-        let poa_input = JwtPoaInput::new(Some(mdoc_nonce.clone()), self.auth_request.client_id.clone());
-        let result = DeviceResponse::sign_from_mdocs(filtered_mdocs, &session_transcript, key_factory, poa_input).await;
-        let (device_response, poa) = match result {
-=======
         let mdoc_nonce = random_string(32);
         let session_transcript = SessionTranscript::new_oid4vp(
             &self.auth_request.response_uri,
@@ -124,9 +119,9 @@
             &mdoc_nonce,
         );
 
-        let result = DeviceResponse::sign_from_mdocs(subset_mdocs, &session_transcript, key_factory).await;
-        let (device_response, keys) = match result {
->>>>>>> a4725607
+        let poa_input = JwtPoaInput::new(Some(mdoc_nonce.clone()), self.auth_request.client_id.clone());
+        let result = DeviceResponse::sign_from_mdocs(subset_mdocs, &session_transcript, key_factory, poa_input).await;
+        let (device_response, poa) = match result {
             Ok(value) => value,
             Err(error) => {
                 return Err((
@@ -322,42 +317,6 @@
     }
 
     #[test]
-<<<<<<< HEAD
-=======
-    fn test_disclosure_session_disclose_error_poa() {
-        // Calling `VPDisclosureSession::disclose()` with a malfunctioning PoA factory should result in an error.
-        let (disclosure_session, _verifier_session) = setup_disclosure_session(
-            None,
-            [
-                NormalizedCredentialRequest::new_pid_example(),
-                NormalizedCredentialRequest::new_pid_example(),
-            ],
-        );
-        let (mdoc, mut key_factory) = setup_disclosure_mdoc();
-
-        let mdoc_key2 = MockRemoteEcdsaKey::new("mdoc_key2".to_string(), SigningKey::random(&mut OsRng));
-        let mdoc2 = Mdoc::new_mock_with_key(&mdoc_key2).now_or_never().unwrap();
-
-        key_factory.add_key(mdoc_key2);
-        key_factory.has_poa_error = true;
-
-        let (_disclosure_session, error) = disclosure_session
-            .disclose(vec![mdoc, mdoc2].try_into().unwrap(), &key_factory)
-            .now_or_never()
-            .unwrap()
-            .expect_err("disclosing mdoc using VpDisclosureSession should not succeed");
-
-        assert_matches!(
-            error,
-            DisclosureError {
-                data_shared,
-                error: VpSessionError::Client(VpClientError::Poa(_))
-            } if !data_shared
-        );
-    }
-
-    #[test]
->>>>>>> a4725607
     fn test_disclosure_session_disclose_error_auth_response_encryption() {
         // Calling `VPDisclosureSession::disclose()` with a malformed encryption key should result in an error.
         let (mut disclosure_session, _verifier_session) =

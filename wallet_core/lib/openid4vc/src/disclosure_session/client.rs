--- conflicted
+++ resolved
@@ -201,12 +201,7 @@
 
     use attestation_data::auth::reader_auth::ReaderRegistration;
     use attestation_data::auth::reader_auth::ValidationError;
-<<<<<<< HEAD
-=======
     use attestation_types::claim_path::ClaimPath;
-    use crypto::mock_remote::MockRemoteEcdsaKey;
-    use crypto::mock_remote::MockRemoteKeyFactory;
->>>>>>> be28327a
     use crypto::server_keys::generate::Ca;
     use crypto::x509::BorrowingCertificateExtension;
     use dcql::normalized;

use std::string::FromUtf8Error;

use base64::DecodeError;
use chrono::DateTime;
use chrono::Utc;
use indexmap::IndexSet;
use itertools::Itertools;
use josekit::JoseError;
use josekit::jwe::JweHeader;
use josekit::jwe::alg::ecdh_es::EcdhEsJweAlgorithm;
use josekit::jwk::Jwk;
use josekit::jwk::alg::ec::EcKeyPair;
use josekit::jwt::JwtPayload;
use nutype::nutype;
use p256::ecdsa::VerifyingKey;
use rustls_pki_types::TrustAnchor;
use serde::Deserialize;
use serde::Serialize;
use serde_with::DeserializeFromStr;
use serde_with::OneOrMany;
use serde_with::formats::PreferOne;
use serde_with::serde_as;
use serde_with::skip_serializing_none;

use attestation_data::disclosure::DisclosedAttestationError;
use attestation_data::disclosure::DisclosedAttestations;
use crypto::utils::random_string;
use crypto::x509::BorrowingCertificate;
use crypto::x509::CertificateError;
use dcql::normalized::NormalizedCredentialRequest;
use error_category::ErrorCategory;
use http_utils::urls::BaseUrl;
use jwt::Jwt;
use jwt::error::JwtX5cError;
use mdoc::DeviceResponse;
use mdoc::SessionTranscript;
use mdoc::errors::Error as MdocError;
use mdoc::holder::disclosure::ResponseValidationError;
use mdoc::utils::serialization::CborBase64;
use serde_with::SerializeDisplay;
use utils::generator::Generator;
use utils::generator::TimeGenerator;
use utils::vec_at_least::VecNonEmpty;
use wscd::Poa;
use wscd::PoaVerificationError;

use crate::Format;
use crate::authorization::AuthorizationRequest;
use crate::authorization::ResponseMode;
use crate::authorization::ResponseType;
use crate::presentation_exchange::InputDescriptorMappingObject;
use crate::presentation_exchange::PdConversionError;
use crate::presentation_exchange::PresentationDefinition;
use crate::presentation_exchange::PresentationSubmission;
use crate::presentation_exchange::PsError;

#[derive(Debug, thiserror::Error)]
pub enum AuthRequestError {
    #[error("error parsing X.509 certificate: {0}")]
    CertificateParsing(#[from] CertificateError),
    #[error("Subject Alternative Name missing from X.509 certificate")]
    MissingSAN,
}

/// A Request URI object, as defined in RFC 9101.
/// Contains URL from which the wallet is to retrieve the Authorization Request.
/// To be URL-encoded in the wallet's UL, which can then be put on a website directly, or in a QR code.
#[derive(Debug, Clone, Serialize, Deserialize, PartialEq, Eq)]
pub struct VpRequestUriObject {
    /// URL at which the full Authorization Request is to be retrieved.
    pub request_uri: BaseUrl,

    /// Whether or not the `request_uri` supports `POST`, instead of only `GET` as defined by RFC 9101.
    pub request_uri_method: Option<RequestUriMethod>,

    /// MUST equal the client_id from the full Authorization Request.
    pub client_id: String,
}

#[derive(Debug, Clone, Copy, Default, PartialEq, Eq, Serialize, Deserialize)]
#[serde(rename_all = "lowercase")] // Keeping these names as is might make more sense, but the spec says lowercase
pub enum RequestUriMethod {
    #[default]
    GET,
    POST,
}

/// An OpenID4VP Authorization Request, allowing an RP to request a set of credentials/attributes from a wallet.
#[skip_serializing_none]
#[derive(Debug, Clone, Serialize, Deserialize)]
pub struct VpAuthorizationRequest {
    pub aud: VpAuthorizationRequestAudience,

    #[serde(flatten)]
    pub oauth_request: AuthorizationRequest,

    /// Contains requirements on the credentials and/or attributes to be disclosed.
    #[serde(flatten)]
    pub presentation_definition: VpPresentationDefinition,

    /// Metadata about the verifier such as their encryption key(s).
    #[serde(flatten)]
    pub client_metadata: Option<VpClientMetadata>,

    /// Determines how the verifier is to be authenticated.
    pub client_id_scheme: Option<ClientIdScheme>,

    /// REQUIRED if the ResponseMode `direct_post` or `direct_post.jwt` is used.
    /// In that case, the Authorization Response is to be posted to this URL by the wallet.
    pub response_uri: Option<BaseUrl>,

    pub wallet_nonce: Option<String>,
}

#[derive(Debug, Clone, Default, SerializeDisplay, DeserializeFromStr, strum::EnumString, strum::Display)]
pub enum VpAuthorizationRequestAudience {
    #[default]
    #[strum(to_string = "https://self-issued.me/v2")]
    SelfIssued,
}

#[derive(Debug, Clone, Serialize, Deserialize)]
pub enum VpPresentationDefinition {
    #[serde(rename = "presentation_definition")]
    Direct(PresentationDefinition),
    #[serde(rename = "presentation_definition_url")]
    Indirect(BaseUrl),
}

impl VpPresentationDefinition {
    pub fn direct(self) -> Option<PresentationDefinition> {
        match self {
            VpPresentationDefinition::Direct(pd) => Some(pd),
            VpPresentationDefinition::Indirect(_) => None,
        }
    }
}

#[derive(Debug, Clone, Serialize, Deserialize)]
pub enum VpClientMetadata {
    #[serde(rename = "client_metadata")]
    Direct(ClientMetadata),
    #[serde(rename = "client_metadata_url")]
    Indirect(BaseUrl),
}

impl VpClientMetadata {
    pub fn direct(self) -> Option<ClientMetadata> {
        match self {
            VpClientMetadata::Direct(c) => Some(c),
            VpClientMetadata::Indirect(_) => None,
        }
    }
}

/// Metadata of the verifier (which acts as the "client" in OAuth).
/// OpenID4VP refers to https://openid.net/specs/openid-connect-registration-1_0.html and
/// https://www.rfc-editor.org/rfc/rfc7591.html for this, but here we implement only what we need.
#[derive(Debug, Clone, Serialize, Deserialize)]
pub struct ClientMetadata {
    #[serde(flatten)]
    pub jwks: VpJwks,
    pub vp_formats: VpFormat,

    // These two are defined in https://openid.net/specs/oauth-v2-jarm-final.html
    pub authorization_encryption_alg_values_supported: VpAlgValues,
    pub authorization_encryption_enc_values_supported: VpEncValues,
}

#[derive(Debug, Clone, PartialEq, Eq, Serialize, Deserialize)]
#[serde(rename_all = "snake_case")]
pub enum ClientIdScheme {
    #[serde(rename = "pre-registered")]
    PreRegistered,
    RedirectUri,
    EntityId,
    Did,
    VerifierAttestation,
    X509SanDns,
    X509SanUri,
}

#[derive(Debug, Clone, Serialize, Deserialize)]
pub enum VpJwks {
    #[serde(rename = "jwks")]
    Direct { keys: Vec<Jwk> },
    #[serde(rename = "jwks_uri")]
    Indirect(BaseUrl),
}

impl VpJwks {
    pub fn direct(&self) -> Option<&Vec<Jwk>> {
        match self {
            VpJwks::Direct { keys } => Some(keys),
            VpJwks::Indirect(_) => None,
        }
    }
}

#[derive(Debug, Clone, Serialize, Deserialize)]
pub enum VpAlgValues {
    #[serde(rename = "ECDH-ES")]
    EcdhEs,
}

#[derive(Debug, Clone, Serialize, Deserialize, strum::Display)]
pub enum VpEncValues {
    A128GCM,
    A192GCM,
    A256GCM,
}

#[derive(Debug, Clone, Serialize, Deserialize)]
#[serde(rename_all = "snake_case")]
pub enum VpFormat {
    MsoMdoc { alg: IndexSet<FormatAlg> },
}

#[derive(Debug, Clone, Copy, Default, PartialEq, Eq, Hash, Serialize, Deserialize)]
pub enum FormatAlg {
    #[default]
    ES256,
}

#[derive(Debug, Clone, Serialize, Deserialize)]
pub struct WalletRequest {
    pub wallet_nonce: Option<String>,
}

#[nutype(
    derive(Debug, Clone, TryFrom, AsRef, Serialize, Deserialize),
    validate(predicate = |u| JwePublicKey::validate(u).is_ok()),
)]
pub struct JwePublicKey(Jwk);

impl JwePublicKey {
    fn validate(jwk: &Jwk) -> Result<(), AuthRequestValidationError> {
        // Avoid jwk.key_type() which panics if `kty` is not set.
        if jwk.parameter("kty").and_then(serde_json::Value::as_str) != Some("EC") {
            return Err(AuthRequestValidationError::UnsupportedJwk {
                field: "kty",
                expected: "EC",
                found: jwk.parameter("kty").cloned(),
            });
        }

        if jwk.curve() != Some("P-256") {
            return Err(AuthRequestValidationError::UnsupportedJwk {
                field: "crv",
                expected: "P-256",
                found: jwk.curve().map(serde_json::Value::from),
            });
        }

        Ok(())
    }
}

#[derive(Debug, thiserror::Error, ErrorCategory)]
#[category(defer)]
pub enum AuthRequestValidationError {
    #[error("unexpected field: {0}")]
    #[category(critical)]
    UnexpectedField(&'static str),
    #[error("missing required field: {0}")]
    #[category(critical)]
    ExpectedFieldMissing(&'static str),
    #[error("unsupported value for field {field}: expected {expected}, found {found}")]
    #[category(pd)]
    UnsupportedFieldValue {
        field: &'static str,
        expected: &'static str,
        found: String,
    },
    #[error("field {0}_uri found, expected field directly")]
    #[category(critical)]
    UriVariantNotSupported(&'static str),
    #[error("unexpected amount of JWKs found in client_metadata: expected 1, found {0}")]
    #[category(critical)]
    UnexpectedJwkAmount(usize),
    #[error("unsupported JWK: expected {expected}, found {found:?} in {field}")]
    #[category(pd)] // might leak sensitive data
    UnsupportedJwk {
        field: &'static str,
        expected: &'static str,
        found: Option<serde_json::Value>,
    },
    #[error("no attributes were requested")]
    #[category(critical)]
    NoAttributesRequested,
    #[error("unsupported Presentation Definition: {0}")]
    UnsupportedPresentationDefinition(#[from] PdConversionError),
    #[error(
        "client_id from Authorization Request was {client_id}, should have been equal to SAN DNSName from X.509 \
         certificate ({dns_san})"
    )]
    #[category(critical)]
    UnauthorizedClientId { client_id: String, dns_san: String },
    #[error("Subject Alternative Name missing from X.509 certificate")]
    #[category(critical)]
    MissingSAN,
    #[error("error parsing X.509 certificate: {0}")]
    CertificateParsing(#[from] CertificateError),
    #[error("failed to verify Authorization Request JWT: {0}")]
    JwtVerification(#[from] JwtX5cError),
    #[error("mismatch in wallet nonce: did not receive nonce when one was expected, or vice versa")]
    #[category(critical)]
    WalletNonceMismatch,
}

impl VpAuthorizationRequest {
    /// Construct a new Authorization Request by verifying an Authorization Request JWT against
    /// the specified trust anchors.
    pub fn try_new(
        jws: &Jwt<VpAuthorizationRequest>,
        trust_anchors: &[TrustAnchor],
    ) -> Result<(VpAuthorizationRequest, BorrowingCertificate), AuthRequestValidationError> {
        Ok(jws.verify_against_trust_anchors_and_audience(
            &[VpAuthorizationRequestAudience::SelfIssued],
            trust_anchors,
            &TimeGenerator,
        )?)
    }

    /// Validate that an Authorization Request satisfies the following:
    /// - the request contents are compliant with the profile from ISO 18013-7 Appendix B,
    /// - the `client_id` equals the DNS SAN name in the X.509 certificate, as required by the [`x509_san_dns` value for
    ///   `client_id_scheme`](https://openid.github.io/OpenID4VP/openid-4-verifiable-presentations-wg-draft.html#section-5.7-12.2),
    ///   which is used by the mentioned profile.
    ///
    /// This method consumes `self` and turns it into an [`IsoVpAuthorizationRequest`], which
    /// contains only the fields we need and use.
    pub fn validate(
        self,
        rp_cert: &BorrowingCertificate,
        wallet_nonce: Option<&str>,
    ) -> Result<NormalizedVpAuthorizationRequest, AuthRequestValidationError> {
        let dns_san = rp_cert.san_dns_name()?.ok_or(AuthRequestValidationError::MissingSAN)?;
        if dns_san != self.oauth_request.client_id {
            return Err(AuthRequestValidationError::UnauthorizedClientId {
                client_id: self.oauth_request.client_id,
                dns_san: String::from(dns_san),
            });
        }

        if wallet_nonce != self.wallet_nonce.as_deref() {
            return Err(AuthRequestValidationError::WalletNonceMismatch);
        }

        let validated_auth_request = NormalizedVpAuthorizationRequest::try_from(self)?;

        Ok(validated_auth_request)
    }
}

/// An OpenID4VP Authorization Request that has been validated to conform to the ISO 18013-7 profile:
/// a subset of [`VpAuthorizationRequest`] that always contains fields we require, and no fields we don't.
///
/// Note that this data type is internal to both the wallet and verifier, and not part of the OpenID4VP protocol,
/// so it is never sent over the wire. It implements (De)serialize so that the verifier can persist it to
/// the session store.
#[skip_serializing_none]
#[derive(Debug, Clone, Serialize, Deserialize)]
pub struct NormalizedVpAuthorizationRequest {
    pub client_id: String,
    pub nonce: String,
    pub encryption_pubkey: Jwk,
    pub response_uri: BaseUrl,
    pub credential_requests: VecNonEmpty<NormalizedCredentialRequest>,
    pub presentation_definition: PresentationDefinition,
    pub client_metadata: ClientMetadata,
    pub state: Option<String>,
    pub wallet_nonce: Option<String>,
}

impl NormalizedVpAuthorizationRequest {
    pub fn new(
        credential_requests: VecNonEmpty<NormalizedCredentialRequest>,
        rp_certificate: &BorrowingCertificate,
        nonce: String,
        encryption_pubkey: JwePublicKey,
        response_uri: BaseUrl,
        wallet_nonce: Option<String>,
    ) -> Result<Self, AuthRequestError> {
        let encryption_pubkey = encryption_pubkey.into_inner();

        Ok(Self {
            client_id: String::from(
                rp_certificate
                    .san_dns_name()
                    .map_err(AuthRequestError::CertificateParsing)?
                    .ok_or(AuthRequestError::MissingSAN)?,
            ),
            nonce,
            encryption_pubkey: encryption_pubkey.clone(),
            response_uri,
            presentation_definition: (&credential_requests).into(),
            credential_requests,
            client_metadata: ClientMetadata {
                jwks: VpJwks::Direct {
                    keys: vec![encryption_pubkey.clone()],
                },
                vp_formats: VpFormat::MsoMdoc {
                    alg: IndexSet::from([FormatAlg::ES256]),
                },
                authorization_encryption_alg_values_supported: VpAlgValues::EcdhEs,
                authorization_encryption_enc_values_supported: VpEncValues::A128GCM,
            },
            state: None,
            wallet_nonce,
        })
    }
}

impl From<NormalizedVpAuthorizationRequest> for VpAuthorizationRequest {
    fn from(value: NormalizedVpAuthorizationRequest) -> Self {
        Self {
            aud: VpAuthorizationRequestAudience::SelfIssued,
            oauth_request: AuthorizationRequest {
                response_type: ResponseType::VpToken.into(),
                client_id: value.client_id,
                nonce: Some(value.nonce),
                response_mode: Some(ResponseMode::DirectPostJwt),
                redirect_uri: None,
                state: None,
                authorization_details: None,
                request_uri: None,
                code_challenge: None,
                scope: None,
            },
            presentation_definition: VpPresentationDefinition::Direct(value.presentation_definition),
            client_metadata: Some(VpClientMetadata::Direct(value.client_metadata)),
            client_id_scheme: Some(ClientIdScheme::X509SanDns),
            response_uri: Some(value.response_uri),
            wallet_nonce: value.wallet_nonce,
        }
    }
}

impl TryFrom<VpAuthorizationRequest> for NormalizedVpAuthorizationRequest {
    type Error = AuthRequestValidationError;

    fn try_from(vp_auth_request: VpAuthorizationRequest) -> Result<Self, Self::Error> {
        // Check absence of fields that must not be present in an OpenID4VP Authorization Request
        if vp_auth_request.oauth_request.authorization_details.is_some() {
            return Err(AuthRequestValidationError::UnexpectedField("authorization_details"));
        }
        if vp_auth_request.oauth_request.code_challenge.is_some() {
            return Err(AuthRequestValidationError::UnexpectedField("code_challenge"));
        }
        if vp_auth_request.oauth_request.redirect_uri.is_some() {
            return Err(AuthRequestValidationError::UnexpectedField("redirect_uri"));
        }
        if vp_auth_request.oauth_request.scope.is_some() {
            return Err(AuthRequestValidationError::UnexpectedField("scope"));
        }
        if vp_auth_request.oauth_request.request_uri.is_some() {
            return Err(AuthRequestValidationError::UnexpectedField("request_uri"));
        }

        // Check presence of fields that must be present in an OpenID4VP Authorization Request
        if vp_auth_request.oauth_request.nonce.is_none() {
            return Err(AuthRequestValidationError::ExpectedFieldMissing("nonce"));
        }
        if vp_auth_request.oauth_request.response_mode.is_none() {
            return Err(AuthRequestValidationError::ExpectedFieldMissing("response_mode"));
        }
        if vp_auth_request.client_id_scheme.is_none() {
            return Err(AuthRequestValidationError::ExpectedFieldMissing("client_id_scheme"));
        }
        if vp_auth_request.response_uri.is_none() {
            return Err(AuthRequestValidationError::ExpectedFieldMissing("response_uri"));
        }
        let Some(client_metadata) = vp_auth_request.client_metadata else {
            return Err(AuthRequestValidationError::ExpectedFieldMissing("client_metadata"));
        };

        // Check that various enums have the expected values
        if vp_auth_request.oauth_request.response_type != ResponseType::VpToken.into() {
            return Err(AuthRequestValidationError::UnsupportedFieldValue {
                field: "response_type",
                expected: "vp_token",
                found: serde_json::to_string(&vp_auth_request.oauth_request.response_type).unwrap(),
            });
        }
        if *vp_auth_request.oauth_request.response_mode.as_ref().unwrap() != ResponseMode::DirectPostJwt {
            return Err(AuthRequestValidationError::UnsupportedFieldValue {
                field: "response_mode",
                expected: "direct_post.jwt",
                found: serde_json::to_string(&vp_auth_request.oauth_request.response_mode).unwrap(),
            });
        }
        if *vp_auth_request.client_id_scheme.as_ref().unwrap() != ClientIdScheme::X509SanDns {
            return Err(AuthRequestValidationError::UnsupportedFieldValue {
                field: "client_id_scheme",
                expected: "x509_san_dns",
                found: serde_json::to_string(&vp_auth_request.client_id_scheme).unwrap(),
            });
        }

        // Of fields that have an "_uri" variant, check that they are not used
        let Some(presentation_definition) = vp_auth_request.presentation_definition.direct() else {
            return Err(AuthRequestValidationError::UriVariantNotSupported(
                "presentation_definition",
            ));
        };
        let Some(client_metadata) = client_metadata.direct() else {
            return Err(AuthRequestValidationError::UriVariantNotSupported("client_metadata"));
        };
        let Some(jwks) = client_metadata.jwks.direct() else {
            return Err(AuthRequestValidationError::UriVariantNotSupported(
                "presentation_definition",
            ));
        };

        // check that we received exactly one EC/P256 curve
        if jwks.len() != 1 {
            return Err(AuthRequestValidationError::UnexpectedJwkAmount(jwks.len()));
        }
        let jwk = jwks.first().unwrap().clone();
        JwePublicKey::validate(&jwk)?;

        if presentation_definition
            .input_descriptors
            .iter()
            .all(|i| i.constraints.fields.is_empty())
        {
            return Err(AuthRequestValidationError::NoAttributesRequested);
        }

        Ok(NormalizedVpAuthorizationRequest {
            client_id: vp_auth_request.oauth_request.client_id,
            nonce: vp_auth_request.oauth_request.nonce.unwrap(),
            encryption_pubkey: jwk,
            credential_requests: (&presentation_definition).try_into()?,
            response_uri: vp_auth_request.response_uri.unwrap(),
            presentation_definition,
            client_metadata,
            state: vp_auth_request.oauth_request.state,
            wallet_nonce: vp_auth_request.wallet_nonce,
        })
    }
}

#[derive(Debug, thiserror::Error, ErrorCategory)]
#[category(unexpected)]
pub enum AuthResponseError {
    #[error("error (de)serializing JWE payload: {0}")]
    Json(#[from] serde_json::Error),
    #[error("error parsing JWK: {0}")]
    JwkConversion(#[source] JoseError),
    #[error("error encrypting/decrypting JWE: {0}")]
    Jwe(#[source] JoseError),
    #[error("apv (nonce) field in JWE had incorrect value")]
    NonceIncorrect,
    #[error("state had incorrect value: expected {expected:?}, found {found:?}")]
    StateIncorrect {
        expected: Option<String>,
        found: Option<String>,
    },
    #[error("failed to base64 decode JWE header fields: {0}")]
    Base64(#[from] DecodeError),
    #[error("missing apu field from JWE")]
    MissingApu,
    #[error("missing apv field from JWE")]
    MissingApv,
    #[error("failed to decode apu/apv field from JWE")]
    Utf8(#[from] FromUtf8Error),
    #[error("error verifying disclosed mdoc(s): {0}")]
    Verification(#[source] mdoc::Error),
    #[error("missing requested attributes: {0}")]
    MissingAttributes(#[source] ResponseValidationError),
    #[error("received unexpected amount of Verifiable Presentations: expected 1, found {0}")]
    UnexpectedVpCount(usize),
    #[error("error in Presentation Submission: {0}")]
    PresentationSubmission(#[from] PsError),
    #[error("error collecting keys to verify PoA: {0}")]
    PoaKeys(#[source] mdoc::Error),
    #[error("missing PoA")]
    MissingPoa,
    #[error("error verifying PoA: {0}")]
    PoaVerification(#[from] PoaVerificationError),
    #[error("error converting disclosed attestations: {0}")]
    #[category(pd)]
    DisclosedAttestation(#[from] DisclosedAttestationError),
}

// We do not reuse or embed the `AuthorizationResponse` struct from `authorization.rs`, because in no variant
// of OpenID4VP that we (plan to) support do we need the `code` field from that struct, which is its primary citizen.
/// An OpenID4VP Authorization Response, with the wallet's disclosed credentials/attributes in the `vp_token`.
#[serde_as]
#[derive(Debug, Clone, Serialize, Deserialize)]
pub struct VpAuthorizationResponse {
    /// One or more Verifiable Presentations.
    #[serde_as(as = "OneOrMany<_, PreferOne>")]
    pub vp_token: Vec<VerifiablePresentation>,

    pub presentation_submission: PresentationSubmission,

    /// MUST equal the `state` from the Authorization Request.
    /// May be used by the RP to link incoming Authorization Responses to its corresponding Authorization Request,
    /// for example in case the `response_uri` contains no session token or other identifier.
    pub state: Option<String>,

    pub poa: Option<Poa>,
}

/// Disclosure of an credential, generally containing the issuer-signed credential itself, the disclosed attributes,
/// and a holder signature over some nonce provided by the verifier.
#[derive(Debug, Clone, Serialize, Deserialize)]
#[serde(untagged)]
pub enum VerifiablePresentation {
    // NB: a `DeviceResponse` can contain disclosures of multiple mdocs.
    // In case of other (not yet supported) formats, each credential is expected to result in a separate
    // Verifiable Presentation. See e.g. this example:
    // https://openid.github.io/OpenID4VP/openid-4-verifiable-presentations-wg-draft.html#section-6.1-13
    MsoMdoc(CborBase64<DeviceResponse>),
}

impl VpAuthorizationResponse {
    fn new(device_response: DeviceResponse, auth_request: &NormalizedVpAuthorizationRequest, poa: Option<Poa>) -> Self {
        let presentation_submission = PresentationSubmission {
            id: random_string(16),
            definition_id: auth_request.presentation_definition.id.clone(),
            descriptor_map: device_response
                .documents
                .as_ref()
                .unwrap() // we never produce DeviceResponse instances without documents in it
                .iter()
                .map(|doc| InputDescriptorMappingObject {
                    id: doc.doc_type.clone(),
                    format: Format::MsoMdoc,
                    path: "$".to_string(),
                })
                .collect(),
        };

        VpAuthorizationResponse {
            vp_token: vec![VerifiablePresentation::MsoMdoc(device_response.into())],
            presentation_submission,
            state: auth_request.state.clone(),
            poa,
        }
    }

    /// Create a JWE containing a new encrypted Authorization Request.
    pub fn new_encrypted(
        device_response: DeviceResponse,
        auth_request: &NormalizedVpAuthorizationRequest,
        mdoc_nonce: &str,
        poa: Option<Poa>,
    ) -> Result<String, AuthResponseError> {
        Self::new(device_response, auth_request, poa).encrypt(auth_request, mdoc_nonce)
    }

    fn encrypt(
        &self,
        auth_request: &NormalizedVpAuthorizationRequest,
        mdoc_nonce: &str,
    ) -> Result<String, AuthResponseError> {
        let mut header = JweHeader::new();
        header.set_token_type("JWT");

        // Set the `apu` and `apv` fields to the mdoc nonce and nonce, per the ISO 18013-7 profile.
        header.set_agreement_partyuinfo(mdoc_nonce);
        header.set_agreement_partyvinfo(auth_request.nonce.clone());

        // Use the AES key size that the server wants.
        header.set_content_encryption(
            auth_request
                .client_metadata
                .authorization_encryption_enc_values_supported
                .to_string(),
        );

        // VpAuthorizationRequest always serializes to a JSON object useable as a JWT payload.
        let serde_json::Value::Object(payload) = serde_json::to_value(self)? else {
            panic!("VpAuthorizationResponse did not serialize to object")
        };
        let payload = JwtPayload::from_map(payload).unwrap();

        // The key the RP wants us to encrypt our response to.
        let encrypter = EcdhEsJweAlgorithm::EcdhEs
            .encrypter_from_jwk(&auth_request.encryption_pubkey)
            .map_err(AuthResponseError::JwkConversion)?;

        let jwe = josekit::jwt::encode_with_encrypter(&payload, &header, &encrypter).map_err(AuthResponseError::Jwe)?;
        Ok(jwe)
    }

    pub fn decrypt_and_verify(
        jwe: &str,
        private_key: &EcKeyPair,
        auth_request: &NormalizedVpAuthorizationRequest,
        accepted_wallet_client_ids: &[String],
        time: &impl Generator<DateTime<Utc>>,
        trust_anchors: &[TrustAnchor],
    ) -> Result<DisclosedAttestations, AuthResponseError> {
        let (response, mdoc_nonce) = Self::decrypt(jwe, private_key, &auth_request.nonce)?;

        response.verify(
            auth_request,
            accepted_wallet_client_ids,
            &mdoc_nonce,
            time,
            trust_anchors,
        )
    }

    pub fn decrypt(
        jwe: &str,
        private_key: &EcKeyPair,
        nonce: &str,
    ) -> Result<(VpAuthorizationResponse, String), AuthResponseError> {
        let decrypter = EcdhEsJweAlgorithm::EcdhEs
            .decrypter_from_jwk(&private_key.to_jwk_key_pair())
            .map_err(AuthResponseError::JwkConversion)?;
        let (payload, header) = josekit::jwt::decode_with_decrypter(jwe, &decrypter).map_err(AuthResponseError::Jwe)?;

        let jwe_nonce = String::from_utf8(header.agreement_partyvinfo().ok_or(AuthResponseError::MissingApv)?)?;
        if nonce != jwe_nonce {
            return Err(AuthResponseError::NonceIncorrect);
        }
        let mdoc_nonce = String::from_utf8(header.agreement_partyuinfo().ok_or(AuthResponseError::MissingApu)?)?;

        let payload = serde_json::from_value(serde_json::Value::Object(payload.into()))?;
        Ok((payload, mdoc_nonce))
    }

    fn device_response(&self) -> Result<&DeviceResponse, AuthResponseError> {
        if self.vp_token.len() != 1 {
            return Err(AuthResponseError::UnexpectedVpCount(self.vp_token.len()));
        }

        let VerifiablePresentation::MsoMdoc(device_response) = &self.vp_token.first().unwrap();
        Ok(&device_response.0)
    }

    fn keys(&self) -> Result<Vec<VerifyingKey>, MdocError> {
        let keys = self
            .vp_token
            .iter()
            .map(|vp| match vp {
                VerifiablePresentation::MsoMdoc(device_response) => device_response
                    .0
                    .documents
                    .as_ref()
                    .map(|docs| {
                        docs.iter()
                            .map(|doc| {
                                // VerifyingKey implements Copy, thereby saving use a clone here
                                doc.issuer_signed.public_key()
                            })
                            .collect::<Result<Vec<_>, MdocError>>()
                    })
                    .unwrap_or(Ok(Default::default())), // empty list if no documents are present
            })
            .collect::<Result<Vec<_>, MdocError>>()?
            .into_iter()
            .flatten()
            .collect_vec();

        Ok(keys)
    }

    pub fn verify(
        &self,
        auth_request: &NormalizedVpAuthorizationRequest,
        accepted_wallet_client_ids: &[String],
        mdoc_nonce: &str,
        time: &impl Generator<DateTime<Utc>>,
        trust_anchors: &[TrustAnchor],
    ) -> Result<DisclosedAttestations, AuthResponseError> {
        // Verify the cryptographic integrity of the disclosed attributes.
        let session_transcript = SessionTranscript::new_oid4vp(
            &auth_request.response_uri,
            &auth_request.client_id,
            auth_request.nonce.clone(),
            mdoc_nonce,
        );
        // TODO this is still mdoc specific (PVW-4531)
        let device_response = self.device_response()?;
        let disclosed_attrs = device_response
            .verify(None, &session_transcript, time, trust_anchors)
            .map_err(AuthResponseError::Verification)?;

        // Verify PoA
        let used_keys = self
            .keys()
            .expect("should always succeed when called after DeviceResponse::verify");
        if used_keys.len() >= 2 {
            self.poa.as_ref().ok_or(AuthResponseError::MissingPoa)?.clone().verify(
                &used_keys,
                auth_request.client_id.as_str(),
                accepted_wallet_client_ids,
                mdoc_nonce,
            )?
        }

        // Check that we received all attributes that we requested
        device_response
            .match_against_request(&auth_request.credential_requests)
            .map_err(AuthResponseError::MissingAttributes)?;

        // Safe: if we have found all requested items in the documents, then the documents are not absent.
        let documents = device_response.documents.as_ref().unwrap();

        // Check that the Presentation Submission is what it should be per the Presentation Exchange spec and ISO
        // 18013-7.
        self.presentation_submission
            .verify(documents, &auth_request.presentation_definition)?;

        // If `state` is provided it must equal the `state` from the Authorization Request.
        if self.state != auth_request.state {
            return Err(AuthResponseError::StateIncorrect {
                expected: auth_request.state.clone(),
                found: self.state.clone(),
            });
        }

        Ok(disclosed_attrs
            .into_iter()
            .map(|(vct, attrs)| Ok((vct, attrs.try_into()?)))
            .collect::<Result<DisclosedAttestations, DisclosedAttestationError>>()?)
    }
}

#[derive(Debug, Clone, Serialize, Deserialize)]
pub struct VpResponse {
    pub redirect_uri: Option<BaseUrl>,
}

#[cfg(test)]
mod tests {
    use std::borrow::Cow;

    use chrono::DateTime;
    use chrono::Utc;
    use futures::future::join_all;
    use indexmap::IndexMap;
    use itertools::Itertools;
    use josekit::jwk::alg::ec::EcCurve;
    use josekit::jwk::alg::ec::EcKeyPair;
    use p256::ecdsa::SigningKey;
    use rand_core::OsRng;
    use rustls_pki_types::TrustAnchor;
    use serde_json::json;

    use attestation_data::disclosure::DisclosedAttributes;
    use attestation_data::x509::generate::mock::generate_reader_mock;
<<<<<<< HEAD
    use attestation_types::request;
    use attestation_types::request::NormalizedCredentialRequest;
=======
    use crypto::mock_remote::MockRemoteEcdsaKey;
    use crypto::mock_remote::MockRemoteKeyFactory;
>>>>>>> 410fb963
    use crypto::server_keys::KeyPair;
    use crypto::server_keys::generate::Ca;
    use dcql::CredentialQueryFormat;
    use dcql::normalized;
    use dcql::normalized::NormalizedCredentialRequest;
    use jwt::Jwt;
    use mdoc::DeviceAuthenticationKeyed;
    use mdoc::DeviceResponse;
    use mdoc::DeviceResponseVersion;
    use mdoc::DeviceSigned;
    use mdoc::Document;
    use mdoc::IssuerSigned;
    use mdoc::SessionTranscript;
    use mdoc::examples::Example;
    use mdoc::holder::Mdoc;
    use mdoc::test::data::addr_street;
    use mdoc::test::data::pid_full_name;
    use mdoc::utils::serialization::CborBase64;
    use mdoc::utils::serialization::CborSeq;
    use mdoc::utils::serialization::TaggedBytes;
    use mdoc::utils::serialization::cbor_serialize;
    use utils::generator::Generator;
    use utils::generator::TimeGenerator;
    use utils::generator::mock::MockTimeGenerator;
    use utils::vec_at_least::VecAtLeastTwoUnique;
    use utils::vec_at_least::VecNonEmpty;
    use wscd::Poa;
    use wscd::factory::PoaFactory;
    use wscd::mock_remote::MockRemoteEcdsaKey;
    use wscd::mock_remote::MockRemoteKeyFactory;

    use crate::AuthorizationErrorCode;
    use crate::VpAuthorizationErrorCode;
    use crate::mock::MOCK_WALLET_CLIENT_ID;
    use crate::mock::test_document_to_issuer_signed;
    use crate::openid4vp::AuthResponseError;
    use crate::openid4vp::NormalizedVpAuthorizationRequest;

    use super::VerifiablePresentation;
    use super::VpAuthorizationRequest;
    use super::VpAuthorizationResponse;

    #[test]
    fn test_vp_authorization_error_code_serialization() {
        assert_eq!(
            serde_json::from_str::<VpAuthorizationErrorCode>(r#""invalid_request""#).unwrap(),
            VpAuthorizationErrorCode::AuthorizationError(AuthorizationErrorCode::InvalidRequest)
        );

        assert_eq!(
            serde_json::from_str::<VpAuthorizationErrorCode>(r#""vp_formats_not_supported""#).unwrap(),
            VpAuthorizationErrorCode::VpFormatsNotSupported,
        );
    }

    fn setup() -> (TrustAnchor<'static>, KeyPair, EcKeyPair, VpAuthorizationRequest) {
        setup_with_credential_requests(normalized::mock::example())
    }

    fn setup_with_credential_requests(
        credential_requests: VecNonEmpty<NormalizedCredentialRequest>,
    ) -> (TrustAnchor<'static>, KeyPair, EcKeyPair, VpAuthorizationRequest) {
        let ca = Ca::generate("myca", Default::default()).unwrap();
        let trust_anchor = ca.to_trust_anchor().to_owned();
        let rp_keypair = generate_reader_mock(&ca, None).unwrap();

        let encryption_privkey = EcKeyPair::generate(EcCurve::P256).unwrap();

        let auth_request = NormalizedVpAuthorizationRequest::new(
            credential_requests,
            rp_keypair.certificate(),
            "nonce".to_string(),
            encryption_privkey.to_jwk_public_key().try_into().unwrap(),
            "https://example.com/response_uri".parse().unwrap(),
            None,
        )
        .unwrap()
        .into();

        (trust_anchor, rp_keypair, encryption_privkey, auth_request)
    }

    #[test]
    fn test_encrypt_decrypt_authorization_response() {
        let (_, _, encryption_privkey, auth_request) = setup();

        // NB: the example DeviceResponse verifies as an ISO 18013-5 DeviceResponse while here we use it in
        // an OpenID4VP setting, i.e. with different SessionTranscript contents, so it can't be verified.
        // This is not an issue here because this code only deals with en/decrypting the DeviceResponse into
        // an Authorization Response JWE.
        let mdoc_nonce = "mdoc_nonce".to_string();
        let device_response = DeviceResponse::example();
        let auth_request = NormalizedVpAuthorizationRequest::try_from(auth_request).unwrap();
        // the ISO examples only use one Mdoc and therefore there is no need for a PoA
        let auth_response = VpAuthorizationResponse::new(device_response, &auth_request, None);
        let jwe = auth_response.encrypt(&auth_request, &mdoc_nonce).unwrap();

        let (decrypted, jwe_mdoc_nonce) =
            VpAuthorizationResponse::decrypt(&jwe, &encryption_privkey, &auth_request.nonce).unwrap();
        assert_eq!(mdoc_nonce, jwe_mdoc_nonce);

        let VerifiablePresentation::MsoMdoc(CborBase64(encrypted_device_response)) =
            auth_response.vp_token.first().unwrap();
        let VerifiablePresentation::MsoMdoc(CborBase64(decrypted_device_response)) =
            decrypted.vp_token.first().unwrap();
        let encrypted_document = encrypted_device_response.documents.as_ref().unwrap().first().unwrap();
        let decrypted_document = decrypted_device_response.documents.as_ref().unwrap().first().unwrap();

        assert_eq!(decrypted_document.doc_type, encrypted_document.doc_type);
        assert_eq!(decrypted_document.issuer_signed, encrypted_document.issuer_signed);
    }

    #[tokio::test]
    async fn test_authorization_request_jwt() {
        let (trust_anchor, rp_keypair, _, auth_request) = setup();

        let auth_request_jwt = Jwt::sign_with_certificate(&auth_request, &rp_keypair).await.unwrap();

        let (auth_request, cert) = VpAuthorizationRequest::try_new(&auth_request_jwt, &[trust_anchor]).unwrap();
        auth_request.validate(&cert, None).unwrap();
    }

    #[test]
    fn deserialize_authorization_request_example() {
        let example_json = json!(
            {
                "aud": "https://self-issued.me/v2",
                "response_type": "vp_token",
                "response_mode": "direct_post.jwt",
                "client_id_scheme": "x509_san_dns",
                "client_id": "example.com",
                "response_uri": "https://example.com/post",
                "nonce": "%%2_fsd32434!==r",
                "client_metadata": {
                    "jwks": {
                        "keys": [{
                            "kty": "EC", "use": "enc", "crv": "P-256", "alg": "ECDH-ES",
                            "x": "xVLtZaPPK-xvruh1fEClNVTR6RCZBsQai2-DrnyKkxg",
                            "y": "-5-QtFqJqGwOjEL3Ut89nrE0MeaUp5RozksKHpBiyw0"
                        }]
                    },
                    "authorization_encryption_alg_values_supported": "ECDH-ES",
                    "authorization_encryption_enc_values_supported": "A256GCM",
                    "vp_formats": {
                        "mso_mdoc": {
                            "alg": [ "ES256" ]
                        }
                    }
                },
                "presentation_definition": {
                    "id": "mDL-sample-req",
                    "input_descriptors": [{
                        "format": {
                            "mso_mdoc": {
                                "alg": [ "ES256" ]
                            }
                        },
                        "id": "org.iso.18013.5.1.mDL",
                        "constraints": {
                            "limit_disclosure": "required",
                            "fields": [
                                { "path": ["$['org.iso.18013.5.1']['family_name']"], "intent_to_retain": false },
                                { "path": ["$['org.iso.18013.5.1']['birth_date']"], "intent_to_retain": false },
                                { "path": ["$['org.iso.18013.5.1']['document_number']"], "intent_to_retain": false },
                                { "path": ["$['org.iso.18013.5.1']['driving_privileges']"], "intent_to_retain": false }
                            ]
                        }
                    }]
                }
            }
        );

        let auth_request: VpAuthorizationRequest = serde_json::from_value(example_json).unwrap();
        NormalizedVpAuthorizationRequest::try_from(auth_request).unwrap();
    }

    #[test]
    fn deserialize_authorization_response_example() {
        let example_json = json!(
            {
                "presentation_submission": {
                    "definition_id": "mDL-sample-req",
                    "id": "mDL-sample-res",
                    "descriptor_map": [
                        {
                            "id": "org.iso.18013.5.1.mDL",
                            "format": "mso_mdoc",
                            "path": "$"
                        }
                    ]
                },
                "vp_token":
                "o2d2ZXJzaW9uYzEuMGlkb2N1bWVudHOBo2dkb2NUeXBldW9yZy5pc28uMTgwMTMuNS4xLm1ETGxpc3N1ZXJTaWduZWSiam5hbWVTc\
                 GFjZXOhcW9yZy5pc28uMTgwMTMuNS4xi9gYWF-kaGRpZ2VzdElEGhU-n8JmcmFuZG9tUBhhBdaBj6yzbcAptxJFt5NxZWxlbWVudE\
                 lkZW50aWZpZXJqYmlydGhfZGF0ZWxlbGVtZW50VmFsdWXZA-xqMTk5MC0wMS0wMdgYWF-kaGRpZ2VzdElEGgGfQ2JmcmFuZG9tUD_\
                 vjxEDDiHVNPYQrc-z3qJxZWxlbWVudElkZW50aWZpZXJvZG9jdW1lbnRfbnVtYmVybGVsZW1lbnRWYWx1ZWhBQkNEMTIzNNgYWPOk\
                 aGRpZ2VzdElEGhYhPvdmcmFuZG9tUPeQCdM61nPIh-T2KdDLzJ9xZWxlbWVudElkZW50aWZpZXJyZHJpdmluZ19wcml2aWxlZ2Vzb\
                 GVsZW1lbnRWYWx1ZYKjamlzc3VlX2RhdGXZA-xqMjAyMC0wMS0wMWtleHBpcnlfZGF0ZdkD7GoyMDI1LTAxLTAxdXZlaGljbGVfY2\
                 F0ZWdvcnlfY29kZWFCo2ppc3N1ZV9kYXRl2QPsajIwMjAtMDEtMDFrZXhwaXJ5X2RhdGXZA-xqMjAyNS0wMS0wMXV2ZWhpY2xlX2N\
                 hdGVnb3J5X2NvZGViQkXYGFhgpGhkaWdlc3RJRBo23jMjZnJhbmRvbVBRkUqBtZ0-cdgL-Ah55BRHcWVsZW1lbnRJZGVudGlmaWVy\
                 a2V4cGlyeV9kYXRlbGVsZW1lbnRWYWx1ZdkD7GoyMDI1LTAxLTAx2BhYWKRoZGlnZXN0SUQaZYFFSmZyYW5kb21QdKpwyVh1BG0eg\
                 itavv8UWXFlbGVtZW50SWRlbnRpZmllcmtmYW1pbHlfbmFtZWxlbGVtZW50VmFsdWVlU21pdGjYGFhXpGhkaWdlc3RJRBoX9SvMZn\
                 JhbmRvbVBD8vu88PnK3lzRO9sRvnNDcWVsZW1lbnRJZGVudGlmaWVyamdpdmVuX25hbWVsZWxlbWVudFZhbHVlZUFsaWNl2BhYX6R\
                 oZGlnZXN0SUQaMaFJlmZyYW5kb21Q9AoSQ1BmYmKEqfADoeKDunFlbGVtZW50SWRlbnRpZmllcmppc3N1ZV9kYXRlbGVsZW1lbnRW\
                 YWx1ZdkD7GoyMDIwLTAxLTAx2BhYX6RoZGlnZXN0SUQaA8azMWZyYW5kb21Qb5Fu5qMeqndj9esMYWzh5XFlbGVtZW50SWRlbnRpZ\
                 mllcnFpc3N1aW5nX2F1dGhvcml0eWxlbGVtZW50VmFsdWVmTlksVVNB2BhYWaRoZGlnZXN0SUQaUUgWkmZyYW5kb21Qgh02uXoPCu\
                 F2NCY9MlUucHFlbGVtZW50SWRlbnRpZmllcm9pc3N1aW5nX2NvdW50cnlsZWxlbWVudFZhbHVlYlVT2BhZCD-kaGRpZ2VzdElEGmT\
                 XNGdmcmFuZG9tUE2OWXxsntQn-CrtHF_AfwVxZWxlbWVudElkZW50aWZpZXJocG9ydHJhaXRsZWxlbWVudFZhbHVlWQft_9j_4AAQ\
                 SkZJRgABAQAAAAAAAAD_4gIoSUNDX1BST0ZJTEUAAQEAAAIYAAAAAAQwAABtbnRyUkdCIFhZWiAAAAAAAAAAAAAAAABhY3NwAAAAA\
                 AAAAAAAAAAAAAAAAAAAAAAAAAAAAAAAAQAA9tYAAQAAAADTLQAAAAAAAAAAAAAAAAAAAAAAAAAAAAAAAAAAAAAAAAAAAAAAAAAAAA\
                 AAAAAAAAAAAAAAAAlkZXNjAAAA8AAAAHRyWFlaAAABZAAAABRnWFlaAAABeAAAABRiWFlaAAABjAAAABRyVFJDAAABoAAAAChnVFJ\
                 DAAABoAAAAChiVFJDAAABoAAAACh3dHB0AAAByAAAABRjcHJ0AAAB3AAAADxtbHVjAAAAAAAAAAEAAAAMZW5VUwAAAFgAAAAcAHMA\
                 UgBHAEIAAAAAAAAAAAAAAAAAAAAAAAAAAAAAAAAAAAAAAAAAAAAAAAAAAAAAAAAAAAAAAAAAAAAAAAAAAAAAAAAAAAAAAAAAAAAAA\
                 AAAAAAAAAAAAFhZWiAAAAAAAABvogAAOPUAAAOQWFlaIAAAAAAAAGKZAAC3hQAAGNpYWVogAAAAAAAAJKAAAA-EAAC2z3BhcmEAAA\
                 AAAAQAAAACZmYAAPKnAAANWQAAE9AAAApbAAAAAAAAAABYWVogAAAAAAAA9tYAAQAAAADTLW1sdWMAAAAAAAAAAQAAAAxlblVTAAA\
                 AIAAAABwARwBvAG8AZwBsAGUAIABJAG4AYwAuACAAMgAwADEANv_bAEMAEAsMDgwKEA4NDhIREBMYKBoYFhYYMSMlHSg6Mz08OTM4\
                 N0BIXE5ARFdFNzhQbVFXX2JnaGc-TXF5cGR4XGVnY__bAEMBERISGBUYLxoaL2NCOEJjY2NjY2NjY2NjY2NjY2NjY2NjY2NjY2NjY\
                 2NjY2NjY2NjY2NjY2NjY2NjY2NjY2NjY__AABEIALAAeQMBIgACEQEDEQH_xAAaAAADAQEBAQAAAAAAAAAAAAAAAwQFBgcB_8QALh\
                 AAAgIBAwIEBQMFAAAAAAAAAAMEEyMFFDNDUyRjc4MBBhU0oxZEkyU1UVWz_8QAFgEBAQEAAAAAAAAAAAAAAAAAAAME_8QAFhEBAQE\
                 AAAAAAAAAAAAAAAAAAAMT_9oADAMBAAIRAxEAPwDlwACSRoAAAAW1CrQGgS7pR93q_wDAFIEu6C0CoAAAAAAAAAFDRQ0AFNGksoBV\
                 trRTQAqqAUFQAN9VoWh6oW-UA1TRvSJbQbykheptoCopUEigAAAAAAFSmq4gktqUSxVWtAbFgNlNOji_LihsBVRsqDVkxm_LiukQf\
                 pyUdkNCuTklfK-LK0y5WjNitqaegks9VqqgZODlaW2Ll6QrpG9PVa2pXS5TLnq2srymhJBxFRK1RUriCQAACQAAAglcpfpaiCVymp\
                 ACsnRxVGoogil6g1GjQAkC2ogqbP8AKUX1Daiog2ClKqUo5zVIFVp2Rl6pFtUBwbcQKGz_ALpoqLyhlNAACQAAAllcpfFbUQSuUaF\
                 ZOoiz1VF6p6u6ckpqhtVqrVBXR2SpQ23KcbAa1rVKOtqtihVVaNtOXlNlKxWios9tuWUB1pK3KSqa1vV9oqy9UDz7VMUpqhUXiKte\
                 _ukr1RSsSgy1AAASAChoCmqL1RbVClelaakVVTagrJLFgeUbKqlRaqhtQqVxBqZass9SlNqOoqaqL9-33VHL6Mrx9p2XKqoCDaqbF\
                 81uUg-lqt6vpGzAVVFUoaBlxYFTcXEXtt5VKyjahTW1NVUB59PU36o23ujRs_K22olDLUAKAJFDRQ0Bqi-LKqaQDVBWTe3TcWK0ln\
                 taNi8QqVFtDUboLVW1HRnJRYErdYjqNq1qlZcoBbU1o1spSuVtXqjasQVEgq23iyg1XLbytKiCfPVAytbiKjktZbbqjf4iAbKlKbK\
                 a3utFBgKAAAUNFAA0aKADeit8KNVKtMuA3ul9SmhqbOl1Wl_dOXixVW27pqjZVU391b7oVag3lJVKq4mjbSQGnJfNsrxSldo6OVKq\
                 U1rekcHKlbqU2U3qlUqlCgAqygPdAUAAABU0GtFNbUErFiAqi8RswMpgwOIvU2okq62LAVUNVpaldUggT1VZTUVKV3QqbUDQ3XaBS\
                 iQy9exaW1rTiG8uI7L5jlKa3a9rK05dtTeWpRVKqACrYYrVNVUKapqiqRQAASXyorVKxKIKi_3be6StVb9r0gqlVyqKmqa1ouL8Pj\
                 8Pjj-GVnGbsWKptrWt4lAZcA2dgQKgNixVN7p2UVXhVElWDF0trTZi6MpRepVQ20KhSlKINU1RUBXmip-s7XErlOXlSmz222gakC1\
                 Wlyp_VbiMvWVKVFV0ml8ptUCLF7SvymNryqpSovaUEilKtxWim7qBibaoa1VSjU1SA1XErF_yKpMZSlNVlKtr5opTVKblVxF-6i_6\
                 v8oCmxdhFU3lt5SVsVsXpNOolRbZSoHutMaU1u6a3KBjZVZTeVPV9LUpTfFN5RWsRlJ0uL3eUlbF2qospXE0DZVlgbXqqOogfaqOD\
                 0ue3f5fyneK4sRJqkGmXPlYsRqN4jnJ8rqtJDLlBAV_V2yv2o1VvVVla3ENbK8BUr-JpVI1VUrVMrcSsrfVMGU23VGt801GxZWl6N\
                 l6pgxVNa3EVSXymq3SsuI3lSlSlYuXzTkpSmqlVHRq0tu1U0DLn2qnhaGsKlVKa1Rlkh__2dgYWGGkaGRpZ2VzdElEGnHvWL5mcmF\
                 uZG9tUPHruXHjv35Iu-rzOkKBD2xxZWxlbWVudElkZW50aWZpZXJ2dW5fZGlzdGluZ3Vpc2hpbmdfc2lnbmxlbGVtZW50VmFsdWVj\
                 VVNBamlzc3VlckF1dGiEQ6EBJqEYIVkCvjCCArowggJhoAMCAQICFA7VlOKXxKg_rJ6UiVqmXVQjpptXMAoGCCqGSM49BAMCMGAxC\
                 zAJBgNVBAYTAlVTMQswCQYDVQQIDAJOWTEZMBcGA1UECgwQSVNPbURMIFRlc3QgUm9vdDEpMCcGA1UEAwwgSVNPMTgwMTMtNSBUZX\
                 N0IENlcnRpZmljYXRlIFJvb3QwHhcNMjMxMTE0MTAwMTA1WhcNMjQxMTEzMTAwMTA1WjBrMQswCQYDVQQGEwJVUzELMAkGA1UECAw\
                 CTlkxIjAgBgNVBAoMGUlTT21ETCBUZXN0IElzc3VlciBTaWduZXIxKzApBgNVBAMMIklTTzE4MDEzLTUgVGVzdCBDZXJ0aWZpY2F0\
                 ZSBTaWduZXIwWTATBgcqhkjOPQIBBggqhkjOPQMBBwNCAAQgaK6KmQ1mWKt-Vo6ixfHxsmX9YlGAuUPkOvQ_uHrxgsZLC6FheRwtU\
                 3v-5GGkHD70FJNmz7DJUiR6G8TWMYZGo4HtMIHqMB0GA1UdDgQWBBQEpN0hSF6BFZJCDvZwASaa6ewoXzAfBgNVHSMEGDAWgBQ1Ro\
                 Oxz04dQvKPF76VhBf-jMv3EDAxBglghkgBhvhCAQ0EJBYiSVNPMTgwMTMtNSBUZXN0IFNpZ25lciBDZXJ0aWZpY2F0ZTAOBgNVHQ8\
                 BAf8EBAMCB4AwFQYDVR0lAQH_BAswCQYHKIGMXQUBAjAdBgNVHRIEFjAUgRJleGFtcGxlQGlzb21kbC5jb20wLwYDVR0fBCgwJjAk\
                 oCKgIIYeaHR0cHM6Ly9leGFtcGxlLmNvbS9JU09tREwuY3JsMAoGCCqGSM49BAMCA0cAMEQCIGV5CQ0EFGjFzVBSqWfaPVUMziesc\
                 VQ4W-lxw5bq7nCBAiBf1D9SPeA05Sdf0iWHanW3N0FBtS7Iz5XdSKWT2IqMKFkFzNgYWQXHpmd2ZXJzaW9uYzEuMG9kaWdlc3RBbG\
                 dvcml0aG1nU0hBLTI1Nmx2YWx1ZURpZ2VzdHOhcW9yZy5pc28uMTgwMTMuNS4xuB4aAZ9DYlggxtL2LRFm_GWjYft8lw02WZS4CLb\
                 Chc-NakfbNNyTuAcaA8azMVggpZCl5WRduZFAMb0vykZCxA-AdeM1R8eoiC1d9d3pkLUaEU3f71ggHp0cG-ZNraR6vcOgLZSORP9r\
                 DEipOlXzHh18YamiANoaFT6fwlggEphIDgQUoblEdUCq34aMJ50OQ8QmCVFJuQgiB1_YwhoaFiE-91ggeEtCLmPzCOD0suxhDwW43\
                 s7yNc1x6Jd4DZ6tO4ObD6IaFxmGZVgguLSRAKQ1dwJGOS_soukGSZUkCqvW7zN4R4eoTO-phFAaF_UrzFggJ4LaSDWgaeLF8hkPWL\
                 aDZGrjYCOuLYCcZk5tWXug4aMaGthQz1ggg3jAWBkkHRE9l4AoDdqdFYgJ56crlzeAf47JtJ662VMaKXLy5lggQBw9uLpXYKFP4Zd\
                 oO7zzb_vtymKttmA_qeaaEW_jbWUaLBiyUVggR3AnIGXnmMTMHPjuR19-e4lLs6vi3digyHN0iyzc3PkaMQCGYVggKvs-nJVYFRwH\
                 _TbFGPy1X_t69MR1l94toRIIK98UBvAaMaFJllggCoQYDBIY_rk6s0MhMbC8ibfzGegfY-Pfwauy9GHW_38aMqbHz1ggtrjS6GQsM\
                 tSQaKf7Voa6kxPLDqK24EZ-9WhB8JaO4f4aNUVesFggOzxV3ZrJ8FQMCuThmR6L7B4SMN5bxLy05i6v9wgpejYaNt4zI1ggzzpJiJ\
                 uTxtgMDAxycYe7TYmsovh5Aw_EDfDX8rRqYV4aOTYKk1ggEnnTJHhcMseTjVtPRGnCRRCE0WvwelO1dECZvlLXeIQaSkPcgFggyKs\
                 6jeFkCIjai1k5xYqZyqjK45ImuVOzPVC8jPXPXksaT9EOg1ggO9johmBdbxTYTcMQDSB1K9jwdd350VIjMuCHDZ8DDUEaUUgWklgg\
                 Gz_ddBP3N_0mxg7fco-oJ2HorIFAptTj78ZseE5gfmAaUUqijlgglmqfTA5d9Wi85wDcpdTO1NrlH02nOx4zP7FZ8TE7KroaXagLO\
                 Fggt3m7aHSfgJ3rEl1nn-Pp8YitK572a64L2GAa-UZCiGkaXyMT31gghLUPLnlPsZaDTk7Yd_JsjeEuWwIeAyu5FNeYRDkajlUaYL\
                 UtAlggb0He6jVXV1OGqzZidHIWpba3yCffluLpOiKAiVzVeXEaZNc0Z1gggSJJmw3Dt0YsH38Flq1hxybrP4tWRR6nSUUPZOah6BU\
                 aZYFFSlgg9-83mx19kFY-tbUDXndIdXL1oXs_2nYgchpnvWuENjIaaMXpU1gg5iCCWrzVNvXZa8I_jfmTpwZFxdmEfv7D3rcYhza6\
                 5Dcaa4ST6Vggrz6sluAmWjOaVRmKC6lLFyqEglIyTwZlGA3Q6tbF_WcacYeIV1ggk1fOHKjmMaPlh7SaVtWk-6jC38DqPcWz3UcH6\
                 xuiZ1Mace9YvlggJCOAb023GTSEcNt48NYF2ZOM2p9RIqO8W91zORSzMFQaecXSi1ggFZp2VG3VaCEgchdZPgbK8JSuYsMCmy9Dy4\
                 WXyZD1Z1RtZGV2aWNlS2V5SW5mb6FpZGV2aWNlS2V5pAECIAEhWCCS9P-a8TB2KJzTBif0C32CrhjX3XKMVykLFFTHdFXpnSJYIAD\
                 ctY3zP9kjfSptLs9kyUhDUDRf4xOSIs0FkbyjHnsFZ2RvY1R5cGV1b3JnLmlzby4xODAxMy41LjEubURMbHZhbGlkaXR5SW5mb6Nm\
                 c2lnbmVkwHQyMDIzLTExLTE2VDA5OjI1OjIyWml2YWxpZEZyb23AdDIwMjMtMTEtMTZUMDk6MjU6MjJaanZhbGlkVW50aWzAdDIwM\
                 jMtMTItMTZUMDk6MjU6MjJaWEC8OJJedu29mak8hVi1X__VJhpQ6QhgOhTqHZMtdrqyWdalv457ykvXnq3U5Zl5NC1GDyIDdr23_L\
                 67HUOKFqCHbGRldmljZVNpZ25lZKJqbmFtZVNwYWNlc9gYQaBqZGV2aWNlQXV0aKFvZGV2aWNlU2lnbmF0dXJlhEOhASag9lhAX4O\
                 7CImR03EijrZDHYgdzQefwdix5l-hJ7ow05OvOyQj0f_kW9GYbvWbDYbHN_kreXHaXpDh5Swm1nc5X39N6mZzdGF0dXMA"
            }
        );

        let auth_response: VpAuthorizationResponse = serde_json::from_value(example_json).unwrap();

        let VerifiablePresentation::MsoMdoc(CborBase64(decrypted_device_response)) =
            auth_response.vp_token.first().unwrap();
        let decrypted_document = decrypted_device_response.documents.as_ref().unwrap().first().unwrap();
        assert_eq!(decrypted_document.doc_type, "org.iso.18013.5.1.mDL".to_string());
    }

    fn challenges(
        auth_request: &NormalizedVpAuthorizationRequest,
        session_transcript: &SessionTranscript,
    ) -> Vec<Vec<u8>> {
        auth_request
            .credential_requests
            .as_ref()
            .iter()
            .map(|it| {
                match &it.format {
                    CredentialQueryFormat::MsoMdoc { doctype_value } => {
                        // Assemble the challenge (serialized Device Authentication) to sign with the mdoc key
                        let device_authentication = TaggedBytes(CborSeq(DeviceAuthenticationKeyed {
                            device_authentication: Default::default(),
                            session_transcript: Cow::Borrowed(session_transcript),
                            doc_type: Cow::Borrowed(doctype_value),
                            device_name_spaces_bytes: IndexMap::new().into(),
                        }));

                        cbor_serialize(&device_authentication).unwrap()
                    }
                    CredentialQueryFormat::SdJwt { .. } => todo!("PVW-4139 support SdJwt"),
                }
            })
            .collect_vec()
    }

    /// Build a valid `DeviceResponse` using the given `issuer_signed`, `device_signed` and `session_transcript`.
    fn device_response(
        issuer_signed: Vec<IssuerSigned>,
        device_signed: Vec<DeviceSigned>,
        session_transcript: &SessionTranscript,
        cas: &[TrustAnchor],
        time: &impl Generator<DateTime<Utc>>,
    ) -> DeviceResponse {
        let documents = Some(
            issuer_signed
                .into_iter()
                .zip(device_signed)
                .map(|(issuer_signed, device_signed)| {
                    let doc_type = issuer_signed.issuer_auth.doc_type().unwrap();

                    Document {
                        doc_type,
                        issuer_signed,
                        device_signed,
                        errors: None,
                    }
                })
                .collect(),
        );

        let device_response = DeviceResponse {
            version: DeviceResponseVersion::V1_0,
            documents,
            document_errors: None,
            status: 0,
        };
        device_response.verify(None, session_transcript, time, cas).unwrap();

        device_response
    }

    /// Manually construct a mock `DeviceResponse` and PoA using the given `auth_request`, `issuer_signed` and
    /// `mdoc_nonce`.
    async fn setup_device_response(
        auth_request: &NormalizedVpAuthorizationRequest,
        mdoc_nonce: &str,
        issuer_signed_and_keys: &[(IssuerSigned, MockRemoteEcdsaKey)],
        cas: &[TrustAnchor<'_>],
        time: &impl Generator<DateTime<Utc>>,
    ) -> (DeviceResponse, Option<Poa>) {
        let session_transcript = SessionTranscript::new_oid4vp(
            &auth_request.response_uri,
            &auth_request.client_id,
            auth_request.nonce.clone(),
            mdoc_nonce,
        );

        let (issuer_signed, keys): (_, Vec<MockRemoteEcdsaKey>) =
            issuer_signed_and_keys.iter().map(ToOwned::to_owned).unzip();

        let challenges = challenges(auth_request, &session_transcript);
        let keys_and_challenges = challenges
            .iter()
            .zip(&keys)
            .map(|(c, k)| (k.to_owned(), c.as_ref()))
            .collect_vec();

        // Sign the challenges using the mdoc key
        let key_factory = MockRemoteKeyFactory::default();
        let device_signed = DeviceSigned::new_signatures(keys_and_challenges, &key_factory)
            .await
            .unwrap()
            .0;

        let device_response = device_response(issuer_signed, device_signed, &session_transcript, cas, time);

        let poa = match VecAtLeastTwoUnique::try_from(keys) {
            Ok(keys) => {
                let keys = keys.as_slice().iter().collect_vec().try_into().unwrap();
                let poa = key_factory
                    .poa(keys, auth_request.client_id.clone(), Some(mdoc_nonce.to_owned()))
                    .await
                    .unwrap();
                Some(poa)
            }
            Err(_) => None,
        };

        (device_response, poa)
    }

    #[tokio::test]
    async fn test_verify_authorization_response() {
        let (_, _, _, auth_request) = setup_with_credential_requests(normalized::mock::new_pid_example());
        let mdoc_nonce = "mdoc_nonce";

        let time_generator = MockTimeGenerator::default();
        let auth_request = NormalizedVpAuthorizationRequest::try_from(auth_request).unwrap();
        let ca = Ca::generate_issuer_mock_ca().unwrap();

        let mdoc_key = MockRemoteEcdsaKey::new(String::from("mdoc_key"), SigningKey::random(&mut OsRng));
        let mdoc = Mdoc::new_mock_with_ca_and_key(&ca, &mdoc_key).await;

        let (device_response, poa) = setup_device_response(
            &auth_request,
            mdoc_nonce,
            &vec![(mdoc.issuer_signed, mdoc_key)],
            &[ca.to_trust_anchor()],
            &time_generator,
        )
        .await;

        let auth_response = VpAuthorizationResponse::new(device_response, &auth_request, poa);

        let attestations = auth_response
            .verify(
                &auth_request,
                &[MOCK_WALLET_CLIENT_ID.to_string()],
                mdoc_nonce,
                &time_generator,
                &[ca.to_trust_anchor()],
            )
            .unwrap();

        assert_eq!(attestations.len(), 1);

        let (attestation_type, attestation) = attestations.first().unwrap();

        assert_eq!("urn:eudi:pid:nl:1", attestation_type.as_str(),);
        let DisclosedAttributes::MsoMdoc(attributes) = &attestation.attributes else {
            panic!("should be mdoc attributes")
        };

        let (namespace, mdoc_attributes) = &attributes.first().unwrap();
        assert_eq!("urn:eudi:pid:nl:1", namespace.as_str());

        assert_eq!(
            vec!["bsn", "given_name", "family_name"],
            mdoc_attributes.keys().map(|key| key.as_str()).collect_vec()
        );
    }

    async fn setup_poa_test(
        ca: &Ca,
    ) -> (
        Vec<(IssuerSigned, MockRemoteEcdsaKey)>,
        NormalizedVpAuthorizationRequest,
    ) {
        let stored_documents = pid_full_name() + addr_street();
        let items_request = stored_documents.clone().into();

        let (_, _, _, auth_request) = setup_with_credential_requests(items_request);

        let auth_request = NormalizedVpAuthorizationRequest::try_from(auth_request).unwrap();

        let key_factory = MockRemoteKeyFactory::default();
        let issuer_signed_and_keys = join_all(
            stored_documents
                .into_iter()
                .map(|doc| test_document_to_issuer_signed(doc, ca, &key_factory)),
        )
        .await;

        (issuer_signed_and_keys, auth_request)
    }

    #[tokio::test]
    async fn test_verify_poa() {
        let mdoc_nonce = "mdoc_nonce";
        let ca = Ca::generate_issuer_mock_ca().unwrap();
        let trust_anchors = &[ca.to_trust_anchor()];
        let (issuer_signed_and_keys, auth_request) = setup_poa_test(&ca).await;
        let (device_response, poa) = setup_device_response(
            &auth_request,
            mdoc_nonce,
            &issuer_signed_and_keys,
            trust_anchors,
            &MockTimeGenerator::default(),
        )
        .await;

        let auth_response = VpAuthorizationResponse::new(device_response, &auth_request, poa);
        auth_response
            .verify(
                &auth_request,
                &[MOCK_WALLET_CLIENT_ID.to_string()],
                mdoc_nonce,
                &TimeGenerator,
                trust_anchors,
            )
            .unwrap();
    }

    #[tokio::test]
    async fn test_verify_missing_poa() {
        let mdoc_nonce = "mdoc_nonce";
        let ca = Ca::generate_issuer_mock_ca().unwrap();
        let trust_anchors = &[ca.to_trust_anchor()];
        let (issuer_signed_and_keys, auth_request) = setup_poa_test(&ca).await;
        let (device_response, _) = setup_device_response(
            &auth_request,
            mdoc_nonce,
            &issuer_signed_and_keys,
            trust_anchors,
            &MockTimeGenerator::default(),
        )
        .await;

        let auth_response = VpAuthorizationResponse::new(device_response, &auth_request, None);
        let error = auth_response
            .verify(
                &auth_request,
                &[MOCK_WALLET_CLIENT_ID.to_string()],
                mdoc_nonce,
                &TimeGenerator,
                trust_anchors,
            )
            .expect_err("should fail due to missing PoA");
        assert!(matches!(error, AuthResponseError::MissingPoa));
    }

    #[tokio::test]
    async fn test_verify_invalid_poa() {
        let mdoc_nonce = "mdoc_nonce";
        let ca = Ca::generate_issuer_mock_ca().unwrap();
        let trust_anchors = &[ca.to_trust_anchor()];
        let (issuer_signed_and_keys, auth_request) = setup_poa_test(&ca).await;
        let (device_response, poa) = setup_device_response(
            &auth_request,
            mdoc_nonce,
            &issuer_signed_and_keys,
            trust_anchors,
            &MockTimeGenerator::default(),
        )
        .await;

        let mut poa = poa.unwrap();
        poa.set_payload("edited".to_owned());

        let auth_response = VpAuthorizationResponse::new(device_response, &auth_request, Some(poa));
        let error = auth_response
            .verify(
                &auth_request,
                &[MOCK_WALLET_CLIENT_ID.to_string()],
                mdoc_nonce,
                &TimeGenerator,
                trust_anchors,
            )
            .expect_err("should fail due to missing PoA");
        assert!(matches!(error, AuthResponseError::PoaVerification(_)));
    }
}<|MERGE_RESOLUTION|>--- conflicted
+++ resolved
@@ -848,13 +848,6 @@
 
     use attestation_data::disclosure::DisclosedAttributes;
     use attestation_data::x509::generate::mock::generate_reader_mock;
-<<<<<<< HEAD
-    use attestation_types::request;
-    use attestation_types::request::NormalizedCredentialRequest;
-=======
-    use crypto::mock_remote::MockRemoteEcdsaKey;
-    use crypto::mock_remote::MockRemoteKeyFactory;
->>>>>>> 410fb963
     use crypto::server_keys::KeyPair;
     use crypto::server_keys::generate::Ca;
     use dcql::CredentialQueryFormat;

--- conflicted
+++ resolved
@@ -860,17 +860,13 @@
     use itertools::Itertools;
     use josekit::jwk::alg::ec::EcCurve;
     use josekit::jwk::alg::ec::EcKeyPair;
-    use jsonwebtoken::Algorithm;
     use rustls_pki_types::TrustAnchor;
     use serde_json::json;
 
     use attestation_data::disclosure::DisclosedAttributes;
-<<<<<<< HEAD
+
     use attestation_data::x509::generate::mock::generate_reader_mock_with_registration;
-=======
-    use attestation_data::x509::generate::mock::generate_reader_mock;
     use attestation_types::claim_path::ClaimPath;
->>>>>>> dcaa5276
     use crypto::mock_remote::MockRemoteEcdsaKey;
     use crypto::server_keys::KeyPair;
     use crypto::server_keys::generate::Ca;
@@ -879,13 +875,8 @@
     use dcql::CredentialQueryIdentifier;
     use dcql::normalized::NormalizedCredentialRequest;
     use dcql::normalized::NormalizedCredentialRequests;
-<<<<<<< HEAD
     use jwt::SignedJwt;
-    use mdoc::DeviceAuthenticationKeyed;
-=======
-    use jwt::UnverifiedJwt;
     use jwt::pop::JwtPopClaims;
->>>>>>> dcaa5276
     use mdoc::DeviceResponse;
     use mdoc::SessionTranscript;
     use mdoc::examples::Example;
@@ -1013,14 +1004,9 @@
     fn test_authorization_request_jwt() {
         let (trust_anchor, rp_keypair, _, auth_request) = setup_mdoc();
 
-<<<<<<< HEAD
         let auth_request_jwt = SignedJwt::sign_with_certificate(&auth_request, &rp_keypair)
-            .await
-=======
-        let auth_request_jwt = UnverifiedJwt::sign_with_certificate(&auth_request, &rp_keypair)
             .now_or_never()
             .unwrap()
->>>>>>> dcaa5276
             .unwrap();
 
         let (auth_request, cert) = VpAuthorizationRequest::try_new(&auth_request_jwt.into(), &[trust_anchor]).unwrap();
@@ -1367,14 +1353,10 @@
             .finish();
 
         // Sign these into two `SdJwtPresentation`s and a PoA.
-        let kb_jwt_builder = KeyBindingJwtBuilder::new(
-            Utc::now(),
-            auth_request.client_id.clone(),
-            auth_request.nonce.clone(),
-            Algorithm::ES256,
-        );
+        let kb_jwt_builder =
+            KeyBindingJwtBuilder::new(Utc::now(), auth_request.client_id.clone(), auth_request.nonce.clone());
         let poa_input = JwtPoaInput::new(Some(auth_request.nonce.clone()), auth_request.client_id.clone());
-        let (sd_jwt_presentations, poa) = SdJwtPresentation::multi_sign(
+        let (sd_jwt_presentations, poa) = SdJwtPresentation::sign_multiple(
             vec_nonempty![
                 (unsigned_sd_jwt_presentation1, "sd_jwt_key_1"),
                 (unsigned_sd_jwt_presentation2, "sd_jwt_key_2")
@@ -1515,12 +1497,8 @@
             .unwrap()
             .finish();
 
-        let kb_jwt_builder = KeyBindingJwtBuilder::new(
-            Utc::now(),
-            auth_request.client_id.clone(),
-            auth_request.nonce.clone(),
-            Algorithm::ES256,
-        );
+        let kb_jwt_builder =
+            KeyBindingJwtBuilder::new(Utc::now(), auth_request.client_id.clone(), auth_request.nonce.clone());
         let sd_jwt_presentation = unsigned_sd_jwt_presentation
             .sign(kb_jwt_builder, &sd_jwt_holder_key)
             .now_or_never()

//! RP software, for verifying mdoc disclosures, see [`DeviceResponse::verify()`].

use std::borrow::Cow;
use std::collections::HashMap;
use std::fmt::Display;
use std::sync::Arc;
use std::time::Duration;

use chrono::DateTime;
use chrono::SecondsFormat;
use chrono::Utc;
use derive_more::AsRef;
use derive_more::From;
use indexmap::IndexMap;
use josekit::jwk::alg::ec::EcCurve;
use josekit::jwk::alg::ec::EcKeyPair;
use josekit::jwk::Jwk;
use josekit::JoseError;
use ring::hmac;
use rustls_pki_types::TrustAnchor;
use serde::Deserialize;
use serde::Serialize;
use serde_with::hex::Hex;
use serde_with::serde_as;
use serde_with::skip_serializing_none;
use serde_with::DeserializeFromStr;
use serde_with::SerializeDisplay;
use tokio::task::JoinHandle;
use tracing::debug;
use tracing::info;
use tracing::warn;

use crypto::keys::EcdsaKey;
use crypto::server_keys::KeyPair;
use crypto::utils::random_string;
use crypto::x509::CertificateError;
use jwt::error::JwtError;
use jwt::Jwt;
use mdoc::verifier::DisclosedAttributes;
use mdoc::verifier::DocumentDisclosedAttributes;
use mdoc::verifier::ItemsRequests;
use wallet_common::generator::Generator;
use wallet_common::urls::BaseUrl;

use crate::openid4vp::AuthRequestError;
use crate::openid4vp::AuthResponseError;
use crate::openid4vp::IsoVpAuthorizationRequest;
use crate::openid4vp::RequestUriMethod;
use crate::openid4vp::VpAuthorizationRequest;
use crate::openid4vp::VpAuthorizationResponse;
use crate::openid4vp::VpRequestUriObject;
use crate::openid4vp::VpResponse;
use crate::return_url::ReturnUrlTemplate;
use crate::server_state::Expirable;
use crate::server_state::HasProgress;
use crate::server_state::Progress;
use crate::server_state::SessionDataType;
use crate::server_state::SessionState;
use crate::server_state::SessionStore;
use crate::server_state::SessionStoreError;
use crate::server_state::SessionToken;
use crate::server_state::CLEANUP_INTERVAL_SECONDS;
use crate::AuthorizationErrorCode;
use crate::ErrorResponse;
use crate::VpAuthorizationErrorCode;

pub const EPHEMERAL_ID_VALIDITY_SECONDS: Duration = Duration::from_secs(10);

/// Errors that can occur during processing of any of the endpoints.
#[derive(Debug, thiserror::Error)]
pub enum SessionError {
    #[error("error with sessionstore: {0}")]
    SessionStore(#[from] SessionStoreError),
    #[error("unknown session: {0}")]
    UnknownSession(SessionToken),
    #[error("session not in expected state, found: {0}")]
    UnexpectedState(SessionStatus),
}

/// Errors returned by the new session endpoint, used by the RP.
#[derive(Debug, thiserror::Error)]
pub enum NewSessionError {
    #[error("session error: {0}")]
    Session(#[from] SessionError),
    #[error("no ItemsRequest: can't request a disclosure of 0 attributes")]
    NoItemsRequests,
    #[error("unknown use case: {0}")]
    UnknownUseCase(String),
    #[error("presence or absence of return url template does not match configuration for the required use case")]
    ReturnUrlConfigurationMismatch,
}

/// Errors returned by the session status endpoint, used by the web front-end.
#[derive(Debug, thiserror::Error)]
pub enum SessionStatusError {
    #[error("session error: {0}")]
    Session(#[from] SessionError),
    #[error("URL encoding error: {0}")]
    UrlEncoding(#[from] serde_urlencoded::ser::Error),
}

#[derive(Debug, thiserror::Error)]
pub enum CancelSessionError {
    #[error("session error: {0}")]
    Session(#[from] SessionError),
}

/// Errors returned by the disclosed attributes endpoint, used by the RP.
#[derive(Debug, thiserror::Error)]
pub enum DisclosedAttributesError {
    #[error("session error: {0}")]
    Session(#[from] SessionError),
    #[error("missing nonce in redirect URI")]
    RedirectUriNonceMissing,
    #[error("redirect URI nonce '{0}' does not equal the expected nonce")]
    RedirectUriNonceMismatch(String),
}

/// Errors returned by the endpoint that returns the Authorization Request.
#[derive(thiserror::Error, Debug)]
pub enum GetAuthRequestError {
    #[error("session error: {0}")]
    Session(#[from] SessionError),
    #[error("the ephemeral ID {} is invalid", hex::encode(.0))]
    InvalidEphemeralId(Vec<u8>),
    #[error("the ephemeral ID {} has expired", hex::encode(.0))]
    ExpiredEphemeralId(Vec<u8>),
    #[error("error creating ephemeral encryption keypair: {0}")]
    EncryptionKey(#[from] JoseError),
    #[error("error creating Authorization Request: {0}")]
    AuthRequest(#[from] AuthRequestError),
    #[error("error signing Authorization Request JWE: {0}")]
    Jwt(#[from] JwtError),
    #[error("presence or absence of return url template does not match configuration for the required use case")]
    ReturnUrlConfigurationMismatch,
    #[error("unknown use case: {0}")]
    UnknownUseCase(String),
    #[error("missing query parameters")]
    QueryParametersMissing,
    #[error("failed to deserialize query parameters: {0}")]
    QueryParametersDeserialization(#[from] serde_urlencoded::de::Error),
    #[error("no attributes configured to be disclosed configured in usecase {0}")]
    NoAttributesToRequest(String),
}

/// Errors returned by the endpoint to which the user posts the Authorization Response.
#[derive(thiserror::Error, Debug)]
pub enum PostAuthResponseError {
    #[error("session error: {0}")]
    Session(#[from] SessionError),
    #[error("error decrypting or verifying Authorization Response JWE: {0}")]
    AuthResponse(#[from] AuthResponseError),
    #[error("failed handling disclosure result: {0}")]
    HandlingDisclosureResult(#[source] Box<dyn std::error::Error + Send + Sync + 'static>),
    #[error("failed serializing response: {0}")]
    ResponseEncoding(#[from] serde_urlencoded::ser::Error),
    #[error("issuer has no attestations to be issued")]
    NoIssuableAttestations,
}

/// Errors that can occur when creating a [`UseCase`] instance.
#[derive(Debug, thiserror::Error)]
pub enum UseCaseCertificateError {
    #[error("missing DNS SAN from RP certificate")]
    MissingSAN,
    #[error("RP certificate error: {0}")]
    Certificate(#[from] CertificateError),
}

#[derive(thiserror::Error, Debug)]
#[error("user aborted with error: {0:?}")]
pub struct UserError(ErrorResponse<VpAuthorizationErrorCode>);

#[derive(thiserror::Error, Debug)]
pub struct WithRedirectUri<T: std::error::Error> {
    #[source]
    pub error: T,
    pub redirect_uri: Option<BaseUrl>,
}

impl<T: std::error::Error> Display for WithRedirectUri<T> {
    fn fmt(&self, f: &mut std::fmt::Formatter<'_>) -> std::fmt::Result {
        write!(f, "error: {}, redirect_uri: {:?}", self.error, self.redirect_uri)
    }
}

impl<T: std::error::Error> From<T> for WithRedirectUri<T> {
    fn from(error: T) -> Self {
        Self::new(error, None)
    }
}

impl<T: std::error::Error> WithRedirectUri<T> {
    fn new(error: T, redirect_uri: Option<BaseUrl>) -> Self {
        Self { error, redirect_uri }
    }
}

/// A disclosure session. `S` must implement [`DisclosureState`] and is the state that the session is in.
/// The session progresses through the possible states using a state engine that uses the typestate pattern:
/// for each state `S`, `Session<S>` has its own state transition method that consume the previous state.
#[derive(Debug)]
struct Session<S: DisclosureState> {
    state: SessionState<S>,
}

/// State for a session that has just been created.
#[derive(Serialize, Deserialize, Debug, Clone)]
pub struct Created {
    items_requests: ItemsRequests,
    usecase_id: String,
    client_id: String,
    redirect_uri_template: Option<ReturnUrlTemplate>,
}

/// State for a session that is waiting for the user's disclosure, i.e., the device has contacted us at the session URL.
#[derive(Serialize, Deserialize, Debug, Clone)]
pub struct WaitingForResponse {
    auth_request: IsoVpAuthorizationRequest,
    usecase_id: String,
    encryption_key: EncryptionPrivateKey,
    redirect_uri: Option<RedirectUri>,
}

/// State for a session that has ended (for any reason).
#[derive(Serialize, Deserialize, Debug, Clone)]
pub struct Done {
    session_result: SessionResult,
}

/// The outcome of a session: the disclosed attributes if they have been successfully received and verified.
#[derive(Serialize, Deserialize, Debug, Clone)]
#[serde(rename_all = "UPPERCASE", tag = "status")]
enum SessionResult {
    Done {
        disclosed_attributes: DisclosedAttributes,
        redirect_uri_nonce: Option<String>,
    },
    Failed {
        error: String,
    },
    Cancelled,
    Expired,
}

#[derive(Debug, Clone, Serialize, Deserialize)]
pub struct RedirectUri {
    uri: BaseUrl,
    nonce: String,
}

/// Wrapper for [`EcKeyPair`] that can be serialized.
#[derive(Debug, Clone, AsRef, From)]
struct EncryptionPrivateKey(EcKeyPair);

// Ordinarily we might use DER encoding here instead of PEM, but `EcKeyPair::to_der_private_key()` does not encode
// to PKCS8 which is expected by `EcKeyPair::from_der()`. A workaround would be to explicitly pass the EC curve
// (P256 currently in our case) as a parameter to `EcKeyPair::from_der()`, but that would hinder a potential future
// implementation of other curves or signature schemes. So we use the JWK functions instead, which don't have
// this issue.
impl Serialize for EncryptionPrivateKey {
    fn serialize<S: serde::Serializer>(&self, serializer: S) -> Result<S::Ok, S::Error> {
        self.as_ref().to_jwk_private_key().serialize(serializer)
    }
}
impl<'de> Deserialize<'de> for EncryptionPrivateKey {
    fn deserialize<D: serde::Deserializer<'de>>(deserializer: D) -> Result<Self, D::Error> {
        Ok(EncryptionPrivateKey::from(
            EcKeyPair::from_jwk(&Jwk::deserialize(deserializer)?).map_err(serde::de::Error::custom)?,
        ))
    }
}

#[derive(Serialize, Deserialize, Debug, Clone)]
pub struct VpToken {
    pub vp_token: String,
}

/// Sent by the wallet to the `response_uri`: either an Authorization Response JWE or an error, which either indicates
/// that they refuse disclosure, or is an actual error that the wallet encountered during the session.
#[derive(Debug, Clone, Serialize, Deserialize)]
#[serde(untagged)]
pub enum WalletAuthResponse {
    Response(VpToken),
    Error(ErrorResponse<VpAuthorizationErrorCode>),
}

/// Disclosure session states for use as `T` in `Session<T>`.
pub trait DisclosureState {}

impl DisclosureState for Created {}
impl DisclosureState for WaitingForResponse {}
impl DisclosureState for Done {}

/// Disclosure-specific session data, of any state, for storing in a session store.
#[derive(Serialize, Deserialize, Debug, Clone)]
pub enum DisclosureData {
    Created(Created),
    WaitingForResponse(Box<WaitingForResponse>),
    Done(Done),
}

impl SessionDataType for DisclosureData {
    const TYPE: &'static str = "mdoc_disclosure";
}

impl HasProgress for DisclosureData {
    fn progress(&self) -> Progress {
        match self {
            Self::Created(_) | Self::WaitingForResponse(_) => Progress::Active,
            Self::Done(done) => Progress::Finished {
                has_succeeded: matches!(done.session_result, SessionResult::Done { .. }),
            },
        }
    }
}

impl Expirable for DisclosureData {
    fn is_expired(&self) -> bool {
        matches!(
            self,
            Self::Done(Done {
                session_result: SessionResult::Expired
            })
        )
    }

    fn expire(&mut self) {
        *self = Self::Done(Done {
            session_result: SessionResult::Expired,
        });
    }
}

// From/TryFrom converters for the various state structs to the `DisclosureData` enum

impl From<Session<Created>> for SessionState<DisclosureData> {
    fn from(value: Session<Created>) -> Self {
        SessionState {
            data: DisclosureData::Created(value.state.data),
            token: value.state.token,
            last_active: value.state.last_active,
        }
    }
}

impl TryFrom<SessionState<DisclosureData>> for Session<Created> {
    type Error = SessionError;

    fn try_from(value: SessionState<DisclosureData>) -> Result<Self, Self::Error> {
        let session_data = match value.data {
            DisclosureData::Created(session_data) => Ok(session_data),
            data => Err(SessionError::UnexpectedState(data.into())),
        }?;

        Ok(Session::<Created> {
            state: SessionState {
                data: session_data,
                token: value.token,
                last_active: value.last_active,
            },
        })
    }
}

impl From<Session<WaitingForResponse>> for SessionState<DisclosureData> {
    fn from(value: Session<WaitingForResponse>) -> Self {
        SessionState {
            data: DisclosureData::WaitingForResponse(Box::new(value.state.data)),
            token: value.state.token,
            last_active: value.state.last_active,
        }
    }
}

impl TryFrom<SessionState<DisclosureData>> for Session<WaitingForResponse> {
    type Error = SessionError;

    fn try_from(value: SessionState<DisclosureData>) -> Result<Self, Self::Error> {
        let session_data = match value.data {
            DisclosureData::WaitingForResponse(session_data) => Ok(session_data),
            data => Err(SessionError::UnexpectedState(data.into())),
        }?;

        Ok(Session::<WaitingForResponse> {
            state: SessionState {
                data: *session_data,
                token: value.token,
                last_active: value.last_active,
            },
        })
    }
}

impl From<Session<Done>> for SessionState<DisclosureData> {
    fn from(value: Session<Done>) -> Self {
        SessionState {
            data: DisclosureData::Done(value.state.data),
            token: value.state.token,
            last_active: value.state.last_active,
        }
    }
}

/// Session status as returned by the `status_response()` method and eventually the status endpoint in the
/// `verification_server`. As this endpoint is meant to be public, it contains no other data than the (flattened) state,
/// plus a potential universal link that the wallet app can use to start disclosure.
#[skip_serializing_none]
#[derive(Debug, Clone, Deserialize, Serialize)]
#[serde(rename_all = "SCREAMING_SNAKE_CASE", tag = "status")]
pub enum StatusResponse {
    Created { ul: Option<BaseUrl> },
    WaitingForResponse,
    Done,
    Failed,
    Cancelled,
    Expired,
}

/// Session status as contained in `SessionError::UnexpectedState`. This has the same flattened structure as
/// [`StatusResponse`], but is meant for internal use only to indicate the current state of the session.
/// Note that the error reason included in the `Failed` state is only meant to be included in an error response
/// from the `disclosed_attributes` endpoint in `verification_server`, not any other endpoint.
#[derive(Debug, Clone, strum::Display)]
#[strum(serialize_all = "SCREAMING_SNAKE_CASE")]
pub enum SessionStatus {
    Created,
    WaitingForResponse,
    Done,
    Failed { error: String },
    Cancelled,
    Expired,
}

impl From<DisclosureData> for SessionStatus {
    fn from(value: DisclosureData) -> Self {
        match value {
            DisclosureData::Created(_) => Self::Created,
            DisclosureData::WaitingForResponse(_) => Self::WaitingForResponse,
            DisclosureData::Done(Done { session_result }) => match session_result {
                SessionResult::Done { .. } => Self::Done,
                SessionResult::Failed { error } => Self::Failed { error },
                SessionResult::Cancelled => Self::Cancelled,
                SessionResult::Expired => Self::Expired,
            },
        }
    }
}

#[derive(
    Debug, Clone, Copy, PartialEq, Eq, SerializeDisplay, DeserializeFromStr, strum::EnumString, strum::Display,
)]
#[strum(serialize_all = "snake_case")]
pub enum SessionType {
    // Using Universal Link
    SameDevice,
    /// Using QR code
    CrossDevice,
}

#[derive(Debug, Default, Clone, Copy, Serialize, Deserialize)]
#[serde(rename_all = "snake_case")]
pub enum SessionTypeReturnUrl {
    Neither,
    #[default]
    SameDevice,
    Both,
}

#[derive(Debug, From, AsRef)]
pub struct UseCases<K>(HashMap<String, UseCase<K>>);

#[derive(Debug)]
pub struct UseCase<K> {
    pub id: String,
    pub key_pair: KeyPair<K>,
    pub client_id: String,
    pub session_type_return_url: SessionTypeReturnUrl,
    pub items_requests: Option<ItemsRequests>,
    pub return_url_template: Option<ReturnUrlTemplate>,
}

impl<K> UseCase<K> {
    pub fn try_new(
        id: String,
        key_pair: KeyPair<K>,
        session_type_return_url: SessionTypeReturnUrl,
        items_requests: Option<ItemsRequests>,
        return_url_template: Option<ReturnUrlTemplate>,
    ) -> Result<Self, UseCaseCertificateError> {
        let client_id = String::from(
            key_pair
                .certificate()
                .san_dns_name()?
                .ok_or(UseCaseCertificateError::MissingSAN)?,
        );
        let use_case = Self {
            id,
            key_pair,
            client_id,
            session_type_return_url,
            items_requests,
            return_url_template,
        };

        Ok(use_case)
    }
}

#[derive(Debug, thiserror::Error)]
pub enum DisclosureResultHandlerError {
    #[error("error handling disclosure result: {0}")]
    Other(Box<dyn std::error::Error + Send + Sync + 'static>),

    /// Error that should be passed as is to the wallet
    #[error(transparent)]
    WalletError(PostAuthResponseError),
}

#[trait_variant::make(Send)]
pub trait DisclosureResultHandler {
    async fn disclosure_result(
        &self,
        usecase_id: &str,
        disclosed: &IndexMap<String, DocumentDisclosedAttributes>,
    ) -> Result<impl Serialize + Clone + 'static, DisclosureResultHandlerError>;
}

#[derive(Debug)]
pub struct NoOpDisclosureResultHandler;

impl DisclosureResultHandler for NoOpDisclosureResultHandler {
    async fn disclosure_result(
        &self,
        _: &str,
        _: &IndexMap<String, DocumentDisclosedAttributes>,
    ) -> Result<impl Serialize + Clone + 'static, DisclosureResultHandlerError> {
        Ok(HashMap::<String, String>::new())
    }
}

pub enum SessionIdentifier {
    Token(SessionToken),
    UseCaseId(String),
}

impl From<SessionToken> for SessionIdentifier {
    fn from(value: SessionToken) -> Self {
        Self::Token(value)
    }
}

#[derive(Debug)]
pub struct Verifier<S, K, H> {
    use_cases: UseCases<K>,
    sessions: Arc<S>,
    cleanup_task: JoinHandle<()>,
    trust_anchors: Vec<TrustAnchor<'static>>,
<<<<<<< HEAD
    ephemeral_id_secret: Option<hmac::Key>,
    result_handler: H,
=======
    ephemeral_id_secret: hmac::Key,
    accepted_wallet_client_ids: Vec<String>,
>>>>>>> 47958074
}

impl<S, K, H> Drop for Verifier<S, K, H> {
    fn drop(&mut self) {
        // Stop the task at the next .await
        self.cleanup_task.abort();
    }
}

impl<S, K, H> Verifier<S, K, H>
where
    S: SessionStore<DisclosureData>,
    K: EcdsaKey,
    H: DisclosureResultHandler,
{
    /// Create a new [`Verifier`].
    ///
    /// - `use_cases` contains configuration per use case, including a certificate and corresponding private key for use
    ///   in RP authentication.
    /// - `sessions` will contain all sessions.
    /// - `trust_anchors` contains self-signed X509 CA certificates acting as trust anchor for the mdoc verification:
    ///   the mdoc verification function [`Document::verify()`] returns true if the mdoc verifies against one of these
    ///   CAs.
    /// - `ephemeral_id_secret` is used as a HMAC secret to create ephemeral session IDs.
    pub fn new(
        use_cases: UseCases<K>,
        sessions: Arc<S>,
        trust_anchors: Vec<TrustAnchor<'static>>,
<<<<<<< HEAD
        ephemeral_id_secret: Option<hmac::Key>,
        result_handler: H,
=======
        ephemeral_id_secret: hmac::Key,
        accepted_wallet_client_ids: Vec<String>,
>>>>>>> 47958074
    ) -> Self
    where
        S: Send + Sync + 'static,
    {
        Self {
            use_cases,
            cleanup_task: sessions.clone().start_cleanup_task(CLEANUP_INTERVAL_SECONDS),
            sessions,
            trust_anchors,
            ephemeral_id_secret,
<<<<<<< HEAD
            result_handler,
=======
            accepted_wallet_client_ids,
>>>>>>> 47958074
        }
    }

    /// Start a new disclosure session. Returns a [`SessionToken`] that can be used to retrieve the
    /// session state.
    ///
    /// - `items_requests` contains the attributes to be requested.
    /// - `usecase_id` should point to an existing item in the `certificates` parameter.
    /// - `return_url_template` is the return URL the user should be returned to, if present.
    pub async fn new_session(
        &self,
        items_requests: ItemsRequests,
        usecase_id: String,
        return_url_template: Option<ReturnUrlTemplate>,
    ) -> Result<SessionToken, NewSessionError> {
        info!("create verifier session: {usecase_id}");

        if items_requests.0.is_empty() {
            return Err(NewSessionError::NoItemsRequests);
        }

        let use_case = match self.use_cases.as_ref().get(&usecase_id) {
            Some(use_case) => use_case,
            None => return Err(NewSessionError::UnknownUseCase(usecase_id)),
        };

        // Check if we should or should not have received a return URL
        // template, based on the configuration for the use case.
        if match use_case.session_type_return_url {
            SessionTypeReturnUrl::Neither => return_url_template.is_some(),
            SessionTypeReturnUrl::SameDevice | SessionTypeReturnUrl::Both => return_url_template.is_none(),
        } {
            return Err(NewSessionError::ReturnUrlConfigurationMismatch);
        }

        let session_state = Session::<Created>::new(
            items_requests,
            usecase_id,
            use_case.client_id.clone(),
            return_url_template,
        );
        let session_token = session_state.state.token.clone();

        self.sessions
            .write(session_state.into(), true)
            .await
            .map_err(SessionError::SessionStore)?;

        info!("Session({session_token}): session created");
        Ok(session_token)
    }

    fn verify_ephemeral_id(
        &self,
        session_token: &SessionToken,
        url_params: &VerifierUrlParameters,
    ) -> Result<(), GetAuthRequestError> {
        let Some(ephemeral_id_secret) = &self.ephemeral_id_secret else {
            return Ok(());
        };
        let ephemeral_id_params = url_params
            .ephemeral_id_params
            .as_ref()
            .ok_or(GetAuthRequestError::QueryParametersMissing)?;

        if Utc::now() - EPHEMERAL_ID_VALIDITY_SECONDS > ephemeral_id_params.time {
            return Err(GetAuthRequestError::ExpiredEphemeralId(
                ephemeral_id_params.ephemeral_id.clone(),
            ));
        }
        hmac::verify(
            ephemeral_id_secret,
            &Self::format_ephemeral_id_payload(session_token, &ephemeral_id_params.time),
            &ephemeral_id_params.ephemeral_id,
        )
        .map_err(|_| GetAuthRequestError::InvalidEphemeralId(ephemeral_id_params.ephemeral_id.clone()))?;

        Ok(())
    }

    async fn get_session_state(
        &self,
        session_token: &SessionToken,
    ) -> Result<SessionState<DisclosureData>, SessionError> {
        self.sessions
            .get(session_token)
            .await?
            .ok_or_else(|| SessionError::UnknownSession(session_token.clone()))
    }

    async fn get_session<T, E>(&self, session_token: &SessionToken) -> Result<Session<T>, WithRedirectUri<E>>
    where
        T: DisclosureState,
        E: std::error::Error + From<SessionError>,
        Session<T>: TryFrom<SessionState<DisclosureData>, Error = SessionError>,
    {
        let session = self
            .get_session_state(session_token)
            .await
            .map_err(E::from)?
            .try_into()
            .map_err(E::from)?;

        Ok(session)
    }

    pub async fn process_get_request(
        &self,
        session_identifier: &SessionIdentifier,
        response_uri: &BaseUrl,
        query: Option<&str>,
        wallet_nonce: Option<String>,
    ) -> Result<Jwt<VpAuthorizationRequest>, WithRedirectUri<GetAuthRequestError>> {
        let session: Session<Created> = match session_identifier {
            SessionIdentifier::Token(session_token) => self.get_session(session_token).await?,
            SessionIdentifier::UseCaseId(usecase_id) => {
                let usecase = self
                    .use_cases
                    .as_ref()
                    .get(usecase_id)
                    .ok_or(GetAuthRequestError::UnknownUseCase(usecase_id.to_string()))?;
                Session {
                    state: SessionState::new(
                        SessionToken::new_random(),
                        Created {
                            items_requests: usecase
                                .items_requests
                                .as_ref()
                                .ok_or(GetAuthRequestError::NoAttributesToRequest(usecase_id.to_string()))?
                                .clone(),
                            usecase_id: usecase.id.clone(),
                            client_id: usecase.client_id.clone(),
                            redirect_uri_template: usecase.return_url_template.clone(),
                        },
                    ),
                }
            }
        };

        let session_token = session.state.token.clone();
        let response_uri = response_uri.join_base_url(&format!("/{session_token}/response_uri"));

        info!("Session({session_token}): get request");

        let url_params: VerifierUrlParameters =
            serde_urlencoded::from_str(query.ok_or(GetAuthRequestError::QueryParametersMissing)?)
                .map_err(GetAuthRequestError::QueryParametersDeserialization)?;

        // Verify the ephemeral ID here as opposed to inside `session.process_get_request()`, so that if the
        // ephemeral ID is too old e.g. because the user's internet connection was very slow, then we don't fail the
        // session. This means that the QR code/UL stays on the website so that the user can try again.
        self.verify_ephemeral_id(&session_token, &url_params)?;

        let (result, redirect_uri, next) = match session
            .process_get_request(
                &session_token,
                response_uri,
                url_params.session_type,
                wallet_nonce,
                &self.use_cases,
            )
            .await
        {
            Ok((jws, next)) => (
                Ok(jws),
                next.state().redirect_uri.as_ref().map(|u| u.uri.clone()),
                next.into(),
            ),
            Err((err, next)) => {
                let redirect_uri = err.redirect_uri.clone();
                (Err(err), redirect_uri, next.into())
            }
        };

        self.sessions
            .write(next, false)
            .await
            .map_err(|err| WithRedirectUri::new(SessionError::SessionStore(err).into(), redirect_uri))?;

        result
    }

    pub async fn process_authorization_response(
        &self,
        session_token: &SessionToken,
        wallet_response: WalletAuthResponse,
        time: &impl Generator<DateTime<Utc>>,
    ) -> Result<VpResponse, WithRedirectUri<PostAuthResponseError>> {
        let session: Session<WaitingForResponse> = self.get_session(session_token).await?;

<<<<<<< HEAD
        let (result, next) = session
            .process_authorization_response(wallet_response, time, &self.trust_anchors, &self.result_handler)
            .await;
=======
        let (result, next) = session.process_authorization_response(
            wallet_response,
            &self.accepted_wallet_client_ids,
            time,
            &self.trust_anchors,
        );
>>>>>>> 47958074

        self.sessions.write(next.into(), false).await.map_err(|err| {
            WithRedirectUri::new(
                SessionError::SessionStore(err).into(),
                match &result {
                    Ok(response) => response.redirect_uri.clone(),
                    Err(err) => err.redirect_uri.clone(),
                },
            )
        })?;

        result
    }

    pub async fn status_response(
        &self,
        session_token: &SessionToken,
        session_type: Option<SessionType>,
        ul_base: &BaseUrl,
        request_uri: BaseUrl,
        time: &impl Generator<DateTime<Utc>>,
    ) -> Result<StatusResponse, SessionStatusError> {
        let response = match self.get_session_state(session_token).await?.data {
            DisclosureData::Created(Created { client_id, .. }) => {
                let ul = session_type
                    .map(|session_type| {
                        let time = time.generate();
                        let ephemeral_id = self.ephemeral_id_secret.as_ref().map(|secret| EphemeralIdParameters {
                            ephemeral_id: Self::generate_ephemeral_id(secret, session_token, &time),
                            time,
                        });
                        Self::format_ul(ul_base, request_uri, ephemeral_id, session_type, client_id)
                    })
                    .transpose()?;

                StatusResponse::Created { ul }
            }
            DisclosureData::WaitingForResponse(_) => StatusResponse::WaitingForResponse,
            DisclosureData::Done(Done {
                session_result: SessionResult::Done { .. },
            }) => StatusResponse::Done,
            DisclosureData::Done(Done {
                session_result: SessionResult::Failed { .. },
            }) => StatusResponse::Failed,
            DisclosureData::Done(Done {
                session_result: SessionResult::Cancelled,
            }) => StatusResponse::Cancelled,
            DisclosureData::Done(Done {
                session_result: SessionResult::Expired,
            }) => StatusResponse::Expired,
        };

        Ok(response)
    }

    pub async fn cancel(&self, session_token: &SessionToken) -> Result<(), CancelSessionError> {
        let SessionState { data, token, .. } = self.get_session_state(session_token).await?;

        // Create a new `SessionState<DisclosureData>` if the session
        // is in the `CREATED` or `WAITING_FOR_RESPONSE` state.
        let cancelled_session_state = match data {
            DisclosureData::Created(_) | DisclosureData::WaitingForResponse(_) => SessionState::new(
                token,
                DisclosureData::Done(Done {
                    session_result: SessionResult::Cancelled,
                }),
            ),
            DisclosureData::Done(_) => return Err(SessionError::UnexpectedState(data.into()).into()),
        };

        self.sessions
            .write(cancelled_session_state, false)
            .await
            .map_err(SessionError::SessionStore)?;

        Ok(())
    }

    /// Returns the disclosed attributes for a session with status `Done` and an error otherwise
    pub async fn disclosed_attributes(
        &self,
        session_token: &SessionToken,
        redirect_uri_nonce: Option<String>,
    ) -> Result<DisclosedAttributes, DisclosedAttributesError> {
        let disclosure_data = self.get_session_state(session_token).await?.data;

        match disclosure_data {
            DisclosureData::Done(Done {
                session_result:
                    SessionResult::Done {
                        redirect_uri_nonce: expected_nonce,
                        disclosed_attributes,
                    },
            }) => match (redirect_uri_nonce, expected_nonce) {
                (_, None) => Ok(disclosed_attributes),
                (None, Some(_)) => Err(DisclosedAttributesError::RedirectUriNonceMissing),
                (Some(received), Some(expected)) if received == expected => Ok(disclosed_attributes),
                (Some(received), Some(_)) => Err(DisclosedAttributesError::RedirectUriNonceMismatch(received)),
            },
            data => Err(SessionError::UnexpectedState(data.into()))?,
        }
    }
}

impl<S, K, H> Verifier<S, K, H> {
    fn generate_ephemeral_id(
        ephemeral_id_secret: &hmac::Key,
        session_token: &SessionToken,
        time: &DateTime<Utc>,
    ) -> Vec<u8> {
        let ephemeral_id = hmac::sign(
            ephemeral_id_secret,
            &Self::format_ephemeral_id_payload(session_token, time),
        )
        .as_ref()
        .to_vec();
        ephemeral_id
    }

    fn format_ul(
        base_ul: &BaseUrl,
        request_uri: BaseUrl,
        ephemeral_id_params: Option<EphemeralIdParameters>,
        session_type: SessionType,
        client_id: String,
    ) -> Result<BaseUrl, serde_urlencoded::ser::Error> {
        let mut request_uri = request_uri.into_inner();
        request_uri.set_query(Some(&serde_urlencoded::to_string(VerifierUrlParameters {
            session_type,
            ephemeral_id_params,
        })?));

        let mut ul = base_ul.clone().into_inner();
        ul.set_query(Some(&serde_urlencoded::to_string(VpRequestUriObject {
            request_uri: request_uri.try_into().unwrap(), // safe because we constructed request_uri from a BaseUrl
            client_id,
            request_uri_method: Some(RequestUriMethod::POST),
        })?));

        Ok(ul.try_into().unwrap()) // safe because we constructed request_uri from a BaseUrl
    }

    // formats the payload to hash to the ephemeral ID in a consistent way
    fn format_ephemeral_id_payload(session_token: &SessionToken, time: &DateTime<Utc>) -> Vec<u8> {
        // default (de)serialization of DateTime is the RFC 3339 format
        format!(
            "{}|{}",
            session_token,
            time.to_rfc3339_opts(SecondsFormat::AutoSi, true)
        )
        .into()
    }
}

#[derive(Debug, Clone, Serialize, Deserialize)]
pub struct VerifierUrlParameters {
    pub session_type: SessionType,

    #[serde(flatten)]
    pub ephemeral_id_params: Option<EphemeralIdParameters>,
}

#[serde_as]
#[derive(Debug, Clone, Serialize, Deserialize)]
pub struct EphemeralIdParameters {
    #[serde_as(as = "Hex")]
    pub ephemeral_id: Vec<u8>,

    // default (de)serialization of DateTime is the RFC 3339 format
    pub time: DateTime<Utc>,
}

// Implementation of the typestate state engine follows.

// Transitioning functions and helpers valid for any state
impl<T: DisclosureState> Session<T> {
    fn transition_fail(self, error: &impl ToString) -> Session<Done> {
        self.transition(Done {
            session_result: SessionResult::Failed {
                error: error.to_string(),
            },
        })
    }

    /// Transition `self` to a new state, consuming the old state, also updating the `last_active` timestamp.
    fn transition<NewT: DisclosureState>(self, new_state: NewT) -> Session<NewT> {
        Session {
            state: SessionState::new(self.state.token, new_state),
        }
    }

    fn state(&self) -> &T {
        &self.state.data
    }
}

impl Session<Created> {
    /// Create a new disclosure session.
    fn new(
        items_requests: ItemsRequests,
        usecase_id: String,
        client_id: String,
        return_url_template: Option<ReturnUrlTemplate>,
    ) -> Session<Created> {
        Session::<Created> {
            state: SessionState::new(
                SessionToken::new_random(),
                Created {
                    items_requests,
                    usecase_id,
                    client_id,
                    redirect_uri_template: return_url_template,
                },
            ),
        }
    }

    /// Process the device's request for the Authorization Request,
    /// returning a response to answer the device with and the next session state.
    async fn process_get_request<K>(
        self,
        session_token: &SessionToken,
        response_uri: BaseUrl,
        session_type: SessionType,
        wallet_nonce: Option<String>,
        use_cases: &UseCases<K>,
    ) -> Result<
        (Jwt<VpAuthorizationRequest>, Session<WaitingForResponse>),
        (WithRedirectUri<GetAuthRequestError>, Session<Done>),
    >
    where
        K: EcdsaKey,
    {
        info!("Session({}): process get request", self.state.token);

        let (response, next) = match self
            .process_get_request_inner(session_token, response_uri, session_type, wallet_nonce, use_cases)
            .await
        {
            Ok((jws, auth_request, redirect_uri, enc_keypair)) => {
                let next = WaitingForResponse {
                    auth_request,
                    redirect_uri,
                    encryption_key: EncryptionPrivateKey::from(enc_keypair),
                    usecase_id: self.state.data.usecase_id.clone(),
                };
                let next = self.transition(next);
                Ok((jws, next))
            }
            Err(err) => {
                warn!(
                    "Session({}): process get request failed, returning error",
                    self.state.token
                );
                let next = self.transition_fail(&err.error);
                Err((err, next))
            }
        }?;

        Ok((response, next))
    }

    // Helper function that returns ordinary errors instead of `Session<...>`
    async fn process_get_request_inner<K>(
        &self,
        session_token: &SessionToken,
        response_uri: BaseUrl,
        session_type: SessionType,
        wallet_nonce: Option<String>,
        use_cases: &UseCases<K>,
    ) -> Result<
        (
            Jwt<VpAuthorizationRequest>,
            IsoVpAuthorizationRequest,
            Option<RedirectUri>,
            EcKeyPair,
        ),
        WithRedirectUri<GetAuthRequestError>,
    >
    where
        K: EcdsaKey,
    {
        let usecase_id = &self.state().usecase_id;
        let usecase = use_cases.as_ref().get(usecase_id);
        let Some(usecase) = usecase else {
            // This should not happen except when the configuration has changed during this session.
            warn!("configuration inconsistency: existing session referenced nonexisting usecase '{usecase_id}'");
            return Err(GetAuthRequestError::UnknownUseCase(usecase_id.to_string()).into());
        };

        // Determine if we should include a redirect URI, based on the use case configuration and session type.
        let redirect_uri = Self::redirect_uri_and_nonce(
            session_token,
            usecase.session_type_return_url,
            session_type,
            self.state().redirect_uri_template.clone(),
        )?;

        // Construct the Authorization Request.
        let nonce = random_string(32);
        let encryption_keypair = EcKeyPair::generate(EcCurve::P256)
            .map_err(|err| WithRedirectUri::new(err.into(), redirect_uri.as_ref().map(|u| u.uri.clone())))?;
        let auth_request = IsoVpAuthorizationRequest::new(
            &self.state.data.items_requests,
            usecase.key_pair.certificate(),
            nonce.clone(),
            encryption_keypair.to_jwk_public_key().try_into().unwrap(), // safe because we just constructed this key
            response_uri,
            wallet_nonce,
        )
        .map_err(|err| WithRedirectUri::new(err.into(), redirect_uri.as_ref().map(|u| u.uri.clone())))?;

        let vp_auth_request = VpAuthorizationRequest::from(auth_request.clone());
        let jws = Jwt::sign_with_certificate(&vp_auth_request, &usecase.key_pair)
            .await
            .map_err(|err| WithRedirectUri::new(err.into(), redirect_uri.as_ref().map(|u| u.uri.clone())))?;

        Ok((jws, auth_request, redirect_uri, encryption_keypair))
    }

    fn redirect_uri_and_nonce(
        session_token: &SessionToken,
        session_type_return_url: SessionTypeReturnUrl,
        session_type: SessionType,
        template: Option<ReturnUrlTemplate>,
    ) -> Result<Option<RedirectUri>, GetAuthRequestError> {
        match (session_type_return_url, session_type, template) {
            (SessionTypeReturnUrl::Both, _, Some(uri_template))
            | (SessionTypeReturnUrl::SameDevice, SessionType::SameDevice, Some(uri_template)) => {
                let nonce = random_string(32);
                let mut redirect_uri = uri_template.into_url(session_token);
                redirect_uri.query_pairs_mut().append_pair("nonce", &nonce);
                Ok(Some(RedirectUri {
                    uri: redirect_uri.try_into().unwrap(),
                    nonce,
                }))
            }
            (SessionTypeReturnUrl::Neither, _, _) | (SessionTypeReturnUrl::SameDevice, SessionType::CrossDevice, _) => {
                Ok(None)
            }
            (_, _, template) => {
                // We checked for this case when the session was created, so this should not happen
                // except when the configuration has changed during this session.
                warn!(
                    "configuration inconsistency: return URL configuration mismatch type {0:?}, session type {1:?}, \
                     redirect URI template {2:?}",
                    session_type_return_url, session_type, template
                );
                Err(GetAuthRequestError::ReturnUrlConfigurationMismatch)
            }
        }
    }
}

impl Session<WaitingForResponse> {
    /// Process the user's encrypted `VpAuthorizationResponse`, i.e. its disclosure,
    /// returning a response to answer the device with and the next session state.
    ///
    /// Unlike many similar method, this method does not have an `_inner()` version that returns `Result<_,_>`
    /// because it differs from similar methods in the following aspect: in some cases (to wit, if the user
    /// sent an error instead of a disclosure) then we should respond with HTTP 200 to the user (mandated by
    /// the OpenID4VP spec), while we fail our session. This does not neatly fit in the `_inner()` method pattern.
    async fn process_authorization_response(
        self,
        wallet_response: WalletAuthResponse,
        accepted_wallet_client_ids: &[String],
        time: &impl Generator<DateTime<Utc>>,
        trust_anchors: &[TrustAnchor<'_>],
        result_handler: &impl DisclosureResultHandler,
    ) -> (
        Result<VpResponse, WithRedirectUri<PostAuthResponseError>>,
        Session<Done>,
    ) {
        debug!("Session({}): process response", self.state.token);

        let jwe = match wallet_response {
            WalletAuthResponse::Response(VpToken { vp_token }) => vp_token,
            WalletAuthResponse::Error(err) => {
                // Check if the error code indicates that the user refused to disclose.
                let user_refused = matches!(
                    err.error,
                    VpAuthorizationErrorCode::AuthorizationError(AuthorizationErrorCode::AccessDenied)
                );

                // The empty map will always URL-serialize without error.
                let response = self.ok_response(HashMap::<String, String>::new()).unwrap();
                let next = if user_refused {
                    self.transition_abort()
                } else {
                    // If the user sent any other error, fail the session.
                    self.transition_fail(&UserError(err))
                };
                // Return a non-error response to the wallet (including the redirect URI) to indicate
                // we successfully processed its error response.
                return (Ok(response), next);
            }
        };

        debug!(
            "Session({}): process response: decrypting and deserializing Authorization Response JWE",
            self.state.token
        );

        // We can't use ? here, because of the return type of this method and because the error branches consume self.
        let disclosed = match VpAuthorizationResponse::decrypt_and_verify(
            &jwe,
            self.state().encryption_key.as_ref(),
            &self.state().auth_request,
            accepted_wallet_client_ids,
            time,
            trust_anchors,
        ) {
            Ok(disclosed) => disclosed,
            Err(err) => return self.handle_err(err.into()),
        };

        let query_params = match result_handler
            .disclosure_result(&self.state.data.usecase_id, &disclosed)
            .await
        {
            Ok(query_params) => query_params,
            Err(err) => {
                return self.handle_err(match err {
                    DisclosureResultHandlerError::WalletError(err) => err, // pass the error on as is to the wallet
                    DisclosureResultHandlerError::Other(err) => PostAuthResponseError::HandlingDisclosureResult(err),
                });
            }
        };

        let redirect_uri_nonce = self.state().redirect_uri.as_ref().map(|u| u.nonce.clone());
        let response = match self.ok_response(query_params) {
            Ok(response) => response,
            Err(err) => return self.handle_err(err),
        };
        let next = self.transition_finish(disclosed, redirect_uri_nonce);

        (Ok(response), next)
    }

    fn handle_err(
        self,
        err: PostAuthResponseError,
    ) -> (
        Result<VpResponse, WithRedirectUri<PostAuthResponseError>>,
        Session<Done>,
    ) {
        let redirect_uri = self.state().redirect_uri.as_ref().map(|u| u.uri.clone());
        let next = self.transition_fail(&err);
        (Err(WithRedirectUri::new(err, redirect_uri)), next)
    }

    fn ok_response<T: Serialize + Clone>(&self, url_params: T) -> Result<VpResponse, PostAuthResponseError> {
        let response = VpResponse {
            redirect_uri: self
                .state()
                .redirect_uri
                .as_ref()
                .map(|u| {
                    let mut uri = u.uri.clone().into_inner();

                    #[derive(Serialize)]
                    struct UrlParams<'a, T: Serialize + Clone> {
                        #[serde(flatten)]
                        redirect_uri_params: HashMap<Cow<'a, str>, Cow<'a, str>>,
                        #[serde(flatten)]
                        disclosure_handler_uri_params: T,
                    }

                    uri.set_query(Some(&serde_urlencoded::to_string(UrlParams {
                        redirect_uri_params: uri.query_pairs().collect(),
                        disclosure_handler_uri_params: url_params,
                    })?));

                    // This is safe as this URI was obtained from a BaseUrl
                    Ok::<_, PostAuthResponseError>(uri.try_into().unwrap())
                })
                .transpose()?,
        };

        Ok(response)
    }

    fn transition_finish(self, disclosed_attributes: DisclosedAttributes, nonce: Option<String>) -> Session<Done> {
        self.transition(Done {
            session_result: SessionResult::Done {
                disclosed_attributes,
                redirect_uri_nonce: nonce,
            },
        })
    }

    fn transition_abort(self) -> Session<Done> {
        self.transition(Done {
            session_result: SessionResult::Cancelled,
        })
    }
}

#[cfg(test)]
mod tests {
    use std::sync::Arc;

    use assert_matches::assert_matches;
    use chrono::DateTime;
    use chrono::Duration;
    use chrono::Utc;
    use indexmap::IndexMap;
    use itertools::Itertools;
    use mdoc::server_keys::generate::mock::generate_reader_mock;
    use p256::ecdsa::SigningKey;
    use ring::hmac;
    use ring::rand;
    use rstest::rstest;

    use crypto::server_keys::generate::Ca;
    use mdoc::utils::reader_auth::ReaderRegistration;
    use mdoc::ItemsRequest;
    use wallet_common::generator::Generator;
    use wallet_common::generator::TimeGenerator;

    use crate::mock::MOCK_WALLET_CLIENT_ID;
    use crate::server_state::MemorySessionStore;
    use crate::server_state::SessionToken;
    use crate::verifier::EphemeralIdParameters;
    use crate::verifier::SessionIdentifier;
    use crate::verifier::VerifierUrlParameters;

    use super::AuthorizationErrorCode;
    use super::DisclosedAttributesError;
    use super::DisclosureData;
    use super::Done;
    use super::ErrorResponse;
    use super::GetAuthRequestError;
    use super::HashMap;
    use super::ItemsRequests;
    use super::NewSessionError;
    use super::NoOpDisclosureResultHandler;
    use super::SessionError;
    use super::SessionResult;
    use super::SessionState;
    use super::SessionStatus;
    use super::SessionStore;
    use super::SessionType;
    use super::SessionTypeReturnUrl;
    use super::StatusResponse;
    use super::UseCase;
    use super::Verifier;
    use super::VpAuthorizationErrorCode;
    use super::VpRequestUriObject;
    use super::WalletAuthResponse;
    use super::EPHEMERAL_ID_VALIDITY_SECONDS;

    const DISCLOSURE_DOC_TYPE: &str = "example_doctype";
    const DISCLOSURE_NAME_SPACE: &str = "example_namespace";
    const DISCLOSURE_ATTRS: [(&str, bool); 2] = [("first_name", true), ("family_name", false)];

    const DISCLOSURE_USECASE_NO_REDIRECT_URI: &str = "example_usecase_no_redirect_uri";
    const DISCLOSURE_USECASE: &str = "example_usecase";
    const DISCLOSURE_USECASE_ALL_REDIRECT_URI: &str = "example_usecase_all_redirect_uri";

    fn new_disclosure_request() -> ItemsRequests {
        vec![ItemsRequest {
            doc_type: DISCLOSURE_DOC_TYPE.to_string(),
            request_info: None,
            name_spaces: IndexMap::from([(
                DISCLOSURE_NAME_SPACE.to_string(),
                IndexMap::from_iter(
                    DISCLOSURE_ATTRS
                        .iter()
                        .map(|(name, intent_to_retain)| (name.to_string(), *intent_to_retain)),
                ),
            )]),
        }]
        .into()
    }

    fn create_verifier() -> Verifier<MemorySessionStore<DisclosureData>, SigningKey, NoOpDisclosureResultHandler> {
        // Initialize server state
        let ca = Ca::generate_reader_mock_ca().unwrap();
        let trust_anchors = vec![ca.to_trust_anchor().to_owned()];
        let reader_registration = Some(ReaderRegistration::new_mock());

        let use_cases = HashMap::from([
            (
                DISCLOSURE_USECASE_NO_REDIRECT_URI.to_string(),
                UseCase {
                    id: DISCLOSURE_USECASE_NO_REDIRECT_URI.to_string(),
                    key_pair: generate_reader_mock(&ca, reader_registration.clone()).unwrap(),
                    session_type_return_url: SessionTypeReturnUrl::Neither,
                    client_id: "client_id".to_string(),
                    items_requests: None,
                    return_url_template: None,
                },
            ),
            (
                DISCLOSURE_USECASE.to_string(),
                UseCase {
                    id: DISCLOSURE_USECASE.to_string(),
                    key_pair: generate_reader_mock(&ca, reader_registration.clone()).unwrap(),
                    session_type_return_url: SessionTypeReturnUrl::SameDevice,
                    client_id: "client_id".to_string(),
                    items_requests: None,
                    return_url_template: None,
                },
            ),
            (
                DISCLOSURE_USECASE_ALL_REDIRECT_URI.to_string(),
                UseCase {
                    id: DISCLOSURE_USECASE_ALL_REDIRECT_URI.to_string(),
                    key_pair: generate_reader_mock(&ca, reader_registration).unwrap(),
                    session_type_return_url: SessionTypeReturnUrl::Both,
                    client_id: "client_id".to_string(),
                    items_requests: None,
                    return_url_template: None,
                },
            ),
        ])
        .into();

        let session_store = Arc::new(MemorySessionStore::default());

        Verifier::new(
            use_cases,
            session_store,
            trust_anchors,
<<<<<<< HEAD
            Some(hmac::Key::generate(hmac::HMAC_SHA256, &rand::SystemRandom::new()).unwrap()),
            NoOpDisclosureResultHandler,
=======
            hmac::Key::generate(hmac::HMAC_SHA256, &rand::SystemRandom::new()).unwrap(),
            vec![MOCK_WALLET_CLIENT_ID.to_string()],
>>>>>>> 47958074
        )
    }

    #[rstest]
    #[case(DISCLOSURE_USECASE_NO_REDIRECT_URI, false, true)]
    #[case(DISCLOSURE_USECASE_NO_REDIRECT_URI, true, false)]
    #[case(DISCLOSURE_USECASE, false, false)]
    #[case(DISCLOSURE_USECASE, true, true)]
    #[case(DISCLOSURE_USECASE_ALL_REDIRECT_URI, false, false)]
    #[case(DISCLOSURE_USECASE_ALL_REDIRECT_URI, true, true)]
    #[tokio::test]
    async fn test_verifier_new_session_redirect_uri_configuration_mismatch(
        #[case] usecase_id: &str,
        #[case] has_return_url: bool,
        #[case] should_succeed: bool,
    ) {
        let verifier = create_verifier();
        let return_url_template = has_return_url.then(|| "https://example.com/{session_token}".parse().unwrap());

        let result = verifier
            .new_session(new_disclosure_request(), usecase_id.to_string(), return_url_template)
            .await;

        if should_succeed {
            let _ = result.expect("creating a new session should succeed");
        } else {
            let error = result.expect_err("creating a new session should not succeed");
            assert_matches!(error, NewSessionError::ReturnUrlConfigurationMismatch);
        }
    }

    async fn init_and_start_disclosure(
        time: &impl Generator<DateTime<Utc>>,
    ) -> (
        Verifier<MemorySessionStore<DisclosureData>, SigningKey, NoOpDisclosureResultHandler>,
        SessionToken,
        VpRequestUriObject,
    ) {
        let verifier = create_verifier();

        // Start session
        let session_token = verifier
            .new_session(
                new_disclosure_request(),
                DISCLOSURE_USECASE.to_string(),
                Some("https://example.com/{session_token}".parse().unwrap()),
            )
            .await
            .unwrap();

        // Invoke status endpoint to get the UL for the wallet from it
        let response = verifier
            .status_response(
                &session_token,
                Some(SessionType::SameDevice),
                &"https://app.example.com/app".parse().unwrap(),
                format!("https://example.com/disclosure/{session_token}")
                    .parse()
                    .unwrap(),
                time,
            )
            .await
            .expect("should result in status response for session");

        let StatusResponse::Created { ul } = response else {
            panic!("should match DisclosureData::Created")
        };

        let request_query_object: VpRequestUriObject =
            serde_urlencoded::from_str(ul.unwrap().as_ref().query().unwrap()).unwrap();

        (verifier, session_token, request_query_object)
    }

    #[tokio::test]
    async fn disclosure() {
        let (verifier, session_token, request_uri_object) = init_and_start_disclosure(&TimeGenerator).await;

        // Getting the Authorization Request should succeed
        verifier
            .process_get_request(
                &session_token.clone().into(),
                &"https://example.com/disclosure".to_string().parse().unwrap(),
                request_uri_object.request_uri.as_ref().query(),
                None,
            )
            .await
            .unwrap();

        // We have no mdoc in this test to actually disclose, so we let the wallet terminate the session
        let end_session_message = WalletAuthResponse::Error(ErrorResponse {
            error: VpAuthorizationErrorCode::AuthorizationError(AuthorizationErrorCode::AccessDenied),
            error_description: None,
            error_uri: None,
        });
        let ended_session_response = verifier
            .process_authorization_response(&session_token, end_session_message, &TimeGenerator)
            .await
            .unwrap();
        assert!(ended_session_response.redirect_uri.is_some());

        // Session state should show the session has been cancelled
        let DisclosureData::Done(session_state) = verifier.sessions.get(&session_token).await.unwrap().unwrap().data
        else {
            panic!("unexpected session state")
        };
        assert_matches!(session_state.session_result, SessionResult::Cancelled);
    }

    struct ExpiredEphemeralIdGenerator;

    impl Generator<DateTime<Utc>> for ExpiredEphemeralIdGenerator {
        fn generate(&self) -> DateTime<Utc> {
            Utc::now() - EPHEMERAL_ID_VALIDITY_SECONDS - Duration::seconds(1)
        }
    }

    #[tokio::test]
    async fn disclosure_expired_id() {
        let (verifier, session_token, request_uri_object) =
            init_and_start_disclosure(&ExpiredEphemeralIdGenerator).await;

        let error = verifier
            .process_get_request(
                &session_token.into(),
                &"https://example.com/disclosure".to_string().parse().unwrap(),
                request_uri_object.request_uri.as_ref().query(),
                None,
            )
            .await
            .expect_err("should result in VerificationError::ExpiredEphemeralId");

        let ephemeral_id = request_uri_object
            .request_uri
            .as_ref()
            .query_pairs()
            .find_map(|(key, value)| (key == "ephemeral_id").then(|| hex::decode(value.as_bytes()).unwrap()))
            .unwrap();

        assert!(matches!(
            error.error,
            GetAuthRequestError::ExpiredEphemeralId(id) if id == ephemeral_id
        ));
    }

    #[tokio::test]
    async fn disclosure_invalid_id() {
        let (verifier, session_token, request_uri_object) = init_and_start_disclosure(&TimeGenerator).await;

        let invalid_ephemeral_id = b"\xde\xad\xbe\xef".to_vec();

        // set an invalid ephemeral id
        let mut request_uri = request_uri_object.request_uri.into_inner();
        let query = request_uri
            .query_pairs()
            .filter_map(|(key, value)| (key != "ephemeral_id").then(|| (key.into_owned(), value.into_owned())))
            .collect_vec();
        request_uri
            .query_pairs_mut()
            .clear()
            .extend_pairs(query)
            .append_pair("ephemeral_id", &hex::encode(&invalid_ephemeral_id));
        let request_uri_object = VpRequestUriObject {
            request_uri: request_uri.try_into().unwrap(),
            ..request_uri_object
        };

        let error = verifier
            .process_get_request(
                &session_token.into(),
                &"https://example.com/disclosure".to_string().parse().unwrap(),
                request_uri_object.request_uri.as_ref().query(),
                None,
            )
            .await
            .expect_err("should result in VerificationError::InvalidEphemeralId(...)");

        assert!(matches!(
            error.error,
            GetAuthRequestError::InvalidEphemeralId(id) if id == invalid_ephemeral_id
        ));
    }

    #[tokio::test]
    async fn test_verifier_disclosed_attributes() {
        let verifier = create_verifier();

        // Add three sessions to the store:
        // * One with disclosed attributes and a return URL
        // * One with disclosed attributes and no return URL
        // * One expired session
        let session1 = SessionState::new(
            "token1".into(),
            DisclosureData::Done(Done {
                session_result: SessionResult::Done {
                    disclosed_attributes: Default::default(),
                    redirect_uri_nonce: None,
                },
            }),
        );
        let session2 = SessionState::new(
            "token2".into(),
            DisclosureData::Done(Done {
                session_result: SessionResult::Done {
                    disclosed_attributes: Default::default(),
                    redirect_uri_nonce: "this-is-the-nonce".to_string().into(),
                },
            }),
        );
        let session3 = SessionState::new(
            "token3".into(),
            DisclosureData::Done(Done {
                session_result: SessionResult::Expired,
            }),
        );

        verifier.sessions.write(session1, true).await.unwrap();
        verifier.sessions.write(session2, true).await.unwrap();
        verifier.sessions.write(session3, true).await.unwrap();

        // The finished session without a return URL should return the
        // attributes, regardless of the return URL nonce provided.
        assert!(verifier
            .disclosed_attributes(&"token1".into(), None)
            .await
            .expect("should return disclosed attributes")
            .is_empty());
        assert!(verifier
            .disclosed_attributes(&"token1".into(), "nonsense".to_string().into())
            .await
            .expect("should return disclosed attributes")
            .is_empty());

        // The finished session with a return URL should only return the
        // disclosed attributes when given the correct return URL nonce.
        assert!(verifier
            .disclosed_attributes(&"token2".into(), "this-is-the-nonce".to_string().into())
            .await
            .expect("should return disclosed attributes")
            .is_empty());
        assert_matches!(
            verifier
                .disclosed_attributes(&"token2".into(), "incorrect".to_string().into())
                .await
                .expect_err("should fail to return disclosed attributes"),
                DisclosedAttributesError::RedirectUriNonceMismatch(nonce) if nonce == "incorrect"
        );
        assert_matches!(
            verifier
                .disclosed_attributes(&"token2".into(), None)
                .await
                .expect_err("should fail to return disclosed attributes"),
            DisclosedAttributesError::RedirectUriNonceMissing
        );

        // The expired session should always return an error, with or without a nonce.
        assert_matches!(
            verifier
                .disclosed_attributes(&"token3".into(), None)
                .await
                .expect_err("should fail to return disclosed attributes"),
            DisclosedAttributesError::Session(SessionError::UnexpectedState(SessionStatus::Expired))
        );
        assert_matches!(
            verifier
                .disclosed_attributes(&"token3".into(), "nonsense".to_string().into())
                .await
                .expect_err("should fail to return disclosed attributes"),
            DisclosedAttributesError::Session(SessionError::UnexpectedState(SessionStatus::Expired))
        );
    }

    #[test]
    fn test_verifier_url_with_ephemeral_id() {
        let ephemeral_id_secret = hmac::Key::generate(hmac::HMAC_SHA256, &rand::SystemRandom::new()).unwrap();

        let session_token = "session_token".into();
        let time_str = "1969-07-21T02:56:15Z";
        let time = time_str.parse().unwrap();

        // Create a UL for the wallet, given the provided parameters.
        let verifier_url = Verifier::<(), (), ()>::format_ul(
            &"https://app-ul.example.com".parse().unwrap(),
            "https://rp.example.com".parse().unwrap(),
            Some(EphemeralIdParameters {
                ephemeral_id: Verifier::<(), (), ()>::generate_ephemeral_id(
                    &ephemeral_id_secret,
                    &session_token,
                    &time,
                ),
                time,
            }),
            SessionType::CrossDevice,
            "client_id".to_string(),
        )
        .unwrap();

        // Format the ephemeral ID and sign it as a HMAC, then include it as hex in the URL we expect.
        let ephemeral_id = hmac::sign(
            &ephemeral_id_secret,
            (session_token.to_string() + "|" + time_str).as_bytes(),
        );
        let expected_url = format!(
            "https://app-ul.example.com/?request_uri=https%3A%2F%2Frp.example.com%2F%3Fsession_type%3Dcross_device\
            %26ephemeral_id%3D{}%26time%3D1969-07-21T02%253A56%253A15Z&request_uri_method=post&client_id=client_id",
            hex::encode(ephemeral_id)
        );

        assert_eq!(verifier_url.as_ref().as_str(), expected_url);
    }

    #[test]
    fn test_verifier_url_without_ephemeral_id() {
        // Create a UL for the wallet, given the provided parameters.
        let verifier_url = Verifier::<(), (), ()>::format_ul(
            &"https://app-ul.example.com".parse().unwrap(),
            "https://rp.example.com".parse().unwrap(),
            None,
            SessionType::CrossDevice,
            "client_id".to_string(),
        )
        .unwrap();

        let expected_url =
            "https://app-ul.example.com/?request_uri=https%3A%2F%2Frp.example.com%2F%3Fsession_type%3Dcross_device\
            &request_uri_method=post&client_id=client_id";

        assert_eq!(verifier_url.as_ref().as_str(), expected_url);
    }

    #[tokio::test]
    async fn test_session_creation_by_usecase() {
        // Initialize server state
        let ca = Ca::generate_reader_mock_ca().unwrap();
        let trust_anchors = vec![ca.to_trust_anchor().to_owned()];
        let reader_registration = Some(ReaderRegistration::new_mock());

        let use_cases = HashMap::from([(
            DISCLOSURE_USECASE_NO_REDIRECT_URI.to_string(),
            UseCase {
                id: DISCLOSURE_USECASE_NO_REDIRECT_URI.to_string(),
                key_pair: generate_reader_mock(&ca, reader_registration.clone()).unwrap(),
                session_type_return_url: SessionTypeReturnUrl::Neither,
                client_id: "client_id".to_string(),
                items_requests: Some(vec![ItemsRequest::new_example()].into()),
                return_url_template: None,
            },
        )]);

        let session_store = Arc::new(MemorySessionStore::default());

        let verifier = Verifier::new(
            use_cases.into(),
            session_store,
            trust_anchors,
            None,
            NoOpDisclosureResultHandler,
        );

        let query_params = serde_urlencoded::to_string(VerifierUrlParameters {
            session_type: SessionType::SameDevice,
            ephemeral_id_params: None,
        })
        .unwrap();

        verifier
            .process_get_request(
                &SessionIdentifier::UseCaseId(DISCLOSURE_USECASE_NO_REDIRECT_URI.to_string()),
                &"https://example.com/response_uri".parse().unwrap(),
                Some(&query_params),
                None,
            )
            .await
            .unwrap();
    }
}<|MERGE_RESOLUTION|>--- conflicted
+++ resolved
@@ -556,13 +556,9 @@
     sessions: Arc<S>,
     cleanup_task: JoinHandle<()>,
     trust_anchors: Vec<TrustAnchor<'static>>,
-<<<<<<< HEAD
     ephemeral_id_secret: Option<hmac::Key>,
     result_handler: H,
-=======
-    ephemeral_id_secret: hmac::Key,
     accepted_wallet_client_ids: Vec<String>,
->>>>>>> 47958074
 }
 
 impl<S, K, H> Drop for Verifier<S, K, H> {
@@ -591,13 +587,9 @@
         use_cases: UseCases<K>,
         sessions: Arc<S>,
         trust_anchors: Vec<TrustAnchor<'static>>,
-<<<<<<< HEAD
         ephemeral_id_secret: Option<hmac::Key>,
         result_handler: H,
-=======
-        ephemeral_id_secret: hmac::Key,
         accepted_wallet_client_ids: Vec<String>,
->>>>>>> 47958074
     ) -> Self
     where
         S: Send + Sync + 'static,
@@ -608,11 +600,8 @@
             sessions,
             trust_anchors,
             ephemeral_id_secret,
-<<<<<<< HEAD
             result_handler,
-=======
             accepted_wallet_client_ids,
->>>>>>> 47958074
         }
     }
 
@@ -803,18 +792,15 @@
     ) -> Result<VpResponse, WithRedirectUri<PostAuthResponseError>> {
         let session: Session<WaitingForResponse> = self.get_session(session_token).await?;
 
-<<<<<<< HEAD
         let (result, next) = session
-            .process_authorization_response(wallet_response, time, &self.trust_anchors, &self.result_handler)
+            .process_authorization_response(
+                wallet_response,
+                &self.accepted_wallet_client_ids,
+                time,
+                &self.trust_anchors,
+                &self.result_handler,
+            )
             .await;
-=======
-        let (result, next) = session.process_authorization_response(
-            wallet_response,
-            &self.accepted_wallet_client_ids,
-            time,
-            &self.trust_anchors,
-        );
->>>>>>> 47958074
 
         self.sessions.write(next.into(), false).await.map_err(|err| {
             WithRedirectUri::new(
@@ -1440,13 +1426,9 @@
             use_cases,
             session_store,
             trust_anchors,
-<<<<<<< HEAD
             Some(hmac::Key::generate(hmac::HMAC_SHA256, &rand::SystemRandom::new()).unwrap()),
             NoOpDisclosureResultHandler,
-=======
-            hmac::Key::generate(hmac::HMAC_SHA256, &rand::SystemRandom::new()).unwrap(),
             vec![MOCK_WALLET_CLIENT_ID.to_string()],
->>>>>>> 47958074
         )
     }
 
@@ -1804,6 +1786,7 @@
             trust_anchors,
             None,
             NoOpDisclosureResultHandler,
+            vec![MOCK_WALLET_CLIENT_ID.to_string()],
         );
 
         let query_params = serde_urlencoded::to_string(VerifierUrlParameters {

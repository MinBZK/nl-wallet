--- conflicted
+++ resolved
@@ -10,7 +10,6 @@
 use chrono::DateTime;
 use chrono::SecondsFormat;
 use chrono::Utc;
-use dcql::normalized::NormalizedCredentialRequest;
 use derive_more::AsRef;
 use derive_more::Constructor;
 use derive_more::Debug;
@@ -42,6 +41,7 @@
 use crypto::utils::random_string;
 use crypto::x509::CertificateError;
 use dcql::Query;
+use dcql::normalized::NormalizedCredentialRequest;
 use dcql::normalized::UnsupportedDcqlFeatures;
 use http_utils::urls::BaseUrl;
 use jwt::Jwt;
@@ -1513,15 +1513,8 @@
 
     use attestation_data::auth::reader_auth::ReaderRegistration;
     use attestation_data::x509::generate::mock::generate_reader_mock;
-    use attestation_types::claim_path::ClaimPath;
     use crypto::server_keys::generate::Ca;
-<<<<<<< HEAD
     use dcql::Query;
-=======
-    use dcql::CredentialQueryFormat;
-    use dcql::normalized::AttributeRequest;
-    use dcql::normalized::NormalizedCredentialRequest;
->>>>>>> a84a4157
     use utils::generator::Generator;
     use utils::generator::TimeGenerator;
 

--- conflicted
+++ resolved
@@ -756,7 +756,6 @@
     }
 }
 
-<<<<<<< HEAD
 impl<K: EcdsaKeySend> UseCase for StaticUseCase<K> {
     type Key = K;
 
@@ -822,10 +821,7 @@
     ))
 }
 
-pub trait ToPostAuthResponseErrorCode: std::error::Error {
-=======
 pub trait ToPostAuthResponseErrorCode: Error {
->>>>>>> 61d1044e
     fn to_error_code(&self) -> PostAuthResponseErrorCode;
 }
 
@@ -933,60 +929,6 @@
         Ok(session_token)
     }
 
-<<<<<<< HEAD
-=======
-    fn verify_ephemeral_id(
-        ephemeral_id_secret: &hmac::Key,
-        session_token: &SessionToken,
-        url_params: &VerifierUrlParameters,
-    ) -> Result<(), GetAuthRequestError> {
-        let ephemeral_id_params = url_params
-            .ephemeral_id_params
-            .as_ref()
-            .ok_or(GetAuthRequestError::QueryParametersMissing)?;
-
-        if Utc::now() - EPHEMERAL_ID_VALIDITY_SECONDS > ephemeral_id_params.time {
-            return Err(GetAuthRequestError::ExpiredEphemeralId(
-                ephemeral_id_params.ephemeral_id.clone(),
-            ));
-        }
-        hmac::verify(
-            ephemeral_id_secret,
-            &Self::format_ephemeral_id_payload(session_token, &ephemeral_id_params.time),
-            &ephemeral_id_params.ephemeral_id,
-        )
-        .map_err(|_| GetAuthRequestError::InvalidEphemeralId(ephemeral_id_params.ephemeral_id.clone()))?;
-
-        Ok(())
-    }
-
-    async fn get_session_state(
-        &self,
-        session_token: &SessionToken,
-    ) -> Result<SessionState<DisclosureData>, SessionError> {
-        self.sessions
-            .get(session_token)
-            .await?
-            .ok_or_else(|| SessionError::UnknownSession(session_token.clone()))
-    }
-
-    async fn get_session<T, E>(&self, session_token: &SessionToken) -> Result<Session<T>, WithRedirectUri<E>>
-    where
-        T: DisclosureState,
-        E: Error + From<SessionError>,
-        Session<T>: TryFrom<SessionState<DisclosureData>, Error = SessionError>,
-    {
-        let session = self
-            .get_session_state(session_token)
-            .await
-            .map_err(E::from)?
-            .try_into()
-            .map_err(E::from)?;
-
-        Ok(session)
-    }
-
->>>>>>> 61d1044e
     pub async fn process_get_request(
         &self,
         session_id: &str,
@@ -1073,17 +1015,8 @@
             DisclosureData::Created(Created { client_id, .. }) => {
                 let ul = session_type
                     .map(|session_type| {
-<<<<<<< HEAD
                         let ephemeral_id = self.use_cases.generate_ephemeral_id(session_token, time);
-                        Self::format_ul(ul_base, request_uri, ephemeral_id, session_type, client_id)
-=======
-                        let time = time.generate();
-                        let ephemeral_id = self.ephemeral_id_secret.as_ref().map(|secret| EphemeralIdParameters {
-                            ephemeral_id: Self::generate_ephemeral_id(secret, session_token, &time),
-                            time,
-                        });
                         Self::format_ul(ul_base.clone(), request_uri, ephemeral_id, session_type, client_id)
->>>>>>> 61d1044e
                     })
                     .transpose()?;
 

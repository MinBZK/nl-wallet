pub use biscuit::errors::Error as BiscuitError;
pub use biscuit::jwa;
pub use biscuit::jwa::SignatureAlgorithm;
pub use biscuit::jwk::JWKSet;
pub use biscuit::ClaimsSet;
pub use biscuit::CompactJson;
pub use biscuit::CompactPart;
pub use biscuit::Empty;
pub use biscuit::ValidationOptions;
pub use biscuit::JWT;
pub use josekit::jwe::alg;
pub use josekit::jwe::enc;
pub use josekit::jwe::JweContentEncryption;
pub use josekit::jwe::JweDecrypter;
pub use josekit::JoseError;

use base64::prelude::*;
use error_category::ErrorCategory;
use futures::try_join;
use futures::TryFutureExt;
use http_utils::reqwest::ReqwestClientUrl;
use reqwest::header;
use url::Url;

use crate::authorization::AuthorizationRequest;
use crate::authorization::AuthorizationResponse;
use crate::authorization::PkceCodeChallenge;
use crate::authorization::ResponseType;
use crate::pkce::PkcePair;
use crate::pkce::S256PkcePair;
use crate::token::AuthorizationCode;
use crate::token::TokenRequest;
use crate::token::TokenRequestGrantType;
use crate::token::TokenResponse;
use crate::AuthBearerErrorCode;
use crate::AuthorizationErrorCode;
use crate::ErrorResponse;
use crate::TokenErrorCode;

use super::Config;
use super::OidcReqwestClient;

#[derive(Debug, thiserror::Error, ErrorCategory)]
#[category(pd)]
pub enum OidcError {
    #[error("transport error: {0}")]
    #[category(expected)]
    Http(#[from] reqwest::Error),
    #[error("url: path segments is cannot-be-a-base")]
    #[category(critical)]
    CannotBeABase,
    #[error("URL encoding error: {0}")]
    UrlEncoding(#[from] serde_urlencoded::ser::Error),
    #[error("URL decoding error: {0}")]
    UrlDecoding(#[from] serde::de::value::Error),
    #[error("error requesting authorization code: {0:?}")]
    RedirectUriError(Box<ErrorResponse<AuthorizationErrorCode>>),
    #[error("error requesting access token: {0:?}")]
    RequestingAccessToken(Box<ErrorResponse<TokenErrorCode>>),
    #[error("error requesting userinfo: {0:?}")]
    RequestingUserInfo(Box<ErrorResponse<AuthBearerErrorCode>>),
    #[error("invalid state token received in redirect URI")]
    #[category(critical)]
    StateTokenMismatch,
    #[error("no authorization code received in redirect URI")]
    #[category(critical)]
    NoAuthCode,
    #[error("invalid redirect URI received")]
    #[category(critical)]
    RedirectUriMismatch,
    #[error("JOSE error: {0}")]
    JoseKit(#[from] JoseError),
    #[error("JWE error: {0}")]
    Jwe(#[from] BiscuitError),
    #[error("JWE validation error: {0}")]
    JweValidation(#[from] biscuit::errors::ValidationError),
    #[error("config has no userinfo url")]
    #[category(critical)]
    NoUserinfoUrl,
}

const APPLICATION_JWT: &str = "application/jwt";

/// This trait is used to isolate the [`HttpOidcClient`], along with [`reqwest`] on which it depends.
#[cfg_attr(any(test, feature = "mock"), mockall::automock)]
pub trait OidcClient {
    /// Create a new instance by using OpenID discovery, and return an authorization URL.
    async fn start(
        http_client: &OidcReqwestClient,
        client_id: String,
        redirect_uri: Url,
    ) -> Result<(Self, Url), OidcError>
    where
        Self: Sized;

    /// Create an OpenID Token Request based on the contents
    /// of the redirect URI received.
    ///
    /// Note that this consumes the [`OidcClient`], either on success or failure.
    /// Retrying this operation is entirely possible, but most likely not something
    /// that the UI will present to the user, instead they will have to start a new session.
    /// For the purpose of simplification, that means that this operation is transactional
    /// here as well.
    fn into_token_request(self, received_redirect_uri: &Url) -> Result<TokenRequest, OidcError>;
}

/// An OpenID Connect client.
pub struct HttpOidcClient<P = S256PkcePair> {
    pub provider: Config,
    pub jwks: Option<JWKSet<Empty>>,

    client_id: String,
    redirect_uri: Url,

    pkce_pair: P,
    state: String,
    nonce: String,
}

impl<P> OidcClient for HttpOidcClient<P>
where
    P: PkcePair,
{
    async fn start(
        http_client: &OidcReqwestClient,
        client_id: String,
        redirect_uri: Url,
    ) -> Result<(Self, Url), OidcError>
    where
        Self: Sized,
    {
        // Note that the same TLS pinning configuration is used for both the discovery request and the JWKS request,
        // even though the URLs could in theory point to different hosts.
        let config = Config::discover(http_client).await?;
        let jwks = config.jwks(http_client).await?;

        let client = Self::new(config, jwks, client_id, redirect_uri);

        let mut url = client.provider.authorization_endpoint.clone();
        url.set_query(Some(&client.url_encoded_auth_request()?));

        Ok((client, url))
    }

    fn into_token_request(self, received_redirect_uri: &Url) -> Result<TokenRequest, OidcError> {
        let pre_authorized_code = self.authorization_code(received_redirect_uri)?;
        let token_request = TokenRequest {
            grant_type: TokenRequestGrantType::PreAuthorizedCode { pre_authorized_code },
            code_verifier: Some(self.pkce_pair.into_code_verifier()),
            client_id: Some(self.client_id),
            redirect_uri: Some(self.redirect_uri),
        };
        Ok(token_request)
    }
}

impl<P: PkcePair> HttpOidcClient<P> {
    pub fn new(config: Config, jwks: JWKSet<Empty>, client_id: String, redirect_uri: Url) -> Self {
        let csrf_token = BASE64_URL_SAFE_NO_PAD.encode(crypto::utils::random_bytes(16));
        let nonce = BASE64_URL_SAFE_NO_PAD.encode(crypto::utils::random_bytes(16));
        let pkce_pair = P::generate();

        HttpOidcClient {
            provider: config,
            client_id,
            redirect_uri,
            jwks: Some(jwks),
            pkce_pair,
            state: csrf_token,
            nonce,
        }
    }

    // If and when we support PAR (Pushed Authorization Requests, https://datatracker.ietf.org/doc/html/rfc9126)
    // we can make this method public.
    fn url_encoded_auth_request(&self) -> Result<String, OidcError> {
        let params = AuthorizationRequest {
            response_type: ResponseType::Code.into(),
            client_id: self.client_id.clone(),
            redirect_uri: Some(self.redirect_uri.clone()),
            state: Some(self.state.clone()),
            authorization_details: None,
            request_uri: None,
            code_challenge: Some(PkceCodeChallenge::S256 {
                code_challenge: self.pkce_pair.code_challenge().to_string(),
            }),
            scope: self.provider.scopes_supported.clone(),
            nonce: Some(self.nonce.clone()),
            response_mode: None,
        };

        Ok(serde_urlencoded::to_string(params)?)
    }

    fn matches_received_redirect_uri(&self, received_redirect_uri: &Url) -> bool {
        received_redirect_uri.as_str().starts_with(self.redirect_uri.as_str())
    }

    fn authorization_code(&self, received_redirect_uri: &Url) -> Result<AuthorizationCode, OidcError> {
        if !self.matches_received_redirect_uri(received_redirect_uri) {
            return Err(OidcError::RedirectUriMismatch);
        }

        let auth_response = received_redirect_uri.query().ok_or(OidcError::NoAuthCode)?;

        // First see if we received an error
        if received_redirect_uri.query_pairs().any(|(key, _)| key == "error") {
            let err_response: ErrorResponse<AuthorizationErrorCode> = serde_urlencoded::from_str(auth_response)?;
            return Err(OidcError::RedirectUriError(Box::new(err_response)));
        }

        let auth_response: AuthorizationResponse = serde_urlencoded::from_str(auth_response)?;
        if auth_response.state.as_ref() != Some(&self.state) {
            return Err(OidcError::StateTokenMismatch);
        }

        Ok(auth_response.code.into())
    }
}

async fn request_userinfo_jwt(
    http_client: &OidcReqwestClient,
    config: &Config,
    token_request: TokenRequest,
) -> Result<String, OidcError> {
    // Get userinfo endpoint from discovery, throw an error otherwise.
    let endpoint = config.userinfo_endpoint.as_ref().ok_or(OidcError::NoUserinfoUrl)?;

    let token_response = http_client
        .as_ref()
        .send_custom_post(ReqwestClientUrl::Absolute(config.token_endpoint.clone()), |request| {
            request.form(&token_request)
        })
        .map_err(OidcError::from)
        .and_then(|response| async {
            // If the HTTP response code is 4xx or 5xx, parse the JSON as an error
            let status = response.status();
            if status.is_client_error() || status.is_server_error() {
                let error = response.json::<ErrorResponse<TokenErrorCode>>().await?;
                Err(OidcError::RequestingAccessToken(error.into()))
            } else {
                let token_response = response.json::<TokenResponse>().await?;

                Ok(token_response)
            }
        })
        .await?;

    // Use the access_token to retrieve the userinfo as a JWT.
    let jwt = http_client
        .as_ref()
        .send_custom_post(ReqwestClientUrl::Absolute(endpoint.clone()), |request| {
            request
                .header(header::ACCEPT, APPLICATION_JWT)
                .bearer_auth(token_response.access_token.as_ref())
        })
        .map_err(OidcError::from)
        .and_then(|response| async {
            // If the HTTP response code is 4xx or 5xx, parse the JSON as an error
            let status = response.status();
            if status.is_client_error() || status.is_server_error() {
                let error = response.json::<ErrorResponse<AuthBearerErrorCode>>().await?;

                Err(OidcError::RequestingUserInfo(error.into()))
            } else {
                let text = response.text().await?;

                Ok(text)
            }
        })
        .await?;

<<<<<<< HEAD
    Ok(jwt)
=======
    let jws = match encryption {
        Some((decrypter, expected_enc_alg)) => &decrypt_jwe(&jwt, decrypter, expected_enc_alg)?,
        None => jwt.as_bytes(),
    };

    // Get a JWS from the (decrypted) JWT and decode it using the JWK set.
    let decoded_jws = JWT::<C, H>::from_bytes(jws)?.decode_with_jwks(&jwks, Some(expected_sig_alg))?;

    decoded_jws
        .payload()?
        .registered
        .validate(ValidationOptions::default())?;

    Ok(decoded_jws)
>>>>>>> c444a347
}

fn decrypt_jwe(
    jwe_token: &str,
    decrypter: &impl JweDecrypter,
    expected_enc_alg: &impl JweContentEncryption,
) -> Result<Vec<u8>, OidcError> {
    // Unfortunately we need to use josekit to decrypt the JWE, as we wish to support the A128CBC_HS256 content
    // encryption which biscuit does not yet support.
    // See https://github.com/lawliet89/biscuit/issues/42
    let (jwe_payload, header) = josekit::jwe::deserialize_compact(jwe_token, decrypter)?;

    // Check the "enc" header to confirm that that the content is encoded with the expected algorithm.
    if header.content_encryption() == Some(expected_enc_alg.name()) {
        Ok(jwe_payload)
    } else {
        // This is the error that would have been returned, if the biscuit crate had done the algorithm checking.
        Err(biscuit::errors::ValidationError::WrongAlgorithmHeader)?
    }
}

pub async fn request_userinfo<C, H>(
    http_client: &OidcReqwestClient,
    token_request: TokenRequest,
    expected_sig_alg: SignatureAlgorithm,
    encryption: Option<(&impl JweDecrypter, &impl JweContentEncryption)>,
) -> Result<JWT<C, H>, OidcError>
where
    ClaimsSet<C>: CompactPart,
    H: CompactJson,
{
    // Note that the same TLS pinning configuration is used for both the discovery request and any of the subsequent
    // requests, even though the URLs could in theory point to different hosts.
    let config = Config::discover(http_client).await?;

    let (jwt, jwks) = try_join!(
        request_userinfo_jwt(http_client, &config, token_request),
        config.jwks(http_client)
    )?;

    let jws = match encryption {
        Some((decrypter, expected_enc_alg)) => decrypt_jwe(&jwt, decrypter, expected_enc_alg)?,
        None => jwt.as_bytes().to_vec(),
    };

    // Get a JWS from the (decrypted) JWT and decode it using the JWK set.
    let decoded_jws = JWT::<C, H>::from_bytes(&jws)?.decode_with_jwks(&jwks, Some(expected_sig_alg))?;

    decoded_jws
        .payload()?
        .registered
        .validate(ValidationOptions::default())?;

    Ok(decoded_jws)
}

#[cfg(test)]
mod tests {
    use assert_matches::assert_matches;
    use biscuit::jwk::JWKSet;
    use rstest::rstest;
    use url::Url;

    use http_utils::tls::insecure::InsecureHttpConfig;
    use http_utils::urls::BaseUrl;

    use crate::oidc::tests::start_discovery_server;
    use crate::pkce::MockPkcePair;
    use crate::pkce::S256PkcePair;
    use crate::token::TokenRequestGrantType;
    use crate::AuthorizationErrorCode;

    use super::Config;
    use super::HttpOidcClient;
    use super::OidcClient;
    use super::OidcError;
    use super::OidcReqwestClient;

    // These constants are used by multiple tests.
    const ISSUER_URL: &str = "http://example.com";
    const CLIENT_ID: &str = "client-1";
    const REDIRECT_URI: &str = "redirect://here";
    const CSRF_TOKEN: &str = "csrf_token";
    const CODE: &str = "code";
    const PARAM_ERROR: &str = "error";
    const PARAM_ERROR_DESCRIPTION: &str = "error_description";
    const PARAM_STATE: &str = "state";
    const PARAM_CODE: &str = "code";
    const PARAM_NONCE: &str = "nonce";
    const PARAM_PKCE_CHALLENGE: &str = "challenge";
    const PARAM_PKCE_VERIFIER: &str = "verifier";

    #[tokio::test]
    async fn test_start_and_into_token_request() {
        // Setup mock PKCE expectations
        let pkce_context = MockPkcePair::generate_context();
        pkce_context.expect().return_once(|| {
            let mut pkce_pair = MockPkcePair::new();
            pkce_pair
                .expect_code_challenge()
                .return_const(PARAM_PKCE_CHALLENGE.to_string());
            pkce_pair
                .expect_into_code_verifier()
                .return_const(PARAM_PKCE_VERIFIER.to_string());
            pkce_pair
        });

        // Create an OIDC client with start()
        let (_server, server_url) = start_discovery_server().await;
        let client = OidcReqwestClient::try_new(InsecureHttpConfig::new(server_url.clone())).unwrap();
        let redirect_uri: Url = REDIRECT_URI.parse().unwrap();
        let (client, auth_url) =
            HttpOidcClient::<MockPkcePair>::start(&client, CLIENT_ID.to_string(), redirect_uri.clone())
                .await
                .unwrap();

        assert_eq!(&client.client_id, CLIENT_ID);
        assert_eq!(client.redirect_uri, redirect_uri);
        assert!(auth_url.as_str().starts_with(server_url.as_ref().as_str()));

        // Convert it to a token request
        let state = client.state.clone();
        let token_request = client
            .into_token_request(&redirect_uri.join(&format!("?code={}&state={}", CODE, state)).unwrap())
            .unwrap();

        assert_eq!(token_request.client_id, Some(CLIENT_ID.to_string()));
        assert_eq!(token_request.code_verifier, Some(PARAM_PKCE_VERIFIER.to_string()));
        assert_eq!(token_request.redirect_uri, Some(REDIRECT_URI.parse().unwrap()));
        assert_matches!(
            token_request.grant_type,
            TokenRequestGrantType::PreAuthorizedCode { pre_authorized_code } if pre_authorized_code.as_ref() == CODE
        );
    }

    fn create_client() -> HttpOidcClient<MockPkcePair> {
        let server_url: BaseUrl = ISSUER_URL.parse().unwrap();

        let mut pkce_pair = MockPkcePair::new();
        pkce_pair.expect_code_challenge().return_const("challenge".to_string());

        HttpOidcClient {
            provider: Config::new_mock(&server_url),
            jwks: Some(JWKSet { keys: vec![] }),
            client_id: CLIENT_ID.to_string(),
            redirect_uri: REDIRECT_URI.parse().unwrap(),
            pkce_pair,
            state: PARAM_STATE.to_string(),
            nonce: PARAM_NONCE.to_string(),
        }
    }

    #[tokio::test]
    async fn test_auth_url() {
        let client = create_client();

        // Generate authentication URL
        let auth_request = client.url_encoded_auth_request().unwrap();

        #[rustfmt::skip]
        assert_eq!(
            auth_request,
            "response_type=code\
                &client_id=client-1\
                &redirect_uri=redirect%3A%2F%2Fhere\
                &state=state\
                &code_challenge_method=S256\
                &code_challenge=challenge\
                &scope=openid\
                &nonce=nonce",
        );
    }

    #[test]
    fn test_matches_received_redirect_uri() {
        let client = create_client();

        // These URIs should match the `base_redirect_uri`.
        assert!(client.matches_received_redirect_uri(&Url::parse(REDIRECT_URI).unwrap()));
        assert!(client.matches_received_redirect_uri(&url_with_query_pairs(
            Url::parse(REDIRECT_URI).unwrap(),
            &[("foo", "bar"), ("bleh", "blah")]
        )));

        // These URIs should NOT match the `base_redirect_uri`.
        assert!(!client.matches_received_redirect_uri(&Url::parse("https://example.com").unwrap()));
        assert!(!client.matches_received_redirect_uri(&Url::parse("scheme://host/path").unwrap()));
    }

    // Helper function for testing `Client::token_request()` calls that should result in an error.
    fn parse_request_uri(uri: &Url) -> OidcError {
        let client = HttpOidcClient::<S256PkcePair>::new(
            Config::new_mock(&ISSUER_URL.parse().unwrap()),
            JWKSet { keys: vec![] },
            CLIENT_ID.to_string(),
            REDIRECT_URI.parse().unwrap(),
        );

        client
            .into_token_request(uri)
            .expect_err("Getting access token should have failed")
    }

    #[tokio::test]
    async fn test_redirect_uri_mismatch() {
        // This URI does not match the `redirect_uri_base`.
        let uri = Url::parse("http://not-the-redirect-uri.com").unwrap();
        let error = parse_request_uri(&uri);

        assert_matches!(error, OidcError::RedirectUriMismatch);
    }

    #[tokio::test]
    async fn test_error() {
        // This URI contains an `error` query parameter, with an `error_description`.
        let uri = url_with_query_pairs(
            Url::parse(REDIRECT_URI).unwrap(),
            &[
                (PARAM_ERROR, "invalid_request"),
                (PARAM_ERROR_DESCRIPTION, "this is the error description"),
            ],
        );

        let error = parse_request_uri(&uri);

        assert_matches!(
            error,
            OidcError::RedirectUriError(response) if matches!(response.error, AuthorizationErrorCode::InvalidRequest)
                && response.error_description == Some("this is the error description".to_string()
            )
        );
    }

    #[tokio::test]
    async fn test_state_mismatch() {
        // This URI contains an incorrect `state` query parameter.
        let uri = url_with_query_pairs(
            Url::parse(REDIRECT_URI).unwrap(),
            &[(PARAM_CODE, CODE), (PARAM_STATE, "foobar")],
        );

        let error = parse_request_uri(&uri);

        assert_matches!(error, OidcError::StateTokenMismatch);
    }

    #[tokio::test]
    async fn test_missing_code() {
        // This URI is missing the `code` query parameter.
        let uri = url_with_query_pairs(Url::parse(REDIRECT_URI).unwrap(), &[(PARAM_STATE, CSRF_TOKEN)]);

        let error = parse_request_uri(&uri);

        assert_matches!(error, OidcError::UrlDecoding(err) if err.to_string() == "missing field `code`");
    }

    #[test]
    fn test_into_token_request() {
        let mut client = create_client();

        client
            .pkce_pair
            .expect_into_code_verifier()
            .return_const("code_verifier".to_string());

        let redirect_uri = Url::parse(REDIRECT_URI).unwrap();
        let received_redirect_uri =
            url_with_query_pairs(redirect_uri.clone(), &[("state", &client.state), ("code", "123")]);

        let token_request = client.into_token_request(&received_redirect_uri).unwrap();

        assert_eq!(token_request.client_id, Some(CLIENT_ID.to_string()));
        assert_eq!(token_request.code_verifier, Some("code_verifier".to_string()));
        assert_eq!(token_request.redirect_uri, Some(redirect_uri));
        assert_matches!(
            token_request.grant_type,
            TokenRequestGrantType::PreAuthorizedCode { pre_authorized_code } if pre_authorized_code.as_ref() == "123"
        );
    }

    #[test]
    fn test_get_authorization_url() {
        let client = create_client();

        let redirect_uri = url_with_query_pairs(
            Url::parse(REDIRECT_URI).unwrap(),
            &[("state", &client.state), ("code", "123")],
        );

        assert_eq!(client.authorization_code(&redirect_uri).unwrap().as_ref(), "123");
    }

    pub fn url_with_query_pairs(mut url: Url, query_pairs: &[(&str, &str)]) -> Url {
        if !query_pairs.is_empty() {
            let mut query = url.query_pairs_mut();

            query_pairs.iter().for_each(|(name, value)| {
                query.append_pair(name, value);
            });
        }

        url
    }

    #[rstest]
    #[case("http://example.com", [], "http://example.com")]
    #[case("http://example.com", [("foo", "bar"), ("bleh", "blah")], "http://example.com?foo=bar&bleh=blah")]
    #[case("http://example.com", [("foo", ""), ("foo", "more_foo")], "http://example.com?foo=&foo=more_foo")]
    fn test_url_with_query_pairs<const N: usize>(
        #[case] url: Url,
        #[case] query_pairs: [(&str, &str); N],
        #[case] expected: Url,
    ) {
        let url = url_with_query_pairs(url, &query_pairs);

        assert_eq!(url, expected);
    }
}<|MERGE_RESOLUTION|>--- conflicted
+++ resolved
@@ -270,24 +270,7 @@
         })
         .await?;
 
-<<<<<<< HEAD
     Ok(jwt)
-=======
-    let jws = match encryption {
-        Some((decrypter, expected_enc_alg)) => &decrypt_jwe(&jwt, decrypter, expected_enc_alg)?,
-        None => jwt.as_bytes(),
-    };
-
-    // Get a JWS from the (decrypted) JWT and decode it using the JWK set.
-    let decoded_jws = JWT::<C, H>::from_bytes(jws)?.decode_with_jwks(&jwks, Some(expected_sig_alg))?;
-
-    decoded_jws
-        .payload()?
-        .registered
-        .validate(ValidationOptions::default())?;
-
-    Ok(decoded_jws)
->>>>>>> c444a347
 }
 
 fn decrypt_jwe(
@@ -329,12 +312,12 @@
     )?;
 
     let jws = match encryption {
-        Some((decrypter, expected_enc_alg)) => decrypt_jwe(&jwt, decrypter, expected_enc_alg)?,
-        None => jwt.as_bytes().to_vec(),
+        Some((decrypter, expected_enc_alg)) => &decrypt_jwe(&jwt, decrypter, expected_enc_alg)?,
+        None => jwt.as_bytes(),
     };
 
     // Get a JWS from the (decrypted) JWT and decode it using the JWK set.
-    let decoded_jws = JWT::<C, H>::from_bytes(&jws)?.decode_with_jwks(&jwks, Some(expected_sig_alg))?;
+    let decoded_jws = JWT::<C, H>::from_bytes(jws)?.decode_with_jwks(&jwks, Some(expected_sig_alg))?;
 
     decoded_jws
         .payload()?

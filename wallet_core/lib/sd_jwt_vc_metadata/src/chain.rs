use std::collections::HashMap;
use std::collections::HashSet;

use derive_more::AsRef;
use itertools::Itertools;
use serde::Deserialize;
use serde::Serialize;
use serde_with::base64::Base64;
use serde_with::base64::UrlSafe;
use serde_with::formats::Unpadded;
use serde_with::serde_as;
use serde_with::Bytes;
use serde_with::IfIsHumanReadable;
use ssri::Algorithm;
use ssri::Integrity;
use ssri::IntegrityChecker;

use utils::vec_at_least::VecNonEmpty;

use crate::metadata::TypeMetadata;
use crate::normalized::NormalizedTypeMetadata;
use crate::normalized::NormalizedTypeMetadataError;

pub const SD_JWT_VC_TYPE_METADATA_KEY: &str = "vctm";

#[derive(Debug, thiserror::Error)]
pub enum TypeMetadataChainError {
    #[error("JSON deserialization failed: {0}")]
    Json(#[from] serde_json::Error),

    #[error("metadata for requested \"vct\" not found: {0}")]
    VctNotFound(String),

    #[error("circular chain detected, caused by \"vct\": {0}")]
    CircularChain(String),

    #[error("excess metadata documents detected: {}", .0.join(", "))]
    ExcessDocuments(Vec<String>),

    #[error("resource integrity did not validate: {0}")]
    ResourceIntegrity(#[from] ssri::Error),

    #[error("insecure resource integrity algorithm used: {0}")]
    IntegrityAlgorithmInsecure(Algorithm),

    #[error("normalization of type metadata failed: {0}")]
    Normalization(#[from] NormalizedTypeMetadataError),
}

fn check_resource_integrity(json: &[u8], integrity: Integrity) -> Result<(), TypeMetadataChainError> {
    let mut checker = IntegrityChecker::new(integrity);
    checker.input(json);

    let algorithm = checker.result()?;
    if algorithm > Algorithm::Sha256 {
        return Err(TypeMetadataChainError::IntegrityAlgorithmInsecure(algorithm));
    }

    Ok(())
}

/// Represents a chain of decoded SD-JWT Type Metadata documents that is sorted from leaf to root.
#[derive(Debug, Clone, AsRef)]
pub struct SortedTypeMetadata(VecNonEmpty<TypeMetadata>);

impl SortedTypeMetadata {
    pub fn into_inner(self) -> VecNonEmpty<TypeMetadata> {
        let SortedTypeMetadata(chain) = self;

        chain
    }
}

/// Represents a JSON-encoded chain of SD-JWT VC Type Metadata documents, which themselves serialize to a JSON
/// array representation of URL-safe base64 strings, as described for the `vctm` array in the specifications:
/// https://www.ietf.org/archive/id/draft-ietf-oauth-sd-jwt-vc-08.html#section-6.3.5
///
/// Note that when transported using CBOR, the base64 en/decoding is skipped, as that format supports binary data.
///
/// The order of these is from the leaf extension document to the root extended document. That means that each
/// subsequent document is expected to reference the next one in its `extends*` fields and that these fields should be
/// absent for the last document, which constitutes the root of the chain.
///
/// Checking the internal consistency of this chain and normalizing the metadata can be done by transforming it in into
/// a [`SortedTypeMetadataDocuments`] type, which then can be turned into [`VerifiedTypeMetadataDocuments`] by verifying
/// its integrity.
#[serde_as]
#[derive(Debug, Clone, PartialEq, Eq, AsRef, Serialize, Deserialize)]
pub struct TypeMetadataDocuments(
    #[serde_as(as = "IfIsHumanReadable<Vec<Base64<UrlSafe, Unpadded>>, Vec<Bytes>>")] VecNonEmpty<Vec<u8>>,
);

impl TypeMetadataDocuments {
    /// Construct a chain from JSON-encoded documents. Does not perform validation.
    pub fn new(documents: VecNonEmpty<Vec<u8>>) -> Self {
        Self(documents)
    }

    /// Parse and verify the internal consistency of the chain of SD-JWT metadata documents, except for checking the
    /// resource integrity of the leaf document. As this is meant to be done before an actual attestation is received,
    /// the leaf document's resource integrity will not yet available. It will be received later as part of the actual
    /// attestation. This method produces a [`NormalizedTypeMetadata`] and a [`SortedTypeMetadataDocuments`] value while
    /// taking the leaf `vct` field as input. The latter value can be used later to verify the leaf document's resource
    /// integrity.
    ///
    /// Note that, as the specification does not clearly specify the order of the documents within their array
    /// representation, we do not make assumptions about it. This means that the received documents may be in any order.
    pub fn into_normalized(
        self,
        vct: &str,
    ) -> Result<(NormalizedTypeMetadata, SortedTypeMetadataDocuments), TypeMetadataChainError> {
        let Self(documents) = self;

        // Start by deserializing all of the metadata documents from JSON and map them by index into `source_documents`.
        // This also automatically performs some internal consistency checks on each individual metadata document.
        let mut metadata_by_index: HashMap<_, _> = documents
            .iter()
            .enumerate()
            .map(|(index, json)| serde_json::from_slice::<TypeMetadata>(json).map(|metadata| (index, metadata)))
            .try_collect()?;

        // Construct a map of `vct` fields to indices into `source_documents`, which we will consume later. The extra
        // indirection through indices both helps appease the borrow checker.
        let mut index_by_vct: HashMap<_, _> = metadata_by_index
            .iter()
            .map(|(index, metadata)| (metadata.as_ref().vct.as_str(), *index))
            .collect();

        // Prepare variables to collect data and iterator over the whole chain, starting at the leaf `vct`.
        let documents_count = documents.len().get();
        let mut metadata_chain_indices = Vec::with_capacity(documents_count);
        let mut seen_vcts = HashSet::with_capacity(documents_count);
        let mut next_extends = Some((vct, None));

        while let Some((vct, integrity)) = next_extends {
            // If the `vct` field cannot be found among the documents, it either means it was not present or we have
            // already processed it and this chain is a circle. The specification explicitly mandates that this should
            // be detected and prevented in section 10.3.
            let index = index_by_vct.remove(vct).ok_or_else(|| {
                if seen_vcts.contains(vct) {
                    TypeMetadataChainError::CircularChain(vct.to_string())
                } else {
                    TypeMetadataChainError::VctNotFound(vct.to_string())
                }
            })?;

            // Now that we know the index for this `vct`, get a reference to the deserialized metadata document from an
            // index that is guaranteed to exist...
            let metadata = metadata_by_index.get(&index).unwrap();

            // ...and if this not the leaf document in the chain, check the resource integrity of its source JSON.
            if let Some(integrity) = integrity {
                let json = documents.as_ref().get(index).unwrap().as_slice();
                check_resource_integrity(json, integrity)?;
            }

            // Remember the order of the documents within the chain and which `vct`s we have seen, then prepare the next
            // iteration of the loop, if we have not yet reached the end of the chain.
            metadata_chain_indices.push(index);
            seen_vcts.insert(metadata.as_ref().vct.as_str());

            next_extends = metadata.as_ref().extends.as_ref().map(|extends| {
                (
                    extends.extends.as_str(),
                    Some(extends.extends_integrity.as_ref().clone()),
                )
            });
        }

        // Be extra strict by checking that the set of `vct`s that have not been processed is now 0, as they should have
        // all been consumed by walking the chain.
        if !index_by_vct.is_empty() {
            // Appease the borrow checker by creating an intermediate `Vec`.
            let excess_indices = index_by_vct.into_values().collect_vec();
            let excess_vcst = excess_indices
                .into_iter()
                // These indices are guaranteed to exist.
                .map(|index| metadata_by_index.remove(&index).unwrap().into_inner().vct)
                .collect();

            return Err(TypeMetadataChainError::ExcessDocuments(excess_vcst));
        }

        // Collect an owned `Vec` of the metadata documents by consuming the indices, which are all guaranteed to exist.
        let metadata_chain = metadata_chain_indices
            .iter()
            .map(|index| metadata_by_index.remove(index).unwrap())
            .collect_vec()
            // Converting to a `VecNonEmpty` cannot fail, as the input is also `VecNonEmpty`.
            .try_into()
            .unwrap();

        // Normalize the chain of type metadata by combining the individual entries into
        // one type and move the documents to a `SortedTypeMetadataDocuments` type.
        let normalized = NormalizedTypeMetadata::try_from_sorted_metadata(SortedTypeMetadata(metadata_chain))?;

        let sorted_documents = documents
            .into_iter()
            .zip(metadata_chain_indices)
            .sorted_by_key(|(_, index)| *index)
            .map(|(json, _)| json)
            .collect_vec()
            .try_into()
            .unwrap();
        let sorted = SortedTypeMetadataDocuments(sorted_documents);

        Ok((normalized, sorted))
    }
}

/// Contains a sorted JSON-encoded chain of SD-JWT VC Type Metadata documents. The order of these is from the leaf
/// extension document to the root extended document. Note that the internal resource integrity of the leaf document has
/// not been validated yet. This can be done using the integrity digest from a received attestation.
#[derive(Debug, Clone, PartialEq, Eq, AsRef)]
pub struct SortedTypeMetadataDocuments(VecNonEmpty<Vec<u8>>);

impl SortedTypeMetadataDocuments {
    /// Verify the resource integrity of the leaf document.
    // TODO (PVW-3816): Remove this method once `HttpIssuanceSession` can properly take
    //                  ownership of this type and use the `into_verified()` method below.
    pub fn verify(&self, integrity: Integrity) -> Result<(), TypeMetadataChainError> {
        let Self(documents) = self;

        check_resource_integrity(documents.first(), integrity)?;

        Ok(())
    }

    /// Verify the resource integrity of the leaf document and return a [`VerifiedTypeMetadataDocuments`] type.
    pub fn into_verified(self, integrity: Integrity) -> Result<VerifiedTypeMetadataDocuments, TypeMetadataChainError> {
        self.verify(integrity)?;
        let Self(documents) = self;

        Ok(VerifiedTypeMetadataDocuments(documents))
    }
}

impl From<SortedTypeMetadataDocuments> for TypeMetadataDocuments {
    fn from(value: SortedTypeMetadataDocuments) -> Self {
        let SortedTypeMetadataDocuments(documents) = value;

        TypeMetadataDocuments(documents)
    }
}

/// Contains a sorted JSON-encoded chain of SD-JWT VC Type Metadata documents that has been fully verified.
#[derive(Debug, Clone, PartialEq, Eq, AsRef)]
pub struct VerifiedTypeMetadataDocuments(VecNonEmpty<Vec<u8>>);

impl From<VerifiedTypeMetadataDocuments> for TypeMetadataDocuments {
    fn from(value: VerifiedTypeMetadataDocuments) -> Self {
        let VerifiedTypeMetadataDocuments(documents) = value;

        TypeMetadataDocuments(documents)
    }
}

#[cfg(any(test, feature = "example_constructors"))]
mod example_constructors {
    use ssri::Integrity;

    use utils::vec_at_least::VecNonEmpty;

    use crate::examples::ADDRESS_METADATA_BYTES;
    use crate::examples::DEGREE_METADATA_BYTES;
    use crate::examples::EXAMPLE_METADATA_BYTES;
    use crate::examples::EXAMPLE_V2_METADATA_BYTES;
    use crate::examples::EXAMPLE_V3_METADATA_BYTES;
    use crate::examples::PID_METADATA_BYTES;
    use crate::metadata::MetadataExtends;
    use crate::metadata::TypeMetadata;

    use super::SortedTypeMetadata;
    use super::TypeMetadataDocuments;

    impl TypeMetadataDocuments {
        /// Construct a [`TypeMetadataDocuments`] chain for transmission by JSON encoding an ordered sequence of
        /// [`TypeMetadata`] values. Note that the `extends*` fields of these types will be overwritten in order to
        /// construct this chain and have the resource integrity values match the encoded JSON.
        pub fn new_metadata_chain(
            metadata: VecNonEmpty<TypeMetadata>,
        ) -> Result<(String, Integrity, Self), serde_json::Error> {
            let mut next_extends: Option<(String, Integrity)> = None;

            let documents = metadata
                .into_iter()
                .rev()
                .map(|metadata| {
                    let mut unchecked_metadata = metadata.into_inner();
                    if let Some((extends, extends_integrity)) = next_extends.take() {
                        unchecked_metadata.extends = Some(MetadataExtends {
                            extends,
                            extends_integrity: extends_integrity.into(),
                        });
                    }

                    let json = serde_json::to_vec(&unchecked_metadata)?;

                    next_extends.replace((unchecked_metadata.vct, Integrity::from(&json)));

                    Ok(json)
                })
                .rev()
                .collect::<Result<Vec<_>, serde_json::Error>>()?
                .try_into()
                .unwrap();

            let (vct, integrity) = next_extends.take().unwrap();

            Ok((vct, integrity, Self(documents)))
        }

        pub fn from_single_example(example_metadata: TypeMetadata) -> (String, Integrity, Self) {
            Self::new_metadata_chain(vec![example_metadata].try_into().unwrap()).unwrap()
        }

        pub fn example() -> (Integrity, Self) {
            (
                Integrity::from(EXAMPLE_METADATA_BYTES),
                Self::new(vec![EXAMPLE_METADATA_BYTES.to_vec()].try_into().unwrap()),
            )
        }

        pub fn pid_example() -> (Integrity, Self) {
            (
                Integrity::from(PID_METADATA_BYTES),
                Self::new(vec![PID_METADATA_BYTES.to_vec()].try_into().unwrap()),
            )
        }

        pub fn address_example() -> (Integrity, Self) {
            (
                Integrity::from(ADDRESS_METADATA_BYTES),
                Self::new(vec![ADDRESS_METADATA_BYTES.to_vec()].try_into().unwrap()),
            )
        }

        pub fn degree_example() -> (Integrity, Self) {
            (
                Integrity::from(DEGREE_METADATA_BYTES),
                Self::new(vec![DEGREE_METADATA_BYTES.to_vec()].try_into().unwrap()),
            )
        }

        pub fn example_with_extensions() -> (Integrity, Self) {
            (
                Integrity::from(EXAMPLE_V3_METADATA_BYTES),
                Self::new(
                    vec![
                        EXAMPLE_V3_METADATA_BYTES.to_vec(),
                        EXAMPLE_V2_METADATA_BYTES.to_vec(),
                        EXAMPLE_METADATA_BYTES.to_vec(),
                    ]
                    .try_into()
                    .unwrap(),
                ),
            )
        }
    }

    impl SortedTypeMetadata {
        pub fn example_with_extensions() -> Self {
            let chain = vec![
                TypeMetadata::example_v3(),
                TypeMetadata::example_v2(),
                TypeMetadata::example(),
            ]
            .try_into()
            .unwrap();

            Self(chain)
        }
    }
}

#[cfg(test)]
mod test {
    use std::collections::HashSet;

    use assert_matches::assert_matches;
    use itertools::Itertools;
    use rstest::rstest;
    use serde_json::json;
    use ssri::Algorithm;
    use ssri::Integrity;
    use ssri::IntegrityOpts;

    use crate::examples::EXAMPLE_METADATA_BYTES;
    use crate::examples::EXAMPLE_V2_METADATA_BYTES;
    use crate::examples::EXAMPLE_V3_METADATA_BYTES;
    use crate::examples::PID_METADATA_BYTES;
    use crate::metadata::MetadataExtends;
    use crate::metadata::TypeMetadata;
    use crate::metadata::UncheckedTypeMetadata;

    use super::SortedTypeMetadata;
    use super::TypeMetadataChainError;
    use super::TypeMetadataDocuments;

    impl SortedTypeMetadata {
        pub fn new_mock(chain: Vec<TypeMetadata>) -> Self {
            Self(chain.try_into().unwrap())
        }
    }

    fn reversed_example_with_extension() -> (Integrity, TypeMetadataDocuments) {
        let (integrity, source_documents) = TypeMetadataDocuments::example_with_extensions();
        let TypeMetadataDocuments(documents_vec) = source_documents;
        let source_documents =
            TypeMetadataDocuments::new(documents_vec.into_iter().rev().collect_vec().try_into().unwrap());

        (integrity, source_documents)
    }

    #[rstest]
    #[case(
        "https://sd_jwt_vc_metadata.example.com/example_credential",
        TypeMetadataDocuments::example()
    )]
<<<<<<< HEAD
    #[case("com.example.pid", TypeMetadataDocuments::pid_example())]
    #[case("com.example.address", TypeMetadataDocuments::address_example())]
    #[case("com.example.degree", TypeMetadataDocuments::degree_example())]
=======
    #[case("urn:eudi:pid:nl:1", TypeMetadataDocuments::pid_example())]
    #[case("urn:eudi:pid-address:nl:1", TypeMetadataDocuments::address_example())]
    #[case("com.example.diploma", TypeMetadataDocuments::diploma_example())]
>>>>>>> 377e47a8
    #[case(
        "https://sd_jwt_vc_metadata.example.com/example_credential_v3",
        TypeMetadataDocuments::example_with_extensions()
    )]
    #[case(
        "https://sd_jwt_vc_metadata.example.com/example_credential_v3",
        reversed_example_with_extension()
    )]
    fn test_type_metadata_documents(
        #[case] vct: &str,
        #[case] (integrity, source_documents): (Integrity, TypeMetadataDocuments),
    ) {
        let (normalized, sorted) = source_documents
            .clone()
            .into_normalized(vct)
            .expect("parsing metadata document chain should succeed");

        assert_eq!(normalized.vct(), vct);
        assert_eq!(normalized.vct_count(), source_documents.as_ref().len());
        assert_eq!(
            sorted.as_ref().iter().collect::<HashSet<_>>(),
            source_documents.as_ref().iter().collect::<HashSet<_>>()
        );
        assert_eq!(
            serde_json::from_slice::<UncheckedTypeMetadata>(sorted.as_ref().first())
                .unwrap()
                .vct,
            vct
        );

        let verified = sorted
            .clone()
            .into_verified(integrity)
            .expect("veryfing leaf metadata document integrity should succeed");

        assert_eq!(verified.as_ref(), sorted.as_ref());
    }

    #[test]
    fn test_type_metadata_documents_error_json() {
        let document = serde_json::to_vec(&json!({
            "vct": "abc"
        }))
        .unwrap();
        let documents = TypeMetadataDocuments::new(vec![document].try_into().unwrap());

        let error = documents
            .into_normalized("abc")
            .expect_err("parsing metadata document chain should not succeed");

        assert_matches!(error, TypeMetadataChainError::Json(_));
    }

    #[test]
    fn test_type_metadata_documents_error_vct_not_found() {
        let (_, documents) = TypeMetadataDocuments::example_with_extensions();

        let error = documents
            .into_normalized("wrong_vct")
            .expect_err("parsing metadata document chain should not succeed");

        assert_matches!(error, TypeMetadataChainError::VctNotFound(vct) if vct == "wrong_vct");
    }

    #[test]
    fn test_type_metadata_documents_error_circular_chain() {
        let example_extension_document = EXAMPLE_V2_METADATA_BYTES.to_vec();

        let mut example_metadata = TypeMetadata::example().into_inner();
        example_metadata.extends = Some(MetadataExtends {
            extends: "https://sd_jwt_vc_metadata.example.com/example_credential".to_string(),
            extends_integrity: Integrity::from(&example_extension_document).into(),
        });
        let example_metadata = TypeMetadata::try_new(example_metadata).unwrap();

        let (vct, _, documents) = TypeMetadataDocuments::new_metadata_chain(
            vec![TypeMetadata::example_v2(), example_metadata].try_into().unwrap(),
        )
        .unwrap();

        let error = documents
            .into_normalized(&vct)
            .expect_err("parsing metadata document chain should not succeed");

        assert_matches!(
            error,
            TypeMetadataChainError::CircularChain(vct)
                if vct == "https://sd_jwt_vc_metadata.example.com/example_credential"
        );
    }

    #[test]
    fn test_type_metadata_documents_error_excess_documents() {
        let (_, documents) = TypeMetadataDocuments::example_with_extensions();
        let TypeMetadataDocuments(documents_vec) = documents;
        let mut json_documents = documents_vec.into_inner();
        json_documents.push(PID_METADATA_BYTES.to_vec());
        let documents = TypeMetadataDocuments::new(json_documents.try_into().unwrap());

        let error = documents
            .into_normalized("https://sd_jwt_vc_metadata.example.com/example_credential_v3")
            .expect_err("parsing metadata document chain should not succeed");

        assert_matches!(error, TypeMetadataChainError::ExcessDocuments(vcts) if vcts == vec!["urn:eudi:pid:nl:1"]);
    }

    fn test_type_metadata_documents_incorrect_extended_resource_integrity(
        integrity: Integrity,
    ) -> TypeMetadataChainError {
        let mut extension_metadata = TypeMetadata::example_v2().into_inner();
        extension_metadata.extends.as_mut().unwrap().extends_integrity = integrity.into();
        let extension_metadata = TypeMetadata::try_new(extension_metadata).unwrap();

        let documents = TypeMetadataDocuments::new(
            vec![
                serde_json::to_vec(&extension_metadata).unwrap(),
                EXAMPLE_METADATA_BYTES.to_vec(),
            ]
            .try_into()
            .unwrap(),
        );

        documents
            .into_normalized("https://sd_jwt_vc_metadata.example.com/example_credential_v2")
            .expect_err("parsing metadata document chain should not succeed")
    }

    #[test]
    fn test_type_metadata_documents_error_resource_integrity() {
        let error = test_type_metadata_documents_incorrect_extended_resource_integrity(Integrity::from("wrong_data"));

        assert_matches!(error, TypeMetadataChainError::ResourceIntegrity(_));
    }

    #[test]
    fn test_type_metadata_documents_error_integrity_algorithm_insecure() {
        let integrity = IntegrityOpts::new()
            .algorithm(Algorithm::Sha1)
            .chain(EXAMPLE_METADATA_BYTES)
            .result();
        let error = test_type_metadata_documents_incorrect_extended_resource_integrity(integrity);

        assert_matches!(error, TypeMetadataChainError::IntegrityAlgorithmInsecure(_));
    }

    #[test]
    fn test_unverified_type_metadata_chain_error_resource_integrity() {
        let integrity = IntegrityOpts::new()
            .algorithm(Algorithm::Sha1)
            .chain(EXAMPLE_V3_METADATA_BYTES)
            .result();
        let (_, documents) = TypeMetadataDocuments::example_with_extensions();
        let (_, leaf_document) = documents
            .into_normalized("https://sd_jwt_vc_metadata.example.com/example_credential_v3")
            .expect("parsing metadata document chain should succeed");
        let error = leaf_document
            .verify(integrity)
            .expect_err("veryfing leaf metadata document integrity should not succeed");

        assert_matches!(error, TypeMetadataChainError::IntegrityAlgorithmInsecure(_));
    }
}<|MERGE_RESOLUTION|>--- conflicted
+++ resolved
@@ -417,15 +417,9 @@
         "https://sd_jwt_vc_metadata.example.com/example_credential",
         TypeMetadataDocuments::example()
     )]
-<<<<<<< HEAD
-    #[case("com.example.pid", TypeMetadataDocuments::pid_example())]
-    #[case("com.example.address", TypeMetadataDocuments::address_example())]
-    #[case("com.example.degree", TypeMetadataDocuments::degree_example())]
-=======
     #[case("urn:eudi:pid:nl:1", TypeMetadataDocuments::pid_example())]
     #[case("urn:eudi:pid-address:nl:1", TypeMetadataDocuments::address_example())]
-    #[case("com.example.diploma", TypeMetadataDocuments::diploma_example())]
->>>>>>> 377e47a8
+    #[case("com.example.degree", TypeMetadataDocuments::degree_example())]
     #[case(
         "https://sd_jwt_vc_metadata.example.com/example_credential_v3",
         TypeMetadataDocuments::example_with_extensions()

--- conflicted
+++ resolved
@@ -247,12 +247,8 @@
 
     use wallet_common::vec_at_least::VecNonEmpty;
 
-<<<<<<< HEAD
-=======
     use crate::examples::ADDRESS_METADATA_BYTES;
     use crate::examples::DIPLOMA_METADATA_BYTES;
-    use crate::examples::EXAMPLE_EXTENSION_METADATA_BYTES;
->>>>>>> 93550241
     use crate::examples::EXAMPLE_METADATA_BYTES;
     use crate::examples::EXAMPLE_V2_METADATA_BYTES;
     use crate::examples::EXAMPLE_V3_METADATA_BYTES;
@@ -317,9 +313,6 @@
             )
         }
 
-<<<<<<< HEAD
-        pub fn example_with_extensions() -> (Integrity, Self) {
-=======
         pub fn address_example() -> (Integrity, Self) {
             (
                 Integrity::from(ADDRESS_METADATA_BYTES),
@@ -334,8 +327,7 @@
             )
         }
 
-        pub fn example_with_extension() -> (Integrity, Self) {
->>>>>>> 93550241
+        pub fn example_with_extensions() -> (Integrity, Self) {
             (
                 Integrity::from(EXAMPLE_V3_METADATA_BYTES),
                 Self::new(

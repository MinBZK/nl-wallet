--- conflicted
+++ resolved
@@ -21,11 +21,8 @@
 use serde_with::MapSkipError;
 use ssri::Integrity;
 
-<<<<<<< HEAD
+use http_utils::data_uri::DataUri;
 use http_utils::urls::BaseUrl;
-=======
-use http_utils::data_uri::DataUri;
->>>>>>> 377e47a8
 use utils::spec::SpecOptional;
 use utils::vec_at_least::VecNonEmpty;
 
@@ -402,18 +399,13 @@
 }
 
 #[derive(Debug, Clone, PartialEq, Eq, Serialize, Deserialize)]
-<<<<<<< HEAD
-pub struct LogoMetadata {
-    pub uri: BaseUrl,
-=======
 #[serde(untagged)]
 pub enum UriMetadata {
     Embedded {
         uri: DataUri,
     },
     Remote {
-        #[serde(with = "http_serde::uri")]
-        uri: Uri,
+        uri: BaseUrl,
 
         /// Note that although this is optional in the specification, we consider validation using a digest mandatory
         /// if the logo is to be fetched from an external URI, in order to check that this matches the image as
@@ -422,7 +414,6 @@
         uri_integrity: SpecOptional<Integrity>,
     },
 }
->>>>>>> 377e47a8
 
 #[derive(Debug, Clone, PartialEq, Eq, Serialize, Deserialize)]
 pub struct LogoMetadata {
@@ -820,7 +811,7 @@
             Some(RenderingMetadata::Simple {
                 logo: Some(LogoMetadata {
                     uri_metadata: UriMetadata::Remote {
-                        uri: Uri::from_static("https://simple.example.com/red-dot.png"),
+                        uri: "https://simple.example.com/red-dot.png".parse().unwrap(),
                         uri_integrity: Integrity::from(RED_DOT_BYTES).into(),
                     },
                     alt_text: "An example PNG logo".to_string().into(),

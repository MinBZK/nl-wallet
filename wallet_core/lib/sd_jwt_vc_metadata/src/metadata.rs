use std::collections::HashMap;
use std::collections::HashSet;
use std::fmt::Debug;
use std::fmt::Display;
use std::fmt::Formatter;
use std::fmt::Write;

use http::Uri;
use itertools::Itertools;
use jsonschema::Draft;
use jsonschema::ValidationError;
use jsonschema::Validator;
use nutype::nutype;
use serde::Deserialize;
use serde::Serialize;
use serde_json::Value;
use serde_with::serde_as;
use serde_with::skip_serializing_none;
use serde_with::MapSkipError;
use ssri::Integrity;

use wallet_common::spec::SpecOptional;
use wallet_common::vec_at_least::VecNonEmpty;

#[derive(Debug, thiserror::Error)]
pub enum TypeMetadataError {
    #[error("json schema validation failed: {0}")]
    JsonSchemaValidation(#[from] ValidationError<'static>),

    #[error("could not deserialize JSON schema: {0}")]
    JsonSchema(#[from] serde_json::Error),

    #[error("detected claim path collision: {0}")]
    ClaimPathCollision(String),

<<<<<<< HEAD
    #[error("detected duplicate display metadata language(s): {}", .0.join(", "))]
    DuplicateDisplayLanguages(Vec<String>),

    #[error(
        "detected duplicate claim display metadata language(s) at path {}: {}",
        ClaimMetadata::path_to_string(.0.as_ref()),
        .1.join(", ")
    )]
    DuplicateClaimDisplayLanguages(VecNonEmpty<ClaimPath>, Vec<String>),
=======
    #[error("detected duplicate `svg_id`s: {0:?}")]
    DuplicateSvgIds(Vec<String>),

    #[error("found missing `svg_id`s: {0:?}")]
    MissingSvgIds(Vec<String>),
>>>>>>> d50dc88c
}

/// SD-JWT VC type metadata document.
/// See: https://www.ietf.org/archive/id/draft-ietf-oauth-sd-jwt-vc-08.html#name-type-metadata-format
///
/// Note that within the context of the wallet app we place additional constraints on the contents of this document,
/// most of which stem from practical concerns. These constraints consist of the following:
///
/// * Some optional fields we consider as mandatory. These are marked by the `SpecOptionalImplRequired` type.
/// * Attributes contained in arrays are not (yet) supported.
/// * Optional attributes are not yet supported.
/// * Every attribute in the attestation received from the issuer should be covered by the JSON schema, so that its data
///   type is known.
/// * Every attribute in the attestation received from the issuer should have corresponding claim metadata, so that the
///   attribute can be rendered for display to the user.
/// * Claims that cover a group of attributes are not (yet) supported and will not be accepted, as rendering groups of
///   attributes covered by the same display data is not supported by the UI.
#[skip_serializing_none]
#[derive(Debug, Clone, PartialEq, Eq, Serialize, Deserialize)]
pub struct UncheckedTypeMetadata {
    /// A String or URI that uniquely identifies the type.
    pub vct: String,

    /// A human-readable name for the type, intended for developers reading the JSON document.
    pub name: Option<String>,

    /// A human-readable description for the type, intended for developers reading the JSON document.
    pub description: Option<String>,

    /// Another type that this type extends.
    #[serde(flatten)]
    pub extends: Option<MetadataExtends>,

    /// An array of objects containing display information for the type.
    #[serde(default)]
    pub display: Vec<DisplayMetadata>,

    /// An array of objects containing claim information for the type.
    #[serde(default)]
    pub claims: Vec<ClaimMetadata>,

    /// A JSON Schema document describing the structure of the Verifiable Credential
    #[serde(flatten)]
    pub schema: SchemaOption,
}

#[nutype(
    derive(Debug, Clone, AsRef, PartialEq, Eq, Into, Serialize, Deserialize),
    validate(with = UncheckedTypeMetadata::check_metadata_consistency, error = TypeMetadataError),
)]
pub struct TypeMetadata(UncheckedTypeMetadata);

impl UncheckedTypeMetadata {
    pub fn check_metadata_consistency(unchecked_metadata: &UncheckedTypeMetadata) -> Result<(), TypeMetadataError> {
        unchecked_metadata.detect_path_collisions()?;
<<<<<<< HEAD
        unchecked_metadata.detect_duplicate_languages()?;
=======
        unchecked_metadata.validate_svg_ids()?;
>>>>>>> d50dc88c

        Ok(())
    }

    fn detect_path_collisions(&self) -> Result<(), TypeMetadataError> {
        let mut paths: HashSet<String> = HashSet::new();

        for claim in &self.claims {
            // Flatten all claim paths by joining them with a '.'
            let flattened_key = claim
                .path
                .iter()
                .filter_map(|path| path.try_key_path())
                .collect::<Vec<_>>()
                .join(".");

            // If the flattened key is already present in the set, this means
            // that two different claims paths lead to the same flattened path.
            if paths.contains(&flattened_key) {
                return Err(TypeMetadataError::ClaimPathCollision(flattened_key));
            }

            paths.insert(flattened_key);
        }

        Ok(())
    }
<<<<<<< HEAD
=======

    fn validate_svg_ids(&self) -> Result<(), TypeMetadataError> {
        // `svg_id` MUST be unique within the type metadata.
        let svg_ids = self
            .claims
            .iter()
            .filter_map(|claim| claim.svg_id.as_ref())
            .collect_vec();
        match svg_ids.iter().duplicates().collect_vec() {
            dups if !dups.is_empty() => Err(TypeMetadataError::DuplicateSvgIds(
                dups.into_iter().copied().cloned().collect_vec(),
            )),
            _ => Ok(()),
        }?;

        // If the svg_id is not present in the claim metadata, the consuming application SHOULD reject the
        // SVG template.
        let re = regex::Regex::new(r"\{\{(\w+)\}\}").unwrap();
        match self
            .display
            .iter()
            .filter_map(|display| display.summary.as_ref())
            .flat_map(|summary| re.captures_iter(summary).flat_map(|s| s.extract::<1>().1))
            .unique()
            .filter(|id| !svg_ids.contains(&&id.to_string()))
            .collect_vec()
        {
            missing_ids if !missing_ids.is_empty() => Err(TypeMetadataError::MissingSvgIds(
                missing_ids.iter().map(|s| s.to_string()).collect_vec(),
            )),
            _ => Ok(()),
        }?;

        Ok(())
    }
}
>>>>>>> d50dc88c

    fn detect_duplicate_languages(&self) -> Result<(), TypeMetadataError> {
        let duplicates = self
            .display
            .iter()
            .duplicates_by(|display| display.lang.as_str())
            .map(|display| display.lang.clone())
            .collect_vec();

        if !duplicates.is_empty() {
            return Err(TypeMetadataError::DuplicateDisplayLanguages(duplicates));
        }

        for claim in &self.claims {
            claim.detect_duplicate_languages()?;
        }

        Ok(())
    }
}

#[derive(Debug, Clone, PartialEq, Eq, Serialize, Deserialize)]
pub struct MetadataExtends {
    /// A string or URI of another type that this type extends.
    pub extends: String,

    /// Validating the integrity of the extends field.
    /// Note that this is optional in the specification, but we consider this mandatory:
    /// * If the metadata this type extends is fetched from an external URI, the integrity digest guarantees that its
    ///   contents match what is expected by the issuer.
    /// * If the metadata is included with issuance, e.g. in an unprotected header, a chain of integrity digests that
    ///   starts from a digest included in a signed section of the attestation acts as a de facto signature, protecting
    ///   against tampering. In SD-JWT the `vct#integrity` claim would contain this first digest.
    #[serde(rename = "extends#integrity")]
    pub extends_integrity: SpecOptional<Integrity>,
}

#[derive(Debug, Clone, PartialEq, Eq, Serialize, Deserialize)]
#[serde(untagged)]
pub enum SchemaOption {
    Embedded {
        /// An embedded JSON Schema document describing the structure of the Verifiable Credential.
        schema: Box<JsonSchema>,
    },
    Remote {
        /// A URL pointing to a JSON Schema document describing the structure of the Verifiable Credential.
        #[serde(with = "http_serde::uri")]
        schema_uri: Uri,
        /// Validating the integrity of the schema_uri field.
        /// Note that although this is optional in the specification, we consider validation using a digest mandatory
        /// if the schema is to be fetched from an external URI, in order to check that this matches the
        /// contents as intended by the issuer.
        #[serde(rename = "schema_uri#integrity")]
        schema_uri_integrity: SpecOptional<Integrity>,
    },
}

#[derive(Debug, Serialize, Deserialize)]
#[serde(try_from = "serde_json::Value", into = "serde_json::Value")]
pub struct JsonSchema {
    raw_schema: serde_json::Value,

    // When deserializing, the JSON schema properties are parsed so the metadata describing the attributes can be used
    // when converting to wallet internal types.
    properties: JsonSchemaProperties,

    // The validator is instantiated once and (meta)validated upon deserialization.
    validator: Validator,
}

impl JsonSchema {
    fn try_new(raw_schema: serde_json::Value) -> Result<JsonSchema, TypeMetadataError> {
        let properties: JsonSchemaProperties = serde_json::from_value(raw_schema.clone())?;
        let validator = Self::build_validator(&raw_schema)?;

        Ok(Self {
            raw_schema,
            properties,
            validator,
        })
    }

    // Building the validator for the 202012 draft also validates the JSON Schema itself.
    fn build_validator(raw_schema: &serde_json::Value) -> Result<Validator, ValidationError<'static>> {
        jsonschema::options()
            .should_validate_formats(true)
            .with_draft(Draft::Draft202012)
            .build(raw_schema)
            .map_err(ValidationError::to_owned)
    }

    pub fn into_properties(self) -> JsonSchemaProperties {
        self.properties
    }

    pub(crate) fn validate(&self, attestation_json: &serde_json::Value) -> Result<(), ValidationError<'static>> {
        self.validator
            .validate(attestation_json)
            .map_err(ValidationError::to_owned)
    }
}

impl From<JsonSchema> for serde_json::Value {
    fn from(value: JsonSchema) -> Self {
        value.raw_schema
    }
}

impl TryFrom<serde_json::Value> for JsonSchema {
    type Error = TypeMetadataError;

    fn try_from(value: Value) -> Result<Self, Self::Error> {
        Self::try_new(value)
    }
}

impl Clone for JsonSchema {
    fn clone(&self) -> Self {
        Self {
            raw_schema: self.raw_schema.clone(),
            properties: self.properties.clone(),
            // Unwrap is safe here, since having a valid validator is a prerequisite for constructing a JsonSchema
            validator: Self::build_validator(&self.raw_schema).unwrap(),
        }
    }
}

impl PartialEq for JsonSchema {
    fn eq(&self, other: &Self) -> bool {
        self.raw_schema == other.raw_schema
    }
}

impl Eq for JsonSchema {}

#[serde_as]
#[derive(Debug, Clone, Serialize, Deserialize)]
pub struct JsonSchemaProperties {
    // A HashMap is used here since there are no uses that rely on the order of the properties
    #[serde_as(as = "MapSkipError<_, _>")]
    pub properties: HashMap<String, JsonSchemaProperty>,
}

#[serde_as]
#[skip_serializing_none]
#[derive(Debug, Clone, Serialize, Deserialize)]
pub struct JsonSchemaProperty {
    #[serde(rename = "type")]
    pub r#type: JsonSchemaPropertyType,

    pub format: Option<JsonSchemaPropertyFormat>,

    // A HashMap is used here since there are no uses that rely on the order of the properties
    #[serde_as(as = "Option<MapSkipError<_, _>>")]
    pub properties: Option<HashMap<String, JsonSchemaProperty>>,
}

#[derive(Debug, Copy, Clone, Eq, PartialEq, Serialize, Deserialize)]
#[serde(rename_all = "lowercase")]
pub enum JsonSchemaPropertyType {
    String,
    Number,
    Integer,
    Object,
    Array,
    Boolean,
    Null,
}

#[derive(Debug, Copy, Clone, Eq, PartialEq, Serialize, Deserialize)]
#[serde(rename_all = "lowercase")]
pub enum JsonSchemaPropertyFormat {
    Date,
    #[serde(other)]
    Other,
}

#[skip_serializing_none]
#[derive(Debug, Clone, PartialEq, Eq, Serialize, Deserialize)]
pub struct DisplayMetadata {
    ///  A language tag as defined in Section 2 of [RFC5646].
    pub lang: String,

    /// A human-readable name for the type, intended for end users.
    pub name: String,

    /// A human-readable description for the type, intended for end users.
    pub description: Option<String>,

    /// A templated summary for the type, intended to be rendered to the end user.
    pub summary: Option<String>,

    /// An object containing rendering information for the type
    pub rendering: Option<RenderingMetadata>,
}

#[skip_serializing_none]
#[derive(Debug, Clone, PartialEq, Eq, Serialize, Deserialize)]
#[serde(rename_all = "lowercase")]
pub enum RenderingMetadata {
    Simple {
        logo: Option<LogoMetadata>,
        background_color: Option<String>,
        text_color: Option<String>,
    },
    SvgTemplates,
}

#[derive(Debug, Clone, PartialEq, Eq, Serialize, Deserialize)]
pub struct LogoMetadata {
    #[serde(with = "http_serde::uri")]
    pub uri: Uri,

    /// Note that although this is optional in the specification, we consider validation using a digest mandatory if
    /// the logo is to be fetched from an external URI, in order to check that this matches the image as intended
    /// by the issuer.
    #[serde(rename = "uri#integrity")]
    pub uri_integrity: SpecOptional<Integrity>,

    /// Note that although this is optional in the specification, it is mandatory within the context of the wallet app
    /// because of accessibility requirements.
    pub alt_text: SpecOptional<String>,
}

#[skip_serializing_none]
#[derive(Debug, Clone, PartialEq, Eq, Serialize, Deserialize)]
pub struct ClaimMetadata {
    /// A list indicating the claim or claims that are being addressed, as described below.
    pub path: VecNonEmpty<ClaimPath>,

    /// A list of objects containing display information for the claim.  The array contains an object for each
    /// language that is supported by the type.
    #[serde(default)]
    pub display: Vec<ClaimDisplayMetadata>,

    /// Indicates whether the claim is selectively disclosable
    #[serde(default)]
    pub sd: ClaimSelectiveDisclosureMetadata,

    /// A string defining the ID of the claim for reference in the SVG template.
    pub svg_id: Option<String>,
}

impl ClaimMetadata {
    pub(crate) fn path_to_string(path: &[ClaimPath]) -> String {
        path.iter().fold(String::new(), |mut output, path| {
            let _ = write!(output, "[{path}]");
            output
        })
    }

    fn detect_duplicate_languages(&self) -> Result<(), TypeMetadataError> {
        let duplicates = self
            .display
            .iter()
            .duplicates_by(|display| &display.lang)
            .map(|display| display.lang.clone())
            .collect_vec();

        if !duplicates.is_empty() {
            return Err(TypeMetadataError::DuplicateClaimDisplayLanguages(
                self.path.clone(),
                duplicates,
            ));
        }

        Ok(())
    }
}

impl Display for ClaimMetadata {
    fn fmt(&self, f: &mut Formatter<'_>) -> std::fmt::Result {
        write!(f, "{}", Self::path_to_string(self.path.as_ref()))
    }
}

#[derive(Debug, Clone, PartialEq, Eq, Hash, Serialize, Deserialize)]
#[serde(untagged)]
pub enum ClaimPath {
    SelectByKey(String),
    SelectAll,
    SelectByIndex(usize),
}

impl ClaimPath {
    pub fn try_key_path(&self) -> Option<&str> {
        match self {
            ClaimPath::SelectByKey(key) => Some(key.as_str()),
            _ => None,
        }
    }

    pub fn try_into_key_path(self) -> Option<String> {
        match self {
            ClaimPath::SelectByKey(key) => Some(key),
            _ => None,
        }
    }
}

impl Display for ClaimPath {
    fn fmt(&self, f: &mut Formatter<'_>) -> std::fmt::Result {
        match self {
            ClaimPath::SelectByKey(key) => write!(f, "{}", key),
            ClaimPath::SelectAll => f.write_str("*"),
            ClaimPath::SelectByIndex(index) => write!(f, "{}", index),
        }
    }
}

<<<<<<< HEAD
#[derive(Debug, Clone, Copy, Default, PartialEq, Eq, Serialize, Deserialize)]
=======
impl Display for ClaimMetadata {
    fn fmt(&self, f: &mut Formatter<'_>) -> std::fmt::Result {
        write!(
            f,
            "{}",
            self.path.iter().fold(String::new(), |mut output, p| {
                let _ = write!(output, "[{p}]");
                output
            })
        )
    }
}

/// An indication whether the claim is selectively disclosable.
#[derive(Debug, Clone, Default, PartialEq, Eq, Serialize, Deserialize)]
>>>>>>> d50dc88c
#[serde(rename_all = "lowercase")]
pub enum ClaimSelectiveDisclosureMetadata {
    /// The Issuer MUST make the claim selectively disclosable.
    Always,

    /// The Issuer MAY make the claim selectively disclosable.
    #[default]
    Allowed,

    /// The Issuer MUST NOT make the claim selectively disclosable.
    Never,
}

#[skip_serializing_none]
#[derive(Debug, Clone, PartialEq, Eq, Serialize, Deserialize)]
pub struct ClaimDisplayMetadata {
    pub lang: String,
    pub label: String,
    pub description: Option<String>,
}

#[cfg(any(test, feature = "example_constructors"))]
mod example_constructors {
    use std::collections::HashMap;

    use serde_json::json;

    use crypto::utils::random_string;

    use crate::examples::ADDRESS_METADATA_BYTES;
    use crate::examples::EXAMPLE_METADATA_BYTES;
    use crate::examples::EXAMPLE_V2_METADATA_BYTES;
    use crate::examples::EXAMPLE_V3_METADATA_BYTES;
    use crate::examples::PID_METADATA_BYTES;

    use super::ClaimDisplayMetadata;
    use super::ClaimMetadata;
    use super::ClaimPath;
    use super::ClaimSelectiveDisclosureMetadata;
    use super::JsonSchema;
    use super::JsonSchemaProperties;
    use super::JsonSchemaProperty;
    use super::JsonSchemaPropertyFormat;
    use super::JsonSchemaPropertyType;
    use super::SchemaOption;
    use super::TypeMetadata;
    use super::UncheckedTypeMetadata;

    impl UncheckedTypeMetadata {
        pub fn empty_example() -> Self {
            Self {
                vct: random_string(16),
                name: Some(random_string(8)),
                description: None,
                extends: None,
                display: vec![],
                claims: vec![],
                schema: SchemaOption::Embedded {
                    schema: Box::new(JsonSchema::try_new(json!({"properties": {}})).unwrap()),
                },
            }
        }

        pub fn empty_example_with_attestation_type(attestation_type: &str) -> Self {
            Self {
                vct: String::from(attestation_type),
                ..UncheckedTypeMetadata::empty_example()
            }
        }

        pub fn example_with_claim_name(
            attestation_type: &str,
            name: &str,
            r#type: JsonSchemaPropertyType,
            format: Option<JsonSchemaPropertyFormat>,
        ) -> Self {
            Self::example_with_claim_names(attestation_type, &[(name, r#type, format)])
        }

        pub fn example_with_claim_names(
            attestation_type: &str,
            names: &[(&str, JsonSchemaPropertyType, Option<JsonSchemaPropertyFormat>)],
        ) -> Self {
            Self {
                vct: String::from(attestation_type),
                claims: names
                    .iter()
                    .map(|(name, _, _)| ClaimMetadata {
                        path: vec![ClaimPath::SelectByKey(String::from(*name))].try_into().unwrap(),
                        display: vec![ClaimDisplayMetadata {
                            lang: String::from("en"),
                            label: name.to_uppercase(),
                            description: None,
                        }],
                        sd: ClaimSelectiveDisclosureMetadata::Always,
                        svg_id: None,
                    })
                    .collect(),
                schema: SchemaOption::Embedded {
                    schema: Box::new(JsonSchema::example_with_claim_names(names)),
                },
                ..UncheckedTypeMetadata::empty_example()
            }
        }

        pub fn example() -> Self {
            serde_json::from_slice(EXAMPLE_METADATA_BYTES).unwrap()
        }

        pub fn example_v2() -> Self {
            serde_json::from_slice(EXAMPLE_V2_METADATA_BYTES).unwrap()
        }

        pub fn example_v3() -> Self {
            serde_json::from_slice(EXAMPLE_V3_METADATA_BYTES).unwrap()
        }

        pub fn pid_example() -> Self {
            serde_json::from_slice(PID_METADATA_BYTES).unwrap()
        }

        pub fn address_example() -> Self {
            serde_json::from_slice(ADDRESS_METADATA_BYTES).unwrap()
        }
    }

    impl TypeMetadata {
        pub fn empty_example() -> Self {
            TypeMetadata::try_new(UncheckedTypeMetadata::empty_example()).unwrap()
        }

        pub fn empty_example_with_attestation_type(attestation_type: &str) -> Self {
            TypeMetadata::try_new(UncheckedTypeMetadata::empty_example_with_attestation_type(
                attestation_type,
            ))
            .unwrap()
        }

        pub fn example_with_claim_name(
            attestation_type: &str,
            name: &str,
            r#type: JsonSchemaPropertyType,
            format: Option<JsonSchemaPropertyFormat>,
        ) -> Self {
            Self::example_with_claim_names(attestation_type, &[(name, r#type, format)])
        }

        pub fn example_with_claim_names(
            attestation_type: &str,
            names: &[(&str, JsonSchemaPropertyType, Option<JsonSchemaPropertyFormat>)],
        ) -> Self {
            TypeMetadata::try_new(UncheckedTypeMetadata::example_with_claim_names(attestation_type, names)).unwrap()
        }

        pub fn example() -> Self {
            Self::try_new(UncheckedTypeMetadata::example()).unwrap()
        }

        pub fn example_v2() -> Self {
            Self::try_new(UncheckedTypeMetadata::example_v2()).unwrap()
        }

        pub fn example_v3() -> Self {
            Self::try_new(UncheckedTypeMetadata::example_v3()).unwrap()
        }

        pub fn pid_example() -> Self {
            Self::try_new(UncheckedTypeMetadata::pid_example()).unwrap()
        }

        pub fn address_example() -> Self {
            Self::try_new(UncheckedTypeMetadata::address_example()).unwrap()
        }
    }

    impl JsonSchema {
        pub fn example_with_claim_names(
            names: &[(&str, JsonSchemaPropertyType, Option<JsonSchemaPropertyFormat>)],
        ) -> Self {
            let properties = JsonSchemaProperties {
                properties: HashMap::from_iter(names.iter().map(|(name, prop_type, prop_format)| {
                    (
                        String::from(*name),
                        JsonSchemaProperty {
                            r#type: *prop_type,
                            format: *prop_format,
                            properties: None,
                        },
                    )
                })),
            };

            let raw_schema = serde_json::to_value(&properties).unwrap();
            let validator = JsonSchema::build_validator(&raw_schema).unwrap();

            Self {
                raw_schema,
                properties,
                validator,
            }
        }
    }
}

#[cfg(test)]
mod test {
    use std::collections::HashMap;

    use assert_matches::assert_matches;
    use jsonschema::error::ValidationErrorKind;
    use jsonschema::ValidationError;
    use rstest::rstest;
    use serde_json::json;
    use wallet_common::vec_at_least::VecNonEmpty;

    use super::ClaimPath;
    use super::MetadataExtends;
    use super::SchemaOption;
    use super::TypeMetadata;
    use super::TypeMetadataError;
    use super::UncheckedTypeMetadata;

    #[test]
    fn test_deserialize() {
        let metadata = TypeMetadata::example();
        assert_eq!(
            "https://sd_jwt_vc_metadata.example.com/example_credential",
            metadata.as_ref().vct
        );
    }

    #[test]
    fn test_extends() {
        let metadata = serde_json::from_value::<TypeMetadata>(json!({
            "vct": "https://sd_jwt_vc_metadata.example.com/example_credential",
            "extends": "https://sd_jwt_vc_metadata.example.com/other_schema",
            "extends#integrity": "sha256-LmXfh-9cLlJNXN-TsMk-PmKjZ5t0WRL5ca_xGgX3c1V",
            "display": [],
            "schema_uri": "https://sd_jwt_vc_metadata.example.com/",
            "schema_uri#integrity": "sha256-9cLlJNXN-TsMk-PmKjZ5t0WRL5ca_xGgX3c1VLmXfh-WRL5",
        }))
        .unwrap();

        assert_matches!(metadata.as_ref().extends, Some(MetadataExtends { .. }));
        assert_matches!(metadata.as_ref().schema, SchemaOption::Remote { .. });
    }

    #[test]
    fn test_embedded_schema_validation() {
        assert!(serde_json::from_value::<TypeMetadata>(json!({
            "vct": "https://sd_jwt_vc_metadata.example.com/example_credential",
            "extends": "https://sd_jwt_vc_metadata.example.com/other_schema",
            "extends#integrity": "sha256-LmXfh-9cLlJNXN-TsMk-PmKjZ5t0WRL5ca_xGgX3c1V",
            "display": [],
            "schema": {
                "$schema": "https://json-schema.org/draft/2020-12/schema",
                "type": "flobject",
                "properties": {
                    "vct": {
                        "type": "string"
                    }
                }
            }
        }))
        .is_err());
    }

    #[test]
    fn test_schema_validation_success() {
        let metadata = TypeMetadata::example();

        let claims = json!({
          "vct": "https://credentials.example.com/identity_credential",
          "iss": "https://example.com/issuer",
          "nbf": 1683000000,
          "iat": 1683000000,
          "exp": 1883000000,
          "attestation_qualification": "EAA",
          "place_of_birth": {
            "locality": "DE"
          }
        });

        assert_eq!(
            vec![
                ClaimPath::SelectByKey(String::from("place_of_birth")),
                ClaimPath::SelectByKey(String::from("country")),
                ClaimPath::SelectByKey(String::from("area_code")),
            ],
            metadata.as_ref().claims[3].path.clone().into_inner()
        );

        let json_schema = match &metadata.as_ref().schema {
            SchemaOption::Embedded { schema } => schema.as_ref(),
            _ => unreachable!(),
        };

        json_schema.validate(&claims).expect("JSON schema should validate");
    }

    #[test]
    fn test_schema_validation_failure() {
        let metadata = TypeMetadata::example();

        let claims = json!({
          "vct": "https://credentials.example.com/identity_credential",
          "iss": "https://example.com/issuer",
          "iat": 1683000000,
          "attestation_qualification": "EAA",
          "financial": {
            "has_job": "yes"
          }
        });

        let json_schema = match &metadata.as_ref().schema {
            SchemaOption::Embedded { schema } => schema.as_ref(),
            _ => unreachable!(),
        };

        let _error = json_schema
            .validate(&claims)
            .expect_err("JSON schema should fail validation");
    }

    #[rstest]
    #[case("2004-12-25")]
    #[case("2024-02-29")]
    fn test_schema_validation_date_format_happy(#[case] date_str: &str) {
        let metadata = TypeMetadata::example_v3();

        let claims = json!({
            "vct": "https://credentials.example.com/identity_credential",
            "iss": "https://example.com/issuer",
            "iat": 1683000000,
            "attestation_qualification": "EAA",
            "birth_date": date_str,
        });

        let json_schema = match &metadata.as_ref().schema {
            SchemaOption::Embedded { schema } => schema.as_ref(),
            _ => unreachable!(),
        };

        json_schema.validate(&claims).expect("JSON schema should validate");
    }

    #[rstest]
    #[case("not_a_date")]
    #[case("2025-02-29")]
    #[case("01-01-2000")]
    fn test_schema_validation_date_format_error(#[case] date_str: &str) {
        let metadata = TypeMetadata::example_v3();

        let claims = json!({
            "vct": "https://credentials.example.com/identity_credential",
            "iss": "https://example.com/issuer",
            "iat": 1683000000,
            "attestation_qualification": "EAA",
            "birth_date": date_str,
        });

        let json_schema = match &metadata.as_ref().schema {
            SchemaOption::Embedded { schema } => schema.as_ref(),
            _ => unreachable!(),
        };

        let error = json_schema
            .validate(&claims)
            .expect_err("JSON schema should fail validation");

        assert_matches!(
            error,
            ValidationError {
                instance,
                kind: ValidationErrorKind::Format { format },
                instance_path,
                ..
            } if instance.to_string() == format!("\"{}\"", date_str)
                    && format == "date" && instance_path.to_string() == "/birth_date"
        );
    }

    #[rstest]
    #[case(vec![vec!["a.b"], vec!["a", "b"]], "a.b")]
    #[case(vec![vec!["x.y.z"], vec!["x", "y.z"]], "x.y.z")]
    #[case(vec![vec!["x.y", "z"], vec!["x", "y.z"]], "x.y.z")]
    #[case(vec![vec!["x.y", "z"], vec!["x", "y", "z"]], "x.y.z")]
    #[case(vec![vec!["x", "y.z"], vec!["x.y", "z"]], "x.y.z")]
    fn test_claim_path_collision(#[case] claims: Vec<Vec<&str>>, #[case] expected_path: &str) {
        let result = serde_json::from_value::<UncheckedTypeMetadata>(json!({
            "vct": "https://sd_jwt_vc_metadata.example.com/example_credential",
            "claims": claims.into_iter().map(|claim| HashMap::from([("path", claim)])).collect::<Vec<_>>(),
            "schema": {
                "$schema": "https://json-schema.org/draft/2020-12/schema",
                "type": "object",
                "properties": {}
            }
        }))
        .unwrap()
        .detect_path_collisions();

        assert_matches!(result, Err(TypeMetadataError::ClaimPathCollision(path)) if path == expected_path);
    }

    #[test]
    fn should_detect_claim_path_collision_for_deserializing_typemetadata() {
        let result = serde_json::from_value::<TypeMetadata>(json!({
            "vct": "https://sd_jwt_vc_metadata.example.com/example_credential",
            "claims": [
                { "path": ["address.street"] },
                { "path": ["address", "street"] },
            ],
            "schema": {
                "$schema": "https://json-schema.org/draft/2020-12/schema",
                "type": "object",
                "properties": {}
            }
        }))
        .expect_err("Should fail deserializing type metadata because of path collision");

        assert!(result.to_string().contains("detected claim path collision"));
    }

<<<<<<< HEAD
    fn duplicate_display_language_metadata_json() -> serde_json::Value {
        json!({
            "vct": "https://sd_jwt_vc_metadata.example.com/example_credential",
            "display": [
                { "lang": "en", "name": "Name" },
                { "lang": "en", "name": "Other name" }
            ],
=======
    #[rstest]
    #[case(json!([
        { "path": vec!["address"] },
    ]), Ok(()))]
    #[case(json!([
        { "path": vec!["address"], "svg_id": "address" },
    ]), Ok(()))]
    #[case(json!([
        { "path": vec!["address"], "svg_id": "address" },
        { "path": vec!["address", "street"], "svg_id": "address_street" },
        { "path": vec!["address", "city"] },
    ]), Ok(()))]
    #[case(json!([
        { "path": vec!["address"], "svg_id": "address" },
        { "path": vec!["address", "street"], "svg_id": "address_street" },
        { "path": vec!["address", "city"], "svg_id": "address_city" },
    ]), Ok(()))]
    #[case(json!([
        { "path": vec!["address"], "svg_id": "address_street" },
        { "path": vec!["address", "street"], "svg_id": "address_street" },
        { "path": vec!["address", "city"] },
    ]), Err(TypeMetadataError::DuplicateSvgIds(vec!["address_street".to_owned()])))]
    #[case(json!([
        { "path": vec!["address"], "svg_id": "address" },
        { "path": vec!["address", "street"], "svg_id": "address_street" },
        { "path": vec!["address", "city"], "svg_id": "address_street" },
    ]), Err(TypeMetadataError::DuplicateSvgIds(vec!["address_street".to_owned()])))]
    #[case(json!([
        { "path": vec!["address"], "svg_id": "address" },
        { "path": vec!["address", "street"], "svg_id": "address_street" },
        { "path": vec!["address", "city"], "svg_id": "address" },
        { "path": vec!["address", "number"], "svg_id": "address_street" },
    ]), Err(TypeMetadataError::DuplicateSvgIds(vec!["address".to_owned(), "address_street".to_owned()])))]
    #[case(json!([
        { "path": vec!["address"], "svg_id": "address" },
        { "path": vec!["address", "street"], "svg_id": "address_street" },
        { "path": vec!["address", "city"], "svg_id": "address_street" },
        { "path": vec!["address", "number"], "svg_id": "address" },
    ]), Err(TypeMetadataError::DuplicateSvgIds(vec!["address_street".to_owned(), "address".to_owned()])))]
    fn test_claim_svg_ids(#[case] claims: serde_json::Value, #[case] expected: Result<(), TypeMetadataError>) {
        let mut metadata = serde_json::from_value::<UncheckedTypeMetadata>(json!({
            "vct": "https://sd_jwt_vc_metadata.example.com/example_credential",
>>>>>>> d50dc88c
            "claims": [],
            "schema": {
                "$schema": "https://json-schema.org/draft/2020-12/schema",
                "type": "object",
                "properties": {}
            }
<<<<<<< HEAD
        })
    }

    #[test]
    fn test_error_duplicate_display_languages() {
        let error = serde_json::from_value::<UncheckedTypeMetadata>(duplicate_display_language_metadata_json())
            .unwrap()
            .detect_duplicate_languages()
            .expect_err("duplicate display metadata languages should result in an error");

        assert_matches!(error, TypeMetadataError::DuplicateDisplayLanguages(duplicates) if duplicates == vec!["en"]);
    }

    #[test]
    fn test_deserialize_type_metadata_error_duplicate_display_languages() {
        let error = serde_json::from_value::<TypeMetadata>(duplicate_display_language_metadata_json())
            .expect_err("deserializing duplicate display metadata languages should result in an error");

        assert!(error
            .to_string()
            .contains("detected duplicate display metadata language(s)"));
    }

    fn duplicate_claim_display_language_metadata_json() -> serde_json::Value {
        json!({
            "vct": "https://sd_jwt_vc_metadata.example.com/example_credential",
            "claims": [
                {
                    "path": ["address.street"],
                    "display": [
                        { "lang": "en", "label": "Street" },
                        { "lang": "en", "label": "Street name" }
                    ],
                },
=======
        }))
        .unwrap();
        metadata.claims = serde_json::from_value(claims).unwrap();

        let result = metadata.validate_svg_ids();
        match (result, expected) {
            (Ok(()), Ok(())) => {}
            (Err(e), Err(r)) => assert_eq!(e.to_string(), r.to_string()),
            (Err(e), Ok(())) => {
                panic!("assertion failed\n left: {e:?}\nright: ()")
            }
            (Ok(()), Err(e)) => {
                panic!("assertion failed\n left: ()\nright: {e:?}")
            }
        };
    }

    #[rstest]
    #[case("{{address}}", Ok(()))]
    #[case("{{address_street}}", Ok(()))]
    #[case("{{address_street}} {{address_city}}", Ok(()))]
    #[case(
        "{{address_street}} {{address_number}}",
        Err(TypeMetadataError::MissingSvgIds(vec!["address_number".to_owned()]))
    )]
    #[case(
        "{{address_country}} {{address_number}}",
        Err(TypeMetadataError::MissingSvgIds(vec!["address_country".to_owned(), "address_number".to_owned()])))]
    #[case("{{address_number}} {{address_country}} {{address_number}}", Err(TypeMetadataError::MissingSvgIds(vec![
        "address_number".to_owned(),
        "address_country".to_owned()
    ])))]
    fn should_detect_missing_svg_ids(#[case] summary: &str, #[case] expected: Result<(), TypeMetadataError>) {
        let metadata = serde_json::from_value::<UncheckedTypeMetadata>(json!({
            "vct": "https://sd_jwt_vc_metadata.example.com/example_credential",
            "display": [{
                    "lang": "en",
                    "name": "Example Credential",
                    "summary": summary,
                }
            ],
            "claims": [
                { "path": vec!["address"], "svg_id": "address" },
                { "path": vec!["address", "street"], "svg_id": "address_street" },
                { "path": vec!["address", "city"], "svg_id": "address_city" },
                { "path": vec!["address", "number"] },
>>>>>>> d50dc88c
            ],
            "schema": {
                "$schema": "https://json-schema.org/draft/2020-12/schema",
                "type": "object",
                "properties": {}
            }
<<<<<<< HEAD
        })
    }

    #[test]
    fn test_error_duplicate_claim_display_languages() {
        let error = serde_json::from_value::<UncheckedTypeMetadata>(duplicate_claim_display_language_metadata_json())
            .unwrap()
            .detect_duplicate_languages()
            .expect_err("duplicate claim display metadata languages should result in an error");

        let expected_path = VecNonEmpty::try_from(vec![ClaimPath::SelectByKey("address.street".to_string())]).unwrap();
        assert_matches!(
            error,
            TypeMetadataError::DuplicateClaimDisplayLanguages(path, duplicates)
                if path == expected_path && duplicates == vec!["en"]
        );
    }

    #[test]
    fn test_deserialize_type_metadata_error_duplicate_claim_display_languages() {
        let error = serde_json::from_value::<TypeMetadata>(duplicate_claim_display_language_metadata_json())
            .expect_err("deserializing duplicate claim display metadata languages should result in an error");

        assert!(error
            .to_string()
            .contains("detected duplicate claim display metadata language(s)"));
=======
        }))
        .unwrap();
        let result = metadata.validate_svg_ids();
        match (result, expected) {
            (Ok(()), Ok(())) => {}
            (Err(e), Err(r)) => assert_eq!(e.to_string(), r.to_string()),
            (Err(e), Ok(())) => {
                panic!("assertion failed\n left: {e:?}\nright: ()")
            }
            (Ok(()), Err(e)) => {
                panic!("assertion failed\n left: ()\nright: {e:?}")
            }
        };
>>>>>>> d50dc88c
    }
}<|MERGE_RESOLUTION|>--- conflicted
+++ resolved
@@ -33,7 +33,6 @@
     #[error("detected claim path collision: {0}")]
     ClaimPathCollision(String),
 
-<<<<<<< HEAD
     #[error("detected duplicate display metadata language(s): {}", .0.join(", "))]
     DuplicateDisplayLanguages(Vec<String>),
 
@@ -43,13 +42,12 @@
         .1.join(", ")
     )]
     DuplicateClaimDisplayLanguages(VecNonEmpty<ClaimPath>, Vec<String>),
-=======
+
     #[error("detected duplicate `svg_id`s: {0:?}")]
     DuplicateSvgIds(Vec<String>),
 
     #[error("found missing `svg_id`s: {0:?}")]
     MissingSvgIds(Vec<String>),
->>>>>>> d50dc88c
 }
 
 /// SD-JWT VC type metadata document.
@@ -105,11 +103,8 @@
 impl UncheckedTypeMetadata {
     pub fn check_metadata_consistency(unchecked_metadata: &UncheckedTypeMetadata) -> Result<(), TypeMetadataError> {
         unchecked_metadata.detect_path_collisions()?;
-<<<<<<< HEAD
         unchecked_metadata.detect_duplicate_languages()?;
-=======
         unchecked_metadata.validate_svg_ids()?;
->>>>>>> d50dc88c
 
         Ok(())
     }
@@ -137,8 +132,25 @@
 
         Ok(())
     }
-<<<<<<< HEAD
-=======
+
+    fn detect_duplicate_languages(&self) -> Result<(), TypeMetadataError> {
+        let duplicates = self
+            .display
+            .iter()
+            .duplicates_by(|display| display.lang.as_str())
+            .map(|display| display.lang.clone())
+            .collect_vec();
+
+        if !duplicates.is_empty() {
+            return Err(TypeMetadataError::DuplicateDisplayLanguages(duplicates));
+        }
+
+        for claim in &self.claims {
+            claim.detect_duplicate_languages()?;
+        }
+
+        Ok(())
+    }
 
     fn validate_svg_ids(&self) -> Result<(), TypeMetadataError> {
         // `svg_id` MUST be unique within the type metadata.
@@ -171,27 +183,6 @@
             )),
             _ => Ok(()),
         }?;
-
-        Ok(())
-    }
-}
->>>>>>> d50dc88c
-
-    fn detect_duplicate_languages(&self) -> Result<(), TypeMetadataError> {
-        let duplicates = self
-            .display
-            .iter()
-            .duplicates_by(|display| display.lang.as_str())
-            .map(|display| display.lang.clone())
-            .collect_vec();
-
-        if !duplicates.is_empty() {
-            return Err(TypeMetadataError::DuplicateDisplayLanguages(duplicates));
-        }
-
-        for claim in &self.claims {
-            claim.detect_duplicate_languages()?;
-        }
 
         Ok(())
     }
@@ -486,25 +477,8 @@
     }
 }
 
-<<<<<<< HEAD
+/// An indication whether the claim is selectively disclosable.
 #[derive(Debug, Clone, Copy, Default, PartialEq, Eq, Serialize, Deserialize)]
-=======
-impl Display for ClaimMetadata {
-    fn fmt(&self, f: &mut Formatter<'_>) -> std::fmt::Result {
-        write!(
-            f,
-            "{}",
-            self.path.iter().fold(String::new(), |mut output, p| {
-                let _ = write!(output, "[{p}]");
-                output
-            })
-        )
-    }
-}
-
-/// An indication whether the claim is selectively disclosable.
-#[derive(Debug, Clone, Default, PartialEq, Eq, Serialize, Deserialize)]
->>>>>>> d50dc88c
 #[serde(rename_all = "lowercase")]
 pub enum ClaimSelectiveDisclosureMetadata {
     /// The Issuer MUST make the claim selectively disclosable.
@@ -928,7 +902,6 @@
         assert!(result.to_string().contains("detected claim path collision"));
     }
 
-<<<<<<< HEAD
     fn duplicate_display_language_metadata_json() -> serde_json::Value {
         json!({
             "vct": "https://sd_jwt_vc_metadata.example.com/example_credential",
@@ -936,7 +909,80 @@
                 { "lang": "en", "name": "Name" },
                 { "lang": "en", "name": "Other name" }
             ],
-=======
+            "claims": [],
+            "schema": {
+                "$schema": "https://json-schema.org/draft/2020-12/schema",
+                "type": "object",
+                "properties": {}
+            }
+        })
+    }
+
+    #[test]
+    fn test_error_duplicate_display_languages() {
+        let error = serde_json::from_value::<UncheckedTypeMetadata>(duplicate_display_language_metadata_json())
+            .unwrap()
+            .detect_duplicate_languages()
+            .expect_err("duplicate display metadata languages should result in an error");
+
+        assert_matches!(error, TypeMetadataError::DuplicateDisplayLanguages(duplicates) if duplicates == vec!["en"]);
+    }
+
+    #[test]
+    fn test_deserialize_type_metadata_error_duplicate_display_languages() {
+        let error = serde_json::from_value::<TypeMetadata>(duplicate_display_language_metadata_json())
+            .expect_err("deserializing duplicate display metadata languages should result in an error");
+
+        assert!(error
+            .to_string()
+            .contains("detected duplicate display metadata language(s)"));
+    }
+
+    fn duplicate_claim_display_language_metadata_json() -> serde_json::Value {
+        json!({
+            "vct": "https://sd_jwt_vc_metadata.example.com/example_credential",
+            "claims": [
+                {
+                    "path": ["address.street"],
+                    "display": [
+                        { "lang": "en", "label": "Street" },
+                        { "lang": "en", "label": "Street name" }
+                    ],
+                },
+            ],
+            "schema": {
+                "$schema": "https://json-schema.org/draft/2020-12/schema",
+                "type": "object",
+                "properties": {}
+            }
+        })
+    }
+
+    #[test]
+    fn test_error_duplicate_claim_display_languages() {
+        let error = serde_json::from_value::<UncheckedTypeMetadata>(duplicate_claim_display_language_metadata_json())
+            .unwrap()
+            .detect_duplicate_languages()
+            .expect_err("duplicate claim display metadata languages should result in an error");
+
+        let expected_path = VecNonEmpty::try_from(vec![ClaimPath::SelectByKey("address.street".to_string())]).unwrap();
+        assert_matches!(
+            error,
+            TypeMetadataError::DuplicateClaimDisplayLanguages(path, duplicates)
+                if path == expected_path && duplicates == vec!["en"]
+        );
+    }
+
+    #[test]
+    fn test_deserialize_type_metadata_error_duplicate_claim_display_languages() {
+        let error = serde_json::from_value::<TypeMetadata>(duplicate_claim_display_language_metadata_json())
+            .expect_err("deserializing duplicate claim display metadata languages should result in an error");
+
+        assert!(error
+            .to_string()
+            .contains("detected duplicate claim display metadata language(s)"));
+    }
+
     #[rstest]
     #[case(json!([
         { "path": vec!["address"] },
@@ -979,49 +1025,12 @@
     fn test_claim_svg_ids(#[case] claims: serde_json::Value, #[case] expected: Result<(), TypeMetadataError>) {
         let mut metadata = serde_json::from_value::<UncheckedTypeMetadata>(json!({
             "vct": "https://sd_jwt_vc_metadata.example.com/example_credential",
->>>>>>> d50dc88c
             "claims": [],
             "schema": {
                 "$schema": "https://json-schema.org/draft/2020-12/schema",
                 "type": "object",
                 "properties": {}
             }
-<<<<<<< HEAD
-        })
-    }
-
-    #[test]
-    fn test_error_duplicate_display_languages() {
-        let error = serde_json::from_value::<UncheckedTypeMetadata>(duplicate_display_language_metadata_json())
-            .unwrap()
-            .detect_duplicate_languages()
-            .expect_err("duplicate display metadata languages should result in an error");
-
-        assert_matches!(error, TypeMetadataError::DuplicateDisplayLanguages(duplicates) if duplicates == vec!["en"]);
-    }
-
-    #[test]
-    fn test_deserialize_type_metadata_error_duplicate_display_languages() {
-        let error = serde_json::from_value::<TypeMetadata>(duplicate_display_language_metadata_json())
-            .expect_err("deserializing duplicate display metadata languages should result in an error");
-
-        assert!(error
-            .to_string()
-            .contains("detected duplicate display metadata language(s)"));
-    }
-
-    fn duplicate_claim_display_language_metadata_json() -> serde_json::Value {
-        json!({
-            "vct": "https://sd_jwt_vc_metadata.example.com/example_credential",
-            "claims": [
-                {
-                    "path": ["address.street"],
-                    "display": [
-                        { "lang": "en", "label": "Street" },
-                        { "lang": "en", "label": "Street name" }
-                    ],
-                },
-=======
         }))
         .unwrap();
         metadata.claims = serde_json::from_value(claims).unwrap();
@@ -1068,41 +1077,12 @@
                 { "path": vec!["address", "street"], "svg_id": "address_street" },
                 { "path": vec!["address", "city"], "svg_id": "address_city" },
                 { "path": vec!["address", "number"] },
->>>>>>> d50dc88c
             ],
             "schema": {
                 "$schema": "https://json-schema.org/draft/2020-12/schema",
                 "type": "object",
                 "properties": {}
             }
-<<<<<<< HEAD
-        })
-    }
-
-    #[test]
-    fn test_error_duplicate_claim_display_languages() {
-        let error = serde_json::from_value::<UncheckedTypeMetadata>(duplicate_claim_display_language_metadata_json())
-            .unwrap()
-            .detect_duplicate_languages()
-            .expect_err("duplicate claim display metadata languages should result in an error");
-
-        let expected_path = VecNonEmpty::try_from(vec![ClaimPath::SelectByKey("address.street".to_string())]).unwrap();
-        assert_matches!(
-            error,
-            TypeMetadataError::DuplicateClaimDisplayLanguages(path, duplicates)
-                if path == expected_path && duplicates == vec!["en"]
-        );
-    }
-
-    #[test]
-    fn test_deserialize_type_metadata_error_duplicate_claim_display_languages() {
-        let error = serde_json::from_value::<TypeMetadata>(duplicate_claim_display_language_metadata_json())
-            .expect_err("deserializing duplicate claim display metadata languages should result in an error");
-
-        assert!(error
-            .to_string()
-            .contains("detected duplicate claim display metadata language(s)"));
-=======
         }))
         .unwrap();
         let result = metadata.validate_svg_ids();
@@ -1116,6 +1096,5 @@
                 panic!("assertion failed\n left: ()\nright: {e:?}")
             }
         };
->>>>>>> d50dc88c
     }
 }
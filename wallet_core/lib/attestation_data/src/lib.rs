pub mod attributes;
pub mod auth;
pub mod credential_payload;
pub mod disclosure;
pub mod disclosure_type;
pub mod issuable_document;
pub mod x509;

<<<<<<< HEAD
=======
#[cfg(any(test, feature = "pid_constants"))]
pub mod pid_constants;

>>>>>>> 4c07225f
#[cfg(feature = "test_credential")]
pub mod test_credential;<|MERGE_RESOLUTION|>--- conflicted
+++ resolved
@@ -6,11 +6,5 @@
 pub mod issuable_document;
 pub mod x509;
 
-<<<<<<< HEAD
-=======
-#[cfg(any(test, feature = "pid_constants"))]
-pub mod pid_constants;
-
->>>>>>> 4c07225f
 #[cfg(feature = "test_credential")]
 pub mod test_credential;
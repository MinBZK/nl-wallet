pub mod attributes;
pub mod auth;
pub mod credential_payload;
pub mod issuable_document;
<<<<<<< HEAD
pub mod qualification;
pub mod x509;

#[cfg(test)]
pub use attributes::test::complex_attributes;
=======
pub mod mdoc;
pub mod x509;
>>>>>>> 61b6fa94
<|MERGE_RESOLUTION|>--- conflicted
+++ resolved
@@ -2,13 +2,8 @@
 pub mod auth;
 pub mod credential_payload;
 pub mod issuable_document;
-<<<<<<< HEAD
-pub mod qualification;
+pub mod mdoc;
 pub mod x509;
 
 #[cfg(test)]
-pub use attributes::test::complex_attributes;
-=======
-pub mod mdoc;
-pub mod x509;
->>>>>>> 61b6fa94
+pub use attributes::test::complex_attributes;
--- conflicted
+++ resolved
@@ -174,16 +174,7 @@
     type Error = DisclosedAttestationError;
 
     fn try_from(sd_jwt: SdJwt) -> Result<Self, Self::Error> {
-<<<<<<< HEAD
         let attributes = sd_jwt.to_disclosed_object()?.try_into()?;
-=======
-        let claims = sd_jwt.claims();
-        let validity_info = ValidityInfo {
-            signed: claims.iat.into(),
-            valid_from: claims.nbf.map(Into::into),
-            valid_until: claims.exp.map(Into::into),
-        };
->>>>>>> f71c5ad9
 
         let ca = sd_jwt
             .issuer_certificate()
@@ -210,7 +201,7 @@
             ))?;
 
         let validity_info = ValidityInfo {
-            signed: claims.iat.into_inner().into(),
+            signed: claims.iat.into(),
             valid_from: claims.nbf.map(Into::into),
             valid_until: claims.exp.map(Into::into),
         };
@@ -218,12 +209,8 @@
         Ok(DisclosedAttestation {
             attestation_type,
             attributes,
-<<<<<<< HEAD
-            issuer_uri: claims.iss.into_inner(),
+            issuer_uri: claims.iss,
             attestation_qualification,
-=======
-            issuer_uri: claims.iss.to_owned(),
->>>>>>> f71c5ad9
             ca,
             validity_info,
         })

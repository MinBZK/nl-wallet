--- conflicted
+++ resolved
@@ -265,7 +265,6 @@
     /// }
     /// ```
     pub fn to_mdoc_attributes(self, attestation_type: &str) -> IndexMap<NameSpace, Vec<Entry>> {
-<<<<<<< HEAD
         let mut result = IndexMap::new();
         for (path, attribute) in self.flattened() {
             let (path, name) = path.into_inner_last();
@@ -274,10 +273,8 @@
                 name: name.to_string(),
                 value: attribute.clone().into(),
             })
-=======
-        let mut flattened = IndexMap::new();
-        Self::walk_attributes_recursive(attestation_type, self.0, &mut flattened);
-        flattened
+        }
+        result
     }
 
     pub fn claim_paths(&self) -> Vec<VecNonEmpty<ClaimPath>> {
@@ -310,34 +307,6 @@
 
         let mut result = Vec::new();
         traverse_depth_first(&[], self.as_ref(), &mut result);
-        result
-    }
-
-    fn walk_attributes_recursive(
-        namespace: &str,
-        attributes: IndexMap<String, Attribute>,
-        result: &mut IndexMap<NameSpace, Vec<Entry>>,
-    ) {
-        let mut entries = vec![];
-        for (key, value) in attributes {
-            match value {
-                Attribute::Single(single) => {
-                    entries.push(Entry {
-                        name: key,
-                        value: single.into(),
-                    });
-                }
-                Attribute::Nested(nested) => {
-                    let key = format!("{}.{}", namespace, key);
-                    Self::walk_attributes_recursive(key.as_str(), nested, result);
-                }
-            }
-        }
-
-        if !entries.is_empty() {
-            result.insert(String::from(namespace), entries);
->>>>>>> a1788d11
-        }
         result
     }
 }
@@ -723,7 +692,6 @@
         );
     }
 
-<<<<<<< HEAD
     fn example_attributes() -> Attributes {
         IndexMap::from([
             (
@@ -847,7 +815,8 @@
 
         let result = example_attributes().validate(&type_metadata);
         assert_matches!(result, Err(AttributesError::AttributesWithoutClaim(message)) if message == vec![vec!["country", "area_code"]]);
-=======
+    }
+
     mod test_claim_paths_from_attributes {
         use sd_jwt_vc_metadata::ClaimPath;
         use utils::vec_at_least::VecNonEmpty;
@@ -964,6 +933,5 @@
 
             assert_eq!(result.claim_paths(), expected);
         }
->>>>>>> a1788d11
     }
 }
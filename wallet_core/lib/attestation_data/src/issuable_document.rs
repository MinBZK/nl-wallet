--- conflicted
+++ resolved
@@ -104,13 +104,8 @@
     use crate::attributes::AttributeValue;
 
     impl IssuableDocument {
-<<<<<<< HEAD
         pub fn new_mock_degree(education: String) -> Self {
-            IssuableDocument::try_new(
-=======
-        pub fn new_mock() -> Self {
             IssuableDocument::try_new_with_random_id(
->>>>>>> 713d6d0f
                 "com.example.degree".to_string(),
                 IndexMap::from([
                     (

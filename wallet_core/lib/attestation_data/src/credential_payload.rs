use std::collections::HashMap;

use chrono::DateTime;
use chrono::Utc;
use indexmap::IndexMap;
use p256::ecdsa::VerifyingKey;
use serde::Deserialize;
use serde::Serialize;
use serde_with::serde_as;
use serde_with::skip_serializing_none;
use ssri::Integrity;

use attestation_types::qualification::AttestationQualification;
use crypto::EcdsaKey;
use crypto::server_keys::KeyPair;
use error_category::ErrorCategory;
use http_utils::urls::HttpsUri;
use jwt::error::JwkConversionError;
use jwt::jwk::jwk_from_p256;
use mdoc::Entry;
use mdoc::MobileSecurityObject;
use mdoc::NameSpace;
use mdoc::holder::Mdoc;
use mdoc::utils::crypto::CryptoError;
use sd_jwt::builder::SdJwtBuilder;
use sd_jwt::key_binding_jwt_claims::RequiredKeyBinding;
use sd_jwt::sd_jwt::SdJwt;
use sd_jwt_vc_metadata::ClaimSelectiveDisclosureMetadata;
use sd_jwt_vc_metadata::NormalizedTypeMetadata;
use sd_jwt_vc_metadata::TypeMetadataError;
use sd_jwt_vc_metadata::TypeMetadataValidationError;
use utils::date_time_seconds::DateTimeSeconds;
use utils::generator::Generator;

use crate::attributes::Attributes;
use crate::attributes::AttributesError;
use crate::attributes::AttributesTraversalBehaviour;

#[derive(Debug, thiserror::Error, ErrorCategory)]
pub enum SdJwtCredentialPayloadError {
    #[error("error converting to / from JSON: {0}")]
    #[category(pd)]
    JsonConversion(#[from] serde_json::Error),

    #[error("metadata validation error: {0}")]
    #[category(pd)]
    MetadataValidation(#[from] TypeMetadataValidationError),

    #[error("error converting from SD-JWT: {0}")]
    #[category(pd)]
    SdJwtSerialization(#[source] sd_jwt::error::Error),

    #[error("error converting to SD-JWT: {0}")]
    #[category(pd)]
    SdJwtCreation(#[from] sd_jwt::error::Error),

    #[error("error converting claim path to JSON path: {0}")]
    #[category(pd)]
    ClaimPathConversion(#[source] TypeMetadataError),

    #[error("error converting holder VerifyingKey to JWK: {0}")]
    #[category(pd)]
    JwkConversion(#[from] JwkConversionError),
}

/// This struct represents the Claims Set received from the issuer. Its JSON representation should be verifiable by the
/// JSON schema defined in the SD-JWT VC Type Metadata (`TypeMetadata`).
///
/// Converting both an (unsigned) mdoc and SD-JWT document to this struct should yield the same result.
#[serde_as]
#[skip_serializing_none]
#[derive(Debug, Clone, Eq, PartialEq, Serialize, Deserialize)]
pub struct CredentialPayload {
    #[serde(rename = "iat")]
    pub issued_at: DateTimeSeconds,

    /// Contains the attestation's public key, of which the corresponding private key is used by the wallet during
    /// disclosure to sign the RP's nonce into a PoP
    #[serde(rename = "cnf")]
    pub confirmation_key: RequiredKeyBinding,

    /// Contains the integrity digest of the type metadata document of this `vct`.
    #[serde(rename = "vct#integrity")]
    pub vct_integrity: Integrity,

    /// The information on how to read the status of the Verifiable Credential.
    pub status: Option<serde_json::Value>,

    #[serde(flatten)]
    pub previewable_payload: PreviewableCredentialPayload,
}

#[serde_as]
#[skip_serializing_none]
#[derive(Debug, Clone, Eq, PartialEq, Serialize, Deserialize)]
pub struct PreviewableCredentialPayload {
    #[serde(rename = "vct")]
    pub attestation_type: String,

    #[serde(rename = "iss")]
    pub issuer: HttpsUri,

    #[serde(rename = "exp")]
    pub expires: Option<DateTimeSeconds>,

    #[serde(rename = "nbf")]
    pub not_before: Option<DateTimeSeconds>,

    pub attestation_qualification: AttestationQualification,

    #[serde(flatten)]
    pub attributes: Attributes,
}

impl PreviewableCredentialPayload {
    pub fn matches_existing(
        &self,
        existing: &PreviewableCredentialPayload,
        time: &impl Generator<DateTime<Utc>>,
    ) -> bool {
        // Compare all fields except `not_before`
        if self.attestation_type == existing.attestation_type
            && self.issuer == existing.issuer
            && self.attestation_qualification == existing.attestation_qualification
            && self.attributes == existing.attributes
        {
            // If `not_before` matches as well, they definitely match
            if self.not_before == existing.not_before {
                return true;
            }

            // If not, it is only considered a match if `not_before` from the new preview (self) is in the past
            if let Some(self_nbf) = self.not_before {
                let is_nbf_in_the_past = self_nbf.as_ref() <= &time.generate();
                return is_nbf_in_the_past;
            }
        }

        false
    }
}

pub trait IntoCredentialPayload {
    type Error;
    fn into_credential_payload(self, metadata: &NormalizedTypeMetadata) -> Result<CredentialPayload, Self::Error>;
}

impl IntoCredentialPayload for &SdJwt {
    type Error = SdJwtCredentialPayloadError;

    fn into_credential_payload(self, metadata: &NormalizedTypeMetadata) -> Result<CredentialPayload, Self::Error> {
        CredentialPayload::from_sd_jwt(self, Some(metadata))
    }
}

#[derive(Debug, thiserror::Error, ErrorCategory)]
pub enum MdocCredentialPayloadError {
    #[error("error converting to / from JSON: {0}")]
    #[category(pd)]
    JsonConversion(#[from] serde_json::Error),

    #[error("metadata validation error: {0}")]
    #[category(pd)]
    MetadataValidation(#[from] TypeMetadataValidationError),

    #[error("unable to convert mdoc TDate to DateTime<Utc>")]
    #[category(critical)]
    DateConversion(#[from] chrono::ParseError),

    #[error("mdoc is missing issuer URI")]
    #[category(critical)]
    MissingIssuerUri,

    #[error("mdoc is missing attestation qualification")]
    #[category(critical)]
    MissingAttestationQualification,

    #[error("mdoc is missing metadata integrity")]
    #[category(critical)]
    MissingMetadataIntegrity,

    #[error("attributes error: {0}")]
    #[category(pd)]
    Attributes(#[from] AttributesError),

    #[error("error converting holder VerifyingKey to JWK: {0}")]
    #[category(pd)]
    JwkConversion(#[from] JwkConversionError),

    #[error("error converting holder public CoseKey to a VerifyingKey: {0}")]
    #[category(pd)]
    CoseKeyConversion(#[from] CryptoError),
}

impl IntoCredentialPayload for Mdoc {
    type Error = MdocCredentialPayloadError;

    fn into_credential_payload(self, metadata: &NormalizedTypeMetadata) -> Result<CredentialPayload, Self::Error> {
        MdocParts::from(self).into_credential_payload(metadata)
    }
}

#[derive(derive_more::Constructor)]
pub struct MdocParts {
    attributes: IndexMap<NameSpace, Vec<Entry>>,
    mso: MobileSecurityObject,
}

impl From<Mdoc> for MdocParts {
    fn from(value: Mdoc) -> Self {
        let (mso, _, issuer_signed) = value.into_components();

        Self::new(issuer_signed.into_entries_by_namespace(), mso)
    }
}

impl IntoCredentialPayload for MdocParts {
    type Error = MdocCredentialPayloadError;

    fn into_credential_payload(self, metadata: &NormalizedTypeMetadata) -> Result<CredentialPayload, Self::Error> {
        let payload = CredentialPayload::from_mdoc_parts_unvalidated(self, metadata)?;

        metadata.validate(&serde_json::to_value(&payload)?)?;

        Ok(payload)
    }
}

impl CredentialPayload {
    pub fn from_previewable_credential_payload(
        previewable_payload: PreviewableCredentialPayload,
        issued_at: DateTimeSeconds,
        holder_pubkey: &VerifyingKey,
        metadata: &NormalizedTypeMetadata,
        metadata_integrity: Integrity,
    ) -> Result<Self, SdJwtCredentialPayloadError> {
        let payload = CredentialPayload {
            issued_at,
            confirmation_key: RequiredKeyBinding::Jwk(jwk_from_p256(holder_pubkey)?),
            vct_integrity: metadata_integrity,
            status: None,
            previewable_payload,
        };

        metadata.validate(&serde_json::to_value(&payload)?)?;
        Ok(payload)
    }

    fn from_sd_jwt(
        sd_jwt: &SdJwt,
        metadata: Option<&NormalizedTypeMetadata>,
    ) -> Result<Self, SdJwtCredentialPayloadError> {
        let disclosed_object = sd_jwt
            .to_disclosed_object()
            .map_err(SdJwtCredentialPayloadError::SdJwtSerialization)?;
        let disclosed_value = serde_json::Value::Object(disclosed_object);

        if let Some(metadata) = metadata {
            metadata.validate(&disclosed_value)?;
        }

        let credential_payload = serde_json::from_value(disclosed_value)?;

        Ok(credential_payload)
    }

    pub fn from_sd_jwt_unvalidated(sd_jwt: &SdJwt) -> Result<Self, SdJwtCredentialPayloadError> {
        Self::from_sd_jwt(sd_jwt, None)
    }

    fn from_mdoc_parts_unvalidated(
        MdocParts { attributes, mso }: MdocParts,
        metadata: &NormalizedTypeMetadata,
    ) -> Result<Self, MdocCredentialPayloadError> {
        let holder_pub_key = VerifyingKey::try_from(mso.device_key_info)?;

        let payload = CredentialPayload {
            issued_at: (&mso.validity_info.signed).try_into()?,
            confirmation_key: jwk_from_p256(&holder_pub_key).map(RequiredKeyBinding::Jwk)?,
            vct_integrity: mso
                .type_metadata_integrity
                .ok_or(MdocCredentialPayloadError::MissingMetadataIntegrity)?,
            status: None,
            previewable_payload: PreviewableCredentialPayload {
                attestation_type: mso.doc_type,
                issuer: mso.issuer_uri.ok_or(MdocCredentialPayloadError::MissingIssuerUri)?,
                expires: Some((&mso.validity_info.valid_until).try_into()?),
                not_before: Some((&mso.validity_info.valid_from).try_into()?),
                attestation_qualification: mso
                    .attestation_qualification
                    .ok_or(MdocCredentialPayloadError::MissingAttestationQualification)?,
                attributes: Attributes::from_mdoc_attributes(metadata, attributes)?,
            },
        };

        Ok(payload)
    }

    pub fn from_mdoc_unvalidated(
        mdoc: Mdoc,
        metadata: &NormalizedTypeMetadata,
    ) -> Result<Self, MdocCredentialPayloadError> {
        Self::from_mdoc_parts_unvalidated(mdoc.into(), metadata)
    }

    pub async fn into_sd_jwt(
        self,
        type_metadata: &NormalizedTypeMetadata,
        holder_pubkey: &VerifyingKey,
<<<<<<< HEAD
        issuer_key: &KeyPair<impl EcdsaKey>,
=======
        issuer_keypair: &KeyPair<impl EcdsaKeySend>,
>>>>>>> f71c5ad9
    ) -> Result<SdJwt, SdJwtCredentialPayloadError> {
        let vct_integrity = self.vct_integrity.clone();

        let sd_by_claims = type_metadata
            .claims()
            .iter()
            .map(|claim| (&claim.path, claim.sd))
            .collect::<HashMap<_, _>>();

        let sd_jwt = self
            .previewable_payload
            .attributes
            .claim_paths(AttributesTraversalBehaviour::AllPaths)
            .into_iter()
            .try_fold(SdJwtBuilder::new(self)?, |builder, claims| {
                let should_be_selectively_discloseable = match sd_by_claims.get(&claims) {
                    Some(sd) => !matches!(sd, ClaimSelectiveDisclosureMetadata::Never),
                    None => true,
                };

                if !should_be_selectively_discloseable {
                    return Ok(builder);
                }

                builder
                    .make_concealable(claims)
                    .map_err(SdJwtCredentialPayloadError::SdJwtCreation)
            })?
            .finish(vct_integrity, issuer_keypair, holder_pubkey)
            .await?;

        Ok(sd_jwt)
    }
}

#[cfg(any(test, feature = "example_credential_payloads"))]
mod examples {
    use chrono::DateTime;
    use chrono::Duration;
    use chrono::Utc;
    use p256::ecdsa::VerifyingKey;
    use ssri::Integrity;

    use jwt::jwk::jwk_from_p256;
    use sd_jwt::key_binding_jwt_claims::RequiredKeyBinding;
    use utils::generator::Generator;

    use crate::attributes::AttributeValue;
    use crate::attributes::Attributes;
    use crate::constants::PID_ATTESTATION_TYPE;

    use super::CredentialPayload;
    use super::PreviewableCredentialPayload;

    impl CredentialPayload {
        pub(super) fn example_with_preview(
            previewable_payload: PreviewableCredentialPayload,
            verifying_key: &VerifyingKey,
            time_generator: &impl Generator<DateTime<Utc>>,
        ) -> Self {
            let time = time_generator.generate();

            let confirmation_key = jwk_from_p256(verifying_key).unwrap();

            Self {
                issued_at: time.into(),
                confirmation_key: RequiredKeyBinding::Jwk(confirmation_key.clone()),
                vct_integrity: Integrity::from(""),
                status: None,
                previewable_payload,
            }
        }

        pub fn example_with_attributes(
            attestation_type: &str,
            attributes: Attributes,
            verifying_key: &VerifyingKey,
            time_generator: &impl Generator<DateTime<Utc>>,
        ) -> Self {
            let previewable_payload =
                PreviewableCredentialPayload::example_with_attributes(attestation_type, attributes, time_generator);

            Self::example_with_preview(previewable_payload, verifying_key, time_generator)
        }
    }

    impl PreviewableCredentialPayload {
        pub fn example_empty(attestation_type: &str, time_generator: &impl Generator<DateTime<Utc>>) -> Self {
            let time = time_generator.generate();

            Self {
                attestation_type: attestation_type.to_string(),
                issuer: "https://cert.issuer.example.com".parse().unwrap(),
                expires: Some((time + Duration::days(365)).into()),
                not_before: Some((time - Duration::days(1)).into()),
                attestation_qualification: Default::default(),
                attributes: Attributes::default(),
            }
        }

        pub fn example_family_name(time_generator: &impl Generator<DateTime<Utc>>) -> Self {
            Self::example_with_attributes(
                PID_ATTESTATION_TYPE,
                Attributes::example([(["family_name"], AttributeValue::Text(String::from("De Bruijn")))]),
                time_generator,
            )
        }

        pub fn example_with_attributes(
            attestation_type: &str,
            attributes: Attributes,
            time_generator: &impl Generator<DateTime<Utc>>,
        ) -> Self {
            Self {
                attributes,
                ..Self::example_empty(attestation_type, time_generator)
            }
        }
    }
}

#[cfg(feature = "mock")]
mod mock {
    use chrono::DateTime;
    use chrono::Utc;
    use p256::ecdsa::SigningKey;
    use rand_core::OsRng;

    use utils::generator::Generator;

    use crate::attributes::Attributes;
    use crate::constants::ADDRESS_ATTESTATION_TYPE;
    use crate::constants::PID_ATTESTATION_TYPE;

    use super::CredentialPayload;
    use super::PreviewableCredentialPayload;

    impl CredentialPayload {
        pub fn nl_pid_example(time_generator: &impl Generator<DateTime<Utc>>) -> Self {
            let previewable_payload = PreviewableCredentialPayload::nl_pid_example(time_generator);

            Self::example_with_preview(
                previewable_payload,
                SigningKey::random(&mut OsRng).verifying_key(),
                time_generator,
            )
        }
    }

    impl PreviewableCredentialPayload {
        pub fn nl_pid_example(time_generator: &impl Generator<DateTime<Utc>>) -> Self {
            Self::example_with_attributes(PID_ATTESTATION_TYPE, Attributes::nl_pid_example(), time_generator)
        }

        pub fn nl_pid_address_example(time_generator: &impl Generator<DateTime<Utc>>) -> Self {
            Self::example_with_attributes(
                ADDRESS_ATTESTATION_TYPE,
                Attributes::nl_pid_address_example(),
                time_generator,
            )
        }
    }
}

#[cfg(test)]
mod test {
    use assert_matches::assert_matches;
    use chrono::DateTime;
    use chrono::Duration;
    use chrono::TimeZone;
    use chrono::Utc;
    use futures::FutureExt;
    use indexmap::IndexMap;
    use itertools::Itertools;
    use p256::ecdsa::SigningKey;
    use rand_core::OsRng;
    use serde_json::json;
    use ssri::Integrity;

    use attestation_types::claim_path::ClaimPath;
    use attestation_types::qualification::AttestationQualification;
    use crypto::mock_remote::MockRemoteEcdsaKey;
    use crypto::mock_remote::MockRemoteWscd;
    use crypto::server_keys::generate::Ca;
    use jwt::jwk::jwk_from_p256;
    use sd_jwt::builder::SdJwtBuilder;
    use sd_jwt::key_binding_jwt_claims::KeyBindingJwtBuilder;
    use sd_jwt::key_binding_jwt_claims::RequiredKeyBinding;
    use sd_jwt::sd_jwt::SdJwtPresentation;
    use sd_jwt_vc_metadata::JsonSchemaPropertyType;
    use sd_jwt_vc_metadata::NormalizedTypeMetadata;
    use sd_jwt_vc_metadata::UncheckedTypeMetadata;
    use utils::generator::mock::MockTimeGenerator;
    use utils::vec_nonempty;

    use crate::attributes::Attribute;
    use crate::attributes::AttributeValue;
    use crate::attributes::Attributes;
    use crate::attributes::test::complex_attributes;
    use crate::auth::issuer_auth::IssuerRegistration;
    use crate::constants::PID_ATTESTATION_TYPE;
    use crate::credential_payload::IntoCredentialPayload;
    use crate::credential_payload::SdJwtCredentialPayloadError;
    use crate::x509::CertificateType;

    use super::CredentialPayload;
    use super::PreviewableCredentialPayload;

    #[test]
    fn test_serialize_deserialize_and_validate() {
        let confirmation_key = jwk_from_p256(SigningKey::random(&mut OsRng).verifying_key()).unwrap();

        let payload = CredentialPayload {
            issued_at: Utc.with_ymd_and_hms(1970, 1, 1, 0, 1, 1).unwrap().into(),
            confirmation_key: RequiredKeyBinding::Jwk(confirmation_key.clone()),
            vct_integrity: Integrity::from(""),
            status: None,
            previewable_payload: PreviewableCredentialPayload {
                attestation_type: String::from("com.example.pid"),
                issuer: "https://com.example.org/pid/issuer".parse().unwrap(),
                expires: None,
                not_before: None,
                attestation_qualification: "QEAA".parse().unwrap(),
                attributes: complex_attributes().into(),
            },
        };

        let expected_json = json!({
            "vct": "com.example.pid",
            "vct#integrity": "sha256-47DEQpj8HBSa+/TImW+5JCeuQeRkm5NMpJWZG3hSuFU=",
            "iss": "https://com.example.org/pid/issuer",
            "iat": 61,
            "attestation_qualification": "QEAA",
            "cnf": {
                "jwk": confirmation_key
            },
            "birth_date": "1963-08-12",
            "place_of_birth": {
                "locality": "The Hague",
                "country": {
                    "name": "The Netherlands",
                    "area_code": 33
                }
            },
            "financial": {
                "has_debt": true,
                "has_job": false,
                "debt_amount": -10000
            }
        });

        let json = serde_json::to_value(payload).unwrap();
        assert_eq!(json, expected_json);

        let metadata = NormalizedTypeMetadata::example();
        metadata.validate(&json).expect("CredentialPayload should be valid");
    }

    #[test]
    fn test_from_previewable_credential_payload() {
        let holder_key = SigningKey::random(&mut OsRng);

        let metadata = NormalizedTypeMetadata::from_single_example(UncheckedTypeMetadata::example_with_claim_name(
            PID_ATTESTATION_TYPE,
            "family_name",
            JsonSchemaPropertyType::String,
            None,
        ));

        let preview_payload = PreviewableCredentialPayload::example_family_name(&MockTimeGenerator::default());

        let payload = CredentialPayload::from_previewable_credential_payload(
            preview_payload.clone(),
            Utc::now().into(),
            holder_key.verifying_key(),
            &metadata,
            Integrity::from(""),
        )
        .unwrap();

        assert_eq!(
            payload.previewable_payload.attestation_type,
            preview_payload.attestation_type,
        );
    }

    #[test]
    fn test_from_previewable_credential_payload_invalid() {
        let holder_key = SigningKey::random(&mut OsRng);

        let metadata = NormalizedTypeMetadata::from_single_example(UncheckedTypeMetadata::example_with_claim_name(
            PID_ATTESTATION_TYPE,
            "family_name",
            JsonSchemaPropertyType::Number,
            None,
        ));

        let preview_payload = PreviewableCredentialPayload::example_family_name(&MockTimeGenerator::default());

        let error = CredentialPayload::from_previewable_credential_payload(
            preview_payload,
            Utc::now().into(),
            holder_key.verifying_key(),
            &metadata,
            Integrity::from(""),
        )
        .expect_err("wrong family_name type should fail validation");

        assert_matches!(error, SdJwtCredentialPayloadError::MetadataValidation(_));
    }

    #[test]
    fn test_from_sd_jwt() {
        let holder_key = SigningKey::random(&mut OsRng);
        let confirmation_key = jwk_from_p256(holder_key.verifying_key()).unwrap();

        let ca = Ca::generate_issuer_mock_ca().unwrap();
        let issuer_keypair = ca.generate_issuer_mock().unwrap();

        let claims = json!({
            "vct": "com.example.pid",
            "vct#integrity": "sha256-47DEQpj8HBSa+/TImW+5JCeuQeRkm5NMpJWZG3hSuFU=",
            "iss": "https://com.example.org/pid/issuer",
            "iat": 61,
            "attestation_qualification": "QEAA",
            "cnf": {
                "jwk": confirmation_key
            },
            "birth_date": "1963-08-12",
            "place_of_birth": {
                "locality": "The Hague",
                "country": {
                    "name": "The Netherlands",
                    "area_code": 33
                }
            }
        });

        let sd_jwt = SdJwtBuilder::new(claims)
            .unwrap()
            .make_concealable(
                vec![ClaimPath::SelectByKey(String::from("birth_date"))]
                    .try_into()
                    .unwrap(),
            )
            .unwrap()
            .make_concealable(
                vec![
                    ClaimPath::SelectByKey(String::from("place_of_birth")),
                    ClaimPath::SelectByKey(String::from("locality")),
                ]
                .try_into()
                .unwrap(),
            )
            .unwrap()
            .make_concealable(
                vec![
                    ClaimPath::SelectByKey(String::from("place_of_birth")),
                    ClaimPath::SelectByKey(String::from("country")),
                    ClaimPath::SelectByKey(String::from("name")),
                ]
                .try_into()
                .unwrap(),
            )
            .unwrap()
            .make_concealable(
                vec![
                    ClaimPath::SelectByKey(String::from("place_of_birth")),
                    ClaimPath::SelectByKey(String::from("country")),
                    ClaimPath::SelectByKey(String::from("area_code")),
                ]
                .try_into()
                .unwrap(),
            )
            .unwrap()
            .add_decoys(&[ClaimPath::SelectByKey(String::from("place_of_birth"))], 1)
            .unwrap()
            .add_decoys(&[], 2)
            .unwrap()
            .finish(Integrity::from(""), &issuer_keypair, holder_key.verifying_key())
            .now_or_never()
            .unwrap()
            .unwrap();

        let metadata =
            NormalizedTypeMetadata::from_single_example(UncheckedTypeMetadata::credential_payload_sd_jwt_metadata());
        let payload = sd_jwt
            .clone()
            .into_credential_payload(&metadata)
            .expect("creating and validating CredentialPayload from SD-JWT should succeed");

        assert_eq!(
            payload.previewable_payload.attestation_type,
            sd_jwt.claims().vct.as_ref().unwrap().to_owned()
        );

        let unverified_payload = CredentialPayload::from_sd_jwt_unvalidated(&sd_jwt)
            .expect("creating a CredentialPayload from SD-JWT while not validating metdata should succeed");

        assert_eq!(payload, unverified_payload);
    }

    #[test]
    fn test_to_sd_jwt() {
        let time_generator = MockTimeGenerator::default();

        let holder_key = MockRemoteEcdsaKey::new_random("holder_key".to_string());
        let wscd = MockRemoteWscd::new(vec![holder_key.clone()]);

        let ca = Ca::generate("myca", Default::default()).unwrap();
        let cert_type = CertificateType::from(IssuerRegistration::new_mock());
        let issuer_key_pair = ca.generate_key_pair("mycert", cert_type, Default::default()).unwrap();

        let metadata = NormalizedTypeMetadata::from_single_example(UncheckedTypeMetadata::example_with_claim_name(
            PID_ATTESTATION_TYPE,
            "family_name",
            JsonSchemaPropertyType::String,
            None,
        ));

        let credential_payload = CredentialPayload::example_with_attributes(
            PID_ATTESTATION_TYPE,
            Attributes::example([(["family_name"], AttributeValue::Text(String::from("De Bruijn")))]),
            holder_key.verifying_key(),
            &time_generator,
        );

        let sd_jwt = credential_payload
            .into_sd_jwt(&metadata, holder_key.verifying_key(), &issuer_key_pair)
            .now_or_never()
            .unwrap()
            .unwrap();

        let (presented_sd_jwts, _poa) = SdJwtPresentation::sign_multiple(
            vec_nonempty![(sd_jwt.into_presentation_builder().finish(), "holder_key")],
            KeyBindingJwtBuilder::new(
                DateTime::from_timestamp_millis(1458304832).unwrap(),
                String::from("https://aud.example.com"),
                String::from("nonce123"),
            ),
            &wscd,
            (),
        )
        .now_or_never()
        .unwrap()
        .expect("signing a single SdJwtPresentation using the WSCD should succeed");

        let presented_sd_jwt = presented_sd_jwts.into_iter().exactly_one().unwrap();

        SdJwtPresentation::parse_and_verify_against_trust_anchors(
            &presented_sd_jwt.to_string(),
            &time_generator,
            &[ca.to_trust_anchor()],
            "https://aud.example.com",
            "nonce123",
            Duration::days(36500),
        )
        .unwrap();
    }

    #[test]
    fn test_matches_existing() {
        let epoch_generator = MockTimeGenerator::epoch();

        let mut new = PreviewableCredentialPayload {
            attestation_type: String::from("att_type_1"),
            issuer: "https://issuer.example.com".parse().unwrap(),
            expires: Some(Utc.with_ymd_and_hms(2000, 1, 1, 0, 1, 1).unwrap().into()),
            not_before: Some(Utc.with_ymd_and_hms(1969, 1, 1, 0, 1, 1).unwrap().into()),
            attestation_qualification: AttestationQualification::PubEAA,
            attributes: IndexMap::from([(
                String::from("attr1"),
                Attribute::Single(AttributeValue::Text(String::from("val1"))),
            )])
            .into(),
        };

        let mut existing = new.clone();
        assert!(new.matches_existing(&existing, &epoch_generator));

        existing.attestation_type = String::from("att_type_2");
        assert!(!new.matches_existing(&existing, &epoch_generator));

        let mut existing = new.clone();
        existing.issuer = "https://other_issuer.example.com".parse().unwrap();
        assert!(!new.matches_existing(&existing, &epoch_generator));

        let mut existing = new.clone();
        existing.attestation_qualification = AttestationQualification::QEAA;
        assert!(!new.matches_existing(&existing, &epoch_generator));

        let mut existing = new.clone();
        existing.attributes = IndexMap::from([(
            String::from("attr1"),
            Attribute::Single(AttributeValue::Text(String::from("val2"))),
        )])
        .into();
        assert!(!new.matches_existing(&existing, &epoch_generator));

        let mut existing = new.clone();
        existing.not_before = Some(Utc.with_ymd_and_hms(1970, 1, 1, 0, 1, 1).unwrap().into());
        assert!(
            new.matches_existing(&existing, &epoch_generator),
            "the payloads should match if the nbf of the new payload is in the past and the rest is the same"
        );

        let existing = new.clone();
        new.not_before = Some(Utc.with_ymd_and_hms(1980, 1, 1, 0, 1, 1).unwrap().into());
        assert!(
            !new.matches_existing(&existing, &epoch_generator),
            "the payloads should not match if the nbf of the new payload is in the future and different from the \
             existing payload"
        );
    }
}<|MERGE_RESOLUTION|>--- conflicted
+++ resolved
@@ -307,11 +307,7 @@
         self,
         type_metadata: &NormalizedTypeMetadata,
         holder_pubkey: &VerifyingKey,
-<<<<<<< HEAD
-        issuer_key: &KeyPair<impl EcdsaKey>,
-=======
-        issuer_keypair: &KeyPair<impl EcdsaKeySend>,
->>>>>>> f71c5ad9
+        issuer_keypair: &KeyPair<impl EcdsaKey>,
     ) -> Result<SdJwt, SdJwtCredentialPayloadError> {
         let vct_integrity = self.vct_integrity.clone();
 

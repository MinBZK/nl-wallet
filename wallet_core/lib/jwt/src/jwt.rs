--- conflicted
+++ resolved
@@ -36,7 +36,6 @@
 use crypto::x509::CertificateUsage;
 use utils::generator::Generator;
 use utils::vec_at_least::IntoNonEmptyIterator;
-use utils::vec_at_least::NonEmptyIterator;
 use utils::vec_at_least::VecNonEmpty;
 use utils::vec_nonempty;
 
@@ -67,16 +66,6 @@
     _jwt_type: PhantomData<(T, H)>,
 }
 
-impl<T, H> UnverifiedJwt<T, H> {
-    pub fn serialization(&self) -> &str {
-        &self.serialization
-    }
-
-    pub fn signed_slice(&self) -> &str {
-        &self.serialization[..self.payload_end]
-    }
-}
-
 impl<T, H> FromStr for UnverifiedJwt<T, H> {
     type Err = JwtError;
 
@@ -97,26 +86,18 @@
     }
 }
 
-<<<<<<< HEAD
+impl<T, H> UnverifiedJwt<T, H> {
+    pub fn serialization(&self) -> &str {
+        &self.serialization
+    }
+
+    pub fn signed_slice(&self) -> &str {
+        &self.serialization[..self.payload_end]
+    }
+}
+
 impl<T, H: DeserializeOwned> UnverifiedJwt<T, H> {
     pub fn dangerous_parse_header_unverified(&self) -> Result<H> {
-=======
-impl<T> UnverifiedJwt<T> {
-    /// Internal constructor that takes an already concatendated header and payload and a signature.
-    fn from_header_payload_and_signature(header_and_payload: String, signature: &Signature) -> Self {
-        let payload_end = header_and_payload.len();
-        let encoded_signature = BASE64_URL_SAFE_NO_PAD.encode(signature.to_bytes());
-        let serialization = header_and_payload + "." + &encoded_signature;
-
-        Self {
-            serialization,
-            payload_end,
-            _payload_type: PhantomData,
-        }
-    }
-
-    pub fn dangerous_parse_header_unverified(&self) -> Result<Header> {
->>>>>>> dcaa5276
         let header_end = self
             .signed_slice()
             .find(".")
@@ -284,37 +265,46 @@
 #[derive(Debug, Clone, PartialEq, Eq, AsRef, Display, SerializeDisplay)]
 pub struct SignedJwt<T, H = JwtHeader>(UnverifiedJwt<T, H>);
 
+impl<T, H> SignedJwt<T, H> {
+    /// Internal constructor that takes an already concatendated header and payload and a signature.
+    fn from_header_payload_and_signature(header_and_payload: String, signature: &Signature) -> Self {
+        let payload_end = header_and_payload.len();
+        let encoded_signature = BASE64_URL_SAFE_NO_PAD.encode(signature.to_bytes());
+        let serialization = header_and_payload + "." + &encoded_signature;
+
+        Self(UnverifiedJwt {
+            serialization,
+            payload_end,
+            _jwt_type: PhantomData,
+        })
+    }
+}
+
 impl<T: Serialize + JwtTyp, H: Serialize> SignedJwt<T, H> {
-    async fn sign_with_header(header: &H, payload: &T, privkey: &impl EcdsaKey) -> Result<Self> {
+    async fn sign_with_header(header: H, payload: &T, privkey: &impl EcdsaKey) -> Result<SignedJwt<T, H>> {
         let header = HeaderWithTyp::new::<T>(header);
-
         let encoded_header = BASE64_URL_SAFE_NO_PAD.encode(serde_json::to_vec(&header)?);
-        let encoded_claims = BASE64_URL_SAFE_NO_PAD.encode(serde_json::to_vec(&payload)?);
-        let message = [encoded_header, encoded_claims].join(".");
-        let payload_end = message.len();
+        let encoded_payload = BASE64_URL_SAFE_NO_PAD.encode(serde_json::to_vec(payload)?);
+
+        let header_and_payload = encoded_header + "." + &encoded_payload;
 
         let signature = privkey
-            .try_sign(message.as_bytes())
+            .try_sign(header_and_payload.as_bytes())
             .await
             .map_err(|err| JwtError::Signing(Box::new(err)))?;
-        let encoded_signature = BASE64_URL_SAFE_NO_PAD.encode(signature.to_vec());
-
-        Ok(Self(UnverifiedJwt {
-            serialization: [message, encoded_signature].join("."),
-
-            payload_end,
-            _jwt_type: PhantomData,
-        }))
+
+        let jwt = Self::from_header_payload_and_signature(header_and_payload, &signature);
+        Ok(jwt)
     }
 }
 
 impl<T: Serialize + JwtTyp> SignedJwt<T> {
     pub async fn sign(payload: &T, privkey: &impl EcdsaKey) -> Result<SignedJwt<T, JwtHeader>> {
-        SignedJwt::sign_with_header(&JwtHeader::default(), payload, privkey).await
-    }
-}
-
-impl<T: Serialize + JwtTyp> SignedJwt<SignedJwt<T, HeaderWithX5c>> {
+        SignedJwt::sign_with_header(JwtHeader::default(), payload, privkey).await
+    }
+}
+
+impl<T: Serialize + JwtTyp> SignedJwt<T, HeaderWithX5c> {
     /// Sign a payload into a JWS, and put the certificate of the provided keypair in the `x5c` JWT header.
     /// The resulting JWS can be verified using [`verify_against_trust_anchors()`].
     pub async fn sign_with_certificate<K: EcdsaKey>(
@@ -325,14 +315,91 @@
         // and RP certificates are signed directly by the trust anchor. So we don't support certificate chains
         // here (yet).
         let header = HeaderWithX5c::from_certs(vec_nonempty![keypair.certificate().to_owned()]);
-        SignedJwt::sign_with_header(&header, payload, keypair.private_key()).await
+        SignedJwt::sign_with_header(header, payload, keypair.private_key()).await
     }
 }
 
 impl<T: Serialize + JwtTyp> SignedJwt<T, HeaderWithJwk> {
     pub async fn sign_with_jwk(payload: &T, key: &impl EcdsaKey) -> Result<SignedJwt<T, HeaderWithJwk>, JwtError> {
         let header = HeaderWithJwk::try_from_verifying_key(key).await?;
-        SignedJwt::sign_with_header(&header, payload, key).await
+        SignedJwt::sign_with_header(header, payload, key).await
+    }
+}
+
+impl<T: Serialize + JwtTyp> SignedJwt<T> {
+    /// Have the WSCD sign multiple [`UnverifiedJwt`]s at once, producing a PoA if more than one unique key is used.
+    pub async fn sign_multiple<'a, W, K, P>(
+        payloads_and_keys: impl IntoNonEmptyIterator<Item = (&'a T, &'a K)>,
+        wscd: &W,
+        poa_input: P::Input,
+    ) -> Result<(VecNonEmpty<SignedJwt<T>>, Option<P>)>
+    where
+        T: Serialize + 'a,
+        W: DisclosureWscd<Key = K, Poa = P>,
+        K: CredentialEcdsaKey + 'a,
+        P: WscdPoa,
+    {
+        let header = HeaderWithTyp::new::<T>(JwtHeader::default());
+        let encoded_header = BASE64_URL_SAFE_NO_PAD.encode(serde_json::to_vec(&header)?);
+
+        // Prepare the header and payload combinations for signing, while retaining a copy of that we can return.
+        let (headers_and_payloads, messages_and_keys) = payloads_and_keys
+            .into_iter()
+            .map(|(payload, key)| {
+                let encoded_payload = BASE64_URL_SAFE_NO_PAD.encode(serde_json::to_vec(payload)?);
+
+                let header_and_payload = format!("{encoded_header}.{encoded_payload}");
+                let message = header_and_payload.clone().into_bytes();
+
+                Ok((header_and_payload, (message, vec![key])))
+            })
+            .process_results::<_, _, JwtError, (Vec<_>, _)>(|iter| iter.unzip())?;
+
+        // Have the WSCD sign the combination of header and payload, also
+        // receiving a PoA if more than one unique key was used for signing.
+        let DisclosureResult { signatures, poa } = wscd
+            .sign(messages_and_keys, poa_input)
+            .await
+            .map_err(|err| JwtError::Signing(Box::new(err)))?;
+
+        // Make sure we received the correct number of signatures.
+        if signatures.len() != headers_and_payloads.len() {
+            return Err(JwtError::Signing(
+                format!(
+                    "incorrect signature count received from WSCD, expected {}, received {}",
+                    headers_and_payloads.len(),
+                    signatures.len()
+                )
+                .into(),
+            ));
+        }
+
+        // Actually create the JWTs by combining their header, payload and received signature.
+        let jwts = headers_and_payloads
+            .into_iter()
+            .zip(signatures)
+            .map(|(header_and_payload, signatures)| {
+                // Again, make sure we received the correct number of signatures.
+                let signature = signatures.into_iter().exactly_one().map_err(|error| {
+                    JwtError::Signing(
+                        format!(
+                            "expected to receive a single signature per JWT from WSCD, received {}",
+                            error.len()
+                        )
+                        .into(),
+                    )
+                })?;
+
+                let jwt = Self::from_header_payload_and_signature(header_and_payload, &signature);
+                Ok(jwt)
+            })
+            .collect::<Result<Vec<_>, JwtError>>()?
+            .try_into()
+            // We can unwrap to `VecNonEmpty` safely here, as the source iterator for `headers_and_payloads`
+            // is non-empty and we check the count of the returned signatures.
+            .unwrap();
+
+        Ok((jwts, poa))
     }
 }
 
@@ -436,169 +503,6 @@
     }
 }
 
-<<<<<<< HEAD
-=======
-impl<T> VerifiedJwt<T>
-where
-    T: Serialize,
-{
-    pub async fn sign(payload: T, header: Header, privkey: &impl EcdsaKey) -> Result<VerifiedJwt<T>> {
-        let jwt = UnverifiedJwt::sign(&payload, &header, privkey).await?;
-        Ok(VerifiedJwt { header, payload, jwt })
-    }
-
-    /// Have the WSCD sign multiple [`VerifiedJwt`]s at once, producing a PoA if more than one unique key is used.
-    pub async fn multi_sign<W, K, P>(
-        contents_and_keys: VecNonEmpty<(T, Header, &K)>,
-        wscd: &W,
-        poa_input: P::Input,
-    ) -> Result<(VecNonEmpty<Self>, Option<P>)>
-    where
-        W: DisclosureWscd<Key = K, Poa = P>,
-        K: CredentialEcdsaKey,
-        P: WscdPoa,
-    {
-        let (jwts, poa) = UnverifiedJwt::multi_sign(
-            contents_and_keys
-                .nonempty_iter()
-                .map(|(payload, header, key)| (payload, header, *key)),
-            wscd,
-            poa_input,
-        )
-        .await?;
-
-        let verified_jwts = contents_and_keys
-            .into_nonempty_iter()
-            .zip(jwts)
-            .map(|((payload, header, _), jwt)| VerifiedJwt { header, payload, jwt })
-            .collect();
-
-        Ok((verified_jwts, poa))
-    }
-}
-
-impl<T> UnverifiedJwt<T>
-where
-    T: Serialize,
-{
-    /// Base64 encode and concatentate a header and payload, to be included in a JWT.
-    fn encode_header_and_payload(header: &Header, payload: &T) -> Result<String> {
-        let encoded_header = BASE64_URL_SAFE_NO_PAD.encode(serde_json::to_vec(header)?);
-        let encoded_payload = BASE64_URL_SAFE_NO_PAD.encode(serde_json::to_vec(payload)?);
-
-        let header_and_payload = encoded_header + "." + &encoded_payload;
-
-        Ok(header_and_payload)
-    }
-
-    pub async fn sign(payload: &T, header: &Header, privkey: &impl EcdsaKey) -> Result<Self> {
-        let header_and_payload = Self::encode_header_and_payload(header, payload)?;
-
-        let signature = privkey
-            .try_sign(header_and_payload.as_bytes())
-            .await
-            .map_err(|err| JwtError::Signing(Box::new(err)))?;
-
-        let jwt = Self::from_header_payload_and_signature(header_and_payload, &signature);
-
-        Ok(jwt)
-    }
-
-    /// Have the WSCD sign multiple [`UnverifiedJwt`]s at once, producing a PoA if more than one unique key is used.
-    pub async fn multi_sign<'a, W, K, P>(
-        contents_and_keys: impl IntoNonEmptyIterator<Item = (&'a T, &Header, &'a K)>,
-        wscd: &W,
-        poa_input: P::Input,
-    ) -> Result<(VecNonEmpty<Self>, Option<P>)>
-    where
-        T: 'a,
-        W: DisclosureWscd<Key = K, Poa = P>,
-        K: CredentialEcdsaKey + 'a,
-        P: WscdPoa,
-    {
-        // Prepare the header and payload combinations for signing, while retaining a copy of that we can return.
-        let (headers_and_payloads, messages_and_keys) = contents_and_keys
-            .into_iter()
-            .map(|(payload, header, key)| {
-                let header_and_payload = Self::encode_header_and_payload(header, payload)?;
-                let message = header_and_payload.clone().into_bytes();
-
-                Ok((header_and_payload, (message, vec![key])))
-            })
-            .process_results::<_, _, JwtError, (Vec<_>, _)>(|iter| iter.unzip())?;
-
-        // Have the WSCD sign the combination of header and payload, also
-        // receiving a PoA if more than one unique key was used for signing.
-        let DisclosureResult { signatures, poa } = wscd
-            .sign(messages_and_keys, poa_input)
-            .await
-            .map_err(|err| JwtError::Signing(Box::new(err)))?;
-
-        // Make sure we received the correct number of signatures.
-        if signatures.len() != headers_and_payloads.len() {
-            return Err(JwtError::Signing(
-                format!(
-                    "incorrect signature count received from WSCD, expected {}, received {}",
-                    headers_and_payloads.len(),
-                    signatures.len()
-                )
-                .into(),
-            ));
-        }
-
-        // Actually create the JWTs by combining their header, payload and received signature.
-        let jwts = headers_and_payloads
-            .into_iter()
-            .zip(signatures)
-            .map(|(header_and_payload, signatures)| {
-                // Again, make sure we received the correct number of signatures.
-                let signature = signatures.into_iter().exactly_one().map_err(|error| {
-                    JwtError::Signing(
-                        format!(
-                            "expected to receive a single signature per JWT from WSCD, received {}",
-                            error.len()
-                        )
-                        .into(),
-                    )
-                })?;
-
-                let jwt = Self::from_header_payload_and_signature(header_and_payload, &signature);
-
-                Ok(jwt)
-            })
-            .collect::<Result<Vec<_>, JwtError>>()?
-            .try_into()
-            // We can unwrap to `VecNonEmpty` safely here, as the source iterator for `headers_and_payloads`
-            // is non-empty and we check the count of the returned signatures.
-            .unwrap();
-
-        Ok((jwts, poa))
-    }
-
-    /// Sign a payload into a JWS, and put the certificate of the provided keypair in the `x5c` JWT header.
-    /// The resulting JWS can be verified using [`verify_against_trust_anchors()`].
-    pub async fn sign_with_certificate<K: EcdsaKey>(payload: &T, keypair: &KeyPair<K>) -> Result<Self, JwtError> {
-        // The `x5c` header supports certificate chains, but ISO 18013-5 doesn't: it requires that issuer
-        // and RP certificates are signed directly by the trust anchor. So we don't support certificate chains
-        // here (yet).
-        let certs = vec![BASE64_STANDARD.encode(keypair.certificate().as_ref())];
-
-        let jwt = UnverifiedJwt::sign(
-            payload,
-            &Header {
-                alg: Algorithm::ES256,
-                x5c: Some(certs),
-                ..Default::default()
-            },
-            keypair.private_key(),
-        )
-        .await?;
-
-        Ok(jwt)
-    }
-}
-
->>>>>>> dcaa5276
 pub static DEFAULT_VALIDATIONS: LazyLock<Validation> = LazyLock::new(|| {
     let mut validation_options = Validation::new(Algorithm::ES256);
 
@@ -831,28 +735,22 @@
 
     use assert_matches::assert_matches;
     use base64::prelude::*;
-<<<<<<< HEAD
-=======
     use futures::FutureExt;
     use jsonwebtoken::Header;
->>>>>>> dcaa5276
     use p256::ecdsa::SigningKey;
     use rand_core::OsRng;
     use rstest::rstest;
     use serde_json::json;
 
-<<<<<<< HEAD
     use attestation_data::x509::generate::mock::generate_reader_mock_with_registration;
-=======
-    use attestation_data::x509::generate::mock::generate_reader_mock;
     use crypto::mock_remote::MockRemoteEcdsaKey;
     use crypto::mock_remote::MockRemoteWscd;
->>>>>>> dcaa5276
     use crypto::server_keys::generate::Ca;
     use crypto::x509::CertificateConfiguration;
     use crypto::x509::CertificateError;
     use crypto::x509::CertificateUsage;
     use utils::generator::TimeGenerator;
+    use utils::vec_at_least::NonEmptyIterator;
     use utils::vec_nonempty;
 
     use super::*;
@@ -929,7 +827,6 @@
         let private_key = SigningKey::random(&mut OsRng);
         let t = ToyMessage::default();
 
-<<<<<<< HEAD
         let jwt: UnverifiedJwt<_, _> = SignedJwt::sign(&t, &private_key).await.unwrap().into();
 
         // the JWT header has a `typ` with the expected value
@@ -976,14 +873,6 @@
 
         // the JWT cannot be verified with `parse_and_verify_with_typ()`
         let parsed = jwt
-=======
-        let header = header();
-        let unverified_jwt = UnverifiedJwt::sign(&t, &header, &private_key).await.unwrap();
-        let verified_jwt = VerifiedJwt::sign(t.clone(), header, &private_key).await.unwrap();
-
-        // the JWT can be verified and parsed back into an identical value
-        let parsed = unverified_jwt
->>>>>>> dcaa5276
             .parse_and_verify(&private_key.verifying_key().into(), &DEFAULT_VALIDATIONS)
             .expect_err("should fail because the JWT has the wrong `typ` field");
 
@@ -995,14 +884,19 @@
         let private_key = SigningKey::random(&mut OsRng);
         let t = ToyMessage::default();
 
-        let jwt: UnverifiedJwt<_> = SignedJwt::sign(&t, &private_key).await.unwrap().into();
+        let unverified_jwt: UnverifiedJwt<_> = SignedJwt::sign(&t, &private_key).await.unwrap().into();
 
         // the JWT can be verified and parsed back into an identical value
-        let (_, parsed) = jwt
+        let (_, parsed) = unverified_jwt
             .parse_and_verify(&private_key.verifying_key().into(), &DEFAULT_VALIDATIONS)
             .unwrap();
 
         assert_eq!(t, parsed);
+
+        let verified_jwt = unverified_jwt
+            .clone()
+            .into_verified(&private_key.verifying_key().into(), &DEFAULT_VALIDATIONS)
+            .unwrap();
 
         // The inner JWT value of `VerifiedJwt` is exactly the same as the `UnverifiedJwt`.
         let VerifiedJwt { jwt, .. } = verified_jwt;
@@ -1010,7 +904,7 @@
     }
 
     #[test]
-    fn test_multi_sign_and_verify() {
+    fn test_sign_multiple_and_verify() {
         let key1 = MockRemoteEcdsaKey::new_random("key1".to_string());
         let key2 = MockRemoteEcdsaKey::new_random("key2".to_string());
         let wscd = MockRemoteWscd::new(vec![key1.clone(), key2.clone()]);
@@ -1023,14 +917,11 @@
             number: 2,
             string: "bar".to_string(),
         };
-        let header = header();
-        let mut contents_and_keys = vec_nonempty![(message1.clone(), header.clone(), &key1)];
-
-        // Make both a single `UnverifiedJwt` and a `VerifiedJwt`.
-        let (unverified_jwts, poa1) = UnverifiedJwt::multi_sign(
-            contents_and_keys
-                .nonempty_iter()
-                .map(|(payload, header, key)| (payload, header, *key)),
+        let mut payloads_and_keys = vec_nonempty![(message1.clone(), &key1)];
+
+        // Make a single `SignedJWt`.
+        let (signed_jwts, poa) = SignedJwt::sign_multiple(
+            payloads_and_keys.nonempty_iter().map(|(payload, key)| (payload, *key)),
             &wscd,
             (),
         )
@@ -1038,39 +929,25 @@
         .unwrap()
         .expect("signing a single JWTs using WSCD should succeed");
 
-        let (verified_jwts, poa2) = VerifiedJwt::multi_sign(contents_and_keys.clone(), &wscd, ())
-            .now_or_never()
-            .unwrap()
-            .expect("signing a single JWTs using WSCD should succeed");
-
         // Check that the JWT can be parsed back to its input payload.
-        let parsed = unverified_jwts
+        let (_, parsed) = signed_jwts
             .iter()
             .exactly_one()
             .unwrap()
+            .0
             .parse_and_verify(&key1.verifying_key().into(), &DEFAULT_VALIDATIONS)
             .unwrap();
 
-        // Check that the inner JWT of the `VerifiedJwt` is exactly the same as the `UnverifiedJwt`.
-        let unwrapped_verified_jwts = verified_jwts
-            .into_nonempty_iter()
-            .map(|VerifiedJwt { jwt, .. }| jwt)
-            .collect::<VecNonEmpty<_>>();
-        assert_eq!(unwrapped_verified_jwts, unverified_jwts);
-
         assert_eq!(parsed, message1);
 
         // Check that no PoA was produced.
-        assert!(poa1.is_none());
-        assert!(poa2.is_none());
+        assert!(poa.is_none());
 
         // Make two `UnverifiedJwt`s and two `VerifiedJwt`s.
-        contents_and_keys.push((message2.clone(), header, &key2));
-
-        let (unverified_jwts, poa1) = UnverifiedJwt::multi_sign(
-            contents_and_keys
-                .nonempty_iter()
-                .map(|(payload, header, key)| (payload, header, *key)),
+        payloads_and_keys.push((message2.clone(), &key2));
+
+        let (signed_jwts, poa) = SignedJwt::sign_multiple(
+            payloads_and_keys.nonempty_iter().map(|(payload, key)| (payload, *key)),
             &wscd,
             (),
         )
@@ -1078,34 +955,20 @@
         .unwrap()
         .expect("signing multiple JWTs using WSCD should succeed");
 
-        let (verified_jwts, poa2) = VerifiedJwt::multi_sign(contents_and_keys, &wscd, ())
-            .now_or_never()
-            .unwrap()
-            .expect("signing multiple JWTs using WSCD should succeed");
-
         // Check that the JWTs can be parsed back to their input payload.
-        for ((unverified_jwt, key), expected_message) in unverified_jwts
-            .iter()
-            .zip_eq([&key1, &key2])
-            .zip_eq([&message1, &message2])
+        for ((signed_jwt, key), expected_message) in
+            signed_jwts.iter().zip_eq([&key1, &key2]).zip_eq([&message1, &message2])
         {
-            let parsed = unverified_jwt
+            let (_, parsed) = signed_jwt
+                .0
                 .parse_and_verify(&key.verifying_key().into(), &DEFAULT_VALIDATIONS)
                 .unwrap();
 
             assert_eq!(parsed, *expected_message);
         }
 
-        // Check that the inner JWTs of the `VerifiedJwt`s are exactly the same as the `UnverifiedJwt`s.
-        let unwrapped_verified_jwts = verified_jwts
-            .into_nonempty_iter()
-            .map(|VerifiedJwt { jwt, .. }| jwt)
-            .collect::<VecNonEmpty<_>>();
-        assert_eq!(unwrapped_verified_jwts, unverified_jwts);
-
         // Check that a PoA was produced.
-        assert!(poa1.is_some());
-        assert!(poa2.is_some());
+        assert!(poa.is_some());
     }
 
     #[tokio::test]
@@ -1285,7 +1148,7 @@
         ];
 
         let jwt: UnverifiedJwt<_, _> =
-            SignedJwt::sign_with_header(&HeaderWithX5c::from_certs(certs), &payload, keypair.private_key())
+            SignedJwt::sign_with_header(HeaderWithX5c::from_certs(certs), &payload, keypair.private_key())
                 .await
                 .unwrap()
                 .into();

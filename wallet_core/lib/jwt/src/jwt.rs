use std::borrow::Cow;
use std::collections::HashMap;
use std::marker::PhantomData;
use std::str::FromStr;
use std::sync::LazyLock;

use base64::prelude::*;
use chrono::DateTime;
use chrono::Utc;
use derive_more::AsRef;
use derive_more::Display;
use itertools::Itertools;
use jsonwebtoken::Algorithm;
use jsonwebtoken::DecodingKey;
use jsonwebtoken::Header;
use jsonwebtoken::Validation;
use p256::ecdsa::Signature;
use p256::ecdsa::VerifyingKey;
use rustls_pki_types::CertificateDer;
use rustls_pki_types::TrustAnchor;
use serde::Deserialize;
use serde::Deserializer;
use serde::Serialize;
use serde::de::DeserializeOwned;
use serde_with::DeserializeFromStr;
use serde_with::SerializeDisplay;
use serde_with::serde_as;

use crypto::CredentialEcdsaKey;
use crypto::keys::EcdsaKey;
use crypto::server_keys::KeyPair;
use crypto::wscd::DisclosureResult;
use crypto::wscd::DisclosureWscd;
use crypto::wscd::WscdPoa;
use crypto::x509::BorrowingCertificate;
use crypto::x509::CertificateUsage;
use utils::generator::Generator;
use utils::vec_at_least::IntoNonEmptyIterator;
use utils::vec_at_least::VecNonEmpty;
use utils::vec_nonempty;

use crate::error::JwtError;
use crate::error::JwtX5cError;
use crate::headers::DEFAULT_JWT_TYP;
use crate::headers::HeaderWithJwk;
use crate::headers::HeaderWithTyp;
use crate::headers::HeaderWithX5c;
use crate::jwk::jwk_to_p256;

/// JWT type, generic over its contents.
///
/// This wrapper of the `jsonwebtoken` crate echoes the following aspect of `jsonwebtoken`:
/// Validating one of the a standard fields during verification of the JWT using [`Validation`] does NOT automatically
/// result in enforcement that the field is present. For example, if validation of `exp` is turned on then JWTs without
/// an `exp` fields are still accepted (but not JWTs having an `exp` from the past).
///
/// Presence of the field may be enforced using [`Validation::required_spec_claims`] and/or by including it
/// explicitly as a field in the (de)serialized type.
#[derive(Debug, Clone, PartialEq, Eq, Display, SerializeDisplay, DeserializeFromStr)]
#[display("{serialization}")]
pub struct UnverifiedJwt<T, H = HeaderWithTyp> {
    serialization: String,

    payload_end: usize,

    _jwt_type: PhantomData<(T, H)>,
}

impl<T, H> FromStr for UnverifiedJwt<T, H> {
    type Err = JwtError;

    fn from_str(s: &str) -> Result<Self, Self::Err> {
        let payload_end = s.rfind(".").ok_or(JwtError::UnexpectedNumberOfParts(1))?;

        Ok(Self {
            serialization: s.to_owned(),
            payload_end,
            _jwt_type: PhantomData,
        })
    }
}

impl<T, H> From<VerifiedJwt<T, H>> for UnverifiedJwt<T, H> {
    fn from(value: VerifiedJwt<T, H>) -> Self {
        value.jwt
    }
}

impl<T, H> UnverifiedJwt<T, H> {
    pub fn serialization(&self) -> &str {
        &self.serialization
    }

    pub fn signed_slice(&self) -> &str {
        &self.serialization[..self.payload_end]
    }
}

impl<T, H: DeserializeOwned> UnverifiedJwt<T, H> {
    pub fn dangerous_parse_header_unverified(&self) -> Result<H> {
        let header_end = self
            .signed_slice()
            .find(".")
            .ok_or(JwtError::UnexpectedNumberOfParts(2))?;
        let header: H = serde_json::from_slice(&BASE64_URL_SAFE_NO_PAD.decode(&self.serialization[..header_end])?)?;
        Ok(header)
    }
}

impl<T: DeserializeOwned, H: DeserializeOwned> UnverifiedJwt<T, H> {
    pub fn dangerous_parse_unverified(&self) -> Result<(H, T)> {
        let parts = self.serialization.split('.').collect_vec();
        if parts.len() != 3 {
            return Err(JwtError::UnexpectedNumberOfParts(parts.len()));
        }

        let header: H = serde_json::from_slice(&BASE64_URL_SAFE_NO_PAD.decode(parts[0])?)?;
        let payload: T = serde_json::from_slice(&BASE64_URL_SAFE_NO_PAD.decode(parts[1])?)?;

        Ok((header, payload))
    }
}

impl<T, H: DeserializeOwned> UnverifiedJwt<T, HeaderWithX5c<H>> {
    fn extract_x5c_certificates(&self) -> Result<VecNonEmpty<BorrowingCertificate>, JwtX5cError> {
        let header = self.dangerous_parse_header_unverified()?;
        Ok(header.x5c)
    }
}

impl<T, H: DeserializeOwned> UnverifiedJwt<T, HeaderWithJwk<H>> {
    fn extract_jwk(&self) -> Result<VerifyingKey, JwtError> {
        let header = self.dangerous_parse_header_unverified()?;
        Ok(header.verifying_key()?)
    }
}

impl<T, H, E> UnverifiedJwt<T, H>
where
    T: DeserializeOwned + JwtTyp,
    H: TryFrom<Header, Error = E>,
    E: std::error::Error + Send + Sync + 'static,
{
    pub fn parse_and_verify(&self, pubkey: &EcdsaDecodingKey, validation_options: &Validation) -> Result<(H, T)> {
        let token_data = jsonwebtoken::decode::<T>(&self.serialization, &pubkey.0, validation_options)
            .map_err(JwtError::Validation)?;

        T::is_valid_typ(token_data.header.typ.as_deref())?;

        Ok((
            token_data
                .header
                .try_into()
                .map_err(|e| JwtError::HeaderConversion(Box::new(e)))?,
            token_data.claims,
        ))
    }

    pub fn into_verified(
        self,
        pubkey: &EcdsaDecodingKey,
        validation_options: &Validation,
    ) -> Result<VerifiedJwt<T, H>> {
        let (header, payload) = self.parse_and_verify(pubkey, validation_options)?;

        Ok(VerifiedJwt {
            header,
            payload,
            jwt: self,
        })
    }
}

impl<T, H, E> UnverifiedJwt<T, HeaderWithX5c<H>>
where
    T: DeserializeOwned + JwtTyp,
    H: DeserializeOwned + TryFrom<Header, Error = E>,
    E: std::error::Error + Send + Sync + 'static,
{
    /// Verify the JWS against the provided trust anchors, using the X.509 certificate(s) present in the `x5c` JWT
    /// header.
    pub fn parse_and_verify_against_trust_anchors(
        &self,
        trust_anchors: &[TrustAnchor],
        time: &impl Generator<DateTime<Utc>>,
        certificate_usage: CertificateUsage,
        validation_options: &Validation,
    ) -> Result<(HeaderWithX5c<H>, T), JwtX5cError> {
        let certificates = self.extract_x5c_certificates()?;

        // Verify the certificate chain against the trust anchors.
        let certificates = VecNonEmpty::try_from(certificates).map_err(|_| JwtX5cError::MissingCertificates)?;
        let leaf_cert = certificates.first();

        leaf_cert
            .verify(
                certificate_usage,
                &certificates
                    .iter()
                    .skip(1)
                    .map(AsRef::as_ref)
                    .map(CertificateDer::from_slice)
                    .collect_vec(),
                time,
                trust_anchors,
            )
            .map_err(JwtX5cError::CertificateValidation)?;

        // The leaf certificate is trusted, we can now use its public key to verify the JWS.
        let pubkey = leaf_cert.public_key();
        self.parse_and_verify(&pubkey.into(), validation_options)
            .map_err(JwtX5cError::Jwt)
    }

    pub fn into_verified_against_trust_anchors(
        self,
        validation_options: &Validation,
        time: &impl Generator<DateTime<Utc>>,
        certificate_usage: CertificateUsage,
        trust_anchors: &[TrustAnchor],
    ) -> Result<VerifiedJwt<T, HeaderWithX5c<H>>, JwtX5cError> {
        let (header, payload) =
            self.parse_and_verify_against_trust_anchors(trust_anchors, time, certificate_usage, validation_options)?;

        Ok(VerifiedJwt {
            header,
            payload,
            jwt: self,
        })
    }
}

impl<T, H, E> UnverifiedJwt<T, HeaderWithJwk<H>>
where
    T: DeserializeOwned + JwtTyp,
    H: DeserializeOwned + TryFrom<Header, Error = E>,
    E: std::error::Error + Send + Sync + 'static,
{
    pub fn parse_and_verify_with_jwk(
        &self,
        validation_options: &Validation,
    ) -> Result<(HeaderWithJwk<H>, T), JwtError> {
        let pubkey = self.extract_jwk()?;
        self.parse_and_verify(&(&pubkey).into(), validation_options)
    }

    pub fn parse_and_verify_with_expected_jwk(
        &self,
        expected_verifying_key: &VerifyingKey,
        validation_options: &Validation,
    ) -> Result<(HeaderWithJwk<H>, T), JwtError> {
        let (header, payload) = self.parse_and_verify(&(expected_verifying_key).into(), validation_options)?;

        // Compare the specified key against the one in the JWT header
        let contained_key = jwk_to_p256(&header.jwk)?;
        if contained_key != *expected_verifying_key {
            return Err(JwtError::IncorrectJwkPublicKey(
                Box::new(*expected_verifying_key),
                Box::new(contained_key),
            ));
        }

<<<<<<< HEAD
    pub fn into_payload(self) -> T {
        self.payload
    }

    pub fn jwt(&self) -> &UnverifiedJwt<T> {
        &self.jwt
=======
        Ok((header, payload))
>>>>>>> f71c5ad9
    }
}

#[derive(Debug, Clone, PartialEq, Eq, AsRef, Display, SerializeDisplay)]
pub struct SignedJwt<T, H = HeaderWithTyp>(UnverifiedJwt<T, H>);

impl<T, H> SignedJwt<T, H> {
    /// Internal constructor that takes an already concatendated header and payload and a signature.
    fn from_header_payload_and_signature(header_and_payload: String, signature: &Signature) -> Self {
        let payload_end = header_and_payload.len();
        let encoded_signature = BASE64_URL_SAFE_NO_PAD.encode(signature.to_bytes());
        let serialization = header_and_payload + "." + &encoded_signature;

        Self(UnverifiedJwt {
            serialization,
            payload_end,
            _jwt_type: PhantomData,
        })
    }
}

impl<T: Serialize + JwtTyp, H: Serialize + Into<Header>> SignedJwt<T, H> {
    async fn sign_with_header(header: H, payload: &T, privkey: &impl EcdsaKey) -> Result<SignedJwt<T, H>> {
        let mut header: Header = header.into();
        header.typ = Some(T::TYP.to_owned());

        let encoded_header = BASE64_URL_SAFE_NO_PAD.encode(serde_json::to_vec(&header)?);
        let encoded_payload = BASE64_URL_SAFE_NO_PAD.encode(serde_json::to_vec(payload)?);

        let header_and_payload = encoded_header + "." + &encoded_payload;

        let signature = privkey
            .try_sign(header_and_payload.as_bytes())
            .await
            .map_err(|err| JwtError::Signing(Box::new(err)))?;

        let jwt = Self::from_header_payload_and_signature(header_and_payload, &signature);
        Ok(jwt)
    }
}

impl<T: Serialize + JwtTyp> SignedJwt<T> {
    pub async fn sign(payload: &T, privkey: &impl EcdsaKey) -> Result<SignedJwt<T, HeaderWithTyp>> {
        SignedJwt::sign_with_header(HeaderWithTyp::default(), payload, privkey).await
    }
}

impl<T: Serialize + JwtTyp> SignedJwt<T, HeaderWithX5c> {
    /// Sign a payload into a JWS, and put the certificate of the provided keypair in the `x5c` JWT header.
    /// The resulting JWS can be verified using [`verify_against_trust_anchors()`].
    pub async fn sign_with_certificate<K: EcdsaKey>(
        payload: &T,
        keypair: &KeyPair<K>,
    ) -> Result<SignedJwt<T, HeaderWithX5c>, JwtError> {
        // The `x5c` header supports certificate chains, but ISO 18013-5 doesn't: it requires that issuer
        // and RP certificates are signed directly by the trust anchor. So we don't support certificate chains
        // here (yet).
        let header = HeaderWithX5c::from_certs(vec_nonempty![keypair.certificate().to_owned()]);
        SignedJwt::sign_with_header(header, payload, keypair.private_key()).await
    }
}

impl<T: Serialize + JwtTyp> SignedJwt<T, HeaderWithJwk> {
    pub async fn sign_with_jwk(payload: &T, key: &impl EcdsaKey) -> Result<SignedJwt<T, HeaderWithJwk>, JwtError> {
        let header = HeaderWithJwk::try_from_verifying_key(key).await?;
        SignedJwt::sign_with_header(header, payload, key).await
    }
}

impl<T: Serialize + JwtTyp> SignedJwt<T> {
    /// Have the WSCD sign multiple [`UnverifiedJwt`]s at once, producing a PoA if more than one unique key is used.
    pub async fn sign_multiple<'a, W, K, P>(
        payloads_and_keys: impl IntoNonEmptyIterator<Item = (&'a T, &'a K)>,
        wscd: &W,
        poa_input: P::Input,
    ) -> Result<(VecNonEmpty<SignedJwt<T>>, Option<P>)>
    where
        T: Serialize + 'a,
        W: DisclosureWscd<Key = K, Poa = P>,
        K: CredentialEcdsaKey + 'a,
        P: WscdPoa,
    {
        let header = HeaderWithTyp::new::<T>();
        let encoded_header = BASE64_URL_SAFE_NO_PAD.encode(serde_json::to_vec(&header)?);

        // Prepare the header and payload combinations for signing, while retaining a copy of that we can return.
        let (headers_and_payloads, messages_and_keys) = payloads_and_keys
            .into_iter()
            .map(|(payload, key)| {
                let encoded_payload = BASE64_URL_SAFE_NO_PAD.encode(serde_json::to_vec(payload)?);

                let header_and_payload = format!("{encoded_header}.{encoded_payload}");
                let message = header_and_payload.clone().into_bytes();

                Ok((header_and_payload, (message, vec![key])))
            })
            .process_results::<_, _, JwtError, (Vec<_>, _)>(|iter| iter.unzip())?;

        // Have the WSCD sign the combination of header and payload, also
        // receiving a PoA if more than one unique key was used for signing.
        let DisclosureResult { signatures, poa } = wscd
            .sign(messages_and_keys, poa_input)
            .await
            .map_err(|err| JwtError::Signing(Box::new(err)))?;

        // Make sure we received the correct number of signatures.
        if signatures.len() != headers_and_payloads.len() {
            return Err(JwtError::Signing(
                format!(
                    "incorrect signature count received from WSCD, expected {}, received {}",
                    headers_and_payloads.len(),
                    signatures.len()
                )
                .into(),
            ));
        }

        // Actually create the JWTs by combining their header, payload and received signature.
        let jwts = headers_and_payloads
            .into_iter()
            .zip(signatures)
            .map(|(header_and_payload, signatures)| {
                // Again, make sure we received the correct number of signatures.
                let signature = signatures.into_iter().exactly_one().map_err(|error| {
                    JwtError::Signing(
                        format!(
                            "expected to receive a single signature per JWT from WSCD, received {}",
                            error.len()
                        )
                        .into(),
                    )
                })?;

                let jwt = Self::from_header_payload_and_signature(header_and_payload, &signature);
                Ok(jwt)
            })
            .collect::<Result<Vec<_>, JwtError>>()?
            .try_into()
            // We can unwrap to `VecNonEmpty` safely here, as the source iterator for `headers_and_payloads`
            // is non-empty and we check the count of the returned signatures.
            .unwrap();

        Ok((jwts, poa))
    }
}

impl<T, H> SignedJwt<T, H> {
    pub fn into_unverified(self) -> UnverifiedJwt<T, H> {
        self.into()
    }
}

impl<T: DeserializeOwned, H: DeserializeOwned> SignedJwt<T, H> {
    pub fn into_verified(self) -> VerifiedJwt<T, H> {
        self.into()
    }
}

impl<T, H> From<SignedJwt<T, H>> for UnverifiedJwt<T, H> {
    fn from(value: SignedJwt<T, H>) -> Self {
        value.0
    }
}

impl<T: DeserializeOwned, H: DeserializeOwned> From<SignedJwt<T, H>> for VerifiedJwt<T, H> {
    fn from(value: SignedJwt<T, H>) -> Self {
        // a signed JWT was just signed and therefore valid, so we can just parse it without verifying
        Self::dangerous_parse_unverified(&value.0.serialization).expect("should always parse")
    }
}

/// A verified JWS, along with its header and payload.
#[derive(Debug, Clone, PartialEq, Eq, Display, SerializeDisplay)]
#[display("{jwt}")]
pub struct VerifiedJwt<T, H = HeaderWithTyp> {
    header: H,
    payload: T,

    jwt: UnverifiedJwt<T, H>,
}

/// Dangerously parse a JWT without verifying its signature. These methods should only be used for parsing JWTs that are
/// read from trusted sources, i.e. databases or configuration files.
impl<T: DeserializeOwned, H: DeserializeOwned> VerifiedJwt<T, H> {
    pub fn dangerous_parse_unverified(s: &str) -> Result<Self> {
        let jwt = s.parse::<UnverifiedJwt<T, H>>()?;
        let (header, payload) = jwt.dangerous_parse_unverified()?;

        Ok(Self { header, payload, jwt })
    }

    pub fn dangerous_deserialize<'de, D>(deserializer: D) -> Result<Self, D::Error>
    where
        D: Deserializer<'de>,
    {
        let s = String::deserialize(deserializer)?;
        Self::dangerous_parse_unverified(&s).map_err(serde::de::Error::custom)
    }
}

impl<T, H> VerifiedJwt<T, H> {
    pub fn header(&self) -> &H {
        &self.header
    }

    pub fn payload(&self) -> &T {
        &self.payload
    }

    pub fn jwt(&self) -> &UnverifiedJwt<T, H> {
        &self.jwt
    }
}

pub type Result<T, E = JwtError> = std::result::Result<T, E>;

/// EcdsaDecodingKey is an ECDSA public key for use with the `jsonwebtoken` crate. It wraps [`DecodingKey`] and aims to
/// solve a confusing aspect of the [`DecodingKey`] API: the functions [`DecodingKey::from_ec_der()`] and
/// [`DecodingKey::from_ec_pem()`] do not really do what their name suggests, and they are not equivalent apart from
/// taking DER and PEM encodings.
///
/// There are two commonly used encodings for ECDSA public keys:
///
/// * SEC1: this encodes the two public key coordinates (i.e. numbers) `x` and `y` that an ECDSA public key consists of
///   as `04 || x || y` where `||` is bitwise concatenation. Note that this encodes just the public key, and it does not
///   include any information on the particular curve that is used, of which the public key is an element. In case of
///   JWTs this is okay, because in that case that information is transmitted elsewhere: in the `alg` field of the JWT
///   header, which in our case is `ES256` - meaning the `secp256r` curve. This encoding is what
///   [`DecodingKey::from_ec_der()`] requires as input - even though it is not in fact DER.
/// * PKIX: this uses DER to encode an identifier for the curve (`secp256r` in our case), as well as the public key
///   coordinates in SEC1 form. This is the encoding that is used in X509 certificates (hence the name). The function
///   [`DecodingKey::from_ec_pem()`] accepts this encoding, in PEM form (although it also accepts SEC1-encoded keys in
///   PEM form).
///
/// This type solves the unclarity by explicitly naming the SEC1 encoding in [`EcdsaDecodingKey::from_sec1()`] that it
/// takes to construct it. From a `VerifyingKey` of the `ecdsa` crate, this encoding may be obtained by calling
/// `public_key.to_encoded_point(false).as_bytes()`.
#[derive(Clone)]
pub struct EcdsaDecodingKey(pub DecodingKey);

impl From<DecodingKey> for EcdsaDecodingKey {
    fn from(value: DecodingKey) -> Self {
        EcdsaDecodingKey(value)
    }
}

impl From<&VerifyingKey> for EcdsaDecodingKey {
    fn from(value: &VerifyingKey) -> Self {
        EcdsaDecodingKey::from_sec1(value.to_encoded_point(false).as_bytes())
    }
}

impl EcdsaDecodingKey {
    pub fn from_sec1(key: &[u8]) -> Self {
        DecodingKey::from_ec_der(key).into()
    }
}

pub static DEFAULT_VALIDATIONS: LazyLock<Validation> = LazyLock::new(|| {
    let mut validation_options = Validation::new(Algorithm::ES256);

    validation_options.required_spec_claims.clear(); // remove "exp" from required claims
    validation_options.leeway = 60;

    validation_options
});

///////////////////////////////////////////////////////////////////////////////////////////////////////////////////////

pub trait JwtSub {
    const SUB: &'static str;
}

#[derive(Debug, Serialize, Deserialize)]
struct PayloadWithSub<T> {
    #[serde(flatten)]
    payload: T,

    sub: Cow<'static, str>,
}

impl<T: JwtSub> PayloadWithSub<T> {
    pub fn new(payload: T) -> Self {
        PayloadWithSub {
            payload,
            sub: Cow::Borrowed(T::SUB),
        }
    }
}

// "downcast" the payload, the `sub` claim can just be "ignored" when parsing
impl<T, H> From<SignedJwt<PayloadWithSub<T>, H>> for SignedJwt<T, H> {
    fn from(value: SignedJwt<PayloadWithSub<T>, H>) -> Self {
        SignedJwt(UnverifiedJwt {
            serialization: value.0.serialization,
            payload_end: value.0.payload_end,
            _jwt_type: PhantomData,
        })
    }
}

impl<T: JwtSub> JwtSub for PayloadWithSub<T> {
    const SUB: &'static str = T::SUB;
}

impl<T: JwtTyp> JwtTyp for PayloadWithSub<T> {
    const TYP: &'static str = T::TYP;
}

static SUB_JWT_VALIDATIONS: LazyLock<Validation> = LazyLock::new(|| {
    let mut validations = DEFAULT_VALIDATIONS.to_owned();
    validations.required_spec_claims.insert("sub".to_string());
    validations
});

impl<T, H, E> UnverifiedJwt<T, H>
where
    T: DeserializeOwned + JwtTyp + JwtSub,
    H: DeserializeOwned + TryFrom<Header, Error = E>,
    E: std::error::Error + Send + Sync + 'static,
{
    /// Verify the JWT, and parse and return its payload.
    pub fn parse_and_verify_with_sub(&self, pubkey: &EcdsaDecodingKey) -> Result<(H, T)> {
        let mut validations = SUB_JWT_VALIDATIONS.to_owned();
        validations.sub = Some(T::SUB.to_owned());
        self.parse_and_verify(pubkey, &validations)
    }
}

impl<T> SignedJwt<T, HeaderWithTyp>
where
    T: Serialize + JwtTyp + JwtSub,
{
    pub async fn sign_with_sub(payload: T, privkey: &impl EcdsaKey) -> Result<Self> {
        let claims = PayloadWithSub::new(payload);
        SignedJwt::sign(&claims, privkey).await.map(Into::into)
    }
}

///////////////////////////////////////////////////////////////////////////////////////////////////////////////////////

pub trait JwtTyp {
    const TYP: &'static str = DEFAULT_JWT_TYP;

    fn is_valid_typ(header_typ: Option<&str>) -> Result<(), JwtError> {
        if header_typ.is_none_or(|typ| typ != Self::TYP) {
            return Err(JwtError::UnexpectedTyp(
                Self::TYP.to_owned(),
                header_typ.map(str::to_owned),
            ));
        }
        Ok(())
    }
}

impl JwtTyp for serde_json::Value {}

/// The JWS JSON serialization, see <https://www.rfc-editor.org/rfc/rfc7515.html#section-7.2>,
/// which allows for a single payload to be signed by multiple signatures.
#[derive(Debug, Clone, Serialize, Deserialize)]
pub struct JsonJwt<T, H = HeaderWithTyp> {
    pub payload: String,
    #[serde(flatten)]
    pub signatures: JsonJwtSignatures,
    #[serde(skip)]
    _phantomdata: PhantomData<(T, H)>,
}

/// Contains the JWS signatures, supporting both the "general" and "flattened" syntaxes.
///
/// The "general" syntax uses `NonEmpty` so this type always contains at least one `JsonJwtSignature`.
#[derive(Debug, Clone, Serialize, Deserialize)]
#[serde(untagged)]
pub enum JsonJwtSignatures {
    General {
        signatures: VecNonEmpty<JsonJwtSignature>,
    },
    Flattened {
        #[serde(flatten)]
        signature: JsonJwtSignature,
    },
}

impl IntoIterator for JsonJwtSignatures {
    type Item = JsonJwtSignature;

    type IntoIter = std::vec::IntoIter<JsonJwtSignature>;

    fn into_iter(self) -> Self::IntoIter {
        match self {
            JsonJwtSignatures::General { signatures } => signatures.into_inner().into_iter(),
            JsonJwtSignatures::Flattened { signature } => vec![signature].into_iter(),
        }
    }
}

impl From<VecNonEmpty<JsonJwtSignature>> for JsonJwtSignatures {
    fn from(signatures: VecNonEmpty<JsonJwtSignature>) -> Self {
        match signatures.len().get() {
            1 => Self::Flattened {
                signature: signatures.into_inner().pop().unwrap(),
            },
            _ => Self::General { signatures },
        }
    }
}

#[serde_as]
#[derive(Debug, Clone, Serialize, Deserialize)]
pub struct JsonJwtSignature {
    /// Base64-enoded JWS header, the same as the header of a normal JWS. `alg` is required.
    pub protected: String,

    /// Unsigned JWS header (optional). May contain any of the fields of a normal JWS header, but none of them are
    /// required. Unlike the `protected` header, this field is not included when signing the JWS.
    /// (which is also why it is not Base64-encoded, unlike `protected` and the `payload` of [`JsonJwt<T>`]).
    #[serde(default)]
    #[serde(skip_serializing_if = "HashMap::is_empty")]
    pub header: HashMap<String, serde_json::Value>,

    /// Signature of the JWS. When (1) the `protected` of this struct, (2) the `payload` of [`JsonJwt<T>`]
    /// and (3) this `signature` are concatenated with a `.` in between, then the result is a valid normal JWS.
    pub signature: String,
}

impl<T, H> From<JsonJwt<T, H>> for Vec<UnverifiedJwt<T, H>> {
    fn from(value: JsonJwt<T, H>) -> Self {
        value
            .signatures
            .into_iter()
            .map(|sig| {
                [sig.protected, value.payload.clone(), sig.signature]
                    .join(".")
                    .parse()
                    .expect("should always parse as a JWT") // we just joined these parts, so this cannot fail
            })
            .collect()
    }
}

impl<T, H> TryFrom<VecNonEmpty<UnverifiedJwt<T, H>>> for JsonJwt<T, H> {
    type Error = JwtError;

    fn try_from(jwts: VecNonEmpty<UnverifiedJwt<T, H>>) -> Result<Self, Self::Error> {
        let split_jwts = jwts
            .into_inner()
            .into_iter()
            .map(|jwt| jwt.serialization.split('.').map(str::to_string).collect_vec())
            .collect_vec();

        let mut first = split_jwts.first().unwrap().clone(); // this came from a NonEmpty<>
        if first.len() != 3 {
            return Err(JwtError::UnexpectedNumberOfParts(first.len()));
        }
        let payload = first.remove(1); // `remove` is like `get`, but also moves out of the vec, so we can avoid cloning

        let signatures: VecNonEmpty<_> = split_jwts
            .into_iter()
            .map(|mut split_jwt| {
                if split_jwt.len() != 3 {
                    return Err(JwtError::UnexpectedNumberOfParts(split_jwt.len()));
                }
                if split_jwt[1] != payload {
                    return Err(JwtError::DifferentPayloads(split_jwt.remove(1), payload.clone()));
                }
                Ok(JsonJwtSignature {
                    signature: split_jwt.remove(2),
                    protected: split_jwt.remove(0),
                    header: HashMap::default(),
                })
            })
            .collect::<Result<Vec<_>, _>>()?
            .try_into()
            .unwrap(); // our iterable `split_jwts` came from a `NonEmpty`

        let json_jwt = Self {
            payload: payload.clone(),
            signatures: signatures.into(),
            _phantomdata: PhantomData,
        };

        Ok(json_jwt)
    }
}

#[cfg(test)]
mod tests {
    use std::collections::HashMap;
    use std::fmt::Debug;

    use assert_matches::assert_matches;
    use base64::prelude::*;
    use futures::FutureExt;
    use jsonwebtoken::Header;
    use p256::ecdsa::SigningKey;
    use rand_core::OsRng;
    use rstest::rstest;
    use serde_json::json;

    use attestation_data::x509::generate::mock::generate_reader_mock_with_registration;
    use crypto::mock_remote::MockRemoteEcdsaKey;
    use crypto::mock_remote::MockRemoteWscd;
    use crypto::server_keys::generate::Ca;
    use crypto::x509::CertificateConfiguration;
    use crypto::x509::CertificateError;
    use crypto::x509::CertificateUsage;
    use utils::generator::TimeGenerator;
    use utils::vec_at_least::NonEmptyIterator;
    use utils::vec_nonempty;

    use super::*;

    #[derive(Debug, PartialEq, Eq, Deserialize)]
    struct EmptyPayload {}

    #[rstest]
    #[case(include_str!("../examples/spec/example.jwt"), "eyJ0eXAiOiJKV1QiLA0KICJhbGciOiJIUzI1NiJ9.eyJpc3MiOiJqb2UiLA0KICJleHAiOjEzMDA4MTkzODAsDQogImh0dHA6Ly9leGFtcGxlLmNvbS9pc19yb290Ijp0cnVlfQ", Algorithm::HS256)]
    #[case(include_str!("../examples/spec/example_jws.jwt"), "eyJhbGciOiJSUzI1NiJ9.eyJpc3MiOiJqb2UiLA0KICJleHAiOjEzMDA4MTkzODAsDQogImh0dHA6Ly9leGFtcGxlLmNvbS9pc19yb290Ijp0cnVlfQ", Algorithm::RS256)]
    fn test_unverified_jwt_parse(#[case] jwt: &str, #[case] signed_slice: &str, #[case] alg: Algorithm) {
        let parsed: UnverifiedJwt<EmptyPayload, Header> = jwt.parse().unwrap();
        assert_eq!(
            parsed,
            UnverifiedJwt {
                serialization: jwt.to_string(),
                payload_end: signed_slice.len(),
                _jwt_type: PhantomData
            }
        );
        assert_eq!(parsed.signed_slice(), signed_slice);

        let header = parsed.dangerous_parse_header_unverified().unwrap();
        assert_eq!(header.alg, alg);
        let (header, _) = parsed.dangerous_parse_unverified().unwrap();
        assert_eq!(header.alg, alg);
    }

    #[derive(Serialize, Deserialize, Debug, Clone, PartialEq, Eq)]
    struct ToyMessage {
        number: u8,
        string: String,
    }

    impl Default for ToyMessage {
        fn default() -> Self {
            Self {
                number: 42,
                string: "Hello, world!".to_string(),
            }
        }
    }

    impl JwtSub for ToyMessage {
        const SUB: &'static str = "toy_message";
    }

    #[tokio::test]
    async fn test_sign_and_verify_with_sub() {
        let private_key = SigningKey::random(&mut OsRng);
        let t = ToyMessage::default();

        let jwt = SignedJwt::sign_with_sub(t.clone(), &private_key)
            .await
            .unwrap()
            .into_unverified();

        // the JWT has a `sub` with the expected value
        let jwt_message: HashMap<String, serde_json::Value> = part(1, &jwt.serialization);
        assert_eq!(
            *jwt_message.get("sub").unwrap(),
            serde_json::Value::String(ToyMessage::SUB.to_string())
        );

        // the JWT can be verified and parsed back into an identical value
        let (_, parsed) = jwt
            .parse_and_verify_with_sub(&private_key.verifying_key().into())
            .unwrap();

        assert_eq!(t, parsed);
    }

    impl JwtTyp for ToyMessage {}

    #[tokio::test]
    async fn test_sign_and_verify_with_typ() {
        let private_key = SigningKey::random(&mut OsRng);
        let t = ToyMessage::default();

        let jwt = SignedJwt::sign(&t, &private_key).await.unwrap().into_unverified();

        // the JWT header has a `typ` with the expected value
        let jwt_header: HashMap<String, serde_json::Value> = part(0, &jwt.serialization);
        assert_eq!(
            *jwt_header.get("typ").unwrap(),
            serde_json::Value::String(ToyMessage::TYP.to_string())
        );

        // the JWT can be verified and parsed back into an identical value
        let (_, parsed) = jwt
            .parse_and_verify(&private_key.verifying_key().into(), &DEFAULT_VALIDATIONS)
            .unwrap();

        assert_eq!(t, parsed);
    }

    #[tokio::test]
    async fn test_sign_and_verify_with_wrong_typ() {
        let private_key = SigningKey::random(&mut OsRng);
        let t = ToyMessage::default();

        #[derive(Debug, Serialize, Deserialize)]
        struct OtherMessage(ToyMessage);

        impl JwtTyp for OtherMessage {
            const TYP: &'static str = "wrong_typ";
        }

        let jwt = SignedJwt::sign(&t, &private_key).await.unwrap();
        // "cast" to an UnverifiedJwt with a `typ` not corresponding to the payload type
        let jwt = UnverifiedJwt {
            serialization: jwt.0.serialization,
            payload_end: jwt.0.payload_end,
            _jwt_type: PhantomData::<(OtherMessage, HeaderWithTyp)>,
        };

        // the JWT has a `typ` with the wrong value
        let jwt_header: HashMap<String, serde_json::Value> = part(0, &jwt.serialization);
        assert_eq!(
            *jwt_header.get("typ").unwrap(),
            serde_json::Value::String(ToyMessage::TYP.to_string())
        );

        // the JWT cannot be verified with `parse_and_verify_with_typ()`
        let parsed = jwt
            .parse_and_verify(&private_key.verifying_key().into(), &DEFAULT_VALIDATIONS)
            .expect_err("should fail because the JWT has the wrong `typ` field");

        assert_matches!(parsed, JwtError::UnexpectedTyp(expected, Some(found)) if expected == OtherMessage::TYP && found == ToyMessage::TYP);
    }

    #[tokio::test]
    async fn test_sign_and_verify() {
        let private_key = SigningKey::random(&mut OsRng);
        let t = ToyMessage::default();

        let unverified_jwt = SignedJwt::sign(&t, &private_key).await.unwrap().into_unverified();

        // the JWT can be verified and parsed back into an identical value
        let (_, parsed) = unverified_jwt
            .parse_and_verify(&private_key.verifying_key().into(), &DEFAULT_VALIDATIONS)
            .unwrap();

        assert_eq!(t, parsed);

        let verified_jwt = unverified_jwt
            .clone()
            .into_verified(&private_key.verifying_key().into(), &DEFAULT_VALIDATIONS)
            .unwrap();

        // The inner JWT value of `VerifiedJwt` is exactly the same as the `UnverifiedJwt`.
        let VerifiedJwt { jwt, .. } = verified_jwt;
        assert_eq!(jwt, unverified_jwt);
    }

    #[test]
    fn test_sign_multiple_and_verify() {
        let key1 = MockRemoteEcdsaKey::new_random("key1".to_string());
        let key2 = MockRemoteEcdsaKey::new_random("key2".to_string());
        let wscd = MockRemoteWscd::new(vec![key1.clone(), key2.clone()]);

        let message1 = ToyMessage {
            number: 1,
            string: "foo".to_string(),
        };
        let message2 = ToyMessage {
            number: 2,
            string: "bar".to_string(),
        };
        let mut payloads_and_keys = vec_nonempty![(message1.clone(), &key1)];

        // Make a single `SignedJWt`.
        let (signed_jwts, poa) = SignedJwt::sign_multiple(
            payloads_and_keys.nonempty_iter().map(|(payload, key)| (payload, *key)),
            &wscd,
            (),
        )
        .now_or_never()
        .unwrap()
        .expect("signing a single JWTs using WSCD should succeed");

        // Check that the JWT can be parsed back to its input payload.
        let (_, parsed) = signed_jwts
            .iter()
            .exactly_one()
            .unwrap()
            .as_ref()
            .parse_and_verify(&key1.verifying_key().into(), &DEFAULT_VALIDATIONS)
            .unwrap();

        assert_eq!(parsed, message1);

        // Check that no PoA was produced.
        assert!(poa.is_none());

        // Make two `UnverifiedJwt`s and two `VerifiedJwt`s.
        payloads_and_keys.push((message2.clone(), &key2));

        let (signed_jwts, poa) = SignedJwt::sign_multiple(
            payloads_and_keys.nonempty_iter().map(|(payload, key)| (payload, *key)),
            &wscd,
            (),
        )
        .now_or_never()
        .unwrap()
        .expect("signing multiple JWTs using WSCD should succeed");

        // Check that the JWTs can be parsed back to their input payload.
        for ((signed_jwt, key), expected_message) in
            signed_jwts.iter().zip_eq([&key1, &key2]).zip_eq([&message1, &message2])
        {
            let (_, parsed) = signed_jwt
                .as_ref()
                .parse_and_verify(&key.verifying_key().into(), &DEFAULT_VALIDATIONS)
                .unwrap();

            assert_eq!(parsed, *expected_message);
        }

        // Check that a PoA was produced.
        assert!(poa.is_some());
    }

    #[tokio::test]
    async fn test_sub_required() {
        let private_key = SigningKey::random(&mut OsRng);
        let t = ToyMessage::default();

        // create a new JWT without a `sub`
        let jwt = SignedJwt::sign(&t, &private_key).await.unwrap().into_unverified();
        let jwt_message: HashMap<String, serde_json::Value> = part(1, jwt.serialization());
        assert!(!jwt_message.contains_key("sub"));

        // verification fails because `sub` is required
        jwt.parse_and_verify_with_sub(&private_key.verifying_key().into())
            .unwrap_err();

        // we can parse and verify the JWT if we don't require the `sub` field to be present
        let (_, parsed) = jwt
            .parse_and_verify(&private_key.verifying_key().into(), &DEFAULT_VALIDATIONS)
            .unwrap();

        assert_eq!(t, parsed);
    }

    /// Decode and deserialize the specified part of the JWT.
    fn part<T: DeserializeOwned>(i: u8, jwt: &str) -> T {
        let bts = BASE64_URL_SAFE_NO_PAD
            .decode(jwt.split('.').take((i + 1) as usize).last().unwrap())
            .unwrap();
        serde_json::from_slice(&bts).unwrap()
    }

    #[tokio::test]
    async fn test_json_jwt_serialization() {
        let private_key = SigningKey::random(&mut OsRng);

        let jwt = SignedJwt::sign(&ToyMessage::default(), &private_key)
            .await
            .unwrap()
            .into_unverified();

        let json_jwt_one: JsonJwt<_> = VecNonEmpty::try_from(vec![jwt.clone()]).unwrap().try_into().unwrap();
        assert_matches!(json_jwt_one.signatures, JsonJwtSignatures::Flattened { .. });
        let serialized = serde_json::to_string(&json_jwt_one).unwrap();

        let deserialized: JsonJwt<ToyMessage> = serde_json::from_str(&serialized).unwrap();
        assert_matches!(deserialized.signatures, JsonJwtSignatures::Flattened { .. });

        let json_jwt_two: JsonJwt<_> = VecNonEmpty::try_from(vec![jwt.clone(), jwt.clone()])
            .unwrap()
            .try_into()
            .unwrap();
        assert_matches!(json_jwt_two.signatures, JsonJwtSignatures::General { .. });
        let serialized = serde_json::to_string(&json_jwt_two).unwrap();
        let deserialized: JsonJwt<ToyMessage> = serde_json::from_str(&serialized).unwrap();
        assert_matches!(deserialized.signatures, JsonJwtSignatures::General { .. });

        // Construct a JsonJwt having one signature but which uses JsonJwtSignatures::General
        let JsonJwtSignatures::General { signatures } = json_jwt_two.signatures else {
            panic!("expected the JsonJwtSignatures::General variant") // we actually already checked this above
        };
        let mut signatures = signatures.into_inner();
        signatures.pop();
        let json_jwt_mixed = JsonJwt::<ToyMessage> {
            payload: json_jwt_two.payload,
            signatures: JsonJwtSignatures::General {
                signatures: signatures.try_into().unwrap(),
            },
            _phantomdata: PhantomData,
        };

        // We can (de)serialize such instances even though we don't produce them ourselves
        let serialized = serde_json::to_string(&json_jwt_mixed).unwrap();
        let deserialized: JsonJwt<ToyMessage> = serde_json::from_str(&serialized).unwrap();
        assert_matches!(deserialized.signatures, JsonJwtSignatures::General { .. });
    }

    #[tokio::test]
    async fn test_parse_and_verify_jwt_with_cert() {
        let ca = Ca::generate("myca", Default::default()).unwrap();
        let keypair = generate_reader_mock_with_registration(&ca, None).unwrap();

        let payload = json!({"hello": "world"});
        let jwt = SignedJwt::sign_with_certificate(&payload, &keypair)
            .await
            .unwrap()
            .into_unverified();

        let (header, deserialized) = jwt
            .parse_and_verify_against_trust_anchors(
                &[ca.to_trust_anchor()],
                &TimeGenerator,
                CertificateUsage::ReaderAuth,
                &DEFAULT_VALIDATIONS,
            )
            .unwrap();

        assert_eq!(deserialized, payload);
        assert_eq!(header.x5c.into_first(), *keypair.certificate());
    }

    #[tokio::test]
    async fn test_parse_and_verify_jwt_with_jwk() {
        let signing_key = SigningKey::random(&mut OsRng);

        let payload = json!({"hello": "world"});
        let jwt = SignedJwt::sign_with_jwk(&payload, &signing_key)
            .await
            .unwrap()
            .into_unverified();

        let (header, deserialized) = jwt.parse_and_verify_with_jwk(&DEFAULT_VALIDATIONS).unwrap();

        assert_eq!(deserialized, payload);
        assert_eq!(header.verifying_key().unwrap(), *signing_key.verifying_key());

        let (header, deserialized) = jwt
            .parse_and_verify_with_expected_jwk(signing_key.verifying_key(), &DEFAULT_VALIDATIONS)
            .unwrap();

        assert_eq!(deserialized, payload);
        assert_eq!(header.verifying_key().unwrap(), *signing_key.verifying_key());
    }

    #[tokio::test]
    async fn test_parse_and_verify_jwt_with_wrong_jwk() {
        let signing_key = SigningKey::random(&mut OsRng);

        let payload = json!({"hello": "world"});
        let jwt = SignedJwt::sign_with_jwk(&payload, &signing_key)
            .await
            .unwrap()
            .into_unverified();

        let (header, deserialized) = jwt.parse_and_verify_with_jwk(&DEFAULT_VALIDATIONS).unwrap();

        assert_eq!(deserialized, payload);
        assert_eq!(header.verifying_key().unwrap(), *signing_key.verifying_key());

        let wrong_key = SigningKey::random(&mut OsRng);
        let error = jwt
            .parse_and_verify_with_expected_jwk(wrong_key.verifying_key(), &DEFAULT_VALIDATIONS)
            .expect_err("should fail because the expected key is different from the actual key");

        assert_matches!(error, JwtError::Validation(_));
    }

    #[tokio::test]
    async fn test_parse_and_verify_jwt_with_cert_intermediates() {
        // Generate a chain of certificates
        let ca = Ca::generate_with_intermediate_count("myca", CertificateConfiguration::default(), 3).unwrap();
        let intermediate1 = ca
            .generate_intermediate(
                "myintermediate1",
                CertificateUsage::ReaderAuth.into(),
                CertificateConfiguration::default(),
            )
            .unwrap();
        let intermediate2 = intermediate1
            .generate_intermediate(
                "myintermediate2",
                CertificateUsage::ReaderAuth.into(),
                CertificateConfiguration::default(),
            )
            .unwrap();
        let intermediate3 = intermediate2
            .generate_intermediate(
                "myintermediate3",
                CertificateUsage::ReaderAuth.into(),
                CertificateConfiguration::default(),
            )
            .unwrap();
        let keypair = generate_reader_mock_with_registration(&intermediate3, None).unwrap();

        // Construct a JWT with the `x5c` field containing the X.509 certificates
        // of the leaf certificate and the intermediates, in reverse order.
        let payload = json!({"hello": "world"});
        let certs = vec_nonempty![
            keypair.certificate().to_owned(),
            BorrowingCertificate::from_certificate_der(intermediate3.as_certificate_der().to_owned()).unwrap(),
            BorrowingCertificate::from_certificate_der(intermediate2.as_certificate_der().to_owned()).unwrap(),
            BorrowingCertificate::from_certificate_der(intermediate1.as_certificate_der().to_owned()).unwrap(),
        ];

        let jwt = SignedJwt::sign_with_header(HeaderWithX5c::from_certs(certs), &payload, keypair.private_key())
            .await
            .unwrap()
            .into_unverified();

        // Verifying this JWT against the CA's trust anchor should succeed.
        let (header, deserialized) = jwt
            .parse_and_verify_against_trust_anchors(
                &[ca.to_trust_anchor()],
                &TimeGenerator,
                CertificateUsage::ReaderAuth,
                &DEFAULT_VALIDATIONS,
            )
            .unwrap();

        assert_eq!(deserialized, payload);
        assert_eq!(header.x5c.into_first(), *keypair.certificate());
    }

    #[tokio::test]
    async fn test_parse_and_verify_jwt_with_wrong_cert() {
        let ca = Ca::generate("myca", Default::default()).unwrap();
        let keypair = generate_reader_mock_with_registration(&ca, None).unwrap();

        let payload = json!({"hello": "world"});
        let jwt = SignedJwt::sign_with_certificate(&payload, &keypair)
            .await
            .unwrap()
            .into_unverified();

        let other_ca = Ca::generate("myca", Default::default()).unwrap();

        let err = jwt
            .parse_and_verify_against_trust_anchors(
                &[other_ca.to_trust_anchor()],
                &TimeGenerator,
                CertificateUsage::ReaderAuth,
                &DEFAULT_VALIDATIONS,
            )
            .unwrap_err();
        assert_matches!(
            err,
            JwtX5cError::CertificateValidation(CertificateError::Verification(_))
        );
    }

    #[rstest]
    #[case(Header::default())]
    #[case(HeaderWithTyp::default())]
    #[case(ToyMessage { number: 1, string: "a".to_string() })]
    fn test_payload_with_sub_deserialize<U>(#[case] u: U)
    where
        U: Serialize + DeserializeOwned + Debug + PartialEq + Eq,
    {
        let t = PayloadWithSub {
            payload: u,
            sub: Cow::Borrowed("sub"),
        };
        let serialized = serde_json::to_string(&t).unwrap();
        let deserialized: U = serde_json::from_str(&serialized).unwrap();
        assert_eq!(deserialized, t.payload);
        let deserialized: PayloadWithSub<U> = serde_json::from_str(&serialized).unwrap();
        assert_eq!(deserialized.payload, t.payload);
        assert_eq!(deserialized.sub, t.sub);
    }
}<|MERGE_RESOLUTION|>--- conflicted
+++ resolved
@@ -260,16 +260,7 @@
             ));
         }
 
-<<<<<<< HEAD
-    pub fn into_payload(self) -> T {
-        self.payload
-    }
-
-    pub fn jwt(&self) -> &UnverifiedJwt<T> {
-        &self.jwt
-=======
         Ok((header, payload))
->>>>>>> f71c5ad9
     }
 }
 
@@ -477,6 +468,10 @@
 
     pub fn payload(&self) -> &T {
         &self.payload
+    }
+
+    pub fn into_payload(self) -> T {
+        self.payload
     }
 
     pub fn jwt(&self) -> &UnverifiedJwt<T, H> {

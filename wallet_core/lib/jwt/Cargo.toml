[package]
name = "jwt"
version.workspace = true
edition.workspace = true
rust-version.workspace = true

[lints]
workspace = true

[lib]
doctest = false

[features]
test = []

[dependencies]
base64.workspace = true
chrono = { workspace = true, features = ["std", "clock", "serde"] }
<<<<<<< HEAD
derive_more = { workspace = true, features = ["display"] }
=======
derive_more = { workspace = true, features = ["constructor", "display"] }
>>>>>>> dcaa5276
itertools.workspace = true
jsonwebtoken.workspace = true
p256 = { workspace = true, features = ["std", "ecdsa"] }
rstest.workspace = true
rustls-pki-types.workspace = true
serde = { workspace = true, features = ["derive"] }
serde_json = { workspace = true, features = ["std"] }
serde_with = { workspace = true, features = ["base64"] }
thiserror.workspace = true

crypto.path = "../crypto"
error_category.path = "../error_category"
utils.path = "../utils"

[dev-dependencies]
assert_matches.workspace = true
futures = { workspace = true, features = ["std"] }
indexmap.workspace = true
rand_core.workspace = true
tokio = { workspace = true, features = ["macros"] }

attestation_data = { path = "../attestation_data", features = ["generate", "mock"] }
crypto = { path = "../crypto", features = ["mock_secure_keys", "mock"] }
utils.path = "../utils"<|MERGE_RESOLUTION|>--- conflicted
+++ resolved
@@ -16,11 +16,7 @@
 [dependencies]
 base64.workspace = true
 chrono = { workspace = true, features = ["std", "clock", "serde"] }
-<<<<<<< HEAD
-derive_more = { workspace = true, features = ["display"] }
-=======
 derive_more = { workspace = true, features = ["constructor", "display"] }
->>>>>>> dcaa5276
 itertools.workspace = true
 jsonwebtoken.workspace = true
 p256 = { workspace = true, features = ["std", "ecdsa"] }

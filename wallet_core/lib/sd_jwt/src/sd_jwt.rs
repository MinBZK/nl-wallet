// Copyright 2020-2023 IOTA Stiftung
// SPDX-License-Identifier: Apache-2.0

use std::collections::HashMap;
use std::collections::HashSet;
use std::fmt::Display;
use std::str::FromStr;

use chrono::DateTime;
use chrono::Duration;
use chrono::Utc;
use derive_more::AsRef;
use derive_more::Display;
use itertools::Itertools;
use jsonwebtoken::Algorithm;
use jsonwebtoken::Header;
use jsonwebtoken::Validation;
use nutype::nutype;
use rustls_pki_types::TrustAnchor;
use serde::Deserialize;
use serde::Serialize;
<<<<<<< HEAD
use serde_json::Map;
use serde_json::Number;
use serde_with::FromInto;
use serde_with::serde_as;
=======
use serde_with::DeserializeFromStr;
use serde_with::SerializeDisplay;
>>>>>>> a986b0fd
use serde_with::skip_serializing_none;
use ssri::Integrity;

use attestation_types::claim_path::ClaimPath;
use crypto::EcdsaKeySend;
use crypto::x509::BorrowingCertificate;
use crypto::x509::CertificateUsage;
use http_utils::urls::HttpsUri;
use jwt::EcdsaDecodingKey;
use jwt::Jwt;
use jwt::VerifiedJwt;
use jwt::jwk::jwk_to_p256;
use jwt::validations;
use utils::date_time_seconds::DateTimeSeconds;
use utils::generator::Generator;
use utils::spec::SpecOptional;
use utils::vec_at_least::VecNonEmpty;
use utils::vec_at_least::VecNonEmptyUnique;

use crate::decoder::SdObjectDecoder;
use crate::disclosure::Disclosure;
use crate::disclosure::DisclosureContent;
use crate::encoder::ARRAY_DIGEST_KEY;
use crate::encoder::DIGESTS_KEY;
use crate::error::Error;
use crate::error::Result;
use crate::hasher::Hasher;
use crate::hasher::SHA_ALG_NAME;
use crate::hasher::Sha256Hasher;
use crate::key_binding_jwt_claims::KeyBindingJwt;
use crate::key_binding_jwt_claims::KeyBindingJwtBuilder;
use crate::key_binding_jwt_claims::RequiredKeyBinding;

/// An SD-JWT that has been split into parts but not verified yet. There's no need to keep the SD JWT as serialized form
/// as there is no KB-JWT
#[derive(Debug, Clone, SerializeDisplay, DeserializeFromStr)]
pub struct UnverifiedSdJwt {
    issuer_signed: Jwt<SdJwtClaims>,
    disclosures: Vec<String>,
}

impl Display for UnverifiedSdJwt {
    fn fmt(&self, f: &mut std::fmt::Formatter<'_>) -> std::fmt::Result {
        write!(f, "{}~", self.issuer_signed)?;
        for d in &self.disclosures {
            write!(f, "{d}~")?;
        }

        Ok(())
    }
}

impl FromStr for UnverifiedSdJwt {
    type Err = Error;

    fn from_str(s: &str) -> std::result::Result<Self, Self::Err> {
        let s = s.strip_suffix("~").ok_or(Error::Deserialization(
            "SD-JWT format is invalid, input doesn't end with '~'".to_string(),
        ))?;

        let mut segments = s.split('~');
        let issuer_signed_jwt: Jwt<SdJwtClaims> = segments
            .next()
            .ok_or(Error::Deserialization(
                "SD-JWT format is invalid, input doesn't contain an issuer signed JWT".to_string(),
            ))?
            .parse()?;
        let disclosures = segments.map(ToString::to_string).collect_vec();

        Ok(UnverifiedSdJwt {
            issuer_signed: issuer_signed_jwt,
            disclosures,
        })
    }
}

impl UnverifiedSdJwt {
    pub fn into_verified_against_trust_anchors(
        self,
        trust_anchors: &[TrustAnchor],
        time: &impl Generator<DateTime<Utc>>,
    ) -> Result<(VerifiedSdJwt, VecNonEmpty<BorrowingCertificate>)> {
        let (issuer_signed_jwt, leaf_cert) = VerifiedJwt::try_new_against_trust_anchors(
            self.issuer_signed.clone(),
            &validations(),
            time,
            CertificateUsage::Mdl,
            trust_anchors,
        )?;

        let disclosures = self.parse_disclosures()?;
        Ok((
            VerifiedSdJwt(SdJwt {
                issuer_signed_jwt,
                issuer_certificates: self.issuer_signed.extract_x5c_certificates()?,
                disclosures,
            }),
            leaf_cert,
        ))
    }

    fn parse_disclosures(&self) -> Result<HashMap<String, Disclosure>> {
        let disclosures = self
            .disclosures
            .iter()
            .map(|disclosure| {
                // TODO get the hasher from the issuer_signed_jwt (PVW-4817)
                let hash = Sha256Hasher.encoded_digest(disclosure);
                let disclosure = disclosure.parse()?;
                // TODO verify recursively that the hash is in the issuer_signed_jwt "_sd" array (PVW-4817)
                Result::Ok((hash, disclosure))
            })
            .try_collect()?;

        Ok(disclosures)
    }
}

impl From<UnsignedSdJwtPresentation> for UnverifiedSdJwt {
    fn from(presentation: UnsignedSdJwtPresentation) -> Self {
        // TODO we could define `into_disclosures` on `SdJwt` and use that here.
        let disclosures = presentation
            .0
            .disclosures()
            .values()
            .map(ToString::to_string)
            .collect_vec();
        Self {
            issuer_signed: presentation.0.issuer_signed_jwt.jwt().to_owned(),
            disclosures,
        }
    }
}

#[skip_serializing_none]
#[derive(Debug, Clone, PartialEq, Eq, Serialize, Deserialize)]
pub struct SdJwtClaims {
    pub _sd_alg: Option<String>,

    // Even though we want this to be mandatory, we allow it to be optional in order for the examples from the spec
    // to parse.
    pub cnf: Option<RequiredKeyBinding>,

    // Even though we want this to be mandatory, we allow it to be optional in order for the examples from the spec
    // to parse.
    #[serde(rename = "vct#integrity")]
    pub vct_integrity: Option<Integrity>,

    // Even though we want this to be mandatory, we allow it to be optional in order for the examples from the spec
    // to parse.
    pub vct: Option<String>,

    pub iss: SpecOptional<HttpsUri>,

    pub iat: SpecOptional<DateTimeSeconds>,

    pub exp: Option<DateTimeSeconds>,

    pub nbf: Option<DateTimeSeconds>,

    #[serde(flatten)]
    pub claims: ObjectClaims,
}

#[nutype(validate(predicate = |n| n != "..."), derive(Debug, Clone, TryFrom, FromStr, PartialEq, Eq, Hash, Serialize, Deserialize))]
pub struct ClaimName(String);

#[skip_serializing_none]
#[derive(Debug, Clone, Serialize, Deserialize, Eq, PartialEq, Default)]
pub struct ObjectClaims {
    /// Selectively disclosable claims of the SD-JWT.
    pub _sd: Option<VecNonEmptyUnique<String>>,

    /// Non-selectively disclosable claims of the SD-JWT.
    #[serde(flatten)]
    pub fields: HashMap<ClaimName, ClaimValue>,
}

impl ObjectClaims {
    fn into_json_value(self) -> serde_json::Value {
        let mut map = Map::from_iter(
            self.fields
                .into_iter()
                .map(|(k, v)| (k.into_inner(), v.into_json_value())),
        );

        let hashes = self
            ._sd
            .iter()
            .flat_map(|hashes| hashes.iter())
            .map(|a| serde_json::Value::String(a.clone()))
            .collect();

        map.insert(DIGESTS_KEY.to_string(), serde_json::Value::Array(hashes));

        serde_json::Value::Object(map)
    }
}

#[derive(Debug, Clone, Serialize, Deserialize, Eq, PartialEq)]
#[serde(untagged)]
pub enum ClaimValue {
    Array(Vec<ArrayClaim>),
    Object(ObjectClaims),
    Null,
    Bool(bool),
    Number(Number),
    String(String),
}

impl ClaimValue {
    fn into_json_value(self) -> serde_json::Value {
        match self {
            ClaimValue::Array(array) => {
                serde_json::Value::Array(array.into_iter().map(ArrayClaim::into_json_value).collect())
            }
            ClaimValue::Object(object) => object.into_json_value(),
            ClaimValue::Null => serde_json::Value::Null,
            ClaimValue::Bool(value) => serde_json::Value::Bool(value),
            ClaimValue::Number(value) => serde_json::Value::Number(value),
            ClaimValue::String(value) => serde_json::Value::String(value),
        }
    }
}

#[serde_as]
#[derive(Debug, Clone, Serialize, Deserialize, Eq, PartialEq)]
#[serde(untagged)]
pub enum ArrayClaim {
    Hash(#[serde_as(as = "FromInto<DisclosureHash>")] String),
    Value(ClaimValue),
}

impl ArrayClaim {
    fn into_json_value(self) -> serde_json::Value {
        match self {
            ArrayClaim::Value(value) => value.into_json_value(),
            ArrayClaim::Hash(hash) => serde_json::Value::Object(Map::from_iter(vec![(
                ARRAY_DIGEST_KEY.to_string(),
                serde_json::Value::String(hash.to_string()),
            )])),
        }
    }
}

#[derive(Debug, Clone, Serialize, Deserialize, Eq, PartialEq, Default)]
#[serde(deny_unknown_fields)]
pub struct DisclosureHash {
    #[serde(rename = "...")]
    hash: String,
}

impl From<String> for DisclosureHash {
    fn from(hash: String) -> Self {
        Self { hash }
    }
}

impl From<DisclosureHash> for String {
    fn from(value: DisclosureHash) -> Self {
        value.hash
    }
}

/// Representation of an SD-JWT of the format
/// `<Issuer-signed JWT>~<Disclosure 1>~<Disclosure 2>~...~<Disclosure N>~`.
#[derive(Debug, Clone, Eq, PartialEq)]
pub struct SdJwt {
    issuer_signed_jwt: VerifiedJwt<SdJwtClaims>,

    // To not having to parse the certificates from the JWT header x5c field every time,
    // the certificates are stored here redunantly for convenience as well.
    issuer_certificates: Vec<BorrowingCertificate>,

    disclosures: HashMap<String, Disclosure>,
}

#[derive(Debug, Clone, Eq, PartialEq, AsRef, Display)]
pub struct VerifiedSdJwt(SdJwt);

impl VerifiedSdJwt {
    #[cfg(feature = "test")]
    pub fn new_dangerous(sd_jwt: SdJwt) -> Self {
        Self(sd_jwt)
    }

    pub fn into_inner(self) -> SdJwt {
        self.0
    }
}

#[derive(Debug, Clone, Eq, PartialEq, AsRef)]
pub struct UnsignedSdJwtPresentation(SdJwt);

#[derive(Debug, Clone, Eq, PartialEq)]
pub struct SdJwtPresentation {
    sd_jwt: SdJwt,
    key_binding_jwt: SpecOptional<KeyBindingJwt>,
}

impl SdJwtPresentation {
    /// Parses an SD-JWT into its components as [`SdJwt`].
    ///
    /// ## Error
    /// Returns [`Error::Deserialization`] if parsing fails.
    pub fn parse_and_verify(
        sd_jwt: &str,
        issuer_pubkey: &EcdsaDecodingKey,
        hasher: &impl Hasher,
        kb_expected_aud: &str,
        kb_expected_nonce: &str,
        kb_iat_acceptance_window: Duration,
    ) -> Result<Self> {
        let (rest, kb_segment) = sd_jwt
            .rsplit_once("~")
            .map(|(head, tail)| {
                let head_with_tilde = &sd_jwt[..head.len() + 1];
                (head_with_tilde, tail)
            })
            .ok_or(Error::Deserialization(
                "SD-JWT format is invalid, no segments found".to_string(),
            ))?;

        let sd_jwt = SdJwt::parse_and_verify(rest, issuer_pubkey, hasher)?;

        let Some(RequiredKeyBinding::Jwk(jwk)) = sd_jwt.required_key_bind() else {
            return Err(Error::MissingJwkKeybinding);
        };

        let key_binding_jwt = KeyBindingJwt::parse_and_verify(
            kb_segment,
            &EcdsaDecodingKey::from(&jwk_to_p256(jwk)?),
            kb_expected_aud,
            kb_expected_nonce,
            kb_iat_acceptance_window,
        )?;

        Ok(Self {
            sd_jwt,
            key_binding_jwt: key_binding_jwt.into(),
        })
    }

    pub fn presentation(&self) -> String {
        let disclosures = self.sd_jwt.disclosures.values().join("~");
        let key_bindings = self.key_binding_jwt.as_ref().to_string();
        [self.sd_jwt.issuer_signed_jwt.jwt().clone().0, disclosures, key_bindings]
            .into_iter()
            .filter(|segment| !segment.is_empty())
            .join("~")
    }

    pub fn sd_jwt(&self) -> &SdJwt {
        &self.sd_jwt
    }

    pub fn key_binding_jwt(&self) -> &KeyBindingJwt {
        self.key_binding_jwt.as_ref()
    }
}

impl Display for SdJwtPresentation {
    fn fmt(&self, f: &mut std::fmt::Formatter<'_>) -> std::fmt::Result {
        f.write_str(&(self.presentation()))
    }
}

impl SdJwt {
    /// Creates a new [`SdJwt`] from its components.
    pub(crate) fn new(
        issuer_signed_jwt: VerifiedJwt<SdJwtClaims>,
        issuer_certificates: Vec<BorrowingCertificate>,
        disclosures: HashMap<String, Disclosure>,
    ) -> Self {
        Self {
            issuer_signed_jwt,
            issuer_certificates,
            disclosures,
        }
    }

    pub fn header(&self) -> &Header {
        self.issuer_signed_jwt.header()
    }

    pub fn claims(&self) -> &SdJwtClaims {
        self.issuer_signed_jwt.payload()
    }

    pub fn disclosures(&self) -> &HashMap<String, Disclosure> {
        &self.disclosures
    }

    pub fn required_key_bind(&self) -> Option<&RequiredKeyBinding> {
        self.claims().cnf.as_ref()
    }

    pub fn issuer_certificate_chain(&self) -> &Vec<BorrowingCertificate> {
        &self.issuer_certificates
    }

    pub fn issuer_certificate(&self) -> Option<&BorrowingCertificate> {
        // From https://datatracker.ietf.org/doc/html/rfc7515:
        // The certificate containing the public key corresponding to the key used to digitally sign the
        // JWS MUST be the first certificate.
        self.issuer_certificates.first()
    }

    /// Serializes the components into the final SD-JWT.
    pub fn presentation(&self) -> String {
        let disclosures = self.disclosures.values().join("~");
        if disclosures.is_empty() {
            format!("{}~", self.issuer_signed_jwt.jwt().clone().0)
        } else {
            format!("{}~{}~", self.issuer_signed_jwt.jwt().clone().0, disclosures)
        }
    }

    /// Parses an SD-JWT into its components as [`SdJwt`].
    ///
    /// ## Error
    /// Returns [`Error::Deserialization`] if parsing fails.
    pub fn parse_and_verify(sd_jwt: &str, pubkey: &EcdsaDecodingKey, hasher: &impl Hasher) -> Result<Self> {
        let (jwt, disclosures) = Self::parse_sd_jwt_unverified(sd_jwt, hasher)?;

        let issuer_certificates = jwt.extract_x5c_certificates()?;
        let issuer_signed_jwt = VerifiedJwt::try_new(jwt, pubkey, &sd_jwt_validation())?;

        Ok(Self {
            issuer_signed_jwt,
            issuer_certificates,
            disclosures,
        })
    }

    fn parse_sd_jwt_unverified(
        sd_jwt: &str,
        hasher: &impl Hasher,
    ) -> Result<(Jwt<SdJwtClaims>, HashMap<String, Disclosure>)> {
        if !sd_jwt.ends_with("~") {
            return Err(Error::Deserialization(
                "SD-JWT format is invalid, input doesn't end with '~'".to_string(),
            ));
        }

        let (sd_jwt_segment, disclosure_segments) = sd_jwt.split_once('~').ok_or(Error::Deserialization(
            "SD-JWT format is invalid, input doesn't contain a '~'".to_string(),
        ))?;

        let jwt: Jwt<SdJwtClaims> = sd_jwt_segment.parse()?;

        let disclosures = disclosure_segments
            .split("~")
            .filter(|segment| !segment.is_empty())
            .try_fold(HashMap::new(), |mut acc, segment| {
<<<<<<< HEAD
                let disclosure = Disclosure::parse(segment)?;

                // Verify disclosure value by parsing it as [ClaimValue].
                // TODO: Use [ClaimValue] internally in [Disclosure] (PVW-4843)
                serde_json::from_value::<ClaimValue>(disclosure.content.claim_value().clone())?;

=======
                let disclosure: Disclosure = segment.parse()?;
>>>>>>> a986b0fd
                acc.insert(hasher.encoded_digest(disclosure.as_str()), disclosure);
                Ok::<_, Error>(acc)
            })?;

        Ok((jwt, disclosures))
    }

    /// Prepares this [`SdJwt`] for a presentation, returning an [`SdJwtPresentationBuilder`].
    pub fn into_presentation_builder(self) -> SdJwtPresentationBuilder {
        SdJwtPresentationBuilder::new(self)
    }

    /// Returns the JSON object obtained by replacing all disclosures into their
    /// corresponding JWT concealable claims.
    pub fn to_disclosed_object(&self) -> Result<serde_json::Map<String, serde_json::Value>> {
        let decoder = SdObjectDecoder;
        let object = serde_json::to_value(self.claims())?;

        decoder.decode(object.as_object().unwrap(), &self.disclosures)
    }
}

impl Display for SdJwt {
    fn fmt(&self, f: &mut std::fmt::Formatter<'_>) -> std::fmt::Result {
        f.write_str(&(self.presentation()))
    }
}

impl VerifiedSdJwt {
    /// Parses an SD-JWT into its components as [`VerifiedSdJwt`] verifying against the provided trust anchors.
    pub fn parse_and_verify_against_trust_anchors(
        sd_jwt: &str,
        hasher: &impl Hasher,
        time: &impl Generator<DateTime<Utc>>,
        trust_anchors: &[TrustAnchor],
    ) -> Result<VerifiedSdJwt> {
        let (jwt, disclosures) = SdJwt::parse_sd_jwt_unverified(sd_jwt, hasher)?;

        let (issuer_signed_jwt, issuer_certificates) = VerifiedJwt::try_new_against_trust_anchors(
            jwt,
            &sd_jwt_validation(),
            time,
            CertificateUsage::Mdl,
            trust_anchors,
        )?;

        Ok(Self(SdJwt {
            issuer_signed_jwt,
            issuer_certificates: issuer_certificates.into_inner(),
            disclosures,
        }))
    }

    /// Parses an SD-JWT into its components as [`VerifiedSdJwt`] without verifying the signature.
    ///
    /// ## Error
    /// Returns [`Error::Deserialization`] if parsing fails.
    pub fn dangerous_parse_unverified(sd_jwt: &str, hasher: &impl Hasher) -> Result<Self> {
        let (jwt, disclosures) = SdJwt::parse_sd_jwt_unverified(sd_jwt, hasher)?;

        let issuer_certificates = jwt.extract_x5c_certificates()?;
        let issuer_signed_jwt = VerifiedJwt::new_dangerous(jwt)?;

        Ok(Self(SdJwt {
            issuer_signed_jwt,
            issuer_certificates,
            disclosures,
        }))
    }

    pub fn issuer_certificate(&self) -> &BorrowingCertificate {
        let Self(sd_jwt) = self;

        sd_jwt
            .issuer_certificate()
            .expect("a verified SD-JWT should always contain a certificate")
    }

    pub fn into_presentation_builder(self) -> SdJwtPresentationBuilder {
        let Self(sd_jwt) = self;

        sd_jwt.into_presentation_builder()
    }
}

#[derive(Clone)]
pub struct SdJwtPresentationBuilder {
    sd_jwt: SdJwt,

    /// Non-disclosed attributes. All attributes start here. Calling `disclose()` moves an attribute from here
    /// to `disclosed`.
    nondisclosed: HashMap<String, Disclosure>,

    /// Digests to be disclosed.
    digests_to_be_disclosed: HashSet<String>,

    /// A helper object containing both non-selectively disclosable JWT claims and the `_sd` hashes,
    /// used by `digests_to_disclose()`.
    full_payload: serde_json::Value,
}

impl SdJwtPresentationBuilder {
    pub(crate) fn new(mut sd_jwt: SdJwt) -> Self {
        let full_payload = sd_jwt.issuer_signed_jwt.payload().claims.clone().into_json_value();

        let nondisclosed = std::mem::take(&mut sd_jwt.disclosures);

        Self {
            sd_jwt,
            nondisclosed,
            digests_to_be_disclosed: HashSet::new(),
            full_payload,
        }
    }

    pub fn disclose(mut self, path: &VecNonEmpty<ClaimPath>) -> Result<Self> {
        // Gather all digests to be disclosed into a set. This can include intermediary attributes as well

        self.digests_to_be_disclosed.extend({
            let mut path_segments = path.as_ref().iter().peekable();
            digests_to_disclose(&self.full_payload, &mut path_segments, &self.nondisclosed, false)?
                .into_iter()
                .map(String::from)
        });

        Ok(self)
    }

    pub fn finish(self) -> UnsignedSdJwtPresentation {
        // Put everything back in its place.
        let SdJwtPresentationBuilder {
            mut sd_jwt,
            digests_to_be_disclosed,
            mut nondisclosed,
            ..
        } = self;
        sd_jwt.disclosures = digests_to_be_disclosed
            .into_iter()
            .fold(HashMap::new(), |mut disclosures, digest| {
                let disclosure = nondisclosed.remove(&digest).expect("disclosure should be present");
                disclosures.insert(digest, disclosure);
                disclosures
            });

        UnsignedSdJwtPresentation(sd_jwt)
    }
}

impl UnsignedSdJwtPresentation {
    /// Signs the underlying [`SdJwt`] and returns an SD-JWT presentation containing the issuer signed SD-JWT and
    /// KB-JWT.
    ///
    /// ## Errors
    /// - [`Error::InvalidHasher`] is returned if the provided `hasher`'s algorithm doesn't match the algorithm
    ///   specified by SD-JWT's `_sd_alg` claim. "sha-256" is used if the claim is missing.
    pub async fn sign(
        self,
        key_binding_jwt_builder: KeyBindingJwtBuilder,
        hasher: &impl Hasher,
        signing_key: &impl EcdsaKeySend,
    ) -> Result<SdJwtPresentation> {
        let sd_jwt = self.0;

        let required_hasher = sd_jwt.claims()._sd_alg.as_deref().unwrap_or(SHA_ALG_NAME);
        if required_hasher != hasher.alg_name() {
            return Err(Error::InvalidHasher(format!(
                "hasher \"{}\" was provided, but \"{required_hasher} is required\"",
                hasher.alg_name()
            )));
        }

        let kb_jwt = key_binding_jwt_builder.finish(&sd_jwt, hasher, signing_key).await?;

        let sd_jwt_presentation = SdJwtPresentation {
            sd_jwt,
            key_binding_jwt: kb_jwt.into(),
        };

        Ok(sd_jwt_presentation)
    }
}

pub(crate) fn sd_jwt_validation() -> Validation {
    let mut validation = Validation::new(Algorithm::ES256);
    validation.validate_aud = false;
    validation.validate_nbf = true;
    validation.leeway = 0;
    validation.required_spec_claims = HashSet::new();
    validation
}

/// Recursively searches for the specified path in the object and disclosures, returning the digests
/// of objects which are to be disclosed in order to disclose the specified `path.`
///
/// The `object` must be the payload of an SD-JWT, containing an `_sd` array and other claims.
fn digests_to_disclose<'a, I>(
    object: &'a serde_json::Value,
    path: &mut std::iter::Peekable<I>,
    disclosures: &'a HashMap<String, Disclosure>,
    traversing_array: bool,
) -> Result<Vec<&'a str>>
where
    I: ExactSizeIterator<Item = &'a ClaimPath>,
{
    // Holds all digests that should be disclosed based on the `path`
    let mut digests = vec![];

    // If we are traversing an array, peekable shouldn't consume the next value
    let (element_key, has_next) = if traversing_array {
        (*path.peek().ok_or(Error::EmptyPath)?, path.len() > 1)
    } else {
        (path.next().ok_or(Error::EmptyPath)?, path.peek().is_some())
    };

    match (object, element_key) {
        // We are just traversing to a deeper part of the object.
        (serde_json::Value::Object(object), ClaimPath::SelectByKey(key)) if has_next => {
            // Either the element is non-selectively disclosable and present in the object, or it is selectively
            // disclosable and its digest has to be found.
            let next_object = object
                .get(key)
                .or_else(|| {
                    find_disclosure_digest_in_object(object, key, disclosures)
                        .and_then(|digest| {
                            // We're disclosing something within the current object, which is selectively disclosable.
                            // For the verifier to be able to verify that, we'll also have to disclose the current
                            // object.
                            digests.push(digest);
                            disclosures.get(digest)
                        })
                        .map(|disclosure| disclosure.claim_value())
                })
                .ok_or_else(|| Error::IntermediateElementNotFound { path: key.clone() })?;

            digests.append(&mut digests_to_disclose(next_object, path, disclosures, false)?);
            Ok(digests)
        }
        // We reached the the value we want to disclose, so add it to the list of digests
        (serde_json::Value::Object(object), ClaimPath::SelectByKey(key)) => {
            let digest = find_disclosure_digest_in_object(object, key, disclosures)
                .ok_or_else(|| Error::ElementNotFound { path: key.clone() })?;

            digests.push(digest);
            Ok(digests)
        }
        // Traversing an array
        (serde_json::Value::Array(arr), ClaimPath::SelectByIndex(index)) if has_next => {
            let next_object = arr
                .get(*index)
                .and_then(|entry| process_array_entry(entry, disclosures, &mut digests))
                .ok_or_else(|| Error::ElementNotFoundInArray {
                    path: element_key.to_string(),
                })?;

            digests.append(&mut digests_to_disclose(next_object, path, disclosures, false)?);
            Ok(digests)
        }
        // Disclosing an array's entry.
        (serde_json::Value::Array(arr), ClaimPath::SelectByIndex(index)) => {
            let digest = arr
                .get(*index)
                .and_then(|entry| entry.as_object())
                .and_then(|object| find_disclosure_digest_in_array(object))
                .ok_or_else(|| Error::ElementNotFoundInArray {
                    path: element_key.to_string(),
                })?;

            digests.push(digest);
            Ok(digests)
        }
        // Disclosing all array entries
        (serde_json::Value::Array(arr), ClaimPath::SelectAll) => {
            for entry in arr {
                let next_object = process_array_entry(entry, disclosures, &mut digests).ok_or_else(|| {
                    Error::ElementNotFoundInArray {
                        path: element_key.to_string(),
                    }
                })?;

                if has_next {
                    digests.append(&mut digests_to_disclose(next_object, path, disclosures, true)?);
                }
            }

            Ok(digests)
        }
        (element, _) => Err(Error::UnexpectedElement(element.clone(), path.cloned().collect_vec())),
    }
}

fn process_array_entry<'a>(
    entry: &'a serde_json::Value,
    disclosures: &'a HashMap<String, Disclosure>,
    digests: &mut Vec<&'a str>,
) -> Option<&'a serde_json::Value> {
    entry
        .as_object()
        .and_then(|object| find_disclosure_digest_in_array(object))
        .and_then(|digest| {
            // We're disclosing something within a selectively disclosable array entry.
            // For the verifier to be able to verify that, we'll also have to disclose that entry.
            digests.push(digest);
            disclosures.get(digest)
        })
        .map(move |disclosure| disclosure.claim_value())
}

/// Find the digest of the given `key` in the `object` and `disclosures`.
fn find_disclosure_digest_in_object<'o>(
    object: &'o serde_json::Map<String, serde_json::Value>,
    key: &str,
    disclosures: &HashMap<String, Disclosure>,
) -> Option<&'o str> {
    // Try to find the digest for disclosable property `key` in
    // the `_sd` field of `object`.
    object
        .get(DIGESTS_KEY)
        .map(|value| value.as_array().expect("`_sd` must be an array"))
        .iter()
        .flat_map(|values| values.iter())
        .map(|value| value.as_str().expect("digest values should be strings"))
        .find(|digest| {
            disclosures
                .get(*digest)
                .and_then(|disclosure| match &disclosure.content {
                    DisclosureContent::ObjectProperty(_, name, _) => Some(name),
                    _ => None,
                })
                .is_some_and(|name| name == key)
        })
}

/// Find the digest of the given `key` in the `object` and `disclosures`.
fn find_disclosure_digest_in_array(object: &serde_json::Map<String, serde_json::Value>) -> Option<&str> {
    // Try checking `object` as a disclosable array entry.
    object
        .get(ARRAY_DIGEST_KEY)
        .map(|value| value.as_str().expect("digest values should be strings"))
        .filter(|_| object.len() == 1)
}

#[cfg(feature = "mock")]
mod mock {
    use super::SdJwt;
    use super::VerifiedSdJwt;

    impl VerifiedSdJwt {
        pub fn new_mock(sd_jwt: SdJwt) -> Self {
            Self(sd_jwt)
        }
    }
}

#[cfg(feature = "examples")]
mod example {
    use futures::FutureExt;
    use jsonwebtoken::Algorithm;
    use p256::ecdsa::SigningKey;
    use rand_core::OsRng;
    use serde_json::json;
    use ssri::Integrity;

    use attestation_types::claim_path::ClaimPath;
    use crypto::server_keys::KeyPair;
    use crypto::utils::random_string;

    use crate::builder::SdJwtBuilder;

    use super::VerifiedSdJwt;

    impl VerifiedSdJwt {
        pub fn pid_example(issuer_keypair: &KeyPair) -> Self {
            let object = json!({
                "vct": "urn:eudi:pid:nl:1",
                "iat": 1683000000,
                "exp": 1883000000,
                "iss": "https://cert.issuer.example.com",
                "attestation_qualification": "QEAA",
                "bsn": "999991772",
                "recovery_code": "cff292503cba8c4fbf2e5820dcdc468ae00f40c87b1af35513375800128fc00d",
                "given_name": "John",
                "family_name": "Doe",
                "birthdate": "1940-01-01"
            });

            let holder_privkey = SigningKey::random(&mut OsRng);

            // issuer signs SD-JWT
            let sd_jwt = SdJwtBuilder::new(object)
                .unwrap()
                .make_concealable(
                    vec![ClaimPath::SelectByKey(String::from("family_name"))]
                        .try_into()
                        .unwrap(),
                )
                .unwrap()
                .make_concealable(vec![ClaimPath::SelectByKey(String::from("bsn"))].try_into().unwrap())
                .unwrap()
                .add_decoys(&[], 2)
                .unwrap()
                .finish(
                    Algorithm::ES256,
                    Integrity::from(random_string(32)),
                    issuer_keypair.private_key(),
                    vec![issuer_keypair.certificate().clone()],
                    holder_privkey.verifying_key(),
                )
                .now_or_never()
                .unwrap()
                .unwrap();

            Self(sd_jwt)
        }
    }
}

#[cfg(test)]
mod test {
    use std::collections::HashMap;
    use std::collections::HashSet;

    use assert_matches::assert_matches;
    use chrono::DateTime;
    use chrono::Duration;
    use chrono::Utc;
    use futures::FutureExt;
    use http_utils::urls::HttpsUri;
    use itertools::Itertools;
    use jsonwebtoken::Algorithm;
    use jsonwebtoken::errors::ErrorKind;
    use jsonwebtoken::jwk::AlgorithmParameters;
    use jsonwebtoken::jwk::EllipticCurve;
    use jsonwebtoken::jwk::EllipticCurveKeyParameters;
    use jsonwebtoken::jwk::EllipticCurveKeyType;
    use jsonwebtoken::jwk::Jwk;
    use p256::ecdsa::SigningKey;
    use rand_core::OsRng;
    use rstest::rstest;
    use serde_json::json;
    use ssri::Integrity;

    use jwt::EcdsaDecodingKey;
    use jwt::VerifiedJwt;
    use jwt::error::JwtError;
    use utils::date_time_seconds::DateTimeSeconds;
    use utils::spec::SpecOptional;

    use crate::builder::SdJwtBuilder;
    use crate::disclosure::DisclosureContent;
<<<<<<< HEAD
    use crate::encoder::ARRAY_DIGEST_KEY;
    use crate::encoder::DIGESTS_KEY;
=======
    use crate::error::Result;
>>>>>>> a986b0fd
    use crate::examples::*;
    use crate::hasher::Sha256Hasher;
    use crate::key_binding_jwt_claims::KeyBindingJwtBuilder;
    use crate::key_binding_jwt_claims::RequiredKeyBinding;
    use crate::sd_jwt::ArrayClaim;
    use crate::sd_jwt::ClaimValue;
    use crate::sd_jwt::Error;
    use crate::sd_jwt::ObjectClaims;
    use crate::sd_jwt::SdJwt;
    use crate::sd_jwt::SdJwtClaims;
    use crate::sd_jwt::SdJwtPresentation;
    use crate::sd_jwt::UnverifiedSdJwt;
    use crate::sd_jwt::VerifiedSdJwt;

    #[rstest]
    #[case(SIMPLE_STRUCTURED_SD_JWT)]
    #[case(COMPLEX_STRUCTURED_SD_JWT)]
    #[case(SD_JWT_VC)]
    fn parse_various(#[case] encoded_sd_jwt: &str) {
        SdJwt::parse_and_verify(encoded_sd_jwt, &examples_sd_jwt_decoding_key(), &Sha256Hasher).unwrap();
    }

    impl UnverifiedSdJwt {
        pub fn into_verified(self, pubkey: &EcdsaDecodingKey) -> Result<VerifiedSdJwt> {
            let issuer_signed_jwt = VerifiedJwt::try_new(self.issuer_signed.clone(), pubkey, &jwt::validations())?;

            let disclosures = self.parse_disclosures()?;
            Ok(VerifiedSdJwt(SdJwt {
                issuer_signed_jwt,
                issuer_certificates: vec![],
                disclosures,
            }))
        }
    }

    #[rstest]
    #[case(SIMPLE_STRUCTURED_SD_JWT)]
    #[case(COMPLEX_STRUCTURED_SD_JWT)]
    #[case(SD_JWT_VC)]
    fn parse_unverified_sd_jwt(#[case] encoded: &str) {
        let sd_jwt = encoded.parse::<UnverifiedSdJwt>().unwrap();
        sd_jwt.into_verified(&examples_sd_jwt_decoding_key()).unwrap();
    }

    #[test]
    fn parse_kb() {
        SdJwtPresentation::parse_and_verify(
            WITH_KB_SD_JWT,
            &examples_sd_jwt_decoding_key(),
            &Sha256Hasher,
            WITH_KB_SD_JWT_AUD,
            WITH_KB_SD_JWT_NONCE,
            Duration::days(36500),
        )
        .unwrap();
    }

    #[tokio::test]
    async fn test_parse_should_error_for_expired_jwt() {
        let signing_key = SigningKey::random(&mut OsRng);
        let holder_privkey = SigningKey::random(&mut OsRng);

        let sd_jwt = SdJwtBuilder::new(json!({
            "iss": "https://iss.example.com",
            "iat": Utc::now().timestamp(),
            "exp": (Utc::now() - Duration::days(1)).timestamp(),
        }))
        .unwrap()
        .finish(
            Algorithm::ES256,
            Integrity::from(""),
            &signing_key,
            vec![],
            holder_privkey.verifying_key(),
        )
        .await
        .unwrap()
        .to_string();

        let err = SdJwt::parse_and_verify(
            &sd_jwt,
            &EcdsaDecodingKey::from(signing_key.verifying_key()),
            &Sha256Hasher,
        )
        .expect_err("should fail");

        assert_matches!(err, Error::JwtParsing(JwtError::Validation(err)) if err.kind() == &ErrorKind::ExpiredSignature);
    }

    #[test]
    fn parse() {
        let sd_jwt =
            SdJwt::parse_and_verify(SIMPLE_STRUCTURED_SD_JWT, &examples_sd_jwt_decoding_key(), &Sha256Hasher).unwrap();
        assert_eq!(sd_jwt.disclosures.len(), 2);
    }

    #[test]
    fn parse_vc() {
        let sd_jwt = SdJwt::parse_and_verify(SD_JWT_VC, &examples_sd_jwt_decoding_key(), &Sha256Hasher).unwrap();
        assert_eq!(sd_jwt.disclosures.len(), 21);
        assert!(sd_jwt.required_key_bind().is_some());
    }

    #[test]
    fn round_trip_ser_des() {
        let sd_jwt =
            SdJwt::parse_and_verify(SIMPLE_STRUCTURED_SD_JWT, &examples_sd_jwt_decoding_key(), &Sha256Hasher).unwrap();

        let (expected_jwt, expected_disclosures) =
            SdJwt::parse_sd_jwt_unverified(SIMPLE_STRUCTURED_SD_JWT, &Sha256Hasher).unwrap();

        assert_eq!(sd_jwt.disclosures(), &expected_disclosures);
        assert_eq!(
            sd_jwt.issuer_signed_jwt.payload(),
            &expected_jwt.dangerous_parse_unverified().unwrap().1
        );
    }

    #[test]
    fn parse_invalid_disclosure() {
        let result = SdJwt::parse_and_verify(
            INVALID_DISCLOSURE_SD_JWT.trim(),
            &examples_sd_jwt_decoding_key(),
            &Sha256Hasher,
        );
        assert_matches!(result, Err(crate::error::Error::Serialization(_)));
    }

    fn create_presentation(
        object: serde_json::Value,
        conceal_paths: &[Vec<&str>],
        disclose_paths: &[Vec<&str>],
    ) -> SdJwtPresentation {
        let issuer_privkey = SigningKey::random(&mut OsRng);
        let holder_privkey = SigningKey::random(&mut OsRng);

        let sd_jwt = conceal_paths
            .iter()
            .fold(SdJwtBuilder::new(object).unwrap(), |builder, path| {
                builder
                    .make_concealable(
                        path.iter()
                            .map(|p| p.parse().unwrap())
                            .collect_vec()
                            .try_into()
                            .unwrap(),
                    )
                    .unwrap()
            })
            .finish(
                Algorithm::ES256,
                Integrity::from(""),
                &issuer_privkey,
                vec![],
                holder_privkey.verifying_key(),
            )
            .now_or_never()
            .unwrap()
            .unwrap();

        disclose_paths
            .iter()
            .fold(sd_jwt.into_presentation_builder(), |builder, path| {
                builder
                    .disclose(
                        &path
                            .iter()
                            .map(|key| key.parse().unwrap())
                            .collect_vec()
                            .try_into()
                            .unwrap(),
                    )
                    .unwrap()
            })
            .finish()
            .sign(
                KeyBindingJwtBuilder::new(Utc::now(), "aud".to_string(), "nonce".to_string(), Algorithm::ES256),
                &Sha256Hasher,
                &holder_privkey,
            )
            .now_or_never()
            .unwrap()
            .unwrap()
    }

    #[rstest]
    #[case::default_nothing_disclosed(
        json!({
            "iss": "https://iss.example.com",
            "iat": Utc::now().timestamp(),
            "given_name": "John",
            "family_name": "Doe"
        }),
        &[vec!["given_name"], vec!["family_name"]],
        &[],
        &[],
        &[],
    )]
    #[case::flat_sd_all_disclose_single(
        json!({
            "iss": "https://iss.example.com",
            "iat": Utc::now().timestamp(),
            "given_name": "John",
            "family_name": "Doe"
        }),
        &[vec!["given_name"], vec!["family_name"]],
        &[vec!["given_name"]],
        &["given_name"],
        &[],
    )]
    #[case::flat_sd_all_disclose_all(
        json!({
            "iss": "https://iss.example.com",
            "iat": Utc::now().timestamp(),
            "given_name": "John",
            "family_name": "Doe"
        }),
        &[vec!["given_name"], vec!["family_name"]],
        &[vec!["given_name"], vec!["family_name"]],
        &["given_name", "family_name"],
        &[],
    )]
    #[case::flat_single_sd(
        json!({
            "iss": "https://iss.example.com",
            "iat": Utc::now().timestamp(),
            "given_name": "John",
            "family_name": "Doe"
        }),
        &[vec!["given_name"]],
        &[vec!["given_name"]],
        &["given_name"],
        &["/family_name"],
    )]
    #[case::flat_no_sd_no_disclose(
        json!({
            "iss": "https://iss.example.com",
            "iat": Utc::now().timestamp(),
            "given_name": "John",
            "family_name": "Doe"
        }),
        &[],
        &[],
        &[],
        &["/family_name", "/given_name"],
    )]
    #[case::structured_single_sd_and_disclose(
        json!({
            "iss": "https://iss.example.com",
            "iat": Utc::now().timestamp(),
            "address": {
                "street": "Main st.",
                "house_number": 4
            }
        }),
        &[vec!["address", "street"]],
        &[vec!["address", "street"]],
        &["street"],
        &["/address", "/address/house_number"],
    )]
    #[case::structured_recursive_path_sd_and_single_disclose(
        json!({
            "iss": "https://iss.example.com",
            "iat": Utc::now().timestamp(),
            "address": {
                "street": "Main st.",
                "house_number": 4
            }
        }),
        &[vec!["address", "street"], vec!["address"]],
        &[vec!["address", "street"]],
        &["address", "street"],
        &[],
    )]
    #[case::structured_all_sd_and_all_disclose(
        json!({
            "iss": "https://iss.example.com",
            "iat": Utc::now().timestamp(),
            "address": {
                "street": "Main st.",
                "house_number": 4
            }
        }),
        &[vec!["address", "street"], vec!["address", "house_number"], vec!["address"]],
        &[vec!["address", "street"], vec!["address", "house_number"]],
        &["street", "house_number", "address"],
        &[],
    )]
    #[case::structured_all_sd_and_single_disclose(
        json!({
            "iss": "https://iss.example.com",
            "iat": Utc::now().timestamp(),
            "address": {
                "street": "Main st.",
                "house_number": 4
            }
        }),
        &[vec!["address", "street"], vec!["address", "house_number"], vec!["address"]],
        &[vec!["address", "street"]],
        &["address", "street"],
        &[],
    )]
    #[case::structured_root_sd_and_root_disclose(
        json!({
            "iss": "https://iss.example.com",
            "iat": Utc::now().timestamp(),
            "address": {"street": "Main st.", "house_number": 4 }
        }),
        &[vec!["address"]],
        &[vec!["address"]],
        &["address"],
        &[],
    )]
    #[case::array(
        json!({
            "iss": "https://iss.example.com",
            "iat": Utc::now().timestamp(),
            "nationalities": ["NL", "DE"]
        }),
        &[vec!["nationalities"]],
        &[vec!["nationalities"]],
        &["nationalities"],
        &[],
    )]
    fn test_object_selectively_disclosable_attributes_in_presentation(
        #[case] object: serde_json::Value,
        #[case] conceal_paths: &[Vec<&str>],
        #[case] disclose_paths: &[Vec<&str>],
        #[case] expected_disclosed_paths: &[&str],
        #[case] expected_not_selectively_disclosable_paths: &[&str],
    ) {
        let presentation = create_presentation(object, conceal_paths, disclose_paths);

        fn get_paths(object: &serde_json::Map<String, serde_json::Value>) -> HashSet<String> {
            fn traverse(value: &serde_json::Value, current_path: &str, paths: &mut HashSet<String>) {
                if let serde_json::Value::Object(map) = value {
                    for (key, val) in map {
                        let new_path = if current_path.is_empty() {
                            format!("/{key}")
                        } else {
                            format!("{current_path}/{key}")
                        };

                        if key != "_sd" {
                            paths.insert(new_path.clone());
                            if let serde_json::Value::Object(_) = val {
                                traverse(val, &new_path, paths)
                            }
                        }
                    }
                }
            }

            let mut paths = HashSet::new();
            traverse(&serde_json::Value::Object(object.clone()), "", &mut paths);
            paths
        }

        let claims = presentation.sd_jwt.issuer_signed_jwt.payload();
        let serde_json::Value::Object(properties) = &claims.claims.clone().into_json_value() else {
            panic!("unexpected")
        };
        let not_selectively_disclosable_paths = get_paths(properties);

        assert_eq!(
            HashSet::from_iter(expected_disclosed_paths.iter().map(|path| String::from(*path))),
            presentation
                .sd_jwt
                .disclosures
                .into_iter()
                .filter_map(|(_, disclosure)| match disclosure.content {
                    DisclosureContent::ObjectProperty(_, name, _) => Some(name),
                    _ => None,
                })
                .collect::<HashSet<_>>(),
        );

        assert_eq!(
            expected_not_selectively_disclosable_paths
                .iter()
                .map(|path| String::from(*path))
                .collect::<HashSet<_>>(),
            not_selectively_disclosable_paths
        );
    }

    #[rstest]
    #[case::array(
        json!({
            "iss": "https://iss.example.com",
            "iat": Utc::now().timestamp(),
            "nationalities": ["NL", "DE"]
        }),
        &[vec!["nationalities", "0"], vec!["nationalities", "1"]],
        &[vec!["nationalities", "null"]],
        &["NL", "DE"],
        &["/nationalities"],
    )]
    #[case::array(
        json!({
            "iss": "https://iss.example.com",
            "iat": Utc::now().timestamp(),
            "nationalities": ["NL", "DE"]
        }),
        &[vec!["nationalities", "0"], vec!["nationalities", "1"], vec!["nationalities"]],
        &[vec!["nationalities", "null"]],
        &["nationalities", "NL", "DE"],
        &[],
    )]
    #[case::array(
        json!({
            "iss": "https://iss.example.com",
            "iat": Utc::now().timestamp(),
            "nationalities": ["NL", "DE"]
        }),
        &[vec!["nationalities", "0"]],
        &[vec!["nationalities", "0"]],
        &["NL"],
        &["/nationalities/DE", "/nationalities"],
    )]
    #[case::array(
        json!({
            "iss": "https://iss.example.com",
            "iat": Utc::now().timestamp(),
            "nationalities": [{"country": "NL"}, {"country": "DE"}]
        }),
        &[
            vec!["nationalities", "0", "country"],
            vec!["nationalities", "1", "country"],
            vec!["nationalities", "0"],
            vec!["nationalities", "1"],
            vec!["nationalities"]
        ],
        &[vec!["nationalities", "null", "country"]],
        &["nationalities", "country"],
        &[],
    )]
    #[case::array(
        json!({
            "iss": "https://iss.example.com",
            "iat": Utc::now().timestamp(),
            "nationalities": [{"country": "NL"}, {"country": "DE"}]
        }),
        &[vec!["nationalities", "0"], vec!["nationalities", "1"], vec!["nationalities"]],
        &[vec!["nationalities", "null"]],
        &["nationalities", "country"],
        &[],
    )]
    #[case::array(
        json!({
            "iss": "https://iss.example.com",
            "iat": Utc::now().timestamp(),
            "nationalities": ["NL", "DE"]
        }),
        &[vec!["nationalities", "0"], vec!["nationalities", "1"]],
        &[vec!["nationalities", "1"]],
        &["DE"],
        &["/nationalities"],
    )]
    #[case::array(
        json!({
            "iss": "https://iss.example.com",
            "iat": Utc::now().timestamp(),
            "nationalities": ["NL", "DE"]
        }),
        &[vec!["nationalities", "0"], vec!["nationalities", "1"], vec!["nationalities"]],
        &[vec!["nationalities", "1"]],
        &["nationalities", "DE"],
        &[],
    )]
    #[case::array(
        json!({
            "iss": "https://iss.example.com",
            "iat": Utc::now().timestamp(),
            "nationalities": [{"country": "NL"}, {"country": "DE"}]
        }),
        &[
            vec!["nationalities", "0", "country"],
            vec!["nationalities", "1", "country"],
            vec!["nationalities", "0"],
            vec!["nationalities", "1"],
            vec!["nationalities"]
        ],
        &[vec!["nationalities", "1", "country"]],
        &["nationalities", "country"],
        &[],
    )]
    #[case::array(
        json!({
            "iss": "https://iss.example.com",
            "iat": Utc::now().timestamp(),
            "nationalities": [{"country": "NL"}, {"country": "DE"}]
        }),
        &[vec!["nationalities", "0"], vec!["nationalities", "1"], vec!["nationalities"]],
        &[vec!["nationalities", "1"]],
        &["nationalities", "country"],
        &[],
    )]
    fn test_array_selectively_disclosable_attributes_in_presentation(
        #[case] object: serde_json::Value,
        #[case] conceal_paths: &[Vec<&str>],
        #[case] disclose_paths: &[Vec<&str>],
        #[case] expected_disclosed_paths_or_values: &[&str],
        #[case] expected_not_selectively_disclosable_paths_or_values: &[&str],
    ) {
        let presentation = create_presentation(object, conceal_paths, disclose_paths);

        fn get_paths(object: &serde_json::Map<String, serde_json::Value>) -> HashSet<String> {
            fn traverse(value: &serde_json::Value, current_path: &str, paths: &mut HashSet<String>) {
                match value {
                    serde_json::Value::Object(map) => {
                        for (key, val) in map {
                            let new_path = if current_path.is_empty() {
                                format!("/{key}")
                            } else {
                                format!("{current_path}/{key}")
                            };

                            if key != DIGESTS_KEY && key != ARRAY_DIGEST_KEY {
                                paths.insert(new_path.clone());
                                match val {
                                    serde_json::Value::Object(_) => traverse(val, &new_path, paths),
                                    serde_json::Value::Array(values) => {
                                        values.iter().for_each(|value| traverse(value, &new_path, paths))
                                    }
                                    serde_json::Value::String(s) => {
                                        paths.insert(s.clone());
                                    }
                                    _ => {}
                                }
                            }
                        }
                    }
                    serde_json::Value::String(s) => {
                        let new_path = if current_path.is_empty() {
                            format!("/{s}")
                        } else {
                            format!("{current_path}/{s}")
                        };
                        paths.insert(new_path);
                    }
                    _ => {}
                }
            }

            let mut paths = HashSet::new();
            traverse(&serde_json::Value::Object(object.clone()), "", &mut paths);
            paths
        }

        let claims = presentation.sd_jwt.issuer_signed_jwt.payload();
        let serde_json::Value::Object(properties) = &claims.claims.clone().into_json_value() else {
            panic!("unexpected")
        };
        let not_selectively_disclosable_paths = get_paths(properties);

        let mut actual_disclosed_paths_or_values = HashSet::new();

        for (_digest, disclosure) in presentation.sd_jwt.disclosures {
            match disclosure.content {
                DisclosureContent::ObjectProperty(_, name, _) => {
                    actual_disclosed_paths_or_values.insert(name);
                }
                DisclosureContent::ArrayElement(_, value) => match value {
                    serde_json::Value::Object(map) => {
                        for (key, _value) in map {
                            if key != "_sd" {
                                actual_disclosed_paths_or_values.insert(key.clone());
                            }
                        }
                    }
                    serde_json::Value::String(value) => {
                        actual_disclosed_paths_or_values.insert(value);
                    }
                    _ => {}
                },
            }
        }

        assert_eq!(
            HashSet::from_iter(
                expected_disclosed_paths_or_values
                    .iter()
                    .map(|path| String::from(*path))
            ),
            actual_disclosed_paths_or_values
        );

        assert_eq!(
            expected_not_selectively_disclosable_paths_or_values
                .iter()
                .map(|path| String::from(*path))
                .collect::<HashSet<_>>(),
            not_selectively_disclosable_paths
        );
    }

    #[rstest]
    #[case(json!({
        "iss": "https://issuer.example.com/",
        "iat": 1683000000,
        "given_name": "Alice",
        "_sd": ["X9yH0Ajrdm1Oij4tWso9UzzKJvPoDxwmuEcO3XAdRC0"]
    }), true)]
    #[case(json!({
        "iss": "https://issuer.example.com/",
        "iat": 1683000000,
        "_sd": [0]
    }), false)]
    #[case(json!({
        "iss": "https://issuer.example.com/",
        "iat": 1683000000,
        "nested": {
            "_sd": [0]
        }
    }), false)]
    #[case(json!({
        "iss": "https://issuer.example.com/",
        "iat": 1683000000,
        "array": [{
            "_sd": [0]
        }]
    }), false)]
    #[case(json!({
        "iss": "https://issuer.example.com/",
        "iat": 1683000000,
        "array": [{ "...": 0 }]
    }), false)]
    #[case(json!({
        "iss": "https://issuer.example.com/",
        "iat": 1683000000,
        "nationalities":
        ["DE", {"...":"w0I8EKcdCtUPkGCNUrfwVp2xEgNjtoIDlOxc9-PlOhs"}, "US"]
    }), true)]
    #[case(json!({
        "iss": "https://issuer.example.com/",
        "iat": 1683000000,
        "family_name": "Möbius",
        "nationalities": [
            { "...": "PmnlrRjhLcwf8zTDdK15HVGwHtPYjddvD362WjBLwro" },
            { "...": "r823HFN6Ba_lpSANYtXqqCBAH-TsQlIzfOK0lRAFLCM" },
            { "...": "nP5GYjwhFm6ESlAeC4NCaIliW4tz0hTrUeoJB3lb5TA" }
        ]
    }), true)]
    #[case(json!({
        "_sd": [
            "CrQe7S5kqBAHt-nMYXgc6bdt2SH5aTY1sU_M-PgkjPI",
            "JzYjH4svliH0R3PyEMfeZu6Jt69u5qehZo7F7EPYlSE",
            "PorFbpKuVu6xymJagvkFsFXAbRoc2JGlAUA2BA4o7cI",
            "TGf4oLbgwd5JQaHyKVQZU9UdGE0w5rtDsrZzfUaomLo",
            "XQ_3kPKt1XyX7KANkqVR6yZ2Va5NrPIvPYbyMvRKBMM",
            "XzFrzwscM6Gn6CJDc6vVK8BkMnfG8vOSKfpPIZdAfdE",
            "gbOsI4Edq2x2Kw-w5wPEzakob9hV1cRD0ATN3oQL9JM",
            "jsu9yVulwQQlhFlM_3JlzMaSFzglhQG0DpfayQwLUK4"
        ],
        "iss": "https://issuer.example.com/",
        "iat": 1683000000,
        "exp": 1883000000,
        "sub": "user_42",
        "nationalities": [
            {
                "...": "pFndjkZ_VCzmyTa6UjlZo3dh-ko8aIKQc9DlGzhaVYo"
            },
            {
                "...": "7Cf6JkPudry3lcbwHgeZ8khAv1U1OSlerP0VkBJrWZ0"
            }
        ],
        "_sd_alg": "sha-256",
        "cnf": {
            "jwk": {
                "kty": "EC",
                "crv": "P-256",
                "x": "TCAER19Zvu3OHF4j4W4vfSVoHIP1ILilDls7vCeGemc",
                "y": "ZxjiWWbZMQGHVWKVQ4hbSIirsVfuecCE6t4jT9F2HZQ"
            }
        }
    }), true)]
    #[case(json!({
        "iss": "https://issuer.example.com/",
        "iat": 1683000000,
        "exp": 1883000000,
        "sub": "6c5c0a49-b589-431d-bae7-219122a9ec2c",
        "address": {
            "_sd": [
                "6vh9bq-zS4GKM_7GpggVbYzzu6oOGXrmNVGPHP75Ud0",
                "9gjVuXtdFROCgRrtNcGUXmF65rdezi_6Er_j76kmYyM",
                "KURDPh4ZC19-3tiz-Df39V8eidy1oV3a3H1Da2N0g88",
                "WN9r9dCBJ8HTCsS2jKASxTjEyW5m5x65_Z_2ro2jfXM"
            ]
        },
        "_sd_alg": "sha-256"
    }), true)]
    #[case(json!({
        "iss": "https://issuer.example.com/",
        "iat": 1683000000,
        "exp": 1883000000,
        "sub": "6c5c0a49-b589-431d-bae7-219122a9ec2c",
        "address": {
            "_sd": [
                "6vh9bq-zS4GKM_7GpggVbYzzu6oOGXrmNVGPHP75Ud0",
                "9gjVuXtdFROCgRrtNcGUXmF65rdezi_6Er_j76kmYyM",
                "KURDPh4ZC19-3tiz-Df39V8eidy1oV3a3H1Da2N0g88"
            ],
            "country": "DE"
        },
        "_sd_alg": "sha-256"
    }
    ), true)]
    #[case(json!({
        "_sd": [
            "-aSznId9mWM8ocuQolCllsxVggq1-vHW4OtnhUtVmWw",
            "IKbrYNn3vA7WEFrysvbdBJjDDU_EvQIr0W18vTRpUSg",
            "otkxuT14nBiwzNJ3MPaOitOl9pVnXOaEHal_xkyNfKI"
        ],
        "iss": "https://issuer.example.com/",
        "iat": 1683000000,
        "exp": 1883000000,
        "verified_claims": {
            "verification": {
                "_sd": [
                    "7h4UE9qScvDKodXVCuoKfKBJpVBfXMF_TmAGVaZe3Sc",
                    "vTwe3raHIFYgFA3xaUD2aMxFz5oDo8iBu05qKlOg9Lw"
                ],
                "trust_framework": "de_aml",
                "evidence": [
                    {
                        "...": "tYJ0TDucyZZCRMbROG4qRO5vkPSFRxFhUELc18CSl3k"
                    },
                ]
            },
            "claims": {
                "_sd": [
                    "RiOiCn6_w5ZHaadkQMrcQJf0Jte5RwurRs54231DTlo",
                    "S_498bbpKzB6Eanftss0xc7cOaoneRr3pKr7NdRmsMo",
                    "WNA-UNK7F_zhsAb9syWO6IIQ1uHlTmOU8r8CvJ0cIMk",
                    "Wxh_sV3iRH9bgrTBJi-aYHNCLt-vjhX1sd-igOf_9lk",
                    "_O-wJiH3enSB4ROHntToQT8JmLtz-mhO2f1c89XoerQ",
                    "hvDXhwmGcJQsBCA2OtjuLAcwAMpDsaU0nkovcKOqWNE"
                ]
            }
        },
        "_sd_alg": "sha-256"
    }), true)]
    fn deserialize_spec_examples(#[case] original: serde_json::Value, #[case] is_valid: bool) {
        let deserialized = serde_json::from_value::<SdJwtClaims>(original.clone());
        dbg!(&deserialized);
        assert_eq!(deserialized.is_ok(), is_valid);
        if is_valid {
            let serialized = serde_json::to_value(deserialized.unwrap()).unwrap();
            assert_eq!(serialized, original);
        }
    }

    #[test]
    fn sd_jwt_claims_features() {
        let value = json!({
            "_sd": [
                "CrQe7S5kqBAHt-nMYXgc6bdt2SH5aTY1sU_M-PgkjPI",
            ],
            "iss": "https://issuer.example.com/",
            "iat": 1683000000,
            "exp": 1883000000,
            "sub": "user_42",
            "object_with_hashes": {
                "_sd": [
                    "gbOsI4Edq2x2Kw-w5wPEzakob9hV1cRD0ATN3oQL9JM",
                ],
                "field": "value",
            },
            "object_with_array_of_hashes": {
                "array": [
                    {
                        "...": "pFndjkZ_VCzmyTa6UjlZo3dh-ko8aIKQc9DlGzhaVYo"
                    },
                ]
            },
            "array_of_hashes": [
                {
                    "...": "pFndjkZ_VCzmyTa6UjlZo3dh-ko8aIKQc9DlGzhaVYo"
                },
            ],
            "array_of_object_with_hashes": [
                {
                    "_sd": [
                        "jsu9yVulwQQlhFlM_3JlzMaSFzglhQG0DpfayQwLUK4"
                    ],
                },
                {
                    "...": "7Cf6JkPudry3lcbwHgeZ8khAv1U1OSlerP0VkBJrWZ0"
                }
            ],
            "_sd_alg": "sha-256",
            "cnf": {
                "jwk": {
                    "kty": "EC",
                    "crv": "P-256",
                    "x": "TCAER19Zvu3OHF4j4W4vfSVoHIP1ILilDls7vCeGemc",
                    "y": "ZxjiWWbZMQGHVWKVQ4hbSIirsVfuecCE6t4jT9F2HZQ"
                }
            }
        });
        let parsed: SdJwtClaims = serde_json::from_value(value).unwrap();

        let expected = SdJwtClaims {
            cnf: Some(RequiredKeyBinding::Jwk(Jwk {
                common: Default::default(),
                algorithm: AlgorithmParameters::EllipticCurve(EllipticCurveKeyParameters {
                    curve: EllipticCurve::P256,
                    key_type: EllipticCurveKeyType::EC,
                    x: "TCAER19Zvu3OHF4j4W4vfSVoHIP1ILilDls7vCeGemc".to_string(),
                    y: "ZxjiWWbZMQGHVWKVQ4hbSIirsVfuecCE6t4jT9F2HZQ".to_string(),
                }),
            })),
            _sd_alg: Some("sha-256".to_string()),
            vct_integrity: None,
            iss: SpecOptional::from("https://issuer.example.com/".parse::<HttpsUri>().unwrap()),
            iat: SpecOptional::from(DateTimeSeconds::new(DateTime::from_timestamp(1683000000, 0).unwrap())),
            exp: DateTime::from_timestamp(1883000000, 0).map(DateTimeSeconds::new),
            nbf: None,
            vct: None,
            claims: ObjectClaims {
                _sd: Some(
                    vec!["CrQe7S5kqBAHt-nMYXgc6bdt2SH5aTY1sU_M-PgkjPI".to_string()]
                        .try_into()
                        .unwrap(),
                ),
                fields: HashMap::from([
                    ("sub".parse().unwrap(), ClaimValue::String("user_42".to_string())),
                    (
                        "object_with_hashes".parse().unwrap(),
                        ClaimValue::Object(ObjectClaims {
                            _sd: Some(
                                vec!["gbOsI4Edq2x2Kw-w5wPEzakob9hV1cRD0ATN3oQL9JM".to_string()]
                                    .try_into()
                                    .unwrap(),
                            ),
                            fields: HashMap::from([(
                                "field".parse().unwrap(),
                                ClaimValue::String("value".to_string()),
                            )]),
                        }),
                    ),
                    (
                        "object_with_array_of_hashes".parse().unwrap(),
                        ClaimValue::Object(ObjectClaims {
                            _sd: None,
                            fields: HashMap::from([(
                                "array".parse().unwrap(),
                                ClaimValue::Array(vec![ArrayClaim::Hash(
                                    "pFndjkZ_VCzmyTa6UjlZo3dh-ko8aIKQc9DlGzhaVYo".to_string(),
                                )]),
                            )]),
                        }),
                    ),
                    (
                        "array_of_hashes".parse().unwrap(),
                        ClaimValue::Array(vec![ArrayClaim::Hash(
                            "pFndjkZ_VCzmyTa6UjlZo3dh-ko8aIKQc9DlGzhaVYo".to_string(),
                        )]),
                    ),
                    (
                        "array_of_object_with_hashes".parse().unwrap(),
                        ClaimValue::Array(vec![
                            ArrayClaim::Value(ClaimValue::Object(ObjectClaims {
                                _sd: Some(
                                    vec!["jsu9yVulwQQlhFlM_3JlzMaSFzglhQG0DpfayQwLUK4".to_string()]
                                        .try_into()
                                        .unwrap(),
                                ),
                                fields: HashMap::new(),
                            })),
                            ArrayClaim::Hash("7Cf6JkPudry3lcbwHgeZ8khAv1U1OSlerP0VkBJrWZ0".to_string()),
                        ]),
                    ),
                ]),
            },
        };
        assert_eq!(parsed, expected);
    }
}<|MERGE_RESOLUTION|>--- conflicted
+++ resolved
@@ -19,15 +19,12 @@
 use rustls_pki_types::TrustAnchor;
 use serde::Deserialize;
 use serde::Serialize;
-<<<<<<< HEAD
 use serde_json::Map;
 use serde_json::Number;
+use serde_with::DeserializeFromStr;
 use serde_with::FromInto;
+use serde_with::SerializeDisplay;
 use serde_with::serde_as;
-=======
-use serde_with::DeserializeFromStr;
-use serde_with::SerializeDisplay;
->>>>>>> a986b0fd
 use serde_with::skip_serializing_none;
 use ssri::Integrity;
 
@@ -483,16 +480,12 @@
             .split("~")
             .filter(|segment| !segment.is_empty())
             .try_fold(HashMap::new(), |mut acc, segment| {
-<<<<<<< HEAD
-                let disclosure = Disclosure::parse(segment)?;
+                let disclosure: Disclosure = segment.parse()?;
 
                 // Verify disclosure value by parsing it as [ClaimValue].
                 // TODO: Use [ClaimValue] internally in [Disclosure] (PVW-4843)
                 serde_json::from_value::<ClaimValue>(disclosure.content.claim_value().clone())?;
 
-=======
-                let disclosure: Disclosure = segment.parse()?;
->>>>>>> a986b0fd
                 acc.insert(hasher.encoded_digest(disclosure.as_str()), disclosure);
                 Ok::<_, Error>(acc)
             })?;
@@ -942,12 +935,9 @@
 
     use crate::builder::SdJwtBuilder;
     use crate::disclosure::DisclosureContent;
-<<<<<<< HEAD
     use crate::encoder::ARRAY_DIGEST_KEY;
     use crate::encoder::DIGESTS_KEY;
-=======
     use crate::error::Result;
->>>>>>> a986b0fd
     use crate::examples::*;
     use crate::hasher::Sha256Hasher;
     use crate::key_binding_jwt_claims::KeyBindingJwtBuilder;

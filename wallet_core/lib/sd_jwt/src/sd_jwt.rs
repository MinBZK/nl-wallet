--- conflicted
+++ resolved
@@ -42,11 +42,7 @@
 use jwt::Header;
 use jwt::UnverifiedJwt;
 use jwt::VerifiedJwt;
-<<<<<<< HEAD
 use jwt::headers::HeaderWithX5c;
-use jwt::jwk::jwk_to_p256;
-=======
->>>>>>> dcaa5276
 use utils::date_time_seconds::DateTimeSeconds;
 use utils::generator::Generator;
 use utils::spec::SpecOptional;
@@ -118,49 +114,38 @@
         trust_anchors: &[TrustAnchor],
         time: &impl Generator<DateTime<Utc>>,
     ) -> Result<VerifiedSdJwt> {
-        let issuer_signed_jwt = self.issuer_signed.clone().into_verified_against_trust_anchors(
+        let UnverifiedSdJwt {
+            issuer_signed,
+            disclosures,
+        } = self;
+
+        let issuer_signed_jwt = issuer_signed.into_verified_against_trust_anchors(
             &SD_JWT_VALIDATIONS,
             time,
             CertificateUsage::Mdl,
             trust_anchors,
         )?;
 
-<<<<<<< HEAD
-        let hasher = issuer_signed_jwt.payload()._sd_alg.unwrap_or_default().hasher()?;
-        let disclosures = Self::parse_disclosures(&self.disclosures, &hasher)?;
+        let disclosures = Self::parse_and_verify_disclosures(&disclosures, issuer_signed_jwt.payload())?;
+
         Ok(VerifiedSdJwt(SdJwt {
             issuer_signed_jwt,
             disclosures,
         }))
-=======
-        let disclosures = self.parse_and_verify_disclosures(issuer_signed_jwt.payload())?;
-
-        Ok((
-            VerifiedSdJwt(SdJwt {
-                issuer_signed_jwt,
-                issuer_certificates: self.issuer_signed.extract_x5c_certificates()?,
-                disclosures,
-            }),
-            leaf_cert,
-        ))
->>>>>>> dcaa5276
-    }
-}
-
-<<<<<<< HEAD
-impl<C, H> UnverifiedSdJwt<C, H> {
-    fn parse_disclosures(disclosures: &[String], hasher: &impl Hasher) -> Result<HashMap<String, Disclosure>> {
-        let disclosures = disclosures
-=======
+    }
+}
+
+impl UnverifiedSdJwt {
     /// Parses and verifies disclosures according to <https://www.ietf.org/archive/id/draft-ietf-oauth-selective-disclosure-jwt-22.html#section-7.1>
-    fn parse_and_verify_disclosures(&self, sd_jwt_claims: &SdJwtClaims) -> Result<HashMap<String, Disclosure>> {
+    fn parse_and_verify_disclosures(
+        disclosures: &[String],
+        sd_jwt_claims: &SdJwtClaims,
+    ) -> Result<HashMap<String, Disclosure>> {
         let hasher = sd_jwt_claims._sd_alg.unwrap_or_default().hasher()?;
 
         let mut placeholder_digests: HashMap<String, HashType> = sd_jwt_claims.claims.digests().into_iter().collect();
 
-        let disclosures: HashMap<String, Disclosure> = self
-            .disclosures
->>>>>>> dcaa5276
+        let disclosures: HashMap<String, Disclosure> = disclosures
             .iter()
             .map(|disclosure| {
                 let hash = hasher.encoded_digest(disclosure);
@@ -211,11 +196,7 @@
             .collect();
 
         Self {
-<<<<<<< HEAD
-            issuer_signed: presentation.0.issuer_signed_jwt.into(),
-=======
             issuer_signed,
->>>>>>> dcaa5276
             disclosures,
         }
     }
@@ -373,23 +354,19 @@
     key_binding_jwt: SpecOptional<KeyBindingJwt>,
 }
 
-<<<<<<< HEAD
 impl<H, E> SdJwtPresentation<SdJwtClaims, H>
 where
     H: TryFrom<Header, Error = E>,
     E: std::error::Error + Send + Sync + 'static,
 {
-    /// Parses an SD-JWT into its components as [`SdJwt`].
-=======
-impl SdJwtPresentation {
     /// Create multiple `SdJwtPresentation`s by having the WSCD sign multiple `UnsignedSdJwtPresentation`s,
     /// using the contents of a single `KeyBindingJwtBuilder`.
-    pub async fn multi_sign<I, W, K, P>(
-        unsigned_presentations_and_keys_ids: VecNonEmpty<(UnsignedSdJwtPresentation, I)>,
+    pub async fn sign_multiple<I, W, K, P>(
+        unsigned_presentations_and_keys_ids: VecNonEmpty<(UnsignedSdJwtPresentation<SdJwtClaims, H>, I)>,
         key_binding_jwt_builder: KeyBindingJwtBuilder,
         wscd: &W,
         poa_input: P::Input,
-    ) -> Result<(VecNonEmpty<SdJwtPresentation>, Option<P>)>
+    ) -> Result<(VecNonEmpty<SdJwtPresentation<SdJwtClaims, H>>, Option<P>)>
     where
         I: Into<String>,
         W: DisclosureWscd<Key = K, Poa = P>,
@@ -398,7 +375,7 @@
     {
         // Create the WSCD keys from the provided key identifiers and public keys present in the `cnf` claim.
         // Note that the latter is not actually used, as all we do is signing.
-        let sd_jwts_and_keys = unsigned_presentations_and_keys_ids
+        let sd_jwts_and_keys: VecNonEmpty<(SdJwt<SdJwtClaims, H>, _)> = unsigned_presentations_and_keys_ids
             .into_nonempty_iter()
             .map(|(UnsignedSdJwtPresentation(sd_jwt), key_identifier)| {
                 let key = wscd.new_key(key_identifier, sd_jwt.verifying_key()?);
@@ -409,7 +386,7 @@
 
         // Have the WSCD create `KeyBindingJwt`s and the PoA, if required.
         let (key_binding_jwts, poa) = key_binding_jwt_builder
-            .multi_finish(&sd_jwts_and_keys, wscd, poa_input)
+            .finish_multiple(&sd_jwts_and_keys, wscd, poa_input)
             .await?;
 
         // Combine the `SdJwt`s with the `KeyBindingJwt`s to create `SdJwtPresentation`s.
@@ -423,6 +400,54 @@
             .collect();
 
         Ok((sd_jwt_presentations, poa))
+    }
+}
+
+impl SdJwtPresentation {
+    /// Parses an SD-JWT into its components as [`SdJwtPresentation`] while verifying against a set of trust anchors.
+    ///
+    /// ## Error
+    /// Returns [`Error::Deserialization`] if parsing fails.
+    pub fn parse_and_verify_against_trust_anchors(
+        sd_jwt: &str,
+        time: &impl Generator<DateTime<Utc>>,
+        trust_anchors: &[TrustAnchor],
+        kb_expected_aud: &str,
+        kb_expected_nonce: &str,
+        kb_iat_acceptance_window: Duration,
+    ) -> Result<SdJwtPresentation> {
+        let (rest, kb_segment) = Self::split_sd_jwt_kb(sd_jwt)?;
+
+        let verified_sd_jwt = VerifiedSdJwt::parse_and_verify_against_trust_anchors(rest, time, trust_anchors)?;
+
+        let key_binding_jwt = SdJwtPresentation::parse_and_verify_kb_jwt(
+            kb_segment,
+            verified_sd_jwt.as_ref(),
+            kb_expected_aud,
+            kb_expected_nonce,
+            kb_iat_acceptance_window,
+            time,
+        )?;
+
+        Ok(SdJwtPresentation {
+            sd_jwt: verified_sd_jwt.into_inner(),
+            key_binding_jwt: key_binding_jwt.into(),
+        })
+    }
+}
+
+impl<C, H> SdJwtPresentation<C, H> {
+    pub fn presentation(&self) -> String {
+        let disclosures = self.sd_jwt.disclosures.values().join("~");
+        let key_bindings = self.key_binding_jwt.as_ref().to_string();
+        [
+            self.sd_jwt.issuer_signed_jwt.jwt().to_string(),
+            disclosures,
+            key_bindings,
+        ]
+        .into_iter()
+        .filter(|segment| !segment.is_empty())
+        .join("~")
     }
 
     fn split_sd_jwt_kb(sd_jwt: &str) -> Result<(&str, &str)> {
@@ -436,10 +461,215 @@
                 "SD-JWT format is invalid, no segments found".to_string(),
             ))
     }
+}
+
+impl SdJwtPresentation {
+    pub fn sd_jwt(&self) -> &SdJwt {
+        &self.sd_jwt
+    }
+
+    pub fn into_sd_jwt(self) -> SdJwt {
+        self.sd_jwt
+    }
+
+    pub fn key_binding_jwt(&self) -> &KeyBindingJwt {
+        self.key_binding_jwt.as_ref()
+    }
+
+    pub fn verifying_key(&self) -> VerifyingKey {
+        // TODO (PVW-4817): The presence of the key binding and the guarantee that it can be parsed to a `VerifyingKey`
+        //                  is inherent to the type, as this should already have been done by the two ways to construct
+        //                  it:
+        //
+        //                  * When the holder creates this type through `SdJwtPresentationBuilder` by signing a
+        //                    `KeyBindingJwt` with its private key.
+        //                  * When the verifier parses the type from a SD-JWT presentation string.
+        //
+        //                  Unfortunately the presence and validity of the public key is currently not checked for the
+        //                  first method. This sanity check should be added, so we know the guarantee holds.
+        self.sd_jwt.verifying_key().unwrap()
+    }
+}
+
+impl<H> Display for SdJwtPresentation<H> {
+    fn fmt(&self, f: &mut std::fmt::Formatter<'_>) -> std::fmt::Result {
+        f.write_str(&(self.presentation()))
+    }
+}
+
+impl<C, H> SdJwt<C, H> {
+    /// Creates a new [`SdJwt`] from its components.
+    pub(crate) fn new(issuer_signed_jwt: VerifiedJwt<C, H>, disclosures: HashMap<String, Disclosure>) -> Self {
+        Self {
+            issuer_signed_jwt,
+            disclosures,
+        }
+    }
+
+    pub fn claims(&self) -> &C {
+        self.issuer_signed_jwt.payload()
+    }
+
+    pub fn disclosures(&self) -> &HashMap<String, Disclosure> {
+        &self.disclosures
+    }
+
+    /// Serializes the components into the final SD-JWT.
+    pub fn presentation(&self) -> String {
+        let disclosures = self.disclosures.values().join("~");
+        if disclosures.is_empty() {
+            format!("{}~", self.issuer_signed_jwt.jwt())
+        } else {
+            format!("{}~{}~", self.issuer_signed_jwt.jwt(), disclosures)
+        }
+    }
+
+    /// Returns the JSON object obtained by replacing all disclosures into their
+    /// corresponding JWT concealable claims.
+    pub fn to_disclosed_object(&self) -> Result<serde_json::Map<String, serde_json::Value>>
+    where
+        C: Serialize,
+    {
+        let decoder = SdObjectDecoder;
+        let object = serde_json::to_value(self.claims())?;
+
+        decoder.decode(object.as_object().unwrap(), &self.disclosures)
+    }
+}
+
+impl SdJwt {
+    /// Prepares this [`SdJwt`] for a presentation, returning an [`SdJwtPresentationBuilder`].
+    pub fn into_presentation_builder(self) -> SdJwtPresentationBuilder {
+        SdJwtPresentationBuilder::new(self)
+    }
+}
+
+impl<C> SdJwt<C> {
+    pub fn issuer_certificate_chain(&self) -> &VecNonEmpty<BorrowingCertificate> {
+        &self.issuer_signed_jwt.header().x5c
+    }
+
+    pub fn issuer_certificate(&self) -> &BorrowingCertificate {
+        // From https://datatracker.ietf.org/doc/html/rfc7515:
+        // The certificate containing the public key corresponding to the key used to digitally sign the
+        // JWS MUST be the first certificate.
+        self.issuer_signed_jwt.header().x5c.first()
+    }
+}
+
+impl<H> SdJwt<SdJwtClaims, H> {
+    pub fn required_key_bind(&self) -> Option<&RequiredKeyBinding> {
+        self.claims().cnf.as_ref()
+    }
+
+    pub fn verifying_key(&self) -> Result<VerifyingKey> {
+        let verifying_key = self
+            .required_key_bind()
+            .ok_or(Error::MissingJwkKeybinding)?
+            .verifying_key()?;
+
+        Ok(verifying_key)
+    }
+
+    pub fn hasher(&self) -> Result<Box<dyn Hasher>> {
+        let alg = self.claims()._sd_alg.unwrap_or_default();
+        Ok(Box::new(alg.hasher()?))
+    }
+}
+
+impl<C, H, E> SdJwt<C, H>
+where
+    C: DeserializeOwned + JwtTyp,
+    H: TryFrom<Header, Error = E>,
+    E: std::error::Error + Send + Sync + 'static,
+{
+    /// Parses an SD-JWT into its components as [`SdJwt`].
+    ///
+    /// ## Error
+    /// Returns [`Error::Deserialization`] if parsing fails.
+    pub fn parse_and_verify(sd_jwt: &str, pubkey: &EcdsaDecodingKey) -> Result<Self> {
+        let (jwt, disclosures) = Self::parse_sd_jwt_unverified(sd_jwt)?;
+
+        let issuer_signed_jwt = jwt.into_verified(pubkey, &SD_JWT_VALIDATIONS)?;
+
+        Ok(Self {
+            issuer_signed_jwt,
+            disclosures,
+        })
+    }
+
+    fn parse_sd_jwt_unverified(sd_jwt: &str) -> Result<(UnverifiedJwt<C, H>, HashMap<String, Disclosure>)> {
+        if !sd_jwt.ends_with("~") {
+            return Err(Error::Deserialization(
+                "SD-JWT format is invalid, input doesn't end with '~'".to_string(),
+            ));
+        }
+
+        let (sd_jwt_segment, disclosure_segments) = sd_jwt.split_once('~').ok_or(Error::Deserialization(
+            "SD-JWT format is invalid, input doesn't contain a '~'".to_string(),
+        ))?;
+
+        let jwt = sd_jwt_segment.parse()?;
+
+        // TODO first parse the JWT, then get the hasher from the JWT (PVW-4817)
+        let hasher = Sha256Hasher;
+        let disclosures = disclosure_segments
+            .split("~")
+            .filter(|segment| !segment.is_empty())
+            .try_fold(HashMap::new(), |mut acc, segment| {
+                let disclosure: Disclosure = segment.parse()?;
+
+                // Verify disclosure value by parsing it as [ClaimValue].
+                // TODO: Use [ClaimValue] internally in [Disclosure] (PVW-4843)
+                serde_json::from_value::<ClaimValue>(disclosure.content.claim_value().clone())?;
+
+                acc.insert(hasher.encoded_digest(disclosure.as_str()), disclosure);
+                Ok::<_, Error>(acc)
+            })?;
+
+        Ok((jwt, disclosures))
+    }
+}
+
+impl<H, E> SdJwtPresentation<SdJwtClaims, H>
+where
+    H: TryFrom<Header, Error = E>,
+    E: std::error::Error + Send + Sync + 'static,
+{
+    /// Parses an SD-JWT into its components as [`SdJwtPresentation`].
+    ///
+    /// ## Error
+    /// Returns [`Error::Deserialization`] if parsing fails.
+    pub fn parse_and_verify(
+        sd_jwt: &str,
+        issuer_pubkey: &EcdsaDecodingKey,
+        kb_expected_aud: &str,
+        kb_expected_nonce: &str,
+        kb_iat_acceptance_window: Duration,
+        time: &impl Generator<DateTime<Utc>>,
+    ) -> Result<Self> {
+        let (rest, kb_segment) = SdJwtPresentation::<SdJwtClaims, H>::split_sd_jwt_kb(sd_jwt)?;
+
+        let sd_jwt = SdJwt::<SdJwtClaims, H>::parse_and_verify(rest, issuer_pubkey)?;
+
+        let key_binding_jwt = SdJwtPresentation::parse_and_verify_kb_jwt(
+            kb_segment,
+            &sd_jwt,
+            kb_expected_aud,
+            kb_expected_nonce,
+            kb_iat_acceptance_window,
+            time,
+        )?;
+
+        Ok(Self {
+            sd_jwt,
+            key_binding_jwt: key_binding_jwt.into(),
+        })
+    }
 
     fn parse_and_verify_kb_jwt(
         kb_segment: &str,
-        sd_jwt: &SdJwt,
+        sd_jwt: &SdJwt<SdJwtClaims, H>,
         kb_expected_aud: &str,
         kb_expected_nonce: &str,
         kb_iat_acceptance_window: Duration,
@@ -454,260 +684,6 @@
             time,
         )
     }
-
-    /// Parses an SD-JWT into its components as [`SdJwtPresentation`].
->>>>>>> dcaa5276
-    ///
-    /// ## Error
-    /// Returns [`Error::Deserialization`] if parsing fails.
-    pub fn parse_and_verify(
-        sd_jwt: &str,
-        issuer_pubkey: &EcdsaDecodingKey,
-        kb_expected_aud: &str,
-        kb_expected_nonce: &str,
-        kb_iat_acceptance_window: Duration,
-        time: &impl Generator<DateTime<Utc>>,
-    ) -> Result<Self> {
-        let (rest, kb_segment) = Self::split_sd_jwt_kb(sd_jwt)?;
-
-        let sd_jwt = SdJwt::<SdJwtClaims, H>::parse_and_verify(rest, issuer_pubkey)?;
-
-        let key_binding_jwt = Self::parse_and_verify_kb_jwt(
-            kb_segment,
-            &sd_jwt,
-            kb_expected_aud,
-            kb_expected_nonce,
-            kb_iat_acceptance_window,
-            time,
-        )?;
-
-        Ok(Self {
-            sd_jwt,
-            key_binding_jwt: key_binding_jwt.into(),
-        })
-    }
-<<<<<<< HEAD
-}
-impl<C, H> SdJwtPresentation<C, H> {
-=======
-
-    /// Parses an SD-JWT into its components as [`SdJwtPresentation`] while verifying against a set of trust anchors.
-    ///
-    /// ## Error
-    /// Returns [`Error::Deserialization`] if parsing fails.
-    pub fn parse_and_verify_against_trust_anchors(
-        sd_jwt: &str,
-        time: &impl Generator<DateTime<Utc>>,
-        trust_anchors: &[TrustAnchor],
-        kb_expected_aud: &str,
-        kb_expected_nonce: &str,
-        kb_iat_acceptance_window: Duration,
-    ) -> Result<Self> {
-        let (rest, kb_segment) = Self::split_sd_jwt_kb(sd_jwt)?;
-
-        let verified_sd_jwt = VerifiedSdJwt::parse_and_verify_against_trust_anchors(rest, time, trust_anchors)?;
-
-        let key_binding_jwt = Self::parse_and_verify_kb_jwt(
-            kb_segment,
-            verified_sd_jwt.as_ref(),
-            kb_expected_aud,
-            kb_expected_nonce,
-            kb_iat_acceptance_window,
-            time,
-        )?;
-
-        Ok(Self {
-            sd_jwt: verified_sd_jwt.into_inner(),
-            key_binding_jwt: key_binding_jwt.into(),
-        })
-    }
-
->>>>>>> dcaa5276
-    pub fn presentation(&self) -> String {
-        let disclosures = self.sd_jwt.disclosures.values().join("~");
-        let key_bindings = self.key_binding_jwt.as_ref().to_string();
-        [
-            self.sd_jwt.issuer_signed_jwt.jwt().to_string(),
-            disclosures,
-            key_bindings,
-        ]
-        .into_iter()
-        .filter(|segment| !segment.is_empty())
-        .join("~")
-    }
-}
-
-impl SdJwtPresentation {
-    pub fn sd_jwt(&self) -> &SdJwt {
-        &self.sd_jwt
-    }
-
-    pub fn into_sd_jwt(self) -> SdJwt {
-        self.sd_jwt
-    }
-
-    pub fn key_binding_jwt(&self) -> &KeyBindingJwt {
-        self.key_binding_jwt.as_ref()
-    }
-
-    pub fn verifying_key(&self) -> VerifyingKey {
-        // TODO (PVW-4817): The presence of the key binding and the guarantee that it can be parsed to a `VerifyingKey`
-        //                  is inherent to the type, as this should already have been done by the two ways to construct
-        //                  it:
-        //
-        //                  * When the holder creates this type through `SdJwtPresentationBuilder` by signing a
-        //                    `KeyBindingJwt` with its private key.
-        //                  * When the verifier parses the type from a SD-JWT presentation string.
-        //
-        //                  Unfortunately the presence and validity of the public key is currently not checked for the
-        //                  first method. This sanity check should be added, so we know the guarantee holds.
-        self.sd_jwt.verifying_key().unwrap()
-    }
-}
-
-impl<H> Display for SdJwtPresentation<H> {
-    fn fmt(&self, f: &mut std::fmt::Formatter<'_>) -> std::fmt::Result {
-        f.write_str(&(self.presentation()))
-    }
-}
-
-impl<C, H> SdJwt<C, H> {
-    /// Creates a new [`SdJwt`] from its components.
-    pub(crate) fn new(issuer_signed_jwt: VerifiedJwt<C, H>, disclosures: HashMap<String, Disclosure>) -> Self {
-        Self {
-            issuer_signed_jwt,
-            disclosures,
-        }
-    }
-
-    pub fn claims(&self) -> &C {
-        self.issuer_signed_jwt.payload()
-    }
-
-    pub fn disclosures(&self) -> &HashMap<String, Disclosure> {
-        &self.disclosures
-    }
-
-    /// Serializes the components into the final SD-JWT.
-    pub fn presentation(&self) -> String {
-        let disclosures = self.disclosures.values().join("~");
-        if disclosures.is_empty() {
-            format!("{}~", self.issuer_signed_jwt.jwt())
-        } else {
-            format!("{}~{}~", self.issuer_signed_jwt.jwt(), disclosures)
-        }
-    }
-
-<<<<<<< HEAD
-    /// Returns the JSON object obtained by replacing all disclosures into their
-    /// corresponding JWT concealable claims.
-    pub fn to_disclosed_object(&self) -> Result<serde_json::Map<String, serde_json::Value>>
-    where
-        C: Serialize,
-    {
-        let decoder = SdObjectDecoder;
-        let object = serde_json::to_value(self.claims())?;
-
-        decoder.decode(object.as_object().unwrap(), &self.disclosures)
-=======
-    pub fn verifying_key(&self) -> Result<VerifyingKey> {
-        let verifying_key = self
-            .required_key_bind()
-            .ok_or(Error::MissingJwkKeybinding)?
-            .verifying_key()?;
-
-        Ok(verifying_key)
-    }
-
-    pub fn issuer_certificate_chain(&self) -> &Vec<BorrowingCertificate> {
-        &self.issuer_certificates
->>>>>>> dcaa5276
-    }
-}
-
-impl SdJwt {
-    /// Prepares this [`SdJwt`] for a presentation, returning an [`SdJwtPresentationBuilder`].
-    pub fn into_presentation_builder(self) -> SdJwtPresentationBuilder {
-        SdJwtPresentationBuilder::new(self)
-    }
-}
-
-impl<C> SdJwt<C> {
-    pub fn issuer_certificate_chain(&self) -> &VecNonEmpty<BorrowingCertificate> {
-        &self.issuer_signed_jwt.header().x5c
-    }
-
-    pub fn issuer_certificate(&self) -> &BorrowingCertificate {
-        // From https://datatracker.ietf.org/doc/html/rfc7515:
-        // The certificate containing the public key corresponding to the key used to digitally sign the
-        // JWS MUST be the first certificate.
-        self.issuer_signed_jwt.header().x5c.first()
-    }
-}
-
-impl<H> SdJwt<SdJwtClaims, H> {
-    pub fn required_key_bind(&self) -> Option<&RequiredKeyBinding> {
-        self.claims().cnf.as_ref()
-    }
-
-    pub fn hasher(&self) -> Result<Box<dyn Hasher>> {
-        let alg = self.claims()._sd_alg.unwrap_or_default();
-        Ok(Box::new(alg.hasher()?))
-    }
-}
-
-impl<C, H, E> SdJwt<C, H>
-where
-    C: DeserializeOwned + JwtTyp,
-    H: TryFrom<Header, Error = E>,
-    E: std::error::Error + Send + Sync + 'static,
-{
-    /// Parses an SD-JWT into its components as [`SdJwt`].
-    ///
-    /// ## Error
-    /// Returns [`Error::Deserialization`] if parsing fails.
-    pub fn parse_and_verify(sd_jwt: &str, pubkey: &EcdsaDecodingKey) -> Result<Self> {
-        let (jwt, disclosures) = Self::parse_sd_jwt_unverified(sd_jwt)?;
-
-        let issuer_signed_jwt = jwt.into_verified(pubkey, &SD_JWT_VALIDATIONS)?;
-
-        Ok(Self {
-            issuer_signed_jwt,
-            disclosures,
-        })
-    }
-
-    fn parse_sd_jwt_unverified(sd_jwt: &str) -> Result<(UnverifiedJwt<C, H>, HashMap<String, Disclosure>)> {
-        if !sd_jwt.ends_with("~") {
-            return Err(Error::Deserialization(
-                "SD-JWT format is invalid, input doesn't end with '~'".to_string(),
-            ));
-        }
-
-        let (sd_jwt_segment, disclosure_segments) = sd_jwt.split_once('~').ok_or(Error::Deserialization(
-            "SD-JWT format is invalid, input doesn't contain a '~'".to_string(),
-        ))?;
-
-        let jwt = sd_jwt_segment.parse()?;
-
-        // TODO first parse the JWT, then get the hasher from the JWT (PVW-4817)
-        let hasher = Sha256Hasher;
-        let disclosures = disclosure_segments
-            .split("~")
-            .filter(|segment| !segment.is_empty())
-            .try_fold(HashMap::new(), |mut acc, segment| {
-                let disclosure: Disclosure = segment.parse()?;
-
-                // Verify disclosure value by parsing it as [ClaimValue].
-                // TODO: Use [ClaimValue] internally in [Disclosure] (PVW-4843)
-                serde_json::from_value::<ClaimValue>(disclosure.content.claim_value().clone())?;
-
-                acc.insert(hasher.encoded_digest(disclosure.as_str()), disclosure);
-                Ok::<_, Error>(acc)
-            })?;
-
-        Ok((jwt, disclosures))
-    }
 }
 
 impl<C, H> Display for SdJwt<C, H> {
@@ -716,14 +692,14 @@
     }
 }
 
-impl VerifiedSdJwt {
+impl<C: DeserializeOwned + JwtTyp> VerifiedSdJwt<C> {
     /// Parses an SD-JWT into its components as [`VerifiedSdJwt`] verifying against the provided trust anchors.
     pub fn parse_and_verify_against_trust_anchors(
         sd_jwt: &str,
         time: &impl Generator<DateTime<Utc>>,
         trust_anchors: &[TrustAnchor],
     ) -> Result<Self> {
-        let (jwt, disclosures) = SdJwt::parse_sd_jwt_unverified(sd_jwt)?;
+        let (jwt, disclosures) = SdJwt::<C>::parse_sd_jwt_unverified(sd_jwt)?;
 
         let issuer_signed_jwt =
             jwt.into_verified_against_trust_anchors(&SD_JWT_VALIDATIONS, time, CertificateUsage::Mdl, trust_anchors)?;
@@ -1137,11 +1113,8 @@
     use crate::disclosure::DisclosureContent;
     use crate::encoder::ARRAY_DIGEST_KEY;
     use crate::encoder::DIGESTS_KEY;
-<<<<<<< HEAD
-=======
     use crate::error::Result;
     use crate::examples::KeyBindingExampleTimeGenerator;
->>>>>>> dcaa5276
     use crate::examples::*;
     use crate::hasher::Hasher;
     use crate::key_binding_jwt_claims::KeyBindingJwtBuilder;
@@ -1163,24 +1136,9 @@
         SdJwt::<SdJwtExampleClaims, Header>::parse_and_verify(encoded_sd_jwt, &examples_sd_jwt_decoding_key()).unwrap();
     }
 
-<<<<<<< HEAD
     #[test]
     fn parse_sd_jwt_vc_example() {
         SdJwt::<SdJwtClaims, Header>::parse_and_verify(SD_JWT_VC, &examples_sd_jwt_decoding_key()).unwrap();
-=======
-    impl UnverifiedSdJwt {
-        pub fn into_verified(self, pubkey: &EcdsaDecodingKey) -> Result<VerifiedSdJwt> {
-            let issuer_signed_jwt = self.issuer_signed.clone().into_verified(pubkey, &SD_JWT_VALIDATIONS)?;
-
-            let disclosures = self.parse_and_verify_disclosures(issuer_signed_jwt.payload())?;
-
-            Ok(VerifiedSdJwt(SdJwt {
-                issuer_signed_jwt,
-                issuer_certificates: vec![],
-                disclosures,
-            }))
-        }
->>>>>>> dcaa5276
     }
 
     #[rstest]
@@ -2118,7 +2076,8 @@
         object: Value,
         disclosures: Vec<Disclosure>,
     ) -> Result<HashMap<String, Disclosure>> {
-        let signing_key = SigningKey::random(&mut OsRng);
+        let ca = Ca::generate_issuer_mock_ca().unwrap();
+        let issuer_keypair = ca.generate_issuer_mock().unwrap();
         let holder_privkey = SigningKey::random(&mut OsRng);
 
         let sd_jwt = SdJwtBuilder::new(json!({
@@ -2126,13 +2085,7 @@
             "iat": 1683000000,
         }))
         .unwrap()
-        .finish(
-            Algorithm::ES256,
-            Integrity::from(""),
-            &signing_key,
-            vec![],
-            holder_privkey.verifying_key(),
-        )
+        .finish(Integrity::from(""), &issuer_keypair, holder_privkey.verifying_key())
         .now_or_never()
         .unwrap()
         .unwrap()
@@ -2141,7 +2094,7 @@
         let mut parsed = sd_jwt.parse::<UnverifiedSdJwt>().unwrap();
         parsed.disclosures = disclosures.into_iter().map(|d| d.to_string()).collect();
 
-        parsed.parse_and_verify_disclosures(&serde_json::from_value(object).unwrap())
+        UnverifiedSdJwt::parse_and_verify_disclosures(&parsed.disclosures, &serde_json::from_value(object).unwrap())
     }
 
     #[test]

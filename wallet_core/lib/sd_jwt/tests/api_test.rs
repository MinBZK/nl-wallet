// Copyright 2020-2024 IOTA Stiftung
// SPDX-License-Identifier: Apache-2.0

use std::collections::HashSet;

use chrono::Duration;
<<<<<<< HEAD
=======
use chrono::SubsecRound;
use chrono::Utc;
use futures::FutureExt;
use itertools::Itertools;
use jsonwebtoken::Algorithm;
>>>>>>> dcaa5276
use p256::ecdsa::SigningKey;
use p256::ecdsa::VerifyingKey;
use rand_core::OsRng;
use serde_json::Value;
use serde_json::json;
use ssri::Integrity;

use attestation_types::claim_path::ClaimPath;
use crypto::mock_remote::MockRemoteEcdsaKey;
use crypto::mock_remote::MockRemoteWscd;
use crypto::server_keys::generate::Ca;
<<<<<<< HEAD
=======
use crypto::x509::BorrowingCertificate;
use crypto::x509::CertificateUsage;
>>>>>>> dcaa5276
use jwt::EcdsaDecodingKey;
use jwt::jwk::jwk_from_p256;
use sd_jwt::builder::SdJwtBuilder;
use sd_jwt::disclosure::DisclosureContent;
use sd_jwt::hasher::Hasher;
use sd_jwt::hasher::Sha256Hasher;
use sd_jwt::key_binding_jwt_claims::KeyBindingJwtBuilder;
use sd_jwt::sd_jwt::SdJwt;
use sd_jwt::sd_jwt::SdJwtPresentation;
use utils::generator::mock::MockTimeGenerator;
use utils::vec_at_least::VecNonEmpty;
use utils::vec_nonempty;

async fn make_sd_jwt(
    object: Value,
    disclosable_values: impl IntoIterator<Item = VecNonEmpty<ClaimPath>>,
    holder_pubkey: &VerifyingKey,
) -> (SdJwt, EcdsaDecodingKey) {
    let ca = Ca::generate_issuer_mock_ca().unwrap();
    let issuer_keypair = ca.generate_issuer_mock().unwrap();

    let sd_jwt = disclosable_values
        .into_iter()
        .fold(SdJwtBuilder::new(object).unwrap(), |builder, paths| {
            builder.make_concealable(paths).unwrap()
        })
        .finish(Integrity::from(""), &issuer_keypair, holder_pubkey)
        .await
        .unwrap();

    (sd_jwt, issuer_keypair.certificate().public_key().into())
}

#[test]
fn simple_sd_jwt() {
    let sd_jwt = SdJwt::spec_simple_structured();
    let disclosed = sd_jwt.to_disclosed_object().unwrap();
    let expected = json!({
        "address": {
            "country": "JP",
            "region": "港区"
        },
        "iss": "https://issuer.example.com/",
        "iat": 1683000000,
        "exp": 1883000000
    })
    .as_object()
    .unwrap()
    .to_owned();

    assert_eq!(expected, disclosed);
}

#[test]
fn complex_sd_jwt() {
<<<<<<< HEAD
    let sd_jwt = SdJwtPresentation::spec_complex_structured();
=======
    let sd_jwt = SdJwt::spec_complex_structured();
>>>>>>> dcaa5276
    let disclosed = sd_jwt.to_disclosed_object().unwrap();
    let expected = json!({
        "verified_claims": {
            "verification": {
                "time": "2012-04-23T18:25Z",
                "trust_framework": "de_aml",
                "evidence": [
                    { "method": "pipp" }
                ]
            },
            "claims": {
                "address": {
                    "locality": "Maxstadt",
                    "postal_code": "12344",
                    "country": "DE",
                    "street_address": "Weidenstraße 22"
                },
                "given_name": "Max",
                "family_name": "Müller"
            }
        },
        "iss": "https://issuer.example.com/",
        "iat": 1683000000,
        "exp": 1883000000
    })
    .as_object()
    .unwrap()
    .to_owned();

    assert_eq!(expected, disclosed);
}

#[tokio::test]
async fn concealing_property_of_concealable_value_works() -> anyhow::Result<()> {
    let holder_signing_key = SigningKey::random(&mut OsRng);
    let (sd_jwt, _) = make_sd_jwt(
        json!({
            "iss": "https://issuer.example.com/",
            "iat": 1683000000,
            "parent": {
                "property1": "value1",
                "property2": [1, 2, 3]
            }
        }),
        [
            vec![
                ClaimPath::SelectByKey(String::from("parent")),
                ClaimPath::SelectByKey(String::from("property1")),
            ]
            .try_into()
            .unwrap(),
            vec![
                ClaimPath::SelectByKey(String::from("parent")),
                ClaimPath::SelectByKey(String::from("property2")),
                ClaimPath::SelectByIndex(0),
            ]
            .try_into()
            .unwrap(),
            vec![ClaimPath::SelectByKey(String::from("parent"))].try_into().unwrap(),
        ],
        holder_signing_key.verifying_key(),
    )
    .await;

    let signing_key = SigningKey::random(&mut OsRng);

    sd_jwt
        .into_presentation_builder()
        .finish()
        .sign(
            KeyBindingJwtBuilder::new(
                Utc::now(),
                String::from("https://example.com"),
                String::from("abcdefghi"),
            ),
            &signing_key,
        )
        .await?;

    Ok(())
}

#[tokio::test]
async fn sd_jwt_without_disclosures_works() -> anyhow::Result<()> {
    let holder_signing_key = SigningKey::random(&mut OsRng);
    let (sd_jwt, decoding_key) = make_sd_jwt(
        json!({
            "iss": "https://issuer.example.com",
            "iat": 1683000000,
            "parent": {
                "property1": "value1",
                "property2": [1, 2, 3]
            }
        }),
        [],
        holder_signing_key.verifying_key(),
    )
    .await;

    println!("{sd_jwt}");

    // Try to serialize & deserialize `sd_jwt`.
    let sd_jwt = SdJwt::parse_and_verify(&sd_jwt.to_string(), &decoding_key)?;

    assert!(sd_jwt.disclosures().is_empty());

    let disclosed = sd_jwt
        .clone()
        .into_presentation_builder()
        .finish()
        .sign(
            KeyBindingJwtBuilder::new(
                Utc::now(),
                String::from("https://example.com"),
                String::from("abcdefghi"),
            ),
            &holder_signing_key,
        )
        .await?;

    // Try to serialize & deserialize `with_kb`.
<<<<<<< HEAD
    let with_kb = SdJwtPresentation::parse_and_verify(
        &disclosed.to_string(),
        &decoding_key,
        "https://example.com",
        "abcdefghi",
        Duration::days(36500),
    )?;
=======
    let with_kb = {
        let s = disclosed.to_string();
        SdJwtPresentation::parse_and_verify(
            &s,
            &decoding_key,
            "https://example.com",
            "abcdefghi",
            Duration::minutes(10),
            &MockTimeGenerator::default(),
        )?
    };
>>>>>>> dcaa5276

    assert!(with_kb.sd_jwt().disclosures().is_empty());

    Ok(())
}

#[tokio::test]
async fn sd_jwt_sd_hash() -> anyhow::Result<()> {
    let holder_signing_key = SigningKey::random(&mut OsRng);
    let hasher = Sha256Hasher;

    let (sd_jwt, _) = make_sd_jwt(
        json!({
            "iss": "https://issuer.example.com",
            "iat": 1683000000,
            "parent": {
                "property1": "value1",
                "property2": [1, 2, 3]
            }
        }),
        [
            vec![
                ClaimPath::SelectByKey(String::from("parent")),
                ClaimPath::SelectByKey(String::from("property1")),
            ]
            .try_into()
            .unwrap(),
            vec![
                ClaimPath::SelectByKey(String::from("parent")),
                ClaimPath::SelectByKey(String::from("property2")),
                ClaimPath::SelectByIndex(0),
            ]
            .try_into()
            .unwrap(),
            vec![ClaimPath::SelectByKey(String::from("parent"))].try_into().unwrap(),
        ],
        holder_signing_key.verifying_key(),
    )
    .await;

    let signing_key = SigningKey::random(&mut OsRng);

    let disclosed = sd_jwt
        .into_presentation_builder()
        .finish()
        .sign(
            KeyBindingJwtBuilder::new(
                Utc::now(),
                String::from("https://example.com"),
                String::from("abcdefghi"),
            ),
            &signing_key,
        )
        .await?;

    let encoded_kb_jwt = disclosed.to_string();
    let (issued_sd_jwt, _kb) = encoded_kb_jwt.rsplit_once("~").unwrap();

    let actual_sd_hash = &disclosed.key_binding_jwt().claims().sd_hash;
    let expected_sd_hash = hasher.encoded_digest(&format!("{issued_sd_jwt}~"));

    assert_eq!(*actual_sd_hash, expected_sd_hash);

    Ok(())
}

#[tokio::test]
async fn test_presentation() -> anyhow::Result<()> {
    let object = json!({
        "iss": "https://issuer.example.com",
        "iat": 1683000000,
        "sub": "user_42",
        "given_name": "John",
        "family_name": "Doe",
        "email": "johndoe@example.com",
        "phone_number": "+1-202-555-0101",
        "phone_number_verified": true,
        "address": {
            "street_address": "123 Main St",
            "locality": "Anytown",
            "region": "Anystate",
            "country": "US"
        },
        "birthdate": "1940-01-01",
        "updated_at": 1570000000,
        "nationalities": [
            "US",
            "DE"
        ]
    });

    let ca = Ca::generate_issuer_mock_ca().unwrap();
    let issuer_keypair = ca.generate_issuer_mock().unwrap();

    println!(
        "issuer_keypair pubkey: {0}",
        serde_json::to_string_pretty(&jwk_from_p256(issuer_keypair.certificate().public_key())?)?
    );
    let holder_privkey = SigningKey::random(&mut OsRng);
    println!(
        "holder_privkey pubkey: {0}",
        serde_json::to_string_pretty(&jwk_from_p256(holder_privkey.verifying_key())?)?
    );

    // issuer signs SD-JWT
    let sd_jwt = SdJwtBuilder::new(object)?
        .make_concealable(vec![ClaimPath::SelectByKey(String::from("email"))].try_into().unwrap())?
        .make_concealable(
            vec![ClaimPath::SelectByKey(String::from("phone_number"))]
                .try_into()
                .unwrap(),
        )?
        .make_concealable(
            vec![
                ClaimPath::SelectByKey(String::from("address")),
                ClaimPath::SelectByKey(String::from("street_address")),
            ]
            .try_into()
            .unwrap(),
        )?
        .make_concealable(
            vec![ClaimPath::SelectByKey(String::from("address"))]
                .try_into()
                .unwrap(),
        )?
        .make_concealable(
            vec![
                ClaimPath::SelectByKey(String::from("nationalities")),
                ClaimPath::SelectByIndex(0),
            ]
            .try_into()
            .unwrap(),
        )?
        .add_decoys(&[ClaimPath::SelectByKey(String::from("nationalities"))], 1)?
        .add_decoys(&[], 2)?
        .finish(Integrity::from(""), &issuer_keypair, holder_privkey.verifying_key())
        .await?;

    assert_eq!(
        sd_jwt.issuer_certificate_chain(),
        &vec_nonempty![issuer_keypair.certificate().to_owned()]
    );

    // The holder can withhold from a verifier any concealable claim by calling `conceal`.
    let presented_sd_jwt = sd_jwt
        .into_presentation_builder()
        .disclose(&vec![ClaimPath::SelectByKey(String::from("email"))].try_into().unwrap())?
        .disclose(
            &vec![
                ClaimPath::SelectByKey(String::from("address")),
                ClaimPath::SelectByKey(String::from("street_address")),
            ]
            .try_into()
            .unwrap(),
        )?
        .finish()
        .sign(
            KeyBindingJwtBuilder::new(
                Utc::now(),
                String::from("https://example.com"),
                String::from("abcdefghi"),
            ),
            &holder_privkey,
        )
        .await?;

    println!("{}", &presented_sd_jwt);

    let parsed_presentation = SdJwtPresentation::parse_and_verify(
        &presented_sd_jwt.to_string(),
        &EcdsaDecodingKey::from(issuer_keypair.certificate().public_key()),
        "https://example.com",
        "abcdefghi",
        Duration::minutes(10),
        &MockTimeGenerator::default(),
    )?;

    let disclosed_paths = parsed_presentation
        .sd_jwt()
        .disclosures()
        .values()
        .map(|v| match &v.content {
            DisclosureContent::ObjectProperty(_, name, _) => name.as_str(),
            _ => panic!("unexpected disclosure content"),
        })
        .collect::<HashSet<_>>();

    assert_eq!(HashSet::from(["email", "address", "street_address"]), disclosed_paths);

    Ok(())
}

#[test]
fn test_wscd_presentation() {
    let iat = Utc::now().round_subsecs(0);

    let object = json!({
        "iss": "https://issuer.example.com",
        "iat": iat.timestamp(),
        "given_name": "John",
        "family_name": "Doe",
    });

    let ca = Ca::generate("myca", Default::default()).unwrap();
    let issuer_key_pair = ca
        .generate_key_pair("mycert", CertificateUsage::Mdl, Default::default())
        .unwrap();

    let holder_key = MockRemoteEcdsaKey::new_random("holder_key".to_string());
    let holder_public_key = *holder_key.verifying_key();
    let wscd = MockRemoteWscd::new(vec![holder_key]);

    // Create a SD-JWT, signed by the issuer.
    let sd_jwt = SdJwtBuilder::new(object)
        .unwrap()
        .make_concealable(vec_nonempty![ClaimPath::SelectByKey(String::from("given_name"))])
        .unwrap()
        .make_concealable(vec_nonempty![ClaimPath::SelectByKey(String::from("family_name"))])
        .unwrap()
        .finish(
            Algorithm::ES256,
            Integrity::from(""),
            issuer_key_pair.private_key(),
            vec![issuer_key_pair.certificate().clone()],
            &holder_public_key,
        )
        .now_or_never()
        .unwrap()
        .expect("signing SD-JWT should succeed");

    let unsigned_sd_jwt_presentation = sd_jwt
        .into_presentation_builder()
        .disclose(&vec_nonempty![ClaimPath::SelectByKey(String::from("family_name"))])
        .unwrap()
        .finish();

    let (sd_jwt_presentations, poa) = SdJwtPresentation::multi_sign(
        vec_nonempty![(unsigned_sd_jwt_presentation, "holder_key")],
        KeyBindingJwtBuilder::new(
            iat,
            String::from("https://example.com"),
            String::from("abcdefghi"),
            Algorithm::ES256,
        ),
        &wscd,
        (),
    )
    .now_or_never()
    .unwrap()
    .expect("signing SD-JWT presentation should succeed");

    assert!(poa.is_none());

    let sd_jwt_presentation = sd_jwt_presentations.into_iter().exactly_one().unwrap();

    let parsed_sd_jwt_presentation = SdJwtPresentation::parse_and_verify_against_trust_anchors(
        &sd_jwt_presentation.to_string(),
        &MockTimeGenerator::default(),
        &[ca.to_trust_anchor()],
        "https://example.com",
        "abcdefghi",
        Duration::minutes(10),
    )
    .expect("validating SD-JWT presentation should succeed");

    assert_eq!(sd_jwt_presentation, parsed_sd_jwt_presentation);

    let disclosed_object = sd_jwt_presentation.sd_jwt().to_disclosed_object().unwrap();

    assert_eq!(
        disclosed_object.get("family_name").and_then(|val| val.as_str()),
        Some("Doe")
    );
    assert!(!disclosed_object.contains_key("given_name"));
}<|MERGE_RESOLUTION|>--- conflicted
+++ resolved
@@ -4,14 +4,10 @@
 use std::collections::HashSet;
 
 use chrono::Duration;
-<<<<<<< HEAD
-=======
 use chrono::SubsecRound;
 use chrono::Utc;
 use futures::FutureExt;
 use itertools::Itertools;
-use jsonwebtoken::Algorithm;
->>>>>>> dcaa5276
 use p256::ecdsa::SigningKey;
 use p256::ecdsa::VerifyingKey;
 use rand_core::OsRng;
@@ -23,11 +19,7 @@
 use crypto::mock_remote::MockRemoteEcdsaKey;
 use crypto::mock_remote::MockRemoteWscd;
 use crypto::server_keys::generate::Ca;
-<<<<<<< HEAD
-=======
-use crypto::x509::BorrowingCertificate;
 use crypto::x509::CertificateUsage;
->>>>>>> dcaa5276
 use jwt::EcdsaDecodingKey;
 use jwt::jwk::jwk_from_p256;
 use sd_jwt::builder::SdJwtBuilder;
@@ -83,11 +75,7 @@
 
 #[test]
 fn complex_sd_jwt() {
-<<<<<<< HEAD
-    let sd_jwt = SdJwtPresentation::spec_complex_structured();
-=======
     let sd_jwt = SdJwt::spec_complex_structured();
->>>>>>> dcaa5276
     let disclosed = sd_jwt.to_disclosed_object().unwrap();
     let expected = json!({
         "verified_claims": {
@@ -209,27 +197,14 @@
         .await?;
 
     // Try to serialize & deserialize `with_kb`.
-<<<<<<< HEAD
     let with_kb = SdJwtPresentation::parse_and_verify(
         &disclosed.to_string(),
         &decoding_key,
         "https://example.com",
         "abcdefghi",
         Duration::days(36500),
+        &MockTimeGenerator::default(),
     )?;
-=======
-    let with_kb = {
-        let s = disclosed.to_string();
-        SdJwtPresentation::parse_and_verify(
-            &s,
-            &decoding_key,
-            "https://example.com",
-            "abcdefghi",
-            Duration::minutes(10),
-            &MockTimeGenerator::default(),
-        )?
-    };
->>>>>>> dcaa5276
 
     assert!(with_kb.sd_jwt().disclosures().is_empty());
 
@@ -449,13 +424,7 @@
         .unwrap()
         .make_concealable(vec_nonempty![ClaimPath::SelectByKey(String::from("family_name"))])
         .unwrap()
-        .finish(
-            Algorithm::ES256,
-            Integrity::from(""),
-            issuer_key_pair.private_key(),
-            vec![issuer_key_pair.certificate().clone()],
-            &holder_public_key,
-        )
+        .finish(Integrity::from(""), &issuer_key_pair, &holder_public_key)
         .now_or_never()
         .unwrap()
         .expect("signing SD-JWT should succeed");
@@ -466,14 +435,9 @@
         .unwrap()
         .finish();
 
-    let (sd_jwt_presentations, poa) = SdJwtPresentation::multi_sign(
+    let (sd_jwt_presentations, poa) = SdJwtPresentation::sign_multiple(
         vec_nonempty![(unsigned_sd_jwt_presentation, "holder_key")],
-        KeyBindingJwtBuilder::new(
-            iat,
-            String::from("https://example.com"),
-            String::from("abcdefghi"),
-            Algorithm::ES256,
-        ),
+        KeyBindingJwtBuilder::new(iat, String::from("https://example.com"), String::from("abcdefghi")),
         &wscd,
         (),
     )

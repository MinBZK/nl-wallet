[package]
name = "sd_jwt"
version.workspace = true
edition.workspace = true
rust-version.workspace = true

[lints]
workspace = true

[[test]]
name = "api_test"
path = "tests/api_test.rs"
required-features = ["examples"]

[features]
examples = ["futures", "rand_core"]
mock = []
test = []

[dependencies]
anyhow.workspace = true
base64.workspace = true
chrono.workspace = true
derive_more = { workspace = true, features = ["as_ref", "display"] }
itertools.workspace = true
jsonwebtoken.workspace = true
nutype = { workspace = true, features = ["serde"] }
p256 = { workspace = true, features = ["default", "pem"] }
rand.workspace = true
rustls-pki-types.workspace = true
serde = { workspace = true, features = ["derive"] }
serde_json.workspace = true
serde_with = { workspace = true, features = ["base64", "chrono"] }
ssri.workspace = true
strum.workspace = true
thiserror.workspace = true

futures = { workspace = true, optional = true }
rand_core = { workspace = true, optional = true }

attestation_types.path = "../attestation_types"
crypto.path = "../crypto"
http_utils.path = "../http_utils"
jwt.path = "../jwt"
utils.path = "../utils"

[dev-dependencies]
assert_matches.workspace = true
futures.workspace = true
rand_core.workspace = true
rstest.workspace = true
tokio = { workspace = true, features = ["rt-multi-thread", "fs", "macros"] }

<<<<<<< HEAD
crypto = { path = "../crypto", features = ["generate", "mock"] }
=======
crypto = { path = "../crypto", features = ["generate", "mock"] }
utils = { path = "../utils", features = ["mock_time"] }
>>>>>>> dcaa5276
<|MERGE_RESOLUTION|>--- conflicted
+++ resolved
@@ -51,9 +51,5 @@
 rstest.workspace = true
 tokio = { workspace = true, features = ["rt-multi-thread", "fs", "macros"] }
 
-<<<<<<< HEAD
 crypto = { path = "../crypto", features = ["generate", "mock"] }
-=======
-crypto = { path = "../crypto", features = ["generate", "mock"] }
-utils = { path = "../utils", features = ["mock_time"] }
->>>>>>> dcaa5276
+utils = { path = "../utils", features = ["mock_time"] }
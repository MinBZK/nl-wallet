--- conflicted
+++ resolved
@@ -1,10 +1,5 @@
 pub mod claim_path;
-<<<<<<< HEAD
-=======
-pub mod qualification;
-pub mod status_claim;
-
->>>>>>> d50008c9
 #[cfg(feature = "pid_constants")]
 pub mod pid_constants;
-pub mod qualification;+pub mod qualification;
+pub mod status_claim;
use std::num::NonZero;

use serde::Deserialize;
use serde::Serialize;

use dcql::ClaimPath;
use dcql::ClaimsQuery;
use dcql::ClaimsSelection;
use dcql::CredentialQuery;
use dcql::CredentialQueryFormat;
use dcql::Query;
use utils::vec_at_least::VecNonEmpty;

/// Request for a credential.
#[derive(Debug, Clone, PartialEq, Eq, Serialize, Deserialize)]
pub struct NormalizedCredentialRequest {
    pub format: CredentialQueryFormat,
    pub claims: Vec<AttributeRequest>,
}

/// Request for a single attribute with the given [path].
#[derive(Debug, Clone, PartialEq, Eq, Serialize, Deserialize)]
pub struct AttributeRequest {
    pub path: VecNonEmpty<ClaimPath>,
    pub intent_to_retain: bool,
}

#[derive(Debug, thiserror::Error)]
#[cfg_attr(any(test, feature = "mock"), derive(PartialEq, Eq))]
pub enum MdocCredentialRequestError {
    #[error("unexpected amount of claim paths: expected 2, found {0}")]
    UnexpectedClaimsPathAmount(NonZero<usize>),
    #[error("unexpected claim path type, expected key string")]
    UnexpectedClaimsPathType,
    #[error("sd-jwt is not supported here")]
    SdJwtNotSupported,
}

impl AttributeRequest {
    pub fn to_namespace_and_attribute(&self) -> Result<(&str, &str), MdocCredentialRequestError> {
        if self.path.len().get() != 2 {
            return Err(MdocCredentialRequestError::UnexpectedClaimsPathAmount(self.path.len()));
        }
        let ClaimPath::SelectByKey(namespace) = &self.path[0] else {
            return Err(MdocCredentialRequestError::UnexpectedClaimsPathType);
        };
        let ClaimPath::SelectByKey(attribute) = &self.path[1] else {
            return Err(MdocCredentialRequestError::UnexpectedClaimsPathType);
        };
        Ok((namespace, attribute))
    }
}

<<<<<<< HEAD
#[derive(Debug, thiserror::Error)]
#[cfg_attr(test, derive(PartialEq, Eq))]
pub enum UnsupportedDcqlFeatures {
    #[error("'credential_sets' are not supported")]
    CredentialSets,
    #[error("multiple credential querys are not supported")]
    MultipleCredentialQueries,
    #[error("'claim_sets' are not supported")]
    MultipleClaimSets,
    #[error("claim query with 'values' is not supported")]
    ClaimValues,
    #[error("'trusted_authorities' not suported")]
    TrustedAuthorities,
    // TODO: PVW-4139 support SdJwt
    #[error("format 'dc+sd-jwt' not supported")]
    SdJwt,
    #[error("invalid claim path length ({0}), mdoc requires 2")]
    InvalidClaimPathLength(NonZero<usize>),
    #[error("unsupported ClaimPath variant, only SelectByKey is supported")]
    UnsupportedClaimPathVariant,
}

impl TryFrom<Query> for NormalizedCredentialRequests {
    type Error = UnsupportedDcqlFeatures;

    fn try_from(source: Query) -> Result<Self, Self::Error> {
        if !source.credential_sets.is_empty() {
            return Err(UnsupportedDcqlFeatures::CredentialSets);
        }
        let requests = source
            .credentials
            .into_iter()
            .map(TryInto::try_into)
            .collect::<Result<Vec<_>, _>>()?;
        // unwrap is safe, because source.credentials is [`VecNonEmpty`]
        Ok(requests.try_into().unwrap())
    }
}

impl TryFrom<CredentialQuery> for NormalizedCredentialRequest {
    type Error = UnsupportedDcqlFeatures;

    fn try_from(source: CredentialQuery) -> Result<Self, Self::Error> {
        if source.multiple {
            return Err(UnsupportedDcqlFeatures::MultipleCredentialQueries);
        }
        if !source.trusted_authorities.is_empty() {
            return Err(UnsupportedDcqlFeatures::TrustedAuthorities);
        }
        if !source.require_cryptographic_holder_binding {
            todo!()
        }

        let CredentialQueryFormat::MsoMdoc { doctype_value } = source.format else {
            return Err(UnsupportedDcqlFeatures::SdJwt);
        };
        let claims = match source.claims_selection {
            ClaimsSelection::NoSelectivelyDisclosable => {
                vec![]
            }
            ClaimsSelection::Combinations { .. } => {
                return Err(UnsupportedDcqlFeatures::MultipleClaimSets);
            }
            ClaimsSelection::All { claims } => claims.into_iter().map(TryInto::try_into).collect::<Result<_, _>>()?,
        };

        let request = Self {
            format: CredentialQueryFormat::MsoMdoc { doctype_value },
            claims,
        };
        Ok(request)
    }
}

impl TryFrom<ClaimsQuery> for AttributeRequest {
    type Error = UnsupportedDcqlFeatures;

    fn try_from(source: ClaimsQuery) -> Result<Self, Self::Error> {
        if !source.values.is_empty() {
            return Err(UnsupportedDcqlFeatures::ClaimValues);
        }
        if source.path.len().get() != 2 {
            return Err(UnsupportedDcqlFeatures::InvalidClaimPathLength(source.path.len()));
        }
        if source.path.iter().any(|p| !matches!(p, ClaimPath::SelectByKey(_))) {
            return Err(UnsupportedDcqlFeatures::UnsupportedClaimPathVariant);
        }

        let request = AttributeRequest {
            path: source.path,
            intent_to_retain: source.intent_to_retain.unwrap_or_default(),
        };
        Ok(request)
    }
}

=======
>>>>>>> d5b7b109
#[cfg(any(test, feature = "mock"))]
pub mod mock {
    use dcql::ClaimPath;
    use dcql::CredentialQueryFormat;
    use utils::vec_at_least::VecNonEmpty;

    use super::AttributeRequest;
    use super::NormalizedCredentialRequest;

    pub const EXAMPLE_DOC_TYPE: &str = "org.iso.18013.5.1.mDL";
    pub const EXAMPLE_NAMESPACE: &str = "org.iso.18013.5.1";
    pub const ATTR_BSN: &str = "bsn";
    pub const ATTR_FAMILY_NAME: &str = "family_name";
    pub const ATTR_GIVEN_NAME: &str = "given_name";
    pub const ATTR_STREET_ADDRESS: &str = "street_address";
    pub const ATTR_ISSUE_DATE: &str = "issue_date";
    pub const ATTR_EXPIRY_DATE: &str = "expiry_date";
    pub const ATTR_DOCUMENT_NUMBER: &str = "document_number";
    pub const ATTR_PORTRAIT: &str = "portrait";
    pub const ATTR_DRIVING_PRIVILEGES: &str = "driving_privileges";

    pub const PID: &str = "urn:eudi:pid:nl:1";
    pub const ADDR: &str = "urn:eudi:pid-address:nl:1";
    pub const ADDR_NS: &str = "urn:eudi:pid-address:nl:1.address";

    impl AttributeRequest {
        pub fn new_with_keys(keys: Vec<String>, intent_to_retain: bool) -> Self {
            Self {
                path: VecNonEmpty::try_from(keys.into_iter().map(ClaimPath::SelectByKey).collect::<Vec<_>>()).unwrap(),
                intent_to_retain,
            }
        }
    }

    impl NormalizedCredentialRequest {
        pub fn new_example() -> Self {
            Self {
                format: CredentialQueryFormat::MsoMdoc {
                    doctype_value: EXAMPLE_DOC_TYPE.to_string(),
                },
                claims: vec![AttributeRequest::new_with_keys(
                    vec![EXAMPLE_NAMESPACE.to_string(), ATTR_FAMILY_NAME.to_string()],
                    true,
                )],
            }
        }

        pub fn new_pid_example() -> Self {
            Self {
                format: CredentialQueryFormat::MsoMdoc {
                    doctype_value: PID.to_string(),
                },
                claims: vec![
                    AttributeRequest::new_with_keys(vec![PID.to_string(), ATTR_BSN.to_string()], false),
                    AttributeRequest::new_with_keys(vec![PID.to_string(), ATTR_GIVEN_NAME.to_string()], false),
                    AttributeRequest::new_with_keys(vec![PID.to_string(), ATTR_FAMILY_NAME.to_string()], false),
                ],
            }
        }

        pub fn pid_full_name() -> Self {
            Self {
                format: CredentialQueryFormat::MsoMdoc {
                    doctype_value: PID.to_string(),
                },
                claims: vec![
                    AttributeRequest::new_with_keys(vec![PID.to_string(), ATTR_FAMILY_NAME.to_string()], true),
                    AttributeRequest::new_with_keys(vec![PID.to_string(), ATTR_GIVEN_NAME.to_string()], true),
                ],
            }
        }

        pub fn addr_street() -> Self {
            Self {
                format: CredentialQueryFormat::MsoMdoc {
                    doctype_value: ADDR.to_string(),
                },
                claims: vec![AttributeRequest::new_with_keys(
                    vec![ADDR_NS.to_string(), ATTR_STREET_ADDRESS.to_string()],
                    true,
                )],
            }
        }
    }

    pub fn new_pid_example() -> VecNonEmpty<NormalizedCredentialRequest> {
        vec![NormalizedCredentialRequest::new_pid_example()].try_into().unwrap()
    }

    pub fn mock_from_vecs(input: Vec<(String, Vec<VecNonEmpty<String>>)>) -> VecNonEmpty<NormalizedCredentialRequest> {
        let requests: Vec<_> = input
            .into_iter()
            .map(|(doc_type, paths)| {
                let format = CredentialQueryFormat::MsoMdoc {
                    doctype_value: doc_type.to_string(),
                };
                let claims = paths
                    .into_iter()
                    .map(|path| {
                        let claim_path: Vec<_> = path
                            .into_iter()
                            .map(|element| ClaimPath::SelectByKey(element.to_string()))
                            .collect();
                        AttributeRequest {
                            path: VecNonEmpty::try_from(claim_path).expect("empy path not allowed"),
                            intent_to_retain: false,
                        }
                    })
                    .collect();
                NormalizedCredentialRequest { format, claims }
            })
            .collect();
        requests.try_into().expect("should contain at least 1 request")
    }

    pub fn example() -> VecNonEmpty<NormalizedCredentialRequest> {
        vec![NormalizedCredentialRequest {
            format: CredentialQueryFormat::MsoMdoc {
                doctype_value: EXAMPLE_DOC_TYPE.to_string(),
            },
            claims: vec![
                AttributeRequest::new_with_keys(
                    vec![EXAMPLE_NAMESPACE.to_string(), ATTR_FAMILY_NAME.to_string()],
                    false,
                ),
                AttributeRequest::new_with_keys(
                    vec![EXAMPLE_NAMESPACE.to_string(), ATTR_ISSUE_DATE.to_string()],
                    false,
                ),
                AttributeRequest::new_with_keys(
                    vec![EXAMPLE_NAMESPACE.to_string(), ATTR_EXPIRY_DATE.to_string()],
                    false,
                ),
                AttributeRequest::new_with_keys(
                    vec![EXAMPLE_NAMESPACE.to_string(), ATTR_DOCUMENT_NUMBER.to_string()],
                    false,
                ),
                AttributeRequest::new_with_keys(vec![EXAMPLE_NAMESPACE.to_string(), ATTR_PORTRAIT.to_string()], false),
                AttributeRequest::new_with_keys(
                    vec![EXAMPLE_NAMESPACE.to_string(), ATTR_DRIVING_PRIVILEGES.to_string()],
                    false,
                ),
            ],
        }]
        .try_into()
        .unwrap()
    }
}

#[cfg(test)]
mod test {
    use rstest::rstest;

    use dcql::ClaimPath;
    use utils::vec_at_least::VecNonEmpty;

    use super::AttributeRequest;
    use super::MdocCredentialRequestError;
    use super::mock::ATTR_FAMILY_NAME;
    use super::mock::ATTR_GIVEN_NAME;
    use super::mock::EXAMPLE_NAMESPACE;

    #[rstest]
    #[case(
        vec![
            ClaimPath::SelectByKey(EXAMPLE_NAMESPACE.to_string()),
            ClaimPath::SelectByKey(ATTR_FAMILY_NAME.to_string())].try_into().unwrap(),
        Ok((EXAMPLE_NAMESPACE, ATTR_FAMILY_NAME))
    )]
    #[case(
        vec![ClaimPath::SelectByKey(EXAMPLE_NAMESPACE.to_string())].try_into().unwrap(),
        Err(MdocCredentialRequestError::UnexpectedClaimsPathAmount(1.try_into().unwrap()))
    )]
    #[case(
        vec![
            ClaimPath::SelectByKey(EXAMPLE_NAMESPACE.to_string()),
            ClaimPath::SelectByKey(ATTR_FAMILY_NAME.to_string()),
            ClaimPath::SelectByKey(ATTR_GIVEN_NAME.to_string())
        ].try_into().unwrap(),
        Err(MdocCredentialRequestError::UnexpectedClaimsPathAmount(3.try_into().unwrap()))
    )]
    #[case(
        vec![
            ClaimPath::SelectByKey(EXAMPLE_NAMESPACE.to_string()),
            ClaimPath::SelectByIndex(1)].try_into().unwrap(),
        Err(MdocCredentialRequestError::UnexpectedClaimsPathType)
    )]
    #[case(
        vec![
            ClaimPath::SelectAll,
            ClaimPath::SelectByKey(ATTR_FAMILY_NAME.to_string())].try_into().unwrap(),
        Err(MdocCredentialRequestError::UnexpectedClaimsPathType)
    )]
    fn test_to_namespace_and_attribute(
        #[case] claim_paths: VecNonEmpty<ClaimPath>,
        #[case] expected: Result<(&str, &str), MdocCredentialRequestError>,
    ) {
        let test_subject = AttributeRequest {
            path: claim_paths,
            intent_to_retain: false,
        };
        let actual = test_subject.to_namespace_and_attribute();
        assert_eq!(actual, expected);
    }
}

#[cfg(test)]
mod test {
    use rstest::rstest;

    use dcql::{
        ClaimPath, ClaimsQuery, ClaimsSelection, CredentialQuery, CredentialQueryFormat, Query, TrustedAuthoritiesQuery,
    };
    use utils::vec_at_least::VecNonEmpty;

    use crate::request::{NormalizedCredentialRequest, UnsupportedDcqlFeatures};

    use super::{
        mock::{EXAMPLE_ATTR_NAME, EXAMPLE_DOC_TYPE, EXAMPLE_NAMESPACE},
        AttributeRequest, MdocCredentialRequestError, NormalizedCredentialRequests,
    };

    #[rstest]
    #[case(
        vec![
            ClaimPath::SelectByKey("namespace".to_string()),
            ClaimPath::SelectByKey("attr".to_string())].try_into().unwrap(),
        Ok(("namespace", "attr"))
    )]
    #[case(
        vec![ClaimPath::SelectByKey("namespace".to_string())].try_into().unwrap(),
        Err(MdocCredentialRequestError::UnexpectedClaimsPathAmount(1.try_into().unwrap()))
    )]
    #[case(
        vec![
            ClaimPath::SelectByKey("namespace".to_string()),
            ClaimPath::SelectByKey("addr".to_string()),
            ClaimPath::SelectByKey("street".to_string())
        ].try_into().unwrap(),
        Err(MdocCredentialRequestError::UnexpectedClaimsPathAmount(3.try_into().unwrap()))
    )]
    #[case(
        vec![
            ClaimPath::SelectByKey("namespace".to_string()),
            ClaimPath::SelectByIndex(1)].try_into().unwrap(),
        Err(MdocCredentialRequestError::UnexpectedClaimsPathType)
    )]
    #[case(
        vec![
            ClaimPath::SelectAll,
            ClaimPath::SelectByKey("attr".to_string())].try_into().unwrap(),
        Err(MdocCredentialRequestError::UnexpectedClaimsPathType)
    )]
    fn test_to_namespace_and_attribute(
        #[case] claim_paths: VecNonEmpty<ClaimPath>,
        #[case] expected: Result<(&str, &str), MdocCredentialRequestError>,
    ) {
        let test_subject = AttributeRequest {
            path: claim_paths,
            intent_to_retain: false,
        };
        let actual = test_subject.to_namespace_and_attribute();
        assert_eq!(actual, expected);
    }

    #[rstest]
    #[case(Query::example_with_multiple_credentials(), Err(UnsupportedDcqlFeatures::SdJwt))]
    #[case(Query::example_with_credential_sets(), Err(UnsupportedDcqlFeatures::CredentialSets))]
    #[case(Query::example_with_claim_sets(), Err(UnsupportedDcqlFeatures::SdJwt))]
    #[case(Query::example_with_values(), Err(UnsupportedDcqlFeatures::SdJwt))]
    #[case(mdoc_example_query(), Ok(vec![NormalizedCredentialRequest::new_example()].try_into().unwrap()))]
    #[case(query_multiple_queries(), Err(UnsupportedDcqlFeatures::MultipleCredentialQueries))]
    #[case(query_with_trusted_authorities(), Err(UnsupportedDcqlFeatures::TrustedAuthorities))]
    #[case(query_with_claim_sets(), Err(UnsupportedDcqlFeatures::MultipleClaimSets))]
    #[case(
        mdoc_query_with_invalid_claim_path_length(),
        Err(UnsupportedDcqlFeatures::InvalidClaimPathLength(1.try_into().unwrap()))
    )]
    #[case(
        mdoc_query_with_invalid_claim_path_variant_all(),
        Err(UnsupportedDcqlFeatures::UnsupportedClaimPathVariant)
    )]
    #[case(
        mdoc_query_with_invalid_claim_path_variant_by_index(),
        Err(UnsupportedDcqlFeatures::UnsupportedClaimPathVariant)
    )]
    fn test_conversion(
        #[case] query: Query,
        #[case] expected: Result<NormalizedCredentialRequests, UnsupportedDcqlFeatures>,
    ) {
        let result: Result<NormalizedCredentialRequests, _> = query.try_into();
        assert_eq!(result, expected);
    }

    fn mdoc_example_query() -> Query {
        Query {
            credentials: vec![CredentialQuery {
                id: "my_credential".to_string(),
                format: CredentialQueryFormat::MsoMdoc {
                    doctype_value: EXAMPLE_DOC_TYPE.to_string(),
                },
                multiple: false,
                trusted_authorities: vec![],
                require_cryptographic_holder_binding: true,
                claims_selection: ClaimsSelection::All {
                    claims: vec![ClaimsQuery {
                        id: None,
                        path: vec![
                            ClaimPath::SelectByKey(EXAMPLE_NAMESPACE.to_string()),
                            ClaimPath::SelectByKey(EXAMPLE_ATTR_NAME.to_string()),
                        ]
                        .try_into()
                        .unwrap(),
                        values: vec![],
                        intent_to_retain: Some(true),
                    }]
                    .try_into()
                    .unwrap(),
                },
            }]
            .try_into()
            .unwrap(),
            credential_sets: vec![],
        }
    }

    fn mdoc_example_query_mutate_first_credential_query<F: FnOnce(&mut CredentialQuery)>(mutate: F) -> Query {
        let mut query = mdoc_example_query();
        query.credentials.as_mut().first_mut().map(mutate);
        query
    }

    fn query_multiple_queries() -> Query {
        mdoc_example_query_mutate_first_credential_query(|c| c.multiple = true)
    }

    fn query_with_trusted_authorities() -> Query {
        mdoc_example_query_mutate_first_credential_query(|c| {
            c.trusted_authorities
                .push(TrustedAuthoritiesQuery::Other("placeholder".to_string()))
        })
    }

    fn query_with_claim_sets() -> Query {
        mdoc_example_query_mutate_first_credential_query(|c| {
            c.claims_selection = ClaimsSelection::Combinations {
                claims: vec![mdoc_claims_query()].try_into().unwrap(),
                claim_sets: vec![vec!["1".to_string()].try_into().unwrap()].try_into().unwrap(),
            };
        })
    }

    fn mdoc_query_with_invalid_claim_path_length() -> Query {
        let claims_query = {
            let mut claims_query = mdoc_claims_query();
            let _ = claims_query.path.as_mut().swap_remove(0);
            claims_query
        };
        mdoc_example_query_mutate_first_credential_query(move |c| {
            c.claims_selection = ClaimsSelection::All {
                claims: vec![claims_query].try_into().unwrap(),
            };
        })
    }

    fn mdoc_query_with_invalid_claim_path_variant_all() -> Query {
        let claims_query = {
            let mut claims_query = mdoc_claims_query();
            claims_query.path = vec![ClaimPath::SelectByKey("ns".to_string()), ClaimPath::SelectAll]
                .try_into()
                .unwrap();
            claims_query
        };
        mdoc_example_query_mutate_first_credential_query(move |c| {
            c.claims_selection = ClaimsSelection::All {
                claims: vec![claims_query].try_into().unwrap(),
            };
        })
    }

    fn mdoc_query_with_invalid_claim_path_variant_by_index() -> Query {
        let claims_query = {
            let mut claims_query = mdoc_claims_query();
            claims_query.path = vec![ClaimPath::SelectByKey("ns".to_string()), ClaimPath::SelectByIndex(1)]
                .try_into()
                .unwrap();
            claims_query
        };
        mdoc_example_query_mutate_first_credential_query(move |c| {
            c.claims_selection = ClaimsSelection::All {
                claims: vec![claims_query].try_into().unwrap(),
            };
        })
    }

    fn mdoc_claims_query() -> ClaimsQuery {
        ClaimsQuery {
            id: None,
            path: vec![
                ClaimPath::SelectByKey("ns".to_string()),
                ClaimPath::SelectByKey("attr".to_string()),
            ]
            .try_into()
            .unwrap(),
            values: vec![],
            intent_to_retain: None,
        }
    }
}<|MERGE_RESOLUTION|>--- conflicted
+++ resolved
@@ -51,7 +51,6 @@
     }
 }
 
-<<<<<<< HEAD
 #[derive(Debug, thiserror::Error)]
 #[cfg_attr(test, derive(PartialEq, Eq))]
 pub enum UnsupportedDcqlFeatures {
@@ -74,10 +73,8 @@
     UnsupportedClaimPathVariant,
 }
 
-impl TryFrom<Query> for NormalizedCredentialRequests {
-    type Error = UnsupportedDcqlFeatures;
-
-    fn try_from(source: Query) -> Result<Self, Self::Error> {
+impl NormalizedCredentialRequest {
+    pub fn try_from_query(source: Query) -> Result<VecNonEmpty<Self>, UnsupportedDcqlFeatures> {
         if !source.credential_sets.is_empty() {
             return Err(UnsupportedDcqlFeatures::CredentialSets);
         }
@@ -86,7 +83,7 @@
             .into_iter()
             .map(TryInto::try_into)
             .collect::<Result<Vec<_>, _>>()?;
-        // unwrap is safe, because source.credentials is [`VecNonEmpty`]
+        // unwrap is safe, because source.credentials is also [`VecNonEmpty`]
         Ok(requests.try_into().unwrap())
     }
 }
@@ -148,8 +145,6 @@
     }
 }
 
-=======
->>>>>>> d5b7b109
 #[cfg(any(test, feature = "mock"))]
 pub mod mock {
     use dcql::ClaimPath;
@@ -304,103 +299,56 @@
     use rstest::rstest;
 
     use dcql::ClaimPath;
+    use dcql::ClaimsQuery;
+    use dcql::ClaimsSelection;
+    use dcql::CredentialQuery;
+    use dcql::CredentialQueryFormat;
+    use dcql::Query;
+    use dcql::TrustedAuthoritiesQuery;
     use utils::vec_at_least::VecNonEmpty;
 
     use super::AttributeRequest;
     use super::MdocCredentialRequestError;
+    use super::NormalizedCredentialRequest;
+
+    use super::UnsupportedDcqlFeatures;
     use super::mock::ATTR_FAMILY_NAME;
     use super::mock::ATTR_GIVEN_NAME;
+    use super::mock::EXAMPLE_DOC_TYPE;
     use super::mock::EXAMPLE_NAMESPACE;
 
     #[rstest]
-    #[case(
-        vec![
-            ClaimPath::SelectByKey(EXAMPLE_NAMESPACE.to_string()),
-            ClaimPath::SelectByKey(ATTR_FAMILY_NAME.to_string())].try_into().unwrap(),
-        Ok((EXAMPLE_NAMESPACE, ATTR_FAMILY_NAME))
-    )]
-    #[case(
-        vec![ClaimPath::SelectByKey(EXAMPLE_NAMESPACE.to_string())].try_into().unwrap(),
-        Err(MdocCredentialRequestError::UnexpectedClaimsPathAmount(1.try_into().unwrap()))
-    )]
     #[case(
         vec![
             ClaimPath::SelectByKey(EXAMPLE_NAMESPACE.to_string()),
             ClaimPath::SelectByKey(ATTR_FAMILY_NAME.to_string()),
-            ClaimPath::SelectByKey(ATTR_GIVEN_NAME.to_string())
+        ].try_into().unwrap(),
+        Ok((EXAMPLE_NAMESPACE, ATTR_FAMILY_NAME))
+    )]
+    #[case(
+        vec![ClaimPath::SelectByKey(EXAMPLE_NAMESPACE.to_string())].try_into().unwrap(),
+        Err(MdocCredentialRequestError::UnexpectedClaimsPathAmount(1.try_into().unwrap()))
+    )]
+    #[case(
+        vec![
+            ClaimPath::SelectByKey(EXAMPLE_NAMESPACE.to_string()),
+            ClaimPath::SelectByKey(ATTR_FAMILY_NAME.to_string()),
+            ClaimPath::SelectByKey(ATTR_GIVEN_NAME.to_string()),
         ].try_into().unwrap(),
         Err(MdocCredentialRequestError::UnexpectedClaimsPathAmount(3.try_into().unwrap()))
     )]
     #[case(
         vec![
             ClaimPath::SelectByKey(EXAMPLE_NAMESPACE.to_string()),
-            ClaimPath::SelectByIndex(1)].try_into().unwrap(),
+            ClaimPath::SelectByIndex(1),
+        ].try_into().unwrap(),
         Err(MdocCredentialRequestError::UnexpectedClaimsPathType)
     )]
     #[case(
         vec![
             ClaimPath::SelectAll,
-            ClaimPath::SelectByKey(ATTR_FAMILY_NAME.to_string())].try_into().unwrap(),
-        Err(MdocCredentialRequestError::UnexpectedClaimsPathType)
-    )]
-    fn test_to_namespace_and_attribute(
-        #[case] claim_paths: VecNonEmpty<ClaimPath>,
-        #[case] expected: Result<(&str, &str), MdocCredentialRequestError>,
-    ) {
-        let test_subject = AttributeRequest {
-            path: claim_paths,
-            intent_to_retain: false,
-        };
-        let actual = test_subject.to_namespace_and_attribute();
-        assert_eq!(actual, expected);
-    }
-}
-
-#[cfg(test)]
-mod test {
-    use rstest::rstest;
-
-    use dcql::{
-        ClaimPath, ClaimsQuery, ClaimsSelection, CredentialQuery, CredentialQueryFormat, Query, TrustedAuthoritiesQuery,
-    };
-    use utils::vec_at_least::VecNonEmpty;
-
-    use crate::request::{NormalizedCredentialRequest, UnsupportedDcqlFeatures};
-
-    use super::{
-        mock::{EXAMPLE_ATTR_NAME, EXAMPLE_DOC_TYPE, EXAMPLE_NAMESPACE},
-        AttributeRequest, MdocCredentialRequestError, NormalizedCredentialRequests,
-    };
-
-    #[rstest]
-    #[case(
-        vec![
-            ClaimPath::SelectByKey("namespace".to_string()),
-            ClaimPath::SelectByKey("attr".to_string())].try_into().unwrap(),
-        Ok(("namespace", "attr"))
-    )]
-    #[case(
-        vec![ClaimPath::SelectByKey("namespace".to_string())].try_into().unwrap(),
-        Err(MdocCredentialRequestError::UnexpectedClaimsPathAmount(1.try_into().unwrap()))
-    )]
-    #[case(
-        vec![
-            ClaimPath::SelectByKey("namespace".to_string()),
-            ClaimPath::SelectByKey("addr".to_string()),
-            ClaimPath::SelectByKey("street".to_string())
+            ClaimPath::SelectByKey(ATTR_FAMILY_NAME.to_string()),
         ].try_into().unwrap(),
-        Err(MdocCredentialRequestError::UnexpectedClaimsPathAmount(3.try_into().unwrap()))
-    )]
-    #[case(
-        vec![
-            ClaimPath::SelectByKey("namespace".to_string()),
-            ClaimPath::SelectByIndex(1)].try_into().unwrap(),
-        Err(MdocCredentialRequestError::UnexpectedClaimsPathType)
-    )]
-    #[case(
-        vec![
-            ClaimPath::SelectAll,
-            ClaimPath::SelectByKey("attr".to_string())].try_into().unwrap(),
         Err(MdocCredentialRequestError::UnexpectedClaimsPathType)
     )]
     fn test_to_namespace_and_attribute(
@@ -426,7 +374,7 @@
     #[case(query_with_claim_sets(), Err(UnsupportedDcqlFeatures::MultipleClaimSets))]
     #[case(
         mdoc_query_with_invalid_claim_path_length(),
-        Err(UnsupportedDcqlFeatures::InvalidClaimPathLength(1.try_into().unwrap()))
+        Err(UnsupportedDcqlFeatures::InvalidClaimPathLength(1.try_into().unwrap())),
     )]
     #[case(
         mdoc_query_with_invalid_claim_path_variant_all(),
@@ -438,9 +386,10 @@
     )]
     fn test_conversion(
         #[case] query: Query,
-        #[case] expected: Result<NormalizedCredentialRequests, UnsupportedDcqlFeatures>,
+        #[case] expected: Result<VecNonEmpty<NormalizedCredentialRequest>, UnsupportedDcqlFeatures>,
     ) {
-        let result: Result<NormalizedCredentialRequests, _> = query.try_into();
+        let result: Result<VecNonEmpty<NormalizedCredentialRequest>, _> =
+            NormalizedCredentialRequest::try_from_query(query);
         assert_eq!(result, expected);
     }
 
@@ -459,7 +408,7 @@
                         id: None,
                         path: vec![
                             ClaimPath::SelectByKey(EXAMPLE_NAMESPACE.to_string()),
-                            ClaimPath::SelectByKey(EXAMPLE_ATTR_NAME.to_string()),
+                            ClaimPath::SelectByKey(ATTR_FAMILY_NAME.to_string()),
                         ]
                         .try_into()
                         .unwrap(),

--- conflicted
+++ resolved
@@ -10,17 +10,4 @@
 [dependencies]
 serde = { workspace = true, features = ["derive"] }
 serde_with = { workspace = true, features = ["macros"] }
-<<<<<<< HEAD
-strum = { workspace = true, features = ["derive"] }
-thiserror.workspace = true
-
-dcql.path = "../dcql"
-utils.path = "../utils"
-
-[dev-dependencies]
-rstest.workspace = true
-
-dcql = { path = "../dcql", features = ["examples"] }
-=======
-strum = { workspace = true, features = ["derive"] }
->>>>>>> 6c302ee3
+strum = { workspace = true, features = ["derive"] }
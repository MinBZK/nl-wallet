use std::sync::Mutex;

use anyhow::Result;
use flutter_rust_bridge::StreamSink;
use once_cell::sync::Lazy;
use tokio::sync::{OnceCell, RwLock};
use tracing::{info, warn};
use url::Url;

use flutter_api_macros::{async_runtime, flutter_api_error};
use wallet::{self, errors::WalletInitError, RedirectUriType, Wallet};

use crate::{
    async_runtime::init_async_runtime,
    logging::init_logging,
    models::{
        card::{mock_cards, Card},
        config::FlutterConfiguration,
        pin::PinValidationResult,
        process_uri_event::{PidIssuanceEvent, ProcessUriEvent},
        unlock::WalletUnlockResult,
    },
    stream::ClosingStreamSink,
};

static WALLET: OnceCell<RwLock<Wallet>> = OnceCell::const_new();

fn wallet() -> &'static RwLock<Wallet> {
    WALLET
        .get()
        .expect("Wallet must be initialized. Please execute `init()` first.")
}

#[flutter_api_error]
pub fn init() -> Result<()> {
    // Initialize platform specific logging and set the log level.
    // As creating the wallet below could fail and init() could be called again,
    // init_logging() should not fail when being called more than once.
    init_logging();

    // Initialize the async runtime so the #[async_runtime] macro can be used.
    // This function may also be called safely more than once.
    init_async_runtime();

    let initialized = create_wallet()?;
    assert!(initialized, "Wallet can only be initialized once");

    Ok(())
}

pub fn is_initialized() -> bool {
    WALLET.initialized()
}

/// This is called by the public [`init()`] function above.
/// The returned `Result<bool>` is `true` if the wallet was successfully initialized,
/// otherwise it indicates that the wallet was already created.
#[async_runtime]
async fn create_wallet() -> std::result::Result<bool, WalletInitError> {
    let mut created = false;

    _ = WALLET
        .get_or_try_init(|| async {
            // This closure will only be called if WALLET_API_ENVIRONMENT is currently empty.
            let wallet = Wallet::init_all().await?;
            created = true;

            Ok::<_, WalletInitError>(RwLock::new(wallet))
        })
        .await?;

    Ok(created)
}

#[flutter_api_error]
pub fn is_valid_pin(pin: String) -> Result<PinValidationResult> {
    let result = wallet::validate_pin(&pin).into();

    Ok(result)
}

#[async_runtime]
pub async fn set_lock_stream(sink: StreamSink<bool>) {
    let sink = ClosingStreamSink::from(sink);

    wallet().write().await.set_lock_callback(move |locked| sink.add(locked));
}

#[async_runtime]
pub async fn clear_lock_stream() {
    wallet().write().await.clear_lock_callback();
}

#[async_runtime]
pub async fn set_configuration_stream(sink: StreamSink<FlutterConfiguration>) {
    let sink = ClosingStreamSink::from(sink);

    wallet()
        .write()
        .await
        .set_config_callback(move |config| sink.add(config.into()));
}

#[async_runtime]
pub async fn clear_configuration_stream() {
    wallet().write().await.clear_config_callback();
}

type CardsCallback = Box<dyn FnMut(Vec<Card>) + Send>;
static CARDS_CALLBACK: Lazy<Mutex<Option<CardsCallback>>> = Lazy::new(|| Mutex::new(None));

#[async_runtime]
pub async fn set_cards_stream(sink: StreamSink<Vec<Card>>) {
    let sink = ClosingStreamSink::from(sink);

    CARDS_CALLBACK.lock().unwrap().replace(Box::new(move |cards| {
        sink.add(cards);
    }));
}

#[async_runtime]
pub async fn clear_cards_stream() {
    CARDS_CALLBACK.lock().unwrap().take();
}

#[async_runtime]
#[flutter_api_error]
pub async fn unlock_wallet(pin: String) -> Result<WalletUnlockResult> {
    let mut wallet = wallet().write().await;

    let result = wallet.unlock(pin).await.try_into()?;

    Ok(result)
}

#[async_runtime]
pub async fn lock_wallet() {
    let mut wallet = wallet().write().await;

    wallet.lock();
}

#[async_runtime]
pub async fn has_registration() -> bool {
    wallet().read().await.has_registration()
}

#[async_runtime]
#[flutter_api_error]
pub async fn register(pin: String) -> Result<()> {
    let mut wallet = wallet().write().await;

    wallet.register(pin).await?;

    Ok(())
}

#[async_runtime]
#[flutter_api_error]
pub async fn create_pid_issuance_redirect_uri() -> Result<String> {
    let mut wallet = wallet().write().await;

    let auth_url = wallet.create_pid_issuance_redirect_uri().await?;

    Ok(auth_url.into())
}

#[async_runtime]
pub async fn cancel_pid_issuance() {
    let mut wallet = wallet().write().await;

    wallet.cancel_pid_issuance()
}

<<<<<<< HEAD
=======
#[async_runtime]
#[flutter_api_error]
pub async fn reject_pid_issuance() -> Result<()> {
    let mut wallet = wallet().write().await;

    wallet.reject_pid_issuance().await?;

    Ok(())
}

// todo: handle inner instructions errors (regarding PIN) similarly to unlock_wallet above.
#[async_runtime]
#[flutter_api_error]
pub async fn accept_pid_issuance(pin: String) -> Result<()> {
    let mut wallet = wallet().write().await;

    wallet.accept_pid_issuance(pin).await?;

    // If PID issuance succeeded, send the mock cards through the cards stream.
    if let Some(cards_callback) = CARDS_CALLBACK.lock().unwrap().as_mut() {
        cards_callback(mock_cards());
    }

    Ok(())
}

>>>>>>> 5b59ab51
// Note that any return value from this function (success or error) is ignored in Flutter!
#[async_runtime]
pub async fn process_uri(uri: String, sink: StreamSink<ProcessUriEvent>) {
    let sink = ClosingStreamSink::from(sink);

    // Parse the URI we have received from Flutter.
    let url = match Url::parse(&uri) {
        Ok(url) => url,
        Err(_) => {
            // If URL parsing fails, this is probably an error on the Flutter side.
            // Rather than panicking we just return that we do not know this URI.
            sink.add(ProcessUriEvent::UnknownUri);

            return;
        }
    };

    // Have the wallet identify the type of redirect URI.
    // Note that the obtained read lock only exists temporarily.
    let uri_type = wallet().read().await.identify_redirect_uri(&url);

    let final_event = match uri_type {
        // This is a PID issuance redirect URI.
        RedirectUriType::PidIssuance => {
            // Send an event on the stream to indicate that we are in the PID issuance flow.
            let auth_event = ProcessUriEvent::PidIssuance {
                event: PidIssuanceEvent::Authenticating,
            };
            sink.add(auth_event);

            // Have the wallet actually process the redirect URI.
            let event = process_pid_issuance_redirect_uri(&url).await;

            ProcessUriEvent::PidIssuance { event }
        }
        // The wallet does not recognise the redirect URI.
        RedirectUriType::Unknown => ProcessUriEvent::UnknownUri,
    };

    sink.add(final_event);
}

async fn process_pid_issuance_redirect_uri(url: &Url) -> PidIssuanceEvent {
    let mut wallet = wallet().write().await;

    wallet.continue_pid_issuance(url).await.map_or_else(
        |error| {
            // Log the error, since this is not caught by the `#[flutter_api_error]` macro.
            warn!("PID issuance error: {}", error);
            info!("PID issuance error details: {:?}", error);

            // Then convert then error to JSON, wrapped inside a `PidIssuanceEvent::Error`.
            error.into()
        },
        |_mdocs| PidIssuanceEvent::Success {
            preview_cards: mock_cards(), // TODO: actually convert mdocs to card
        },
    )
}

// todo: handle inner instructions errors (regarding PIN) similarly to unlock_wallet above.
#[async_runtime]
#[flutter_api_error]
pub async fn accept_pid_issuance(pin: String) -> Result<()> {
    let mut wallet = wallet().write().await;

    wallet.accept_pid_issuance(pin).await?;

    Ok(())
}

#[async_runtime]
#[flutter_api_error]
pub async fn reject_pid_issuance() -> Result<()> {
    let mut wallet = wallet().write().await;

    wallet.reject_pid_issuance().await?;

    Ok(())
}

#[cfg(test)]
mod tests {
    use super::*;

    fn test_is_valid_pin(pin: &str) -> bool {
        matches!(
            is_valid_pin(pin.to_string()).expect("Could not validate PIN"),
            PinValidationResult::Ok
        )
    }

    #[test]
    fn check_valid_pin() {
        assert!(test_is_valid_pin("142032"));
    }

    #[test]
    fn check_invalid_pin() {
        assert!(!test_is_valid_pin("sdfioj"));
    }
}<|MERGE_RESOLUTION|>--- conflicted
+++ resolved
@@ -172,35 +172,6 @@
     wallet.cancel_pid_issuance()
 }
 
-<<<<<<< HEAD
-=======
-#[async_runtime]
-#[flutter_api_error]
-pub async fn reject_pid_issuance() -> Result<()> {
-    let mut wallet = wallet().write().await;
-
-    wallet.reject_pid_issuance().await?;
-
-    Ok(())
-}
-
-// todo: handle inner instructions errors (regarding PIN) similarly to unlock_wallet above.
-#[async_runtime]
-#[flutter_api_error]
-pub async fn accept_pid_issuance(pin: String) -> Result<()> {
-    let mut wallet = wallet().write().await;
-
-    wallet.accept_pid_issuance(pin).await?;
-
-    // If PID issuance succeeded, send the mock cards through the cards stream.
-    if let Some(cards_callback) = CARDS_CALLBACK.lock().unwrap().as_mut() {
-        cards_callback(mock_cards());
-    }
-
-    Ok(())
-}
-
->>>>>>> 5b59ab51
 // Note that any return value from this function (success or error) is ignored in Flutter!
 #[async_runtime]
 pub async fn process_uri(uri: String, sink: StreamSink<ProcessUriEvent>) {
@@ -269,6 +240,11 @@
 
     wallet.accept_pid_issuance(pin).await?;
 
+    // If PID issuance succeeded, send the mock cards through the cards stream.
+    if let Some(cards_callback) = CARDS_CALLBACK.lock().unwrap().as_mut() {
+        cards_callback(mock_cards());
+    }
+
     Ok(())
 }
 

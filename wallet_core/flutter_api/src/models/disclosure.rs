use url::Url;

use wallet::{
    errors::DisclosureError, mdoc::ReaderRegistration, DisclosureDocument, DisclosureProposal,
    MissingDisclosureAttributes,
};

use super::{
    card::{into_card_attributes, CardAttribute, LocalizedString},
    instruction::WalletInstructionError,
};

#[derive(Clone)]
pub enum Image {
    Svg { xml: String },
    Png { base64: String },
    Jpg { base64: String },
    Asset { path: String },
}

#[derive(Clone)]
pub struct Organization {
    pub legal_name: Vec<LocalizedString>,
    pub display_name: Vec<LocalizedString>,
    pub description: Vec<LocalizedString>,
    pub image: Option<Image>,
    pub web_url: Option<String>,
    pub privacy_policy_url: Option<String>,
    pub kvk: Option<String>,
    pub city: Option<Vec<LocalizedString>>,
    pub category: Vec<LocalizedString>,
    pub department: Option<Vec<LocalizedString>>,
    pub country_code: Option<String>,
}

pub struct RequestPolicy {
    pub data_storage_duration_in_minutes: Option<u64>,
    pub data_shared_with_third_parties: bool,
    pub data_deletion_possible: bool,
    pub policy_url: String,
}

pub struct MissingAttribute {
    pub labels: Vec<LocalizedString>,
}

pub struct DisclosureCard {
    pub issuer: Organization,
    pub doc_type: String,
    pub attributes: Vec<CardAttribute>,
}

pub enum StartDisclosureResult {
    Request {
        relying_party: Organization,
        policy: RequestPolicy,
<<<<<<< HEAD
        requested_cards: Vec<DisclosureCard>,
        is_first_interaction_with_relying_party: bool,
=======
        requested_cards: Vec<RequestedCard>,
        shared_data_with_relying_party_before: bool,
>>>>>>> 61dd3b4c
        request_purpose: Vec<LocalizedString>,
        request_origin_base_url: String,
    },
    RequestAttributesMissing {
        relying_party: Organization,
        missing_attributes: Vec<MissingAttribute>,
        shared_data_with_relying_party_before: bool,
        request_purpose: Vec<LocalizedString>,
        request_origin_base_url: String,
    },
}

pub enum AcceptDisclosureResult {
    Ok { return_url: Option<String> },
    InstructionError { error: WalletInstructionError },
}

pub struct RPLocalizedStrings(pub wallet::mdoc::LocalizedStrings);

impl From<RPLocalizedStrings> for Vec<LocalizedString> {
    fn from(value: RPLocalizedStrings) -> Self {
        let RPLocalizedStrings(wallet::mdoc::LocalizedStrings(localized_strings)) = value;
        localized_strings
            .iter()
            .map(|(language, value)| LocalizedString {
                language: language.to_owned(),
                value: value.to_owned(),
            })
            .collect()
    }
}

impl From<wallet::mdoc::Image> for Image {
    fn from(value: wallet::mdoc::Image) -> Self {
        match value.mime_type {
            wallet::mdoc::ImageType::Svg => Image::Svg { xml: value.image_data },
            wallet::mdoc::ImageType::Png => Image::Png {
                base64: value.image_data,
            },
            wallet::mdoc::ImageType::Jpeg => Image::Jpg {
                base64: value.image_data,
            },
        }
    }
}

impl From<wallet::mdoc::Organization> for Organization {
    fn from(value: wallet::mdoc::Organization) -> Self {
        Organization {
            legal_name: RPLocalizedStrings(value.legal_name).into(),
            display_name: RPLocalizedStrings(value.display_name).into(),
            description: RPLocalizedStrings(value.description).into(),
            image: value.logo.map(|logo| logo.into()),
            kvk: value.kvk,
            city: value.city.map(|city| RPLocalizedStrings(city).into()),
            category: RPLocalizedStrings(value.category).into(),
            department: value.department.map(|department| RPLocalizedStrings(department).into()),
            country_code: value.country_code,
            web_url: value.web_url.map(|url| url.to_string()),
            privacy_policy_url: value.privacy_policy_url.map(|url| url.to_string()),
        }
    }
}

impl From<&ReaderRegistration> for RequestPolicy {
    fn from(value: &ReaderRegistration) -> Self {
        RequestPolicy {
            data_storage_duration_in_minutes: value.retention_policy.max_duration_in_minutes,
            data_shared_with_third_parties: value.sharing_policy.intent_to_share,
            data_deletion_possible: value.deletion_policy.deleteable,
            policy_url: value
                .organization
                .privacy_policy_url
                .as_ref()
                .map(|url| url.to_string())
                .unwrap_or_default(),
        }
    }
}

impl DisclosureCard {
    fn from_disclosure_documents(documents: Vec<DisclosureDocument>) -> Vec<Self> {
        documents.into_iter().map(DisclosureCard::from).collect()
    }
}

impl From<DisclosureDocument> for DisclosureCard {
    fn from(value: DisclosureDocument) -> Self {
        DisclosureCard {
            issuer: value.issuer_registration.organization.into(),
            doc_type: value.doc_type.to_string(),
            attributes: into_card_attributes(value.attributes),
        }
    }
}

impl MissingAttribute {
    fn from_missing_disclosure_attributes(attributes: Vec<MissingDisclosureAttributes>) -> Vec<Self> {
        attributes
            .into_iter()
            .flat_map(|doc_attributes| doc_attributes.attributes.into_iter())
            .map(|(_, labels)| {
                let labels = labels
                    .into_iter()
                    .map(|(language, value)| LocalizedString {
                        language: language.to_string(),
                        value: value.to_string(),
                    })
                    .collect::<Vec<_>>();

                MissingAttribute { labels }
            })
            .collect::<Vec<_>>()
    }
}

impl TryFrom<Result<DisclosureProposal, DisclosureError>> for StartDisclosureResult {
    type Error = DisclosureError;

    fn try_from(value: Result<DisclosureProposal, DisclosureError>) -> Result<Self, Self::Error> {
        match value {
            Ok(proposal) => {
                let policy: RequestPolicy = (&proposal.reader_registration).into();
                let request_purpose: Vec<LocalizedString> =
                    RPLocalizedStrings(proposal.reader_registration.purpose_statement).into();
                let result = StartDisclosureResult::Request {
                    relying_party: proposal.reader_registration.organization.into(),
                    policy,
<<<<<<< HEAD
                    requested_cards: DisclosureCard::from_disclosure_documents(proposal.documents),
                    is_first_interaction_with_relying_party: false, //TODO: Resolve this value
=======
                    requested_cards: RequestedCard::from_disclosure_documents(proposal.documents),
                    shared_data_with_relying_party_before: proposal.shared_data_with_relying_party_before,
>>>>>>> 61dd3b4c
                    request_purpose,
                    request_origin_base_url: proposal.reader_registration.request_origin_base_url.into(),
                };

                Ok(result)
            }
            Err(error) => match error {
                DisclosureError::AttributesNotAvailable {
                    reader_registration,
                    missing_attributes,
                    shared_data_with_relying_party_before,
                } => {
                    let request_purpose: Vec<LocalizedString> =
                        RPLocalizedStrings(reader_registration.purpose_statement).into();
                    let missing_attributes = MissingAttribute::from_missing_disclosure_attributes(missing_attributes);
                    let result = StartDisclosureResult::RequestAttributesMissing {
                        relying_party: reader_registration.organization.into(),
                        missing_attributes,
                        shared_data_with_relying_party_before,
                        request_purpose,
                        request_origin_base_url: reader_registration.request_origin_base_url.into(),
                    };

                    Ok(result)
                }
                _ => Err(error),
            },
        }
    }
}

impl TryFrom<Result<Option<Url>, DisclosureError>> for AcceptDisclosureResult {
    type Error = DisclosureError;

    fn try_from(value: Result<Option<Url>, DisclosureError>) -> Result<Self, Self::Error> {
        match value {
            Ok(return_url) => Ok(AcceptDisclosureResult::Ok {
                return_url: return_url.map(|return_url| return_url.into()),
            }),
            Err(DisclosureError::Instruction(instruction_error)) => Ok(AcceptDisclosureResult::InstructionError {
                error: instruction_error.try_into().map_err(DisclosureError::Instruction)?,
            }),
            Err(error) => Err(error),
        }
    }
}<|MERGE_RESOLUTION|>--- conflicted
+++ resolved
@@ -54,13 +54,8 @@
     Request {
         relying_party: Organization,
         policy: RequestPolicy,
-<<<<<<< HEAD
         requested_cards: Vec<DisclosureCard>,
-        is_first_interaction_with_relying_party: bool,
-=======
-        requested_cards: Vec<RequestedCard>,
         shared_data_with_relying_party_before: bool,
->>>>>>> 61dd3b4c
         request_purpose: Vec<LocalizedString>,
         request_origin_base_url: String,
     },
@@ -189,13 +184,8 @@
                 let result = StartDisclosureResult::Request {
                     relying_party: proposal.reader_registration.organization.into(),
                     policy,
-<<<<<<< HEAD
                     requested_cards: DisclosureCard::from_disclosure_documents(proposal.documents),
-                    is_first_interaction_with_relying_party: false, //TODO: Resolve this value
-=======
-                    requested_cards: RequestedCard::from_disclosure_documents(proposal.documents),
                     shared_data_with_relying_party_before: proposal.shared_data_with_relying_party_before,
->>>>>>> 61dd3b4c
                     request_purpose,
                     request_origin_base_url: proposal.reader_registration.request_origin_base_url.into(),
                 };

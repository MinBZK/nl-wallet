use flutter_rust_bridge::frb;
use flutter_rust_bridge::setup_default_user_utils;
use itertools::Itertools;
use tokio::sync::OnceCell;
use tokio::sync::RwLock;
use url::Url;

use flutter_api_macros::flutter_api_error;
use wallet::DisclosureUriSource;
use wallet::UnlockMethod;
use wallet::Wallet;
use wallet::errors::WalletInitError;
use wallet::utils::version_string;

use crate::frb_generated::StreamSink;
use crate::logging::init_logging;
use crate::models::attestation::AttestationPresentation;
use crate::models::config::FlutterConfiguration;
use crate::models::disclosure::AcceptDisclosureResult;
use crate::models::disclosure::StartDisclosureResult;
use crate::models::instruction::DisclosureBasedIssuanceResult;
use crate::models::instruction::PidIssuanceResult;
use crate::models::instruction::WalletInstructionResult;
use crate::models::pin::PinValidationResult;
use crate::models::transfer::TransferSessionState;
use crate::models::uri::IdentifyUriResult;
use crate::models::version_state::FlutterVersionState;
use crate::models::wallet_event::WalletEvent;
use crate::models::wallet_state::WalletState;
use crate::sentry::init_sentry;

static WALLET: OnceCell<RwLock<Wallet>> = OnceCell::const_new();

fn wallet() -> &'static RwLock<Wallet> {
    WALLET
        .get()
        .expect("Wallet must be initialized. Please execute `init()` first.")
}

#[frb(init)]
#[flutter_api_error]
pub async fn init() -> anyhow::Result<()> {
    if !is_initialized() {
        // Initialize platform specific logging and set the log level.
        // As creating the wallet below could fail and init() could be called again,
        // init_logging() should not fail when being called more than once.
        init_logging();

        // Setup logging to console and enable RUST_BACKTRACE to be caught on panics (but not errors) for Sentry.
        setup_default_user_utils();
        unsafe {
            std::env::set_var("RUST_LIB_BACKTRACE", "0");
        }

        // Initialize Sentry for Rust panics.
        // This MUST be called before initializing the async runtime.
        init_sentry();

        create_wallet().await?;
    }

    Ok(())
}

pub fn is_initialized() -> bool {
    WALLET.initialized()
}

/// This is called by the public [`init()`] function above.
/// The returned `Result<bool>` is `true` if the wallet was successfully initialized,
/// otherwise it indicates that the wallet was already created.
async fn create_wallet() -> Result<(), WalletInitError> {
    _ = WALLET
        .get_or_try_init(|| async {
            // This closure will only be called if WALLET_API_ENVIRONMENT is currently empty.
            let wallet = Wallet::init_all().await?;
            Ok::<_, WalletInitError>(RwLock::new(wallet))
        })
        .await?;

    Ok(())
}

#[flutter_api_error]
pub fn is_valid_pin(pin: String) -> anyhow::Result<PinValidationResult> {
    let result = wallet::validate_pin(&pin).into();

    Ok(result)
}

pub async fn set_lock_stream(sink: StreamSink<bool>) {
    wallet().write().await.set_lock_callback(Box::new(move |locked| {
        let _ = sink.add(locked);
    }));
}

pub async fn clear_lock_stream() {
    wallet().write().await.clear_lock_callback();
}

pub async fn set_configuration_stream(sink: StreamSink<FlutterConfiguration>) {
    wallet().read().await.set_config_callback(Box::new(move |config| {
        let _ = sink.add(config.as_ref().into());
    }));
}

pub async fn clear_configuration_stream() {
    wallet().read().await.clear_config_callback();
}

pub async fn set_version_state_stream(sink: StreamSink<FlutterVersionState>) {
    wallet().read().await.set_version_state_callback(Box::new(move |state| {
        let _ = sink.add(state.into());
    }));
}

pub async fn clear_version_state_stream() {
    wallet().read().await.clear_version_state_callback();
}

pub async fn set_attestations_stream(sink: StreamSink<Vec<AttestationPresentation>>) -> anyhow::Result<()> {
    wallet()
        .write()
        .await
        .set_attestations_callback(Box::new(move |attestations| {
            let _ = sink.add(attestations.into_iter().map(AttestationPresentation::from).collect());
        }))
        .await?;

    Ok(())
}

pub async fn clear_attestations_stream() {
    wallet().write().await.clear_attestations_callback();
}

#[flutter_api_error]
pub async fn set_recent_history_stream(sink: StreamSink<Vec<WalletEvent>>) -> anyhow::Result<()> {
    wallet()
        .write()
        .await
        .set_recent_history_callback(Box::new(move |events| {
            let recent_history = events.into_iter().map(WalletEvent::from).collect();

            let _ = sink.add(recent_history);
        }))
        .await?;

    Ok(())
}

pub async fn clear_recent_history_stream() {
    wallet().write().await.clear_recent_history_callback();
}

#[flutter_api_error]
pub async fn unlock_wallet(pin: String) -> anyhow::Result<WalletInstructionResult> {
    let mut wallet = wallet().write().await;

    let result = wallet.unlock(pin).await.try_into()?;

    Ok(result)
}

pub async fn lock_wallet() {
    let mut wallet = wallet().write().await;

    wallet.lock();
}

#[flutter_api_error]
pub async fn check_pin(pin: String) -> anyhow::Result<WalletInstructionResult> {
    let wallet = wallet().read().await;

    let result = wallet.check_pin(pin).await.try_into()?;

    Ok(result)
}

#[flutter_api_error]
pub async fn change_pin(old_pin: String, new_pin: String) -> anyhow::Result<WalletInstructionResult> {
    let mut wallet = wallet().write().await;

    let result = wallet.begin_change_pin(old_pin, new_pin).await.try_into()?;

    Ok(result)
}

#[flutter_api_error]
pub async fn continue_change_pin(pin: &str) -> anyhow::Result<WalletInstructionResult> {
    let wallet = wallet().read().await;

    let result = wallet.continue_change_pin(pin).await.try_into()?;

    Ok(result)
}

pub async fn has_registration() -> bool {
    wallet().read().await.has_registration()
}

#[flutter_api_error]
pub async fn register(pin: &str) -> anyhow::Result<()> {
    let mut wallet = wallet().write().await;

    wallet.register(pin).await?;

    Ok(())
}

#[flutter_api_error]
pub async fn identify_uri(uri: String) -> anyhow::Result<IdentifyUriResult> {
    let wallet = wallet().read().await;

    let identify_uri_result = wallet.identify_uri(&uri).try_into()?;

    Ok(identify_uri_result)
}

#[flutter_api_error]
pub async fn create_pid_issuance_redirect_uri() -> anyhow::Result<String> {
    let mut wallet = wallet().write().await;

    let auth_url = wallet.create_pid_issuance_auth_url().await?;

    Ok(auth_url.into())
}

#[flutter_api_error]
pub async fn create_pid_renewal_redirect_uri() -> anyhow::Result<String> {
    // TODO: Implement as part of PVW-4586
    Ok("pid_renewal_url".into())
}

#[flutter_api_error]
pub async fn create_pin_recovery_redirect_uri() -> anyhow::Result<String> {
    // TODO: Implement as part of PVW-4587
    Ok("pin_recovery_url".into())
}

#[flutter_api_error]
pub async fn continue_pin_recovery(uri: String) -> anyhow::Result<()> {
    // TODO: Implement as part of PVW-4587
    println!("Recovery URI: {uri}");
    Ok(())
}

#[flutter_api_error]
pub async fn complete_pin_recovery(pin: String) -> anyhow::Result<WalletInstructionResult> {
    // TODO: Implement as part of PVW-4587
    println!("PIN length: {}", pin.len());
    Ok(WalletInstructionResult::Ok)
}

#[flutter_api_error]
pub async fn cancel_pin_recovery() -> anyhow::Result<()> {
    // TODO: Implement as part of PVW-4587
    Ok(())
}

#[flutter_api_error]
pub async fn cancel_issuance() -> anyhow::Result<()> {
    let mut wallet = wallet().write().await;

    wallet.cancel_issuance().await?;

    Ok(())
}

#[flutter_api_error]
pub async fn continue_pid_issuance(uri: String) -> anyhow::Result<Vec<AttestationPresentation>> {
    let url = Url::parse(&uri)?;

    let mut wallet = wallet().write().await;

    let wallet_attestations = wallet.continue_pid_issuance(url).await?;
    let attestations = wallet_attestations
        .into_iter()
        .map(AttestationPresentation::from)
        .collect();

    Ok(attestations)
}

#[flutter_api_error]
pub async fn accept_issuance(pin: String) -> anyhow::Result<WalletInstructionResult> {
    let mut wallet = wallet().write().await;

    let result = wallet.accept_issuance(pin).await.try_into()?;

    Ok(result)
}

#[flutter_api_error]
pub async fn accept_pid_issuance(pin: String) -> anyhow::Result<PidIssuanceResult> {
    let mut wallet = wallet().write().await;

    let result = wallet.accept_issuance(pin).await.try_into()?;

    Ok(result)
}

#[flutter_api_error]
pub async fn has_active_issuance_session() -> anyhow::Result<bool> {
    let wallet = wallet().read().await;

    let has_active_session = wallet.has_active_issuance_session()?;

    Ok(has_active_session)
}

#[flutter_api_error]
pub async fn start_disclosure(uri: String, is_qr_code: bool) -> anyhow::Result<StartDisclosureResult> {
    let url = Url::parse(&uri)?;

    let mut wallet = wallet().write().await;

    let result = wallet
        .start_disclosure(&url, DisclosureUriSource::new(is_qr_code))
        .await
        .try_into()?;

    Ok(result)
}

#[flutter_api_error]
pub async fn cancel_disclosure() -> anyhow::Result<Option<String>> {
    let mut wallet = wallet().write().await;

    let return_url = wallet.cancel_disclosure().await?.map(String::from);

    Ok(return_url)
}

#[flutter_api_error]
pub async fn accept_disclosure(selected_indices: Vec<u16>, pin: String) -> anyhow::Result<AcceptDisclosureResult> {
    let selected_indices = selected_indices.into_iter().map(usize::from).collect_vec();

    let mut wallet = wallet().write().await;

    let result = wallet.accept_disclosure(&selected_indices, pin).await.try_into()?;

    Ok(result)
}

#[flutter_api_error]
pub async fn has_active_disclosure_session() -> anyhow::Result<bool> {
    let wallet = wallet().read().await;

    let has_active_session = wallet.has_active_disclosure_session()?;

    Ok(has_active_session)
}

#[flutter_api_error]
pub async fn continue_disclosure_based_issuance(
    selected_indices: Vec<u16>,
    pin: String,
) -> anyhow::Result<DisclosureBasedIssuanceResult> {
    let selected_indices = selected_indices.into_iter().map(usize::from).collect_vec();

    let mut wallet = wallet().write().await;

    let result = wallet
        .continue_disclosure_based_issuance(&selected_indices, pin)
        .await
        .try_into()?;

    Ok(result)
}

#[flutter_api_error]
pub async fn is_biometric_unlock_enabled() -> anyhow::Result<bool> {
    let wallet = wallet().read().await;

    let is_biometrics_enabled = wallet.unlock_method().await?.has_biometrics();

    Ok(is_biometrics_enabled)
}

#[flutter_api_error]
pub async fn set_biometric_unlock(enable: bool) -> anyhow::Result<()> {
    let mut wallet = wallet().write().await;

    let unlock_method = if enable {
        UnlockMethod::PinCodeAndBiometrics
    } else {
        UnlockMethod::PinCode
    };
    wallet.set_unlock_method(unlock_method).await?;

    Ok(())
}

#[flutter_api_error]
pub async fn unlock_wallet_with_biometrics() -> anyhow::Result<()> {
    let mut wallet = wallet().write().await;

    wallet.unlock_without_pin().await?;

    Ok(())
}

#[flutter_api_error]
pub async fn init_wallet_transfer() -> anyhow::Result<String> {
    let mut wallet = wallet().write().await;

    let transfer_uri = wallet.init_transfer().await?;

    Ok(transfer_uri.to_string())
}

#[flutter_api_error]
pub async fn acknowledge_wallet_transfer(uri: String) -> anyhow::Result<()> {
    let url = Url::parse(&uri)?;

    let mut wallet = wallet().write().await;

    wallet.confirm_transfer(url).await?;

    Ok(())
}

#[flutter_api_error]
pub async fn prepare_transfer_wallet(pin: String) -> anyhow::Result<WalletInstructionResult> {
    let mut wallet = wallet().write().await;

    let result = wallet.prepare_send_wallet_payload(pin).await.try_into()?;

    Ok(result)
}

#[flutter_api_error]
<<<<<<< HEAD
pub async fn transfer_wallet() -> anyhow::Result<()> {
    let mut wallet = wallet().write().await;

    wallet.send_wallet_payload().await?;
=======
pub async fn receive_wallet_transfer() -> anyhow::Result<()> {
    let mut wallet = wallet().write().await;

    wallet.receive_wallet_payload().await?;
>>>>>>> 3f7b04f4

    Ok(())
}

#[flutter_api_error]
pub async fn cancel_wallet_transfer() -> anyhow::Result<()> {
    let mut wallet = wallet().write().await;

    wallet.cancel_transfer(false).await?;

    Ok(())
}

#[flutter_api_error]
pub async fn skip_wallet_transfer() -> anyhow::Result<()> {
    let mut wallet = wallet().write().await;

    wallet.clear_transfer().await?;

    Ok(())
}

#[flutter_api_error]
pub async fn get_wallet_transfer_state() -> anyhow::Result<TransferSessionState> {
    let mut wallet = wallet().write().await;

    let state = wallet.get_transfer_status().await?;

    Ok(state.into())
}

#[flutter_api_error]
pub async fn get_wallet_state() -> anyhow::Result<WalletState> {
    let wallet = wallet().read().await;

    let state = wallet.get_state().await?;

    Ok(state.into())
}

#[flutter_api_error]
pub async fn get_history() -> anyhow::Result<Vec<WalletEvent>> {
    let wallet = wallet().read().await;
    let history = wallet.get_history().await?;
    let history = history.into_iter().map(WalletEvent::from).collect();
    Ok(history)
}

#[flutter_api_error]
pub async fn get_history_for_card(attestation_id: String) -> anyhow::Result<Vec<WalletEvent>> {
    let wallet = wallet().read().await;
    let history = wallet.get_history_for_card(&attestation_id).await?;
    let history = history.into_iter().map(WalletEvent::from).collect();
    Ok(history)
}

#[flutter_api_error]
pub async fn reset_wallet() -> anyhow::Result<()> {
    wallet().write().await.reset().await?;

    Ok(())
}

pub fn get_version_string() -> String {
    version_string()
}

#[cfg(test)]
mod tests {
    use super::*;

    fn test_is_valid_pin(pin: &str) -> bool {
        matches!(
            is_valid_pin(pin.to_string()).expect("Could not validate PIN"),
            PinValidationResult::Ok
        )
    }

    #[test]
    fn check_valid_pin() {
        assert!(test_is_valid_pin("142032"));
    }

    #[test]
    fn check_invalid_pin() {
        assert!(!test_is_valid_pin("sdfioj"));
    }
}<|MERGE_RESOLUTION|>--- conflicted
+++ resolved
@@ -431,17 +431,19 @@
 }
 
 #[flutter_api_error]
-<<<<<<< HEAD
 pub async fn transfer_wallet() -> anyhow::Result<()> {
     let mut wallet = wallet().write().await;
 
     wallet.send_wallet_payload().await?;
-=======
+
+    Ok(())
+}
+
+#[flutter_api_error]
 pub async fn receive_wallet_transfer() -> anyhow::Result<()> {
     let mut wallet = wallet().write().await;
 
     wallet.receive_wallet_payload().await?;
->>>>>>> 3f7b04f4
 
     Ok(())
 }

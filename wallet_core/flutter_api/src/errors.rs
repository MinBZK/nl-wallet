use std::error::Error;
use std::fmt::Display;

use anyhow::Chain;
use itertools::Itertools;
use serde::Serialize;
use serde_with::skip_serializing_none;
use url::Url;

use wallet::errors::openid4vc::AuthorizationErrorCode;
use wallet::errors::openid4vc::IssuanceSessionError;
use wallet::errors::openid4vc::OidcError;
use wallet::errors::openid4vc::VpClientError;
use wallet::errors::openid4vc::VpMessageClientError;
use wallet::errors::openid4vc::VpMessageClientErrorType;
use wallet::errors::openid4vc::VpVerifierError;
use wallet::errors::reqwest;
use wallet::errors::AccountProviderError;
use wallet::errors::ChangePinError;
use wallet::errors::DigidSessionError;
use wallet::errors::DisclosureBasedIssuanceError;
use wallet::errors::DisclosureError;
use wallet::errors::HistoryError;
use wallet::errors::HttpClientError;
use wallet::errors::InstructionError;
use wallet::errors::IssuanceError;
use wallet::errors::ResetError;
use wallet::errors::UpdatePolicyError;
use wallet::errors::UriIdentificationError;
use wallet::errors::WalletInitError;
use wallet::errors::WalletRegistrationError;
use wallet::errors::WalletUnlockError;
use wallet::mdoc::LocalizedStrings;
use wallet::openid4vc::SessionType;

/// A type encapsulating data about a Flutter error that
/// is to be serialized to JSON and sent to Flutter.
#[derive(Debug, Serialize)]
pub struct FlutterApiError {
    #[serde(rename = "type")]
    typ: FlutterApiErrorType,
    description: String,
    #[serde(skip_serializing_if = "serde_json::Value::is_null")]
    data: serde_json::Value,
    /// This property is present only for debug logging purposes and will not be encoded to JSON.
    #[serde(skip)]
    source: Box<dyn Error>,
}

#[derive(Debug, Serialize, Clone, Copy, PartialEq, Eq)]
enum FlutterApiErrorType {
    /// This version of the app is blocked.
    VersionBlocked,

    /// A network connection has timed-out, was unable to connect or something else went wrong during the request.
    Networking,

    /// The request failed, but the server did send a response.
    Server,

    /// Something went wrong during issuance that's caused by the issuer.
    Issuer,

    /// Something went wrong during disclosure that's caused by the verifier.
    Verifier,

    /// The wallet is in an unexpected state.
    WalletState,

    /// Failed to finish the DigiD session and get an authorization code.
    RedirectUri,

    /// Device does not support hardware backed keys.
    HardwareKeyUnsupported,

    /// The disclosure URI source (universal link or QR code) does not match the received session type.
    DisclosureSourceMismatch,

    /// A remote session is expired, the user may or may not be able to retry the operation.
    ExpiredSession,

    /// A remote session is cancelled.
    CancelledSession,

    /// Indicating something unexpected went wrong.
    Generic,
}

trait FlutterApiErrorFields {
    fn typ(&self) -> FlutterApiErrorType {
        FlutterApiErrorType::Generic
    }

    fn data(&self) -> serde_json::Value {
        serde_json::Value::Null
    }
}

impl FlutterApiError {
    pub fn to_json(&self) -> String {
        serde_json::to_string(self).unwrap()
    }
}

impl Display for FlutterApiError {
    fn fmt(&self, f: &mut std::fmt::Formatter<'_>) -> std::fmt::Result {
        // This is effectively the same as forwarding the call to self.source,
        // since that is what we got the description from in the first place.
        write!(f, "{}", self.description)
    }
}

impl Error for FlutterApiError {
    fn source(&self) -> Option<&(dyn Error + 'static)> {
        Some(self.source.as_ref())
    }
}

/// Allow conversion from a [`anyhow::Error`] to a [`FlutterApiError`] through downcasting.
/// If the conversion fails, the original [`anyhow::Error`] is contained in the [`Result`].
impl TryFrom<anyhow::Error> for FlutterApiError {
    type Error = anyhow::Error;

    fn try_from(value: anyhow::Error) -> Result<Self, Self::Error> {
        value
            .downcast::<WalletInitError>()
            .map(Self::from)
            .or_else(|e| e.downcast::<WalletRegistrationError>().map(Self::from))
            .or_else(|e| e.downcast::<WalletUnlockError>().map(Self::from))
            .or_else(|e| e.downcast::<UriIdentificationError>().map(Self::from))
            .or_else(|e| e.downcast::<IssuanceError>().map(Self::from))
            .or_else(|e| e.downcast::<DisclosureError>().map(Self::from))
            .or_else(|e| e.downcast::<DisclosureBasedIssuanceError>().map(Self::from))
            .or_else(|e| e.downcast::<HistoryError>().map(Self::from))
            .or_else(|e| e.downcast::<ResetError>().map(Self::from))
            .or_else(|e| e.downcast::<url::ParseError>().map(Self::from))
            .or_else(|e| e.downcast::<ChangePinError>().map(Self::from))
    }
}

/// Allow conversion from any error for which a reference can be converted to a FlutterApiErrorType.
impl<E> From<E> for FlutterApiError
where
    E: Error + FlutterApiErrorFields + 'static,
{
    fn from(value: E) -> Self {
        FlutterApiError {
            typ: value.typ(),
            description: value.to_string(),
            data: value.data(),
            source: Box::new(value),
        }
    }
}

// The below traits will output the correct FlutterApiErrorType and data for a given
// error that can be returned from the Wallet. This can possibly be several layers deep.
impl FlutterApiErrorFields for WalletInitError {}

impl FlutterApiErrorFields for WalletRegistrationError {
    fn typ(&self) -> FlutterApiErrorType {
        if self.is_attestation_not_supported() {
            return FlutterApiErrorType::HardwareKeyUnsupported;
        }

        match self {
            WalletRegistrationError::VersionBlocked => FlutterApiErrorType::VersionBlocked,
            WalletRegistrationError::AlreadyRegistered => FlutterApiErrorType::WalletState,
            WalletRegistrationError::ChallengeRequest(e) => FlutterApiErrorType::from(e),
            WalletRegistrationError::RegistrationRequest(e) => FlutterApiErrorType::from(e),
            WalletRegistrationError::UpdatePolicy(e) => FlutterApiErrorType::from(e),
            _ => FlutterApiErrorType::Generic,
        }
    }
}

impl FlutterApiErrorFields for WalletUnlockError {
    fn typ(&self) -> FlutterApiErrorType {
        match self {
            WalletUnlockError::VersionBlocked => FlutterApiErrorType::VersionBlocked,
            WalletUnlockError::NotRegistered
            | WalletUnlockError::NotLocked
            | WalletUnlockError::Locked
            | WalletUnlockError::BiometricsUnlockingNotEnabled => FlutterApiErrorType::WalletState,
            WalletUnlockError::Instruction(e) => FlutterApiErrorType::from(e),
            WalletUnlockError::ChangePin(e) => e.typ(),
            WalletUnlockError::UpdatePolicy(e) => FlutterApiErrorType::from(e),
            WalletUnlockError::UnlockMethodStorage(_) => FlutterApiErrorType::Generic,
        }
    }
}

impl FlutterApiErrorFields for UriIdentificationError {}

fn detect_networking_error(error: &(dyn Error + 'static)) -> Option<FlutterApiErrorType> {
    // Since a `reqwest::Error` can occur in multiple locations
    // within the error tree, just look for it with some help
    // from the `anyhow::Chain` iterator.
    for source in Chain::new(error) {
        if let Some(err) = source.downcast_ref::<reqwest::Error>() {
            return Some(FlutterApiErrorType::from(err));
        }
    }

    None
}

<<<<<<< HEAD
#[skip_serializing_none]
#[derive(Debug, Clone, Serialize)]
struct IssuanceErrorData {
    redirect_error: Option<AuthorizationErrorCode>,
    organization_name: Option<LocalizedStrings>,
}

impl FlutterApiErrorFields for PidIssuanceError {
=======
impl FlutterApiErrorFields for IssuanceError {
>>>>>>> fdf30f56
    fn typ(&self) -> FlutterApiErrorType {
        if let Some(network_error) = detect_networking_error(self) {
            return network_error;
        }

        match self {
            IssuanceError::VersionBlocked => FlutterApiErrorType::VersionBlocked,
            IssuanceError::NotRegistered | IssuanceError::Locked | IssuanceError::SessionState => {
                FlutterApiErrorType::WalletState
            }
            IssuanceError::DigidSessionFinish(DigidSessionError::Oidc(OidcError::RedirectUriError(_))) => {
                FlutterApiErrorType::RedirectUri
            }
<<<<<<< HEAD
            PidIssuanceError::IssuanceSession(IssuanceSessionError::TokenRequest(_))
            | PidIssuanceError::IssuanceSession(IssuanceSessionError::CredentialRequest(_))
            | PidIssuanceError::DigidSessionStart(DigidSessionError::Oidc(OidcError::RedirectUriError(_)))
            | PidIssuanceError::DigidSessionStart(DigidSessionError::Oidc(OidcError::RequestingAccessToken(_)))
            | PidIssuanceError::DigidSessionStart(DigidSessionError::Oidc(OidcError::RequestingUserInfo(_)))
            | PidIssuanceError::DigidSessionFinish(DigidSessionError::Oidc(OidcError::RequestingAccessToken(_)))
            | PidIssuanceError::DigidSessionFinish(DigidSessionError::Oidc(OidcError::RequestingUserInfo(_))) => {
                FlutterApiErrorType::Server
            }
            PidIssuanceError::InvalidIssuerCertificate(_)
            | PidIssuanceError::MissingIssuerRegistration
            | PidIssuanceError::AttestationPreview(_)
            | PidIssuanceError::Attestation { .. }
            | PidIssuanceError::IssuerServer { .. } => FlutterApiErrorType::Issuer,
            PidIssuanceError::UpdatePolicy(e) => FlutterApiErrorType::from(e),
=======
            IssuanceError::IssuanceSession(IssuanceSessionError::TokenRequest(_))
            | IssuanceError::IssuanceSession(IssuanceSessionError::CredentialRequest(_))
            | IssuanceError::DigidSessionStart(DigidSessionError::Oidc(OidcError::RedirectUriError(_)))
            | IssuanceError::DigidSessionStart(DigidSessionError::Oidc(OidcError::RequestingAccessToken(_)))
            | IssuanceError::DigidSessionStart(DigidSessionError::Oidc(OidcError::RequestingUserInfo(_)))
            | IssuanceError::DigidSessionFinish(DigidSessionError::Oidc(OidcError::RequestingAccessToken(_)))
            | IssuanceError::DigidSessionFinish(DigidSessionError::Oidc(OidcError::RequestingUserInfo(_))) => {
                FlutterApiErrorType::Server
            }
            IssuanceError::UpdatePolicy(e) => FlutterApiErrorType::from(e),
>>>>>>> fdf30f56
            _ => FlutterApiErrorType::Generic,
        }
    }

    fn data(&self) -> serde_json::Value {
        let redirect_error =
            if let Self::DigidSessionFinish(DigidSessionError::Oidc(OidcError::RedirectUriError(err))) = self {
                Some(err.error.clone())
            } else {
                None
            };

        let organization_name = match self {
            PidIssuanceError::Attestation { organization, .. } => Some(organization.display_name.clone()),
            PidIssuanceError::IssuerServer { organizations, .. } => match organizations
                .iter()
                .map(|organization| organization.display_name.clone())
                .dedup()
                .at_most_one()
            {
                Ok(Some(organization)) => Some(organization),
                Ok(None) => None,
                Err(_) => {
                    tracing::warn!("multiple issuer organizations detected in issuance session, returning first");
                    organizations.first().map(|o| o.display_name.clone())
                }
            },
            _ => None,
        };

        if redirect_error.is_some() || organization_name.is_some() {
            serde_json::to_value(IssuanceErrorData {
                redirect_error,
                organization_name,
            })
            .unwrap() // This conversion should never fail.
        } else {
            serde_json::Value::Null
        }
    }
}

#[skip_serializing_none]
#[derive(Clone, Serialize)]
struct DisclosureErrorData<'a> {
    session_type: Option<SessionType>,
    can_retry: Option<bool>,
    return_url: Option<&'a Url>,
    organization_name: Option<LocalizedStrings>,
}

fn type_for_vp_message_client(error: &VpMessageClientError) -> Option<FlutterApiErrorType> {
    match error.error_type() {
        VpMessageClientErrorType::Expired { .. } => Some(FlutterApiErrorType::ExpiredSession),
        VpMessageClientErrorType::Cancelled => Some(FlutterApiErrorType::CancelledSession),
        _ => detect_networking_error(error),
    }
}

impl FlutterApiErrorFields for DisclosureError {
    fn typ(&self) -> FlutterApiErrorType {
        match self {
            DisclosureError::VersionBlocked => FlutterApiErrorType::VersionBlocked,
<<<<<<< HEAD
            DisclosureError::NotRegistered | DisclosureError::Locked | DisclosureError::SessionState => {
                FlutterApiErrorType::WalletState
            }
            DisclosureError::VpClient(VpClientError::DisclosureUriSourceMismatch(_, _)) => {
=======
            DisclosureError::NotRegistered
            | DisclosureError::Locked
            | DisclosureError::SessionState
            | DisclosureError::UnexpectedRedirectUriPurpose { .. } => FlutterApiErrorType::WalletState,
            DisclosureError::VpDisclosureSession(VpClientError::DisclosureUriSourceMismatch(_, _)) => {
>>>>>>> fdf30f56
                FlutterApiErrorType::DisclosureSourceMismatch
            }
            DisclosureError::VpClient(VpClientError::Request(error)) => {
                type_for_vp_message_client(error).unwrap_or(FlutterApiErrorType::Generic)
            }
            DisclosureError::VpVerifierServer {
                error: VpVerifierError::Request(error),
                ..
            } => type_for_vp_message_client(error).unwrap_or(FlutterApiErrorType::Verifier),
            DisclosureError::VpClient(error) => detect_networking_error(error).unwrap_or(FlutterApiErrorType::Generic),
            DisclosureError::VpVerifierServer { error, .. } => {
                detect_networking_error(error).unwrap_or(FlutterApiErrorType::Verifier)
            }
            DisclosureError::Instruction(error) => FlutterApiErrorType::from(error),
            DisclosureError::UpdatePolicy(error) => FlutterApiErrorType::from(error),
            _ => FlutterApiErrorType::Generic,
        }
    }

    fn data(&self) -> serde_json::Value {
        let session_type = match self {
            DisclosureError::VpClient(VpClientError::DisclosureUriSourceMismatch(session_type, _)) => {
                Some(*session_type)
            }
            _ => None,
        };
        let can_retry = match self {
            DisclosureError::VpClient(VpClientError::Request(error))
            | DisclosureError::VpVerifierServer {
                error: VpVerifierError::Request(error),
                ..
            } => match error.error_type() {
                VpMessageClientErrorType::Expired { can_retry } => Some(can_retry),
                VpMessageClientErrorType::Cancelled | VpMessageClientErrorType::Other => None,
            },
            _ => None,
        };
        let return_url = self.return_url();
        let organization_name = match self {
            DisclosureError::VpVerifierServer { organization, .. } => organization
                .as_ref()
                .map(|organization| organization.display_name.clone()),
            _ => None,
        };

        if session_type.is_some() || can_retry.is_some() || return_url.is_some() {
            serde_json::to_value(DisclosureErrorData {
                session_type,
                can_retry,
                return_url,
                organization_name,
            })
            .unwrap() // This conversion should never fail.
        } else {
            serde_json::Value::Null
        }
    }
}

impl FlutterApiErrorFields for DisclosureBasedIssuanceError {
    fn typ(&self) -> FlutterApiErrorType {
        match self {
            Self::Disclosure(error) => error.typ(),
            Self::Issuance(error) => error.typ(),
            _ => FlutterApiErrorType::Generic,
        }
    }

    fn data(&self) -> serde_json::Value {
        match self {
            Self::Disclosure(error) => error.data(),
            Self::Issuance(error) => error.data(),
            _ => serde_json::Value::Null,
        }
    }
}

impl FlutterApiErrorFields for url::ParseError {
    fn typ(&self) -> FlutterApiErrorType {
        FlutterApiErrorType::WalletState
    }
}

impl From<&reqwest::Error> for FlutterApiErrorType {
    fn from(value: &reqwest::Error) -> Self {
        match () {
            _ if value.is_timeout() || value.is_request() || value.is_connect() => FlutterApiErrorType::Networking,
            _ if value.is_status() => FlutterApiErrorType::Server,
            _ => FlutterApiErrorType::Generic,
        }
    }
}

impl From<&AccountProviderError> for FlutterApiErrorType {
    fn from(value: &AccountProviderError) -> Self {
        match value {
            AccountProviderError::Response(_) => FlutterApiErrorType::Server,
            AccountProviderError::Networking(e) => FlutterApiErrorType::from(e),
            _ => FlutterApiErrorType::Generic,
        }
    }
}

impl From<&InstructionError> for FlutterApiErrorType {
    fn from(value: &InstructionError) -> Self {
        match value {
            InstructionError::ServerError(e) => FlutterApiErrorType::from(e),
            InstructionError::InstructionValidation => FlutterApiErrorType::Server,
            _ => FlutterApiErrorType::Generic,
        }
    }
}

impl From<&UpdatePolicyError> for FlutterApiErrorType {
    fn from(value: &UpdatePolicyError) -> Self {
        match value {
            UpdatePolicyError::HttpClient(e) => FlutterApiErrorType::from(e),
            _ => FlutterApiErrorType::Generic,
        }
    }
}

impl From<&HttpClientError> for FlutterApiErrorType {
    fn from(value: &HttpClientError) -> Self {
        match value {
            HttpClientError::Parse(_) | HttpClientError::EmptyBody | HttpClientError::Response(_, _) => {
                FlutterApiErrorType::Server
            }
            HttpClientError::Networking(_) => FlutterApiErrorType::Networking,
            _ => FlutterApiErrorType::Generic,
        }
    }
}

impl FlutterApiErrorFields for HistoryError {
    fn typ(&self) -> FlutterApiErrorType {
        match self {
            HistoryError::VersionBlocked => FlutterApiErrorType::VersionBlocked,
            HistoryError::NotRegistered | HistoryError::Locked => FlutterApiErrorType::WalletState,
            _ => FlutterApiErrorType::Generic,
        }
    }
}

impl FlutterApiErrorFields for ResetError {
    fn typ(&self) -> FlutterApiErrorType {
        match self {
            ResetError::VersionBlocked => FlutterApiErrorType::VersionBlocked,
            ResetError::NotRegistered => FlutterApiErrorType::WalletState,
        }
    }
}

impl FlutterApiErrorFields for ChangePinError {
    fn typ(&self) -> FlutterApiErrorType {
        match self {
            Self::VersionBlocked => FlutterApiErrorType::VersionBlocked,
            Self::NotRegistered | Self::Locked | Self::ChangePinAlreadyInProgress | Self::NoChangePinInProgress => {
                FlutterApiErrorType::WalletState
            }
            Self::Instruction(e) => FlutterApiErrorType::from(e),
            Self::UpdatePolicy(e) => FlutterApiErrorType::from(e),
            Self::Storage(_)
            | Self::PinValidation(_)
            | Self::CertificateValidation(_)
            | Self::PublicKeyMismatch
            | Self::WalletIdMismatch => FlutterApiErrorType::Generic,
        }
    }
}

#[cfg(test)]
mod tests {
    use std::error::Error;

    use rstest::rstest;

    use serde_json::json;
    use wallet::errors::openid4vc::AuthorizationErrorCode;
    use wallet::errors::openid4vc::ErrorResponse;
    use wallet::errors::openid4vc::OidcError;
    use wallet::errors::DigidSessionError;
    use wallet::errors::IssuanceError;

    use super::FlutterApiError;
    use super::FlutterApiErrorType;

    // TODO: (PVW-4073) Add more error test cases.
    #[rstest]
    #[case(
        IssuanceError::VersionBlocked,
        FlutterApiErrorType::VersionBlocked,
        serde_json::Value::Null
    )]
    #[case(
        IssuanceError::NotRegistered,
        FlutterApiErrorType::WalletState,
        serde_json::Value::Null
    )]
    #[case(IssuanceError::Locked, FlutterApiErrorType::WalletState, serde_json::Value::Null)]
    #[case(
        IssuanceError::SessionState,
        FlutterApiErrorType::WalletState,
        serde_json::Value::Null
    )]
    #[case(
        IssuanceError::DigidSessionFinish(DigidSessionError::Oidc(OidcError::RedirectUriError(
            Box::new(ErrorResponse {
                error: AuthorizationErrorCode::InvalidRequest,
                error_description: None,
                error_uri: None,
            })
        ))),
        FlutterApiErrorType::RedirectUri,
        json!({"redirect_error": "invalid_request"})
    )]
    #[case(
        IssuanceError::DigidSessionFinish(DigidSessionError::Oidc(OidcError::RedirectUriError(
            Box::new(ErrorResponse {
                error: AuthorizationErrorCode::Other("some_error".to_string()),
                error_description: None,
                error_uri: None,
            })
        ))),
        FlutterApiErrorType::RedirectUri,
        json!({"redirect_error": "some_error"})
    )]
    #[case(
        IssuanceError::DigidSessionStart(DigidSessionError::Oidc(OidcError::RedirectUriError(Box::new(ErrorResponse {
            error: AuthorizationErrorCode::InvalidRequest,
            error_description: None,
            error_uri: None,
        })))),
        FlutterApiErrorType::Server,
        serde_json::Value::Null
    )]
    #[case(
        IssuanceError::MissingSignature,
        FlutterApiErrorType::Generic,
        serde_json::Value::Null
    )]
    fn test_pid_issuance_error<E>(
        #[case] source_error: E,
        #[case] expected_type: FlutterApiErrorType,
        #[case] expected_data: serde_json::Value,
    ) where
        E: Error + Send + Sync + 'static,
    {
        let anyhow_error = anyhow::Error::new(source_error);
        let flutter_api_error =
            FlutterApiError::try_from(anyhow_error).expect("error should convert to FlutterApiError successfully");

        assert_eq!(flutter_api_error.typ, expected_type);
        assert_eq!(flutter_api_error.data, expected_data);
        assert!(flutter_api_error.source().unwrap().is::<E>());
    }
}<|MERGE_RESOLUTION|>--- conflicted
+++ resolved
@@ -205,7 +205,6 @@
     None
 }
 
-<<<<<<< HEAD
 #[skip_serializing_none]
 #[derive(Debug, Clone, Serialize)]
 struct IssuanceErrorData {
@@ -213,10 +212,7 @@
     organization_name: Option<LocalizedStrings>,
 }
 
-impl FlutterApiErrorFields for PidIssuanceError {
-=======
 impl FlutterApiErrorFields for IssuanceError {
->>>>>>> fdf30f56
     fn typ(&self) -> FlutterApiErrorType {
         if let Some(network_error) = detect_networking_error(self) {
             return network_error;
@@ -230,23 +226,6 @@
             IssuanceError::DigidSessionFinish(DigidSessionError::Oidc(OidcError::RedirectUriError(_))) => {
                 FlutterApiErrorType::RedirectUri
             }
-<<<<<<< HEAD
-            PidIssuanceError::IssuanceSession(IssuanceSessionError::TokenRequest(_))
-            | PidIssuanceError::IssuanceSession(IssuanceSessionError::CredentialRequest(_))
-            | PidIssuanceError::DigidSessionStart(DigidSessionError::Oidc(OidcError::RedirectUriError(_)))
-            | PidIssuanceError::DigidSessionStart(DigidSessionError::Oidc(OidcError::RequestingAccessToken(_)))
-            | PidIssuanceError::DigidSessionStart(DigidSessionError::Oidc(OidcError::RequestingUserInfo(_)))
-            | PidIssuanceError::DigidSessionFinish(DigidSessionError::Oidc(OidcError::RequestingAccessToken(_)))
-            | PidIssuanceError::DigidSessionFinish(DigidSessionError::Oidc(OidcError::RequestingUserInfo(_))) => {
-                FlutterApiErrorType::Server
-            }
-            PidIssuanceError::InvalidIssuerCertificate(_)
-            | PidIssuanceError::MissingIssuerRegistration
-            | PidIssuanceError::AttestationPreview(_)
-            | PidIssuanceError::Attestation { .. }
-            | PidIssuanceError::IssuerServer { .. } => FlutterApiErrorType::Issuer,
-            PidIssuanceError::UpdatePolicy(e) => FlutterApiErrorType::from(e),
-=======
             IssuanceError::IssuanceSession(IssuanceSessionError::TokenRequest(_))
             | IssuanceError::IssuanceSession(IssuanceSessionError::CredentialRequest(_))
             | IssuanceError::DigidSessionStart(DigidSessionError::Oidc(OidcError::RedirectUriError(_)))
@@ -256,8 +235,12 @@
             | IssuanceError::DigidSessionFinish(DigidSessionError::Oidc(OidcError::RequestingUserInfo(_))) => {
                 FlutterApiErrorType::Server
             }
+            IssuanceError::InvalidIssuerCertificate(_)
+            | IssuanceError::MissingIssuerRegistration
+            | IssuanceError::AttestationPreview(_)
+            | IssuanceError::Attestation { .. }
+            | IssuanceError::IssuerServer { .. } => FlutterApiErrorType::Issuer,
             IssuanceError::UpdatePolicy(e) => FlutterApiErrorType::from(e),
->>>>>>> fdf30f56
             _ => FlutterApiErrorType::Generic,
         }
     }
@@ -271,8 +254,8 @@
             };
 
         let organization_name = match self {
-            PidIssuanceError::Attestation { organization, .. } => Some(organization.display_name.clone()),
-            PidIssuanceError::IssuerServer { organizations, .. } => match organizations
+            IssuanceError::Attestation { organization, .. } => Some(organization.display_name.clone()),
+            IssuanceError::IssuerServer { organizations, .. } => match organizations
                 .iter()
                 .map(|organization| organization.display_name.clone())
                 .dedup()
@@ -321,18 +304,10 @@
     fn typ(&self) -> FlutterApiErrorType {
         match self {
             DisclosureError::VersionBlocked => FlutterApiErrorType::VersionBlocked,
-<<<<<<< HEAD
             DisclosureError::NotRegistered | DisclosureError::Locked | DisclosureError::SessionState => {
                 FlutterApiErrorType::WalletState
             }
             DisclosureError::VpClient(VpClientError::DisclosureUriSourceMismatch(_, _)) => {
-=======
-            DisclosureError::NotRegistered
-            | DisclosureError::Locked
-            | DisclosureError::SessionState
-            | DisclosureError::UnexpectedRedirectUriPurpose { .. } => FlutterApiErrorType::WalletState,
-            DisclosureError::VpDisclosureSession(VpClientError::DisclosureUriSourceMismatch(_, _)) => {
->>>>>>> fdf30f56
                 FlutterApiErrorType::DisclosureSourceMismatch
             }
             DisclosureError::VpClient(VpClientError::Request(error)) => {

--- conflicted
+++ resolved
@@ -37,13 +37,11 @@
     /// Failed to finish the DigiD session and get an authorization code.
     RedirectUri,
 
-<<<<<<< HEAD
+    /// Device does not support hardware backed keys.
+    HardwareKeyUnsupported,
+
     /// The disclosure URI source (universal link or QR code) does not match the received session type.
     DisclosureSourceMismatch,
-=======
-    /// Device does not support hardware backed keys.
-    HardwareKeyUnsupported,
->>>>>>> 9dc613a8
 
     /// Indicating something unexpected went wrong.
     Generic,

--- conflicted
+++ resolved
@@ -71,11 +71,8 @@
             .or_else(|e| e.downcast::<WalletUnlockError>().map(Self::from))
             .or_else(|e| e.downcast::<UriIdentificationError>().map(Self::from))
             .or_else(|e| e.downcast::<PidIssuanceError>().map(Self::from))
-<<<<<<< HEAD
             .or_else(|e| e.downcast::<DisclosureError>().map(Self::from))
-=======
             .or_else(|e| e.downcast::<url::ParseError>().map(Self::from))
->>>>>>> 09ecebe8
     }
 }
 
@@ -166,7 +163,6 @@
     }
 }
 
-<<<<<<< HEAD
 impl FlutterApiErrorFields for DisclosureError {
     fn typ(&self) -> FlutterApiErrorType {
         match self {
@@ -175,11 +171,12 @@
             }
             _ => FlutterApiErrorType::Generic,
         }
-=======
+    }
+}
+
 impl FlutterApiErrorFields for url::ParseError {
     fn typ(&self) -> FlutterApiErrorType {
         FlutterApiErrorType::WalletState
->>>>>>> 09ecebe8
     }
 }
 

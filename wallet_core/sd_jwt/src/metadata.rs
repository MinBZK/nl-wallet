use std::collections::HashMap;
use std::collections::HashSet;
use std::fmt::Debug;
use std::fmt::Display;
use std::fmt::Formatter;
use std::fmt::Write;

use derive_more::AsRef;
use derive_more::From;
use http::Uri;
use jsonschema::Draft;
use jsonschema::ValidationError;
use jsonschema::Validator;
use nutype::nutype;
use serde::Deserialize;
use serde::Serialize;
use serde_json::Value;
use serde_with::serde_as;
use serde_with::skip_serializing_none;
use serde_with::MapSkipError;
use ssri::Integrity;

<<<<<<< HEAD
=======
use crypto::utils::sha256;
use wallet_common::spec::SpecOptional;
>>>>>>> 47f00d32
use wallet_common::vec_at_least::VecNonEmpty;

#[derive(Debug, thiserror::Error)]
pub enum TypeMetadataError {
    #[error("json schema validation failed: {0}")]
    JsonSchemaValidation(#[from] ValidationError<'static>),

    #[error("could not deserialize JSON schema: {0}")]
    JsonSchema(#[from] serde_json::Error),

    #[error("schema option {0:?} is not supported")]
    UnsupportedSchemaOption(SchemaOption),

    #[error("detected claim path collision: {0}")]
    ClaimPathCollision(String),
}

<<<<<<< HEAD
/// Communicates that a type is optional in the specification it is derived from but implemented as mandatory due to
/// various reasons.
#[derive(Debug, Clone, PartialEq, Eq, From, AsRef, Serialize, Deserialize)]
pub struct SpecOptionalImplRequired<T>(T);
=======
pub const COSE_METADATA_HEADER_LABEL: &str = "vctm";
pub const COSE_METADATA_INTEGRITY_HEADER_LABEL: &str = "type_metadata_integrity";

#[derive(Clone, Debug, PartialEq, Eq, Serialize, Deserialize)]
pub struct TypeMetadataChain {
    metadata: VecNonEmpty<EncodedTypeMetadata>,
    root_integrity: ResourceIntegrity,
}

impl TypeMetadataChain {
    pub fn create(
        root: TypeMetadata,
        mut extended_metadata: Vec<TypeMetadata>,
    ) -> Result<TypeMetadataChain, TypeMetadataError> {
        let root_bytes: Vec<u8> = (&root).try_into()?;
        let root_integrity = ResourceIntegrity::from_bytes(&root_bytes);
        extended_metadata.push(root);
        let metadata = VecNonEmpty::try_from(
            extended_metadata
                .into_iter()
                .map(EncodedTypeMetadata)
                .collect::<Vec<_>>(),
        )
        .unwrap(); // unwrap is safe here because there is always at least one item (root)
        let result = Self {
            metadata,
            root_integrity,
        };
        Ok(result)
    }

    fn into_destructured(self) -> (VecNonEmpty<TypeMetadata>, ResourceIntegrity) {
        (
            // Unwrapping is safe since we're mapping from a `VecNonEmpty` to a `VecNonEmpty`
            VecNonEmpty::try_from(self.metadata.into_inner().into_iter().map(|m| m.0).collect::<Vec<_>>()).unwrap(),
            self.root_integrity,
        )
    }

    pub fn verify_and_destructure(self) -> Result<(VecNonEmpty<TypeMetadata>, ResourceIntegrity), TypeMetadataError> {
        let bytes: Vec<u8> = (&self.metadata.first().0).try_into()?; // TODO: verify chain in PVW-3824
        self.root_integrity.verify(&bytes)?;
        Ok(self.into_destructured())
    }

    pub fn verify(&self) -> Result<TypeMetadata, TypeMetadataError> {
        let root = self.metadata.first().0.clone();
        let bytes: Vec<u8> = (&root).try_into()?; // TODO: verify chain in PVW-3824
        self.root_integrity.verify(&bytes)?;
        Ok(root)
    }
}

#[derive(Clone, Debug, PartialEq, Eq)]
pub struct EncodedTypeMetadata(TypeMetadata);
>>>>>>> 47f00d32

impl<T> SpecOptionalImplRequired<T> {
    pub fn into_inner(self) -> T {
        let SpecOptionalImplRequired(inner) = self;

        inner
    }
}

/// SD-JWT VC type metadata document.
/// See: https://www.ietf.org/archive/id/draft-ietf-oauth-sd-jwt-vc-08.html#name-type-metadata-format
///
/// Note that within the context of the wallet app we place additional constraints on the contents of this document,
/// most of which stem from practical concerns. These constraints consist of the following:
///
/// * Some optional fields we consider as mandatory. These are marked by the `SpecOptionalImplRequired` type.
/// * Attributes contained in arrays are not (yet) supported.
/// * Optional attributes are not yet supported.
/// * Every attribute in the attestation received from the issuer should be covered by the JSON schema, so that its data
///   type is known.
/// * Every attribute in the attestation received from the issuer should have corresponding claim metadata, so that the
///   attribute can be rendered for display to the user.
/// * Claims that cover a group of attributes are not (yet) supported and will not be accepted, as rendering groups of
///   attributes covered by the same display data is not supported by the UI.
#[skip_serializing_none]
#[derive(Debug, Clone, PartialEq, Eq, Serialize, Deserialize)]
pub struct UncheckedTypeMetadata {
    /// A String or URI that uniquely identifies the type.
    pub vct: String,

    /// A human-readable name for the type, intended for developers reading the JSON document.
    pub name: Option<String>,

    /// A human-readable description for the type, intended for developers reading the JSON document.
    pub description: Option<String>,

    /// Another type that this type extends.
    #[serde(flatten)]
    pub extends: Option<MetadataExtends>,

    /// An array of objects containing display information for the type.
    #[serde(default)]
    pub display: Vec<DisplayMetadata>,

    /// An array of objects containing claim information for the type.
    #[serde(default)]
    pub claims: Vec<ClaimMetadata>,

    /// A JSON Schema document describing the structure of the Verifiable Credential
    #[serde(flatten)]
    pub schema: SchemaOption,
}

#[nutype(
    derive(Debug, Clone, AsRef, PartialEq, Eq, Serialize, Deserialize),
    validate(with = UncheckedTypeMetadata::check_metadata_consistency, error = TypeMetadataError),
)]
pub struct TypeMetadata(UncheckedTypeMetadata);

impl UncheckedTypeMetadata {
    pub fn check_metadata_consistency(unchecked_metadata: &UncheckedTypeMetadata) -> Result<(), TypeMetadataError> {
        unchecked_metadata.detect_path_collisions()
    }

    fn detect_path_collisions(&self) -> Result<(), TypeMetadataError> {
        let mut paths: HashSet<String> = HashSet::new();

        for claim in &self.claims {
            // Flatten all claim paths by joining them with a '.'
            let flattened_key = claim
                .path
                .iter()
                .filter_map(|path| path.try_key_path())
                .collect::<Vec<_>>()
                .join(".");

            // If the flattened key is already present in the set, this means
            // that two different claims paths lead to the same flattened path.
            if paths.contains(&flattened_key) {
                return Err(TypeMetadataError::ClaimPathCollision(flattened_key));
            }

            paths.insert(flattened_key);
        }

        Ok(())
    }
}

impl TypeMetadata {
    pub fn validate(&self, json_claims: &serde_json::Value) -> Result<(), TypeMetadataError> {
        if let SchemaOption::Embedded { schema } = &self.as_ref().schema {
            schema
                .validator
                .validate(json_claims)
                .map_err(ValidationError::to_owned)?;
            Ok(())
        } else {
            Err(TypeMetadataError::UnsupportedSchemaOption(self.as_ref().schema.clone()))
        }
    }
}

#[derive(Debug, Clone, PartialEq, Eq, Serialize, Deserialize)]
pub struct MetadataExtends {
    /// A string or URI of another type that this type extends.
    pub extends: String,

    /// Validating the integrity of the extends field.
    /// Note that this is optional in the specification, but we consider this mandatory:
    /// * If the metadata this type extends is fetched from an external URI, the integrity digest guarantees that its
    ///   contents match what is expected by the issuer.
    /// * If the metadata is included with issuance, e.g. in an unprotected header, a chain of integrity digests that
    ///   starts from a digest included in a signed section of the attestation acts as a de facto signature, protecting
    ///   against tampering. In SD-JWT the `vct#integrity` claim would contain this first digest.
    #[serde(rename = "extends#integrity")]
<<<<<<< HEAD
    pub extends_integrity: SpecOptionalImplRequired<Integrity>,
=======
    pub extends_integrity: SpecOptional<String>,
>>>>>>> 47f00d32
}

#[derive(Debug, Clone, PartialEq, Eq, Serialize, Deserialize)]
#[serde(untagged)]
pub enum SchemaOption {
    Embedded {
        /// An embedded JSON Schema document describing the structure of the Verifiable Credential.
        schema: Box<JsonSchema>,
    },
    Remote {
        /// A URL pointing to a JSON Schema document describing the structure of the Verifiable Credential.
        #[serde(with = "http_serde::uri")]
        schema_uri: Uri,
        /// Validating the integrity of the schema_uri field.
        /// Note that although this is optional in the specification, we consider validation using a digest mandatory
        /// if the schema is to be fetched from an external URI, in order to check that this matches the
        /// contents as intended by the issuer.
        #[serde(rename = "schema_uri#integrity")]
<<<<<<< HEAD
        schema_uri_integrity: SpecOptionalImplRequired<Integrity>,
=======
        schema_uri_integrity: SpecOptional<String>,
>>>>>>> 47f00d32
    },
}

#[derive(Debug, Serialize, Deserialize)]
#[serde(try_from = "serde_json::Value", into = "serde_json::Value")]
pub struct JsonSchema {
    raw_schema: serde_json::Value,

    // When deserializing, the JSON schema properties are parsed so the metadata describing the attributes can be used
    // when converting to wallet internal types.
    properties: JsonSchemaProperties,

    // The validator is instantiated once and (meta)validated upon deserialization.
    validator: Validator,
}

impl JsonSchema {
    fn try_new(raw_schema: serde_json::Value) -> Result<JsonSchema, TypeMetadataError> {
        let properties: JsonSchemaProperties = serde_json::from_value(raw_schema.clone())?;
        let validator = Self::build_validator(&raw_schema)?;

        Ok(Self {
            raw_schema,
            properties,
            validator,
        })
    }

    // Building the validator for the 202012 draft also validates the JSON Schema itself.
    fn build_validator(raw_schema: &serde_json::Value) -> Result<Validator, ValidationError<'static>> {
        jsonschema::options()
            .should_validate_formats(true)
            .with_draft(Draft::Draft202012)
            .build(raw_schema)
            .map_err(ValidationError::to_owned)
    }

    pub fn into_properties(self) -> JsonSchemaProperties {
        self.properties
    }
}

impl From<JsonSchema> for serde_json::Value {
    fn from(value: JsonSchema) -> Self {
        value.raw_schema
    }
}

impl TryFrom<serde_json::Value> for JsonSchema {
    type Error = TypeMetadataError;

    fn try_from(value: Value) -> Result<Self, Self::Error> {
        Self::try_new(value)
    }
}

impl Clone for JsonSchema {
    fn clone(&self) -> Self {
        Self {
            raw_schema: self.raw_schema.clone(),
            properties: self.properties.clone(),
            // Unwrap is safe here, since having a valid validator is a prerequisite for constructing a JsonSchema
            validator: Self::build_validator(&self.raw_schema).unwrap(),
        }
    }
}

impl PartialEq for JsonSchema {
    fn eq(&self, other: &Self) -> bool {
        self.raw_schema == other.raw_schema
    }
}

impl Eq for JsonSchema {}

#[serde_as]
#[derive(Debug, Clone, Serialize, Deserialize)]
pub struct JsonSchemaProperties {
    // A HashMap is used here since there are no uses that rely on the order of the properties
    #[serde_as(as = "MapSkipError<_, _>")]
    pub properties: HashMap<String, JsonSchemaProperty>,
}

#[serde_as]
#[skip_serializing_none]
#[derive(Debug, Clone, Serialize, Deserialize)]
pub struct JsonSchemaProperty {
    #[serde(rename = "type")]
    pub r#type: JsonSchemaPropertyType,

    pub format: Option<JsonSchemaPropertyFormat>,

    // A HashMap is used here since there are no uses that rely on the order of the properties
    #[serde_as(as = "Option<MapSkipError<_, _>>")]
    pub properties: Option<HashMap<String, JsonSchemaProperty>>,
}

#[derive(Debug, Copy, Clone, Eq, PartialEq, Serialize, Deserialize)]
#[serde(rename_all = "lowercase")]
pub enum JsonSchemaPropertyType {
    String,
    Number,
    Integer,
    Object,
    Array,
    Boolean,
    Null,
}

#[derive(Debug, Copy, Clone, Eq, PartialEq, Serialize, Deserialize)]
#[serde(rename_all = "lowercase")]
pub enum JsonSchemaPropertyFormat {
    Date,
    #[serde(other)]
    Other,
}

#[skip_serializing_none]
#[derive(Debug, Clone, PartialEq, Eq, Serialize, Deserialize)]
pub struct DisplayMetadata {
    pub lang: String,
    pub name: String,
    pub description: Option<String>,
    pub rendering: Option<RenderingMetadata>,
}

#[skip_serializing_none]
#[derive(Debug, Clone, PartialEq, Eq, Serialize, Deserialize)]
#[serde(rename_all = "lowercase")]
pub enum RenderingMetadata {
    Simple {
        logo: Option<LogoMetadata>,
        background_color: Option<String>,
        text_color: Option<String>,
    },
    SvgTemplates,
}

#[derive(Debug, Clone, PartialEq, Eq, Serialize, Deserialize)]
pub struct LogoMetadata {
    #[serde(with = "http_serde::uri")]
    pub uri: Uri,

    /// Note that although this is optional in the specification, we consider validation using a digest mandatory if
    /// the logo is to be fetched from an external URI, in order to check that this matches the image as intended
    /// by the issuer.
    #[serde(rename = "uri#integrity")]
<<<<<<< HEAD
    pub uri_integrity: SpecOptionalImplRequired<Integrity>,
=======
    pub uri_integrity: SpecOptional<String>,
>>>>>>> 47f00d32

    /// Note that although this is optional in the specification, it is mandatory within the context of the wallet app
    /// because of accessibility requirements.
    pub alt_text: SpecOptional<String>,
}

#[skip_serializing_none]
#[derive(Debug, Clone, PartialEq, Eq, Serialize, Deserialize)]
pub struct ClaimMetadata {
    pub path: VecNonEmpty<ClaimPath>,

    #[serde(default)]
    pub display: Vec<ClaimDisplayMetadata>,

    #[serde(default)]
    pub sd: ClaimSelectiveDisclosureMetadata,

    pub svg_id: Option<String>,
}

#[derive(Debug, Clone, PartialEq, Eq, Serialize, Deserialize)]
#[serde(untagged)]
pub enum ClaimPath {
    SelectByKey(String),
    SelectAll,
    SelectByIndex(usize),
}

impl ClaimPath {
    pub fn try_key_path(&self) -> Option<&str> {
        match self {
            ClaimPath::SelectByKey(key) => Some(key.as_str()),
            _ => None,
        }
    }

    pub fn try_into_key_path(self) -> Option<String> {
        match self {
            ClaimPath::SelectByKey(key) => Some(key),
            _ => None,
        }
    }
}

impl Display for ClaimPath {
    fn fmt(&self, f: &mut Formatter<'_>) -> std::fmt::Result {
        match self {
            ClaimPath::SelectByKey(key) => write!(f, "{}", key),
            ClaimPath::SelectAll => f.write_str("*"),
            ClaimPath::SelectByIndex(index) => write!(f, "{}", index),
        }
    }
}

impl Display for ClaimMetadata {
    fn fmt(&self, f: &mut Formatter<'_>) -> std::fmt::Result {
        write!(
            f,
            "{}",
            self.path.iter().fold(String::new(), |mut output, p| {
                let _ = write!(output, "[{p}]");
                output
            })
        )
    }
}

#[derive(Debug, Clone, Default, PartialEq, Eq, Serialize, Deserialize)]
#[serde(rename_all = "lowercase")]
pub enum ClaimSelectiveDisclosureMetadata {
    Always,
    #[default]
    Allowed,
    Never,
}

#[skip_serializing_none]
#[derive(Debug, Clone, PartialEq, Eq, Serialize, Deserialize)]
pub struct ClaimDisplayMetadata {
    pub lang: String,
    pub label: String,
    pub description: Option<String>,
}

#[cfg(any(test, feature = "example_constructors"))]
mod example_constructors {
    use std::collections::HashMap;

    use serde_json::json;

    use crypto::utils::random_string;

    use crate::examples::ADDRESS_METADATA_BYTES;
    use crate::examples::EXAMPLE_EXTENSION_METADATA_BYTES;
    use crate::examples::EXAMPLE_METADATA_BYTES;
    use crate::examples::PID_METADATA_BYTES;

    use super::ClaimDisplayMetadata;
    use super::ClaimMetadata;
    use super::ClaimPath;
    use super::ClaimSelectiveDisclosureMetadata;
    use super::JsonSchema;
    use super::JsonSchemaProperties;
    use super::JsonSchemaProperty;
    use super::JsonSchemaPropertyFormat;
    use super::JsonSchemaPropertyType;
    use super::SchemaOption;
    use super::TypeMetadata;
    use super::UncheckedTypeMetadata;

    impl UncheckedTypeMetadata {
        pub fn empty_example() -> Self {
            Self {
                vct: random_string(16),
                name: Some(random_string(8)),
                description: None,
                extends: None,
                display: vec![],
                claims: vec![],
                schema: SchemaOption::Embedded {
                    schema: Box::new(JsonSchema::try_new(json!({"properties": {}})).unwrap()),
                },
            }
        }
    }

    impl TypeMetadata {
        pub fn empty_example() -> Self {
            TypeMetadata::try_new(UncheckedTypeMetadata::empty_example()).unwrap()
        }

        pub fn empty_example_with_attestation_type(attestation_type: &str) -> Self {
            TypeMetadata::try_new(UncheckedTypeMetadata {
                vct: String::from(attestation_type),
                ..UncheckedTypeMetadata::empty_example()
            })
            .unwrap()
        }

        pub fn example_with_claim_name(
            attestation_type: &str,
            name: &str,
            r#type: JsonSchemaPropertyType,
            format: Option<JsonSchemaPropertyFormat>,
        ) -> Self {
            Self::example_with_claim_names(attestation_type, &[(name, r#type, format)])
        }

        pub fn example_with_claim_names(
            attestation_type: &str,
            names: &[(&str, JsonSchemaPropertyType, Option<JsonSchemaPropertyFormat>)],
        ) -> Self {
            TypeMetadata::try_new(UncheckedTypeMetadata {
                vct: String::from(attestation_type),
                claims: names
                    .iter()
                    .map(|(name, _, _)| ClaimMetadata {
                        path: vec![ClaimPath::SelectByKey(String::from(*name))].try_into().unwrap(),
                        display: vec![ClaimDisplayMetadata {
                            lang: String::from("en"),
                            label: name.to_uppercase(),
                            description: None,
                        }],
                        sd: ClaimSelectiveDisclosureMetadata::Always,
                        svg_id: None,
                    })
                    .collect(),
                schema: SchemaOption::Embedded {
                    schema: Box::new(JsonSchema::example_with_claim_names(names)),
                },
                ..UncheckedTypeMetadata::empty_example()
            })
            .unwrap()
        }

        pub fn example() -> Self {
            serde_json::from_slice(EXAMPLE_METADATA_BYTES).unwrap()
        }

        pub fn example_extension() -> Self {
            serde_json::from_slice(EXAMPLE_EXTENSION_METADATA_BYTES).unwrap()
        }

        pub fn pid_example() -> Self {
            serde_json::from_slice(PID_METADATA_BYTES).unwrap()
        }

        pub fn address_example() -> Self {
            serde_json::from_slice(ADDRESS_METADATA_BYTES).unwrap()
        }
    }

    impl JsonSchema {
        fn example_with_claim_names(
            names: &[(&str, JsonSchemaPropertyType, Option<JsonSchemaPropertyFormat>)],
        ) -> Self {
            let properties = JsonSchemaProperties {
                properties: HashMap::from_iter(names.iter().map(|(name, prop_type, prop_format)| {
                    (
                        String::from(*name),
                        JsonSchemaProperty {
                            r#type: *prop_type,
                            format: *prop_format,
                            properties: None,
                        },
                    )
                })),
            };

            let raw_schema = serde_json::to_value(&properties).unwrap();
            let validator = JsonSchema::build_validator(&raw_schema).unwrap();

            Self {
                raw_schema,
                properties,
                validator,
            }
        }
    }
}

#[cfg(test)]
mod test {
    use std::collections::HashMap;

    use assert_matches::assert_matches;
    use jsonschema::error::ValidationErrorKind;
    use jsonschema::ValidationError;
    use rstest::rstest;
    use serde_json::json;

    use super::ClaimPath;
    use super::MetadataExtends;
    use super::SchemaOption;
    use super::TypeMetadata;
    use super::TypeMetadataError;
    use super::UncheckedTypeMetadata;

    #[test]
    fn test_deserialize() {
        let metadata = TypeMetadata::example();
        assert_eq!(
            "https://sd_jwt_vc_metadata.example.com/example_credential",
            metadata.as_ref().vct
        );
    }

    #[test]
    fn test_extends() {
        let metadata = serde_json::from_value::<TypeMetadata>(json!({
            "vct": "https://sd_jwt_vc_metadata.example.com/example_credential",
            "extends": "https://sd_jwt_vc_metadata.example.com/other_schema",
            "extends#integrity": "sha256-LmXfh-9cLlJNXN-TsMk-PmKjZ5t0WRL5ca_xGgX3c1V",
            "display": [],
            "schema_uri": "https://sd_jwt_vc_metadata.example.com/",
            "schema_uri#integrity": "sha256-9cLlJNXN-TsMk-PmKjZ5t0WRL5ca_xGgX3c1VLmXfh-WRL5",
        }))
        .unwrap();

        assert_matches!(metadata.as_ref().extends, Some(MetadataExtends { .. }));
        assert_matches!(metadata.as_ref().schema, SchemaOption::Remote { .. });
    }

    #[test]
    fn test_embedded_schema_validation() {
        assert!(serde_json::from_value::<TypeMetadata>(json!({
            "vct": "https://sd_jwt_vc_metadata.example.com/example_credential",
            "extends": "https://sd_jwt_vc_metadata.example.com/other_schema",
            "extends#integrity": "sha256-LmXfh-9cLlJNXN-TsMk-PmKjZ5t0WRL5ca_xGgX3c1V",
            "display": [],
            "schema": {
                "$schema": "https://json-schema.org/draft/2020-12/schema",
                "type": "flobject",
                "properties": {
                    "vct": {
                        "type": "string"
                    }
                }
            }
        }))
        .is_err());
    }

    #[test]
    fn test_schema_validation_success() {
        let metadata = TypeMetadata::example();

        let claims = json!({
          "vct":"https://credentials.example.com/identity_credential",
          "iss":"https://example.com/issuer",
          "nbf":1683000000,
          "iat":1683000000,
          "exp":1883000000,
          "place_of_birth":{
            "locality":"DE"
          }
        });

        assert_eq!(
            vec![
                ClaimPath::SelectByKey(String::from("place_of_birth")),
                ClaimPath::SelectByKey(String::from("country")),
                ClaimPath::SelectByKey(String::from("area_code")),
            ],
            metadata.as_ref().claims[3].path.clone().into_inner()
        );

        metadata.validate(&claims).unwrap();
    }

    #[test]
    fn test_schema_validation_failure() {
        let metadata = TypeMetadata::example();

        let claims = json!({
          "vct": "https://credentials.example.com/identity_credential",
          "iss": "https://example.com/issuer",
          "iat": 1683000000,
          "financial": {
            "has_job": "yes"
          }
        });

        assert!(metadata.validate(&claims).is_err());
    }

    #[rstest]
    #[case("2004-12-25")]
    #[case("2024-02-29")]
    fn test_schema_validation_date_format_happy(#[case] date_str: &str) {
        let metadata = TypeMetadata::example();

        let claims = json!({
            "vct":"https://credentials.example.com/identity_credential",
            "iss":"https://example.com/issuer",
            "iat":1683000000,
            "birth_date":date_str,
        });
        metadata.validate(&claims).unwrap();
    }

    #[rstest]
    #[case("not_a_date")]
    #[case("2025-02-29")]
    #[case("01-01-2000")]
    fn test_schema_validation_date_format_error(#[case] date_str: &str) {
        let metadata = TypeMetadata::example();

        let claims = json!({
            "vct":"https://credentials.example.com/identity_credential",
            "iss":"https://example.com/issuer",
            "iat":1683000000,
            "birth_date":date_str,
        });

        assert_matches!(
            metadata.validate(&claims),
            Err(TypeMetadataError::JsonSchemaValidation(ValidationError {
                instance,
                kind: ValidationErrorKind::Format { format },
                instance_path,
                ..
            })) if instance.to_string() == format!("\"{}\"", date_str)
                    && format == "date" && instance_path.to_string() == "/birth_date"
        );
    }

    #[rstest]
    #[case(vec![vec!["a.b"], vec!["a", "b"]], "a.b")]
    #[case(vec![vec!["x.y.z"], vec!["x", "y.z"]], "x.y.z")]
    #[case(vec![vec!["x.y", "z"], vec!["x", "y.z"]], "x.y.z")]
    #[case(vec![vec!["x.y", "z"], vec!["x", "y", "z"]], "x.y.z")]
    #[case(vec![vec!["x", "y.z"], vec!["x.y", "z"]], "x.y.z")]
    fn test_claim_path_collision(#[case] claims: Vec<Vec<&str>>, #[case] expected_path: &str) {
        let result = serde_json::from_value::<UncheckedTypeMetadata>(json!({
            "vct": "https://sd_jwt_vc_metadata.example.com/example_credential",
            "claims": claims.into_iter().map(|claim| HashMap::from([("path", claim)])).collect::<Vec<_>>(),
            "schema": {
                "$schema": "https://json-schema.org/draft/2020-12/schema",
                "type": "object",
                "properties": {}
            }
        }))
        .unwrap()
        .detect_path_collisions();

        assert_matches!(result, Err(TypeMetadataError::ClaimPathCollision(path)) if path == expected_path);
    }

    #[test]
    fn should_detect_claim_path_collision_for_deserializing_typemetadata() {
        let result = serde_json::from_value::<TypeMetadata>(json!({
            "vct": "https://sd_jwt_vc_metadata.example.com/example_credential",
            "claims": [
                { "path": ["address.street"] },
                { "path": ["address", "street"] },
            ],
            "schema": {
                "$schema": "https://json-schema.org/draft/2020-12/schema",
                "type": "object",
                "properties": {}
            }
        }))
        .expect_err("Should fail deserializing type metadata because of path collision");

        assert!(result.to_string().contains("detected claim path collision"));
    }
}<|MERGE_RESOLUTION|>--- conflicted
+++ resolved
@@ -5,8 +5,6 @@
 use std::fmt::Formatter;
 use std::fmt::Write;
 
-use derive_more::AsRef;
-use derive_more::From;
 use http::Uri;
 use jsonschema::Draft;
 use jsonschema::ValidationError;
@@ -20,11 +18,7 @@
 use serde_with::MapSkipError;
 use ssri::Integrity;
 
-<<<<<<< HEAD
-=======
-use crypto::utils::sha256;
 use wallet_common::spec::SpecOptional;
->>>>>>> 47f00d32
 use wallet_common::vec_at_least::VecNonEmpty;
 
 #[derive(Debug, thiserror::Error)]
@@ -40,77 +34,6 @@
 
     #[error("detected claim path collision: {0}")]
     ClaimPathCollision(String),
-}
-
-<<<<<<< HEAD
-/// Communicates that a type is optional in the specification it is derived from but implemented as mandatory due to
-/// various reasons.
-#[derive(Debug, Clone, PartialEq, Eq, From, AsRef, Serialize, Deserialize)]
-pub struct SpecOptionalImplRequired<T>(T);
-=======
-pub const COSE_METADATA_HEADER_LABEL: &str = "vctm";
-pub const COSE_METADATA_INTEGRITY_HEADER_LABEL: &str = "type_metadata_integrity";
-
-#[derive(Clone, Debug, PartialEq, Eq, Serialize, Deserialize)]
-pub struct TypeMetadataChain {
-    metadata: VecNonEmpty<EncodedTypeMetadata>,
-    root_integrity: ResourceIntegrity,
-}
-
-impl TypeMetadataChain {
-    pub fn create(
-        root: TypeMetadata,
-        mut extended_metadata: Vec<TypeMetadata>,
-    ) -> Result<TypeMetadataChain, TypeMetadataError> {
-        let root_bytes: Vec<u8> = (&root).try_into()?;
-        let root_integrity = ResourceIntegrity::from_bytes(&root_bytes);
-        extended_metadata.push(root);
-        let metadata = VecNonEmpty::try_from(
-            extended_metadata
-                .into_iter()
-                .map(EncodedTypeMetadata)
-                .collect::<Vec<_>>(),
-        )
-        .unwrap(); // unwrap is safe here because there is always at least one item (root)
-        let result = Self {
-            metadata,
-            root_integrity,
-        };
-        Ok(result)
-    }
-
-    fn into_destructured(self) -> (VecNonEmpty<TypeMetadata>, ResourceIntegrity) {
-        (
-            // Unwrapping is safe since we're mapping from a `VecNonEmpty` to a `VecNonEmpty`
-            VecNonEmpty::try_from(self.metadata.into_inner().into_iter().map(|m| m.0).collect::<Vec<_>>()).unwrap(),
-            self.root_integrity,
-        )
-    }
-
-    pub fn verify_and_destructure(self) -> Result<(VecNonEmpty<TypeMetadata>, ResourceIntegrity), TypeMetadataError> {
-        let bytes: Vec<u8> = (&self.metadata.first().0).try_into()?; // TODO: verify chain in PVW-3824
-        self.root_integrity.verify(&bytes)?;
-        Ok(self.into_destructured())
-    }
-
-    pub fn verify(&self) -> Result<TypeMetadata, TypeMetadataError> {
-        let root = self.metadata.first().0.clone();
-        let bytes: Vec<u8> = (&root).try_into()?; // TODO: verify chain in PVW-3824
-        self.root_integrity.verify(&bytes)?;
-        Ok(root)
-    }
-}
-
-#[derive(Clone, Debug, PartialEq, Eq)]
-pub struct EncodedTypeMetadata(TypeMetadata);
->>>>>>> 47f00d32
-
-impl<T> SpecOptionalImplRequired<T> {
-    pub fn into_inner(self) -> T {
-        let SpecOptionalImplRequired(inner) = self;
-
-        inner
-    }
 }
 
 /// SD-JWT VC type metadata document.
@@ -220,11 +143,7 @@
     ///   starts from a digest included in a signed section of the attestation acts as a de facto signature, protecting
     ///   against tampering. In SD-JWT the `vct#integrity` claim would contain this first digest.
     #[serde(rename = "extends#integrity")]
-<<<<<<< HEAD
-    pub extends_integrity: SpecOptionalImplRequired<Integrity>,
-=======
-    pub extends_integrity: SpecOptional<String>,
->>>>>>> 47f00d32
+    pub extends_integrity: SpecOptional<Integrity>,
 }
 
 #[derive(Debug, Clone, PartialEq, Eq, Serialize, Deserialize)]
@@ -243,11 +162,7 @@
         /// if the schema is to be fetched from an external URI, in order to check that this matches the
         /// contents as intended by the issuer.
         #[serde(rename = "schema_uri#integrity")]
-<<<<<<< HEAD
-        schema_uri_integrity: SpecOptionalImplRequired<Integrity>,
-=======
-        schema_uri_integrity: SpecOptional<String>,
->>>>>>> 47f00d32
+        schema_uri_integrity: SpecOptional<Integrity>,
     },
 }
 
@@ -395,11 +310,7 @@
     /// the logo is to be fetched from an external URI, in order to check that this matches the image as intended
     /// by the issuer.
     #[serde(rename = "uri#integrity")]
-<<<<<<< HEAD
-    pub uri_integrity: SpecOptionalImplRequired<Integrity>,
-=======
-    pub uri_integrity: SpecOptional<String>,
->>>>>>> 47f00d32
+    pub uri_integrity: SpecOptional<Integrity>,
 
     /// Note that although this is optional in the specification, it is mandatory within the context of the wallet app
     /// because of accessibility requirements.

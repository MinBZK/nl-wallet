--- conflicted
+++ resolved
@@ -16,7 +16,9 @@
   ],
   "claims": [
     {
-      "path": ["birth_date"],
+      "path": [
+        "birth_date"
+      ],
       "display": [
         {
           "lang": "en-US",
@@ -27,7 +29,10 @@
       "sd": "always"
     },
     {
-      "path": ["place_of_birth", "locality"],
+      "path": [
+        "place_of_birth",
+        "locality"
+      ],
       "display": [
         {
           "lang": "en-US",
@@ -37,7 +42,11 @@
       "sd": "always"
     },
     {
-      "path": ["place_of_birth", "country", "name"],
+      "path": [
+        "place_of_birth",
+        "country",
+        "name"
+      ],
       "display": [
         {
           "lang": "en-US",
@@ -47,7 +56,11 @@
       "sd": "always"
     },
     {
-      "path": ["place_of_birth", "country", "area_code"],
+      "path": [
+        "place_of_birth",
+        "country",
+        "area_code"
+      ],
       "display": [
         {
           "lang": "en-US",
@@ -57,7 +70,10 @@
       "sd": "always"
     },
     {
-      "path": ["financial", "has_debt"],
+      "path": [
+        "financial",
+        "has_debt"
+      ],
       "display": [
         {
           "lang": "en-US",
@@ -67,7 +83,10 @@
       "sd": "always"
     },
     {
-      "path": ["financial", "has_job"],
+      "path": [
+        "financial",
+        "has_job"
+      ],
       "display": [
         {
           "lang": "en-US",
@@ -77,7 +96,10 @@
       "sd": "always"
     },
     {
-      "path": ["financial", "debt_amount"],
+      "path": [
+        "financial",
+        "debt_amount"
+      ],
       "display": [
         {
           "lang": "en-US",
@@ -152,15 +174,11 @@
         "type": "string"
       }
     },
-<<<<<<< HEAD
     "required": [
       "vct",
       "iss",
-      "iat"
+      "iat",
+      "attestation_qualification"
     ]
-=======
-    "required": ["vct", "iss", "iat", "attestation_qualification"],
-    "additionalProperties": false
->>>>>>> f4e24591
   }
 }
--- conflicted
+++ resolved
@@ -16,7 +16,9 @@
   ],
   "claims": [
     {
-      "path": ["resident_street"],
+      "path": [
+        "resident_street"
+      ],
       "display": [
         {
           "lang": "nl-NL",
@@ -32,7 +34,9 @@
       "sd": "always"
     },
     {
-      "path": ["resident_house_number"],
+      "path": [
+        "resident_house_number"
+      ],
       "display": [
         {
           "lang": "nl-NL",
@@ -48,7 +52,9 @@
       "sd": "always"
     },
     {
-      "path": ["resident_postal_code"],
+      "path": [
+        "resident_postal_code"
+      ],
       "display": [
         {
           "lang": "nl-NL",
@@ -64,7 +70,9 @@
       "sd": "always"
     },
     {
-      "path": ["resident_city"],
+      "path": [
+        "resident_city"
+      ],
       "display": [
         {
           "lang": "nl-NL",
@@ -80,7 +88,9 @@
       "sd": "always"
     },
     {
-      "path": ["resident_country"],
+      "path": [
+        "resident_country"
+      ],
       "display": [
         {
           "lang": "nl-NL",
@@ -139,16 +149,12 @@
         "type": "string"
       }
     },
-<<<<<<< HEAD
     "required": [
       "vct",
       "iss",
       "iat",
-      "exp"
+      "exp",
+      "attestation_qualification"
     ]
-=======
-    "required": ["vct", "iss", "iat", "exp", "attestation_qualification"],
-    "additionalProperties": false
->>>>>>> f4e24591
   }
 }
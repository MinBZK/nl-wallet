{
  "vct": "com.example.pid",
  "name": "NL Wallet PID credential",
  "description": "Working version of the NL Wallet PID credential",
  "display": [
    {
      "lang": "en-US",
      "name": "NL Wallet Personal Data",
      "description": "The Personal Data credential for the NL Wallet"
    },
    {
      "lang": "nl-NL",
      "name": "NL Wallet persoonsgegevens",
      "description": "De persoonsgegevensattestatie voor de NL Wallet"
    }
  ],
  "claims": [
    {
      "path": ["family_name"],
      "display": [
        {
          "lang": "nl-NL",
          "label": "Achternaam",
          "description": "Achternaam van de persoon, inclusief voorvoegsels"
        },
        {
          "lang": "en-US",
          "label": "Name",
          "description": "Family name of the person, including any prefixes"
        }
      ],
      "sd": "always"
    },
    {
      "path": ["given_name"],
      "display": [
        {
          "lang": "nl-NL",
          "label": "Voornaam",
          "description": "Voornaam van de persoon"
        },
        {
          "lang": "en-US",
          "label": "First name",
          "description": "First name of the person"
        }
      ],
      "sd": "always"
    },
    {
      "path": ["birth_date"],
      "display": [
        {
          "lang": "nl-NL",
          "label": "Geboortedatum",
          "description": "Geboortedatum van de persoon"
        },
        {
          "lang": "en-US",
          "label": "Birth date",
          "description": "Birth date of the person"
        }
      ],
      "sd": "always"
    },
    {
      "path": ["age_over_18"],
      "display": [
        {
          "lang": "nl-NL",
          "label": "18+",
          "description": "Of de persoon 18+ is"
        },
        {
          "lang": "en-US",
          "label": "Over 18",
          "description": "Whether the person is over 18"
        }
      ],
      "sd": "always"
    },
    {
      "path": ["bsn"],
      "display": [
        {
          "lang": "nl-NL",
          "label": "BSN",
          "description": "BSN van de persoon"
        },
        {
          "lang": "en-US",
          "label": "BSN",
          "description": "BSN of the person"
        }
      ],
      "sd": "always"
    }
  ],
  "schema": {
    "$schema": "https://json-schema.org/draft/2020-12/schema",
    "title": "NL Wallet PID VCT Schema",
    "description": "The JSON schema that defines the NL Wallet PID VCT",
    "type": "object",
    "properties": {
      "given_name": {
        "type": "string"
      },
      "family_name": {
        "type": "string"
      },
      "birth_date": {
        "type": "string",
        "format": "date"
      },
      "age_over_18": {
        "type": "boolean"
      },
      "bsn": {
        "type": "string"
      },
      "vct": {
        "type": "string"
      },
      "vct#integrity": {
        "type": "string"
      },
      "iss": {
        "type": "string"
      },
      "iat": {
        "type": "number"
      },
      "exp": {
        "type": "number"
      },
      "nbf": {
        "type": "number"
      },
      "attestation_qualification": {
        "type": "string"
      }
    },
<<<<<<< HEAD
    "required": [
      "vct",
      "iss",
      "iat",
      "exp"
    ]
=======
    "required": ["vct", "iss", "iat", "exp", "attestation_qualification"],
    "additionalProperties": false
>>>>>>> f4e24591
  }
}<|MERGE_RESOLUTION|>--- conflicted
+++ resolved
@@ -16,7 +16,9 @@
   ],
   "claims": [
     {
-      "path": ["family_name"],
+      "path": [
+        "family_name"
+      ],
       "display": [
         {
           "lang": "nl-NL",
@@ -32,7 +34,9 @@
       "sd": "always"
     },
     {
-      "path": ["given_name"],
+      "path": [
+        "given_name"
+      ],
       "display": [
         {
           "lang": "nl-NL",
@@ -48,7 +52,9 @@
       "sd": "always"
     },
     {
-      "path": ["birth_date"],
+      "path": [
+        "birth_date"
+      ],
       "display": [
         {
           "lang": "nl-NL",
@@ -64,7 +70,9 @@
       "sd": "always"
     },
     {
-      "path": ["age_over_18"],
+      "path": [
+        "age_over_18"
+      ],
       "display": [
         {
           "lang": "nl-NL",
@@ -80,7 +88,9 @@
       "sd": "always"
     },
     {
-      "path": ["bsn"],
+      "path": [
+        "bsn"
+      ],
       "display": [
         {
           "lang": "nl-NL",
@@ -140,16 +150,12 @@
         "type": "string"
       }
     },
-<<<<<<< HEAD
     "required": [
       "vct",
       "iss",
       "iat",
-      "exp"
+      "exp",
+      "attestation_qualification"
     ]
-=======
-    "required": ["vct", "iss", "iat", "exp", "attestation_qualification"],
-    "additionalProperties": false
->>>>>>> f4e24591
   }
 }
--- conflicted
+++ resolved
@@ -1,302 +1,10 @@
-<<<<<<< HEAD
-use std::collections::HashSet;
-
-use futures::future::try_join_all;
-use jsonwebtoken::jwk;
-use jsonwebtoken::jwk::Jwk;
-use jsonwebtoken::Algorithm;
-use jsonwebtoken::Header;
-use nutype::nutype;
-use p256::ecdsa::VerifyingKey;
-use serde::Deserialize;
-use serde::Serialize;
-
-use jwt::jwk_alg_from_p256;
-use jwt::jwk_from_p256;
-use jwt::jwk_to_p256;
-use jwt::validations;
-use jwt::JsonJwt;
-use jwt::JwkConversionError;
-use jwt::Jwt;
-use jwt::JwtError;
-use jwt::JwtPopClaims;
-use wallet_common::keys::EcdsaKey;
-use wallet_common::vec_at_least::VecAtLeastTwoUnique;
-use wallet_common::vec_at_least::VecNonEmpty;
-
-=======
 pub mod error;
->>>>>>> 2d21298f
 pub mod factory;
 pub mod poa;
 
 pub static POA_JWT_TYP: &str = "poa+jwt";
 
-<<<<<<< HEAD
-#[derive(Debug, thiserror::Error)]
-pub enum PoaError {
-    #[error("error converting key from/to JWK: {0}")]
-    Jwk(#[from] JwkConversionError),
-    #[error("JWT bulk signing error: {0}")]
-    Signing(#[from] JwtError),
-    #[error("error obtaining verifying key from signing key: {0}")]
-    VerifyingKey(#[source] Box<dyn std::error::Error + Send + Sync + 'static>),
-}
-
-#[derive(Debug, thiserror::Error)]
-pub enum PoaVerificationError {
-    #[error("JWT verification error: {0}")]
-    Jwt(#[from] JwtError),
-    #[error("unexpected amount of signatures in PoA: expected {expected}, found {found}")]
-    UnexpectedSignatureCount { expected: usize, found: usize },
-    #[error("unexpected amount of keys in PoA: expected {expected}, found {found}")]
-    UnexpectedKeyCount { expected: usize, found: usize },
-    #[error("incorrect nonce")]
-    IncorrectNonce,
-    #[error("error converting key from/to JWK: {0}")]
-    Jwk(#[from] JwkConversionError),
-    #[error("typ field of PoA header had unexpected value: expected 'Some({POA_JWT_TYP})', found '{0:?}'")]
-    IncorrectTyp(Option<String>),
-    #[error("key missing in PoA: {0:?}")]
-    MissingKey(jwk::AlgorithmParameters),
-}
-
-impl Poa {
-    pub async fn generate<K: EcdsaKey>(keys: VecAtLeastTwoUnique<&K>, payload: JwtPopClaims) -> Result<Poa, PoaError> {
-        let payload = PoaPayload {
-            payload,
-            jwks: try_join_all(keys.as_slice().iter().map(|privkey| async {
-                jwk_from_p256(
-                    &privkey
-                        .verifying_key()
-                        .await
-                        .map_err(|e| PoaError::VerifyingKey(Box::new(e)))?,
-                )
-                .map_err(PoaError::Jwk)
-            }))
-            .await?
-            .try_into()
-            .unwrap(), // our iterable is a VecAtLeastTwo
-        };
-        let header = Header {
-            typ: Some(POA_JWT_TYP.to_string()),
-            ..Header::new(Algorithm::ES256)
-        };
-
-        let jwts: VecNonEmpty<_> = try_join_all(keys.as_slice().iter().map(|key| Jwt::sign(&payload, &header, *key)))
-            .await?
-            .try_into()
-            .unwrap(); // our iterable is a `VecAtLeastTwo`
-
-        // This unwrap() is safe because we correctly constructed the `jwts` above.
-        Ok(jwts.try_into().unwrap())
-    }
-
-    /// Verify the PoA, checking that:
-    ///
-    /// - all `expected_keys` are in the PoA (and no other keys). The keys may be passed in any order.
-    /// - all signatures are valid against all keys in the PoA, and the order of the JWKs in the payload corresponds to
-    ///   the order of the signatures.
-    /// - the `aud`, `nonce` and `iss` fields in the payload have the expected values.
-    pub fn verify(
-        self,
-        expected_keys: &[VerifyingKey],
-        expected_aud: &str,
-        expected_iss: &str,
-        expected_nonce: &str,
-    ) -> Result<(), PoaVerificationError> {
-        let jwts: Vec<Jwt<_>> = self.into();
-
-        if jwts.len() != expected_keys.len() {
-            return Err(PoaVerificationError::UnexpectedSignatureCount {
-                expected: expected_keys.len(),
-                found: jwts.len(),
-            });
-        }
-
-        // Some checks on the payload of the JWTs. Since the JWTs came from a `JsonJwt`, we know that the
-        // payloads of all of them are equal to one another, so we can suffice with checking the first one.
-        // We may use `unwrap()` because of the use of `NonEmpty` in `JsonJwtSignatures`, and we may use
-        // `dangerous_parse_unverified()` because we actually validate all JWTs below.
-        let (_, payload) = jwts.first().unwrap().dangerous_parse_unverified()?;
-        if jwts.len() != payload.jwks.as_slice().len() {
-            return Err(PoaVerificationError::UnexpectedKeyCount {
-                expected: jwts.len(),
-                found: payload.jwks.as_slice().len(),
-            });
-        }
-        if payload.payload.nonce.as_deref() != Some(expected_nonce) {
-            return Err(PoaVerificationError::IncorrectNonce);
-        }
-
-        // Validate all the JWTs, against the keys in the payload of the JWTs.
-        let mut validations = validations();
-        validations.set_audience(&[expected_aud]);
-        validations.set_issuer(&[expected_iss]);
-        for (jwt, jwk) in jwts.into_iter().zip(payload.jwks.as_slice()) {
-            let pubkey = jwk_to_p256(jwk)?;
-            let (header, _) = jwt.parse_and_verify_with_header(&(&pubkey).into(), &validations)?;
-            if header.typ.as_deref() != Some(POA_JWT_TYP) {
-                return Err(PoaVerificationError::IncorrectTyp(header.typ));
-            }
-        }
-
-        // Check that all keys that must be associated are in the PoA. We use `jwk::AlgorithmParameters` for this
-        // since it implements Hash, unlike `VerifyingKey`. When comparing if two keys are equal, this type takes
-        // exactly the right information into account (the EC curve identifier as well as the x and y coordinates),
-        // while discarding irrelevant other keys from the JWK (e.g. `kid`, `x5c` and friends, `use`, `alg`).
-        let associated_keys: HashSet<jwk::AlgorithmParameters> =
-            payload.jwks.into_inner().into_iter().map(|key| key.algorithm).collect();
-        for key in expected_keys {
-            let expected_key = jwk_alg_from_p256(key)?;
-            if !associated_keys.contains(&expected_key) {
-                return Err(PoaVerificationError::MissingKey(expected_key));
-            }
-        }
-
-        Ok(())
-    }
-
-    pub fn with_payload(self, payload: String) -> Self {
-        let mut inner = self.into_inner();
-        inner.payload = payload;
-        inner.into()
-    }
-}
-
-#[cfg(test)]
-mod tests {
-    use assert_matches::assert_matches;
-    use p256::ecdsa::SigningKey;
-    use p256::ecdsa::VerifyingKey;
-    use rand_core::OsRng;
-    use rstest::rstest;
-
-    use jwt::validations;
-    use jwt::Jwt;
-    use jwt::JwtPopClaims;
-    use wallet_common::keys::mock_remote::MockRemoteEcdsaKey;
-    use wallet_common::vec_at_least::VecNonEmpty;
-
-    use super::Poa;
-    use super::PoaPayload;
-    use super::PoaVerificationError;
-
-    async fn poa_setup() -> (Poa, VerifyingKey, VerifyingKey, String, String, String) {
-        let key1 = MockRemoteEcdsaKey::new_random("key1".into());
-        let key2 = MockRemoteEcdsaKey::new_random("key2".into());
-
-        let iss = "iss".to_string();
-        let aud = "aud".to_string();
-        let nonce = "nonce".to_string();
-
-        let poa = Poa::generate(
-            vec![&key1, &key2].try_into().unwrap(),
-            JwtPopClaims::new(Some(nonce.clone()), iss.clone(), aud.clone()),
-        )
-        .await
-        .unwrap();
-
-        (poa, *key1.verifying_key(), *key2.verifying_key(), iss, aud, nonce)
-    }
-
-    #[tokio::test]
-    async fn it_works() {
-        let (poa, key1, key2, iss, aud, nonce) = poa_setup().await;
-
-        let jwts: Vec<Jwt<PoaPayload>> = poa.clone().into();
-
-        let mut validations = validations();
-        validations.set_audience(&[&aud]);
-        validations.set_issuer(&[&iss]);
-
-        // Manually verify the JWTs
-        for (jwt, key) in jwts.into_iter().zip([key1, key2]) {
-            jwt.parse_and_verify(&(&key).into(), &validations).unwrap();
-        }
-
-        poa.verify(
-            &[key2, key1], // verify() is insensitive to the order of the keys
-            &aud,
-            &iss,
-            &nonce,
-        )
-        .unwrap();
-    }
-
-    #[rstest]
-    #[case(Some("other_issuer"), None, None)]
-    #[case(None, Some("other_aud"), None)]
-    #[case(None, None, Some("other_nonce"))]
-    #[tokio::test]
-    async fn incorrect_values(
-        #[case] verification_iss: Option<&str>,
-        #[case] verification_aud: Option<&str>,
-        #[case] verification_nonce: Option<&str>,
-    ) {
-        let (poa, key1, key2, iss, aud, nonce) = poa_setup().await;
-
-        poa.verify(
-            &[key1, key2],
-            verification_aud.unwrap_or(&aud),
-            verification_iss.unwrap_or(&iss),
-            verification_nonce.unwrap_or(&nonce),
-        )
-        .unwrap_err();
-    }
-
-    #[tokio::test]
-    async fn insufficient_keys() {
-        let (poa, key1, _, iss, aud, nonce) = poa_setup().await;
-
-        assert_matches!(
-            &poa.verify(&[key1], &aud, &iss, &nonce).unwrap_err(),
-            PoaVerificationError::UnexpectedSignatureCount { .. }
-        );
-    }
-
-    #[tokio::test]
-    async fn too_many_keys() {
-        let (poa, key1, key2, iss, aud, nonce) = poa_setup().await;
-
-        let key3 = *SigningKey::random(&mut OsRng).verifying_key();
-
-        assert_matches!(
-            &poa.verify(&[key1, key2, key3], &aud, &iss, &nonce).unwrap_err(),
-            PoaVerificationError::UnexpectedSignatureCount { .. }
-        );
-    }
-
-    #[tokio::test]
-    async fn missing_signature() {
-        let (poa, key1, _, iss, aud, nonce) = poa_setup().await;
-
-        let mut jwts: Vec<Jwt<PoaPayload>> = poa.into(); // a poa always involves at least two keys
-        jwts.pop();
-        let jwts: VecNonEmpty<_> = jwts.try_into().unwrap(); // jwts always has at least one left after the pop();
-        let poa: Poa = jwts.try_into().unwrap();
-
-        assert_matches!(
-            &poa.verify(&[key1], &aud, &iss, &nonce).unwrap_err(),
-            PoaVerificationError::UnexpectedKeyCount { .. }
-        );
-    }
-
-    #[tokio::test]
-    async fn missing_key() {
-        let (poa, key1, _, iss, aud, nonce) = poa_setup().await;
-
-        let other_key = *SigningKey::random(&mut OsRng).verifying_key();
-
-        assert_matches!(
-            &poa.verify(&[key1, other_key], &aud, &iss, &nonce).unwrap_err(),
-            PoaVerificationError::MissingKey { .. }
-        );
-    }
-}
-=======
 pub use error::PoaError;
 pub use error::PoaVerificationError;
 pub use poa::Poa;
-pub use poa::PoaPayload;
->>>>>>> 2d21298f
+pub use poa::PoaPayload;
--- conflicted
+++ resolved
@@ -24,12 +24,6 @@
     use crypto::mock_remote::MockRemoteEcdsaKey;
     use crypto::mock_remote::MockRemoteKeyFactory;
     use jwt::pop::JwtPopClaims;
-<<<<<<< HEAD
-    use wallet_common::keys::mock_remote::MockRemoteEcdsaKey;
-    use wallet_common::keys::mock_remote::MockRemoteKeyFactory;
-=======
-    use jwt::NL_WALLET_CLIENT_ID;
->>>>>>> 876313b4
     use wallet_common::vec_at_least::VecAtLeastTwoUnique;
 
     use crate::error::PoaError;

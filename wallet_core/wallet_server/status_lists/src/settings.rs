use std::num::NonZeroU16;
use std::time::Duration;

use serde::Deserialize;
use url::Url;

use http_utils::urls::BaseUrl;
use server_utils::settings::KeyPair;
use utils::num::NonZeroU31;
use utils::num::Ratio;

use crate::publish::PublishDir;

#[derive(Clone, Deserialize)]
pub struct StatusListsSettings {
    /// Optional storage url if different from rest of application
    pub storage_url: Option<Url>,
    /// List size
    pub list_size: NonZeroU31,
    /// Threshold relatively to `list_size` to start creating a new list in the background
    pub create_threshold_ratio: Ratio,
    /// Expiry duration in hours after creation of the token (`exp` field)
    pub expiry_in_hours: NonZeroU16,
    /// Threshold relatively to `expiry` to refresh the token
    pub refresh_threshold_ratio: Ratio,
    /// TTL in minutes that indicates how long verifiers can cache the status list locally
    pub ttl_in_minutes: Option<NonZeroU16>,
    /// Whether to serve the Status List Token it publishes
    #[serde(default = "default_serve")]
    pub serve: bool,
}

#[derive(Debug, thiserror::Error)]
#[error("configured expiry is less than the TTL: {expiry:?} < {ttl:?}")]
pub struct ExpiryLessThanTtl {
    expiry: Duration,
    ttl: Duration,
}

impl StatusListsSettings {
    pub fn expiry_ttl(&self) -> Result<(Duration, Option<Duration>), ExpiryLessThanTtl> {
        let expiry = Duration::from_secs(self.expiry_in_hours.get() as u64 * 3600);
        let ttl = self
            .ttl_in_minutes
            .map(|ttl| {
                let ttl = Duration::from_secs(ttl.get() as u64 * 60);
                if expiry < ttl {
                    return Err(ExpiryLessThanTtl { expiry, ttl });
                }
                Ok(ttl)
            })
            .transpose()?;
        Ok((expiry, ttl))
    }

    pub fn ttl(&self) -> Option<Duration> {
        self.ttl_in_minutes
            .map(|ttl| Duration::from_secs(ttl.get() as u64 * 60))
    }
}

fn default_serve() -> bool {
    true
}

#[derive(Clone, Deserialize)]
pub struct StatusListAttestationSettings {
    /// Base url for the status list if different from public url of the server
    pub base_url: Option<BaseUrl>,
    /// Context path for the status list joined with base_url, also used for serving
    pub context_path: String,
    /// Path to directory for the published status list
    pub publish_dir: PublishDir,
    /// Key pair to sign status list
    #[serde(flatten)]
    pub keypair: KeyPair,
<<<<<<< HEAD
}

#[cfg(feature = "db_test")]
pub mod test {
    use std::path::Path;

    use config::Config;
    use config::File;
    use sea_orm::DatabaseConnection;
    use serde::Deserialize;
    use url::Url;

    use utils::path::prefix_local_path;

    #[derive(Debug, Clone, Deserialize)]
    struct TestSettings {
        storage_url: Url,
    }

    pub async fn connection_from_settings() -> anyhow::Result<DatabaseConnection> {
        let settings: TestSettings = Config::builder()
            .add_source(File::from(prefix_local_path(Path::new("status_lists.toml")).as_ref()).required(true))
            .build()?
            .try_deserialize()?;
        let connection = server_utils::store::postgres::new_connection(settings.storage_url).await?;
        Ok(connection)
    }
=======
>>>>>>> 4397dcb6
}<|MERGE_RESOLUTION|>--- conflicted
+++ resolved
@@ -74,34 +74,4 @@
     /// Key pair to sign status list
     #[serde(flatten)]
     pub keypair: KeyPair,
-<<<<<<< HEAD
-}
-
-#[cfg(feature = "db_test")]
-pub mod test {
-    use std::path::Path;
-
-    use config::Config;
-    use config::File;
-    use sea_orm::DatabaseConnection;
-    use serde::Deserialize;
-    use url::Url;
-
-    use utils::path::prefix_local_path;
-
-    #[derive(Debug, Clone, Deserialize)]
-    struct TestSettings {
-        storage_url: Url,
-    }
-
-    pub async fn connection_from_settings() -> anyhow::Result<DatabaseConnection> {
-        let settings: TestSettings = Config::builder()
-            .add_source(File::from(prefix_local_path(Path::new("status_lists.toml")).as_ref()).required(true))
-            .build()?
-            .try_deserialize()?;
-        let connection = server_utils::store::postgres::new_connection(settings.storage_url).await?;
-        Ok(connection)
-    }
-=======
->>>>>>> 4397dcb6
 }
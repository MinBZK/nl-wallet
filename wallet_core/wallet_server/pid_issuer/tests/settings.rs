use std::collections::HashMap;

use assert_matches::assert_matches;

use issuer_settings::settings::AttestationTypeConfigSettings;
use issuer_settings::settings::IssuerSettingsError;
use mdoc::server_keys::generate::Ca;
use pid_issuer::settings::PidIssuerSettings;
use sd_jwt::metadata::TypeMetadata;
use sd_jwt::metadata::UncheckedTypeMetadata;
use server_utils::settings::CertificateVerificationError;
use server_utils::settings::ServerSettings;
use wallet_common::urls::HttpsUri;

#[test]
fn test_settings_success() {
    let settings = PidIssuerSettings::new("pid_issuer.toml", "pid_issuer").expect("default settings");

    settings.validate().expect("should succeed");
}

#[test]
fn test_settings_no_issuer_trust_anchors() {
    let mut settings = PidIssuerSettings::new("pid_issuer.toml", "pid_issuer").expect("default settings");

    settings.issuer_settings.server_settings.issuer_trust_anchors = vec![];

    assert_matches!(
        settings.validate().expect_err("should fail"),
        IssuerSettingsError::CertificateVerification(CertificateVerificationError::MissingTrustAnchors)
    );
}

#[test]
fn test_settings_no_issuer_registration() {
    let mut settings = PidIssuerSettings::new("pid_issuer.toml", "pid_issuer").expect("default settings");

    let issuer_ca = Ca::generate_issuer_mock_ca().expect("generate issuer CA");
    let issuer_cert_no_registration = issuer_ca
        .generate_issuer_mock(None)
        .expect("generate issuer cert without issuer registration");

    settings.issuer_settings.server_settings.issuer_trust_anchors = vec![issuer_ca.as_borrowing_trust_anchor().clone()];
    settings.issuer_settings.attestation_settings = HashMap::from([(
        "com.example.no_registration".to_string(),
        AttestationTypeConfigSettings {
            keypair: issuer_cert_no_registration.into(),
            valid_days: 365,
            copy_count: 4.try_into().unwrap(),
            certificate_san: None,
        },
    )])
    .into();

<<<<<<< HEAD
    let no_registration_metadata = UncheckedTypeMetadata {
        vct: "com.example.no_registration".to_string(),
        ..UncheckedTypeMetadata::empty_example()
    };
    let pid_metadata = TypeMetadata::pid_example();

    settings.metadata = HashMap::from([
        (
            no_registration_metadata.vct.clone(),
            serde_json::to_vec(&no_registration_metadata).unwrap(),
        ),
        (
            pid_metadata.as_ref().vct.clone(),
            serde_json::to_vec(&pid_metadata).unwrap(),
        ),
    ]);
=======
    settings.issuer_settings.metadata = vec![
        TypeMetadata::try_new(UncheckedTypeMetadata {
            vct: "com.example.no_registration".to_string(),
            ..UncheckedTypeMetadata::empty_example()
        })
        .unwrap(),
        TypeMetadata::pid_example(),
    ];
>>>>>>> eaa1fbe5

    assert_matches!(
        settings.validate().expect_err("should fail"),
        IssuerSettingsError::CertificateVerification(CertificateVerificationError::IncompleteCertificateType(key))
            if key == "com.example.no_registration"
    );
}

#[test]
fn test_settings_missing_metadata() {
    let mut settings = PidIssuerSettings::new("pid_issuer.toml", "pid_issuer").expect("default settings");

    settings.issuer_settings.metadata.clear();

    let error = settings.validate().expect_err("should fail");
    assert_matches!(error, IssuerSettingsError::MissingMetadata { .. });
}

#[test]
fn test_settings_wrong_san_field() {
    let mut settings = PidIssuerSettings::new("pid_issuer.toml", "pid_issuer").expect("default settings");

    let wrong_san: HttpsUri = "https://wrong.san.example.com".parse().unwrap();

    let (typ, attestation_settings) = settings
        .issuer_settings
        .attestation_settings
        .as_ref()
        .iter()
        .next()
        .unwrap();
    let mut attestation_settings = attestation_settings.clone();
    attestation_settings.certificate_san = Some(wrong_san.clone());
    settings.issuer_settings.attestation_settings = HashMap::from([(typ.clone(), attestation_settings)]).into();

    let error = settings.validate().expect_err("should fail");
    assert_matches!(error, IssuerSettingsError::CertificateMissingSan { san, .. } if san == wrong_san);
}<|MERGE_RESOLUTION|>--- conflicted
+++ resolved
@@ -52,14 +52,13 @@
     )])
     .into();
 
-<<<<<<< HEAD
     let no_registration_metadata = UncheckedTypeMetadata {
         vct: "com.example.no_registration".to_string(),
         ..UncheckedTypeMetadata::empty_example()
     };
     let pid_metadata = TypeMetadata::pid_example();
 
-    settings.metadata = HashMap::from([
+    settings.issuer_settings.metadata = HashMap::from([
         (
             no_registration_metadata.vct.clone(),
             serde_json::to_vec(&no_registration_metadata).unwrap(),
@@ -69,16 +68,6 @@
             serde_json::to_vec(&pid_metadata).unwrap(),
         ),
     ]);
-=======
-    settings.issuer_settings.metadata = vec![
-        TypeMetadata::try_new(UncheckedTypeMetadata {
-            vct: "com.example.no_registration".to_string(),
-            ..UncheckedTypeMetadata::empty_example()
-        })
-        .unwrap(),
-        TypeMetadata::pid_example(),
-    ];
->>>>>>> eaa1fbe5
 
     assert_matches!(
         settings.validate().expect_err("should fail"),

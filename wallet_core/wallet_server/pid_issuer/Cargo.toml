--- conflicted
+++ resolved
@@ -83,11 +83,7 @@
 rstest.workspace = true
 tokio = { workspace = true, features = ["macros", "test-util"] }
 
-<<<<<<< HEAD
 configuration = { path = "../../wallet_configuration/configuration", features = ["insecure_http_client"] }
-nl_wallet_mdoc = { path = "../../mdoc", features = ["generate", "mock_example_constructors"] }
-=======
 mdoc = { path = "../../mdoc", features = ["generate", "mock_example_constructors"] }
->>>>>>> d26c3c7f
 sd_jwt = { path = "../../sd_jwt", features = ["example_constructors"] }
 wallet_common = { path = "../../wallet_common", features = ["mock_remote_key", "mock_time"] }
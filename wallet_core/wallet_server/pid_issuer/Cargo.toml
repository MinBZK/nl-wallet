[package]
name = "pid_issuer"
version.workspace = true
edition.workspace = true
rust-version.workspace = true
exclude = ["resources"]

[lints]
workspace = true

[lib]
doctest = false

[[bin]]
name = "pid_issuer"

[[test]]
name = "postgres"
path = "tests/postgres.rs"
required-features = ["db_test"]

[[test]]
name = "settings"
path = "tests/settings.rs"
required-features = ["integration_test"]

[features]
default = ["postgres"]
# Allow the disclosure return URL and its prefix to use http://
allow_insecure_url = ["openid4vc/allow_insecure_url", "wallet_common/allow_insecure_url"]
# Include session storage in PostgreSQL
postgres = ["server_utils/postgres", "dep:sea-orm"]
# Include and run integration tests that depend on an external PostgreSQL database
db_test = ["postgres", "allow_insecure_url", "openid4vc/test", "tokio/sync"]
# Enable mock PID issuance
mock = []
# Enable integration tests
integration_test = ["allow_insecure_url", "server_utils/integration_test"]

[dependencies]
anyhow.workspace = true
axum = { workspace = true, features = ["form", "http1", "json", "query", "tokio", "tower-log", "tracing"] }
base64.workspace = true
chrono = { workspace = true, features = ["clock", "serde", "std"] }
config = { workspace = true, features = ["toml"] }
derive_more = { workspace = true, features = ["as_ref", "from"] }
futures = { workspace = true, features = ["std", "async-await"] }
http.workspace = true
indexmap = { workspace = true, features = ["serde"] }
p256 = { workspace = true, features = ["ecdsa", "pkcs8"] }
reqwest = { workspace = true, features = ["rustls-tls-webpki-roots"] }
rustls-pki-types.workspace = true
serde = { workspace = true, features = ["derive"] }
serde_json.workspace = true
serde_with = { workspace = true, features = ["base64"] }
serde_urlencoded.workspace = true
thiserror.workspace = true
tokio = { workspace = true, features = ["parking_lot", "rt-multi-thread", "net"] }
tower-http = { workspace = true, features = ["auth", "cors", "set-header", "trace"] }
tracing.workspace = true
url = { workspace = true, features = ["serde"] }

sea-orm = { workspace = true, optional = true, features = [
    "macros",
    "runtime-tokio-rustls",
    "sqlx-postgres",
    "with-chrono",
    "with-json",
] }

hsm = { path = "../../hsm", features = ["settings"] }
<<<<<<< HEAD
jwt.path = "../../jwt"
nl_wallet_mdoc.path = "../../mdoc"
=======
mdoc.path = "../../mdoc"
>>>>>>> 06f90991
openid4vc = { path = "../../openid4vc", features = ["axum"] }
openid4vc_server = { path = "../../openid4vc_server", features = ["issuance"] }
sd_jwt.path = "../../sd_jwt"
wallet_common = { path = "../../wallet_common", features = ["axum"] }
server_utils.path = "../server_utils"

[dev-dependencies]
assert_matches.workspace = true
rstest.workspace = true
tokio = { workspace = true, features = ["macros", "test-util"] }

mdoc = { path = "../../mdoc", features = ["generate", "mock_example_constructors"] }
sd_jwt = { path = "../../sd_jwt", features = ["example_constructors"] }
wallet_common = { path = "../../wallet_common", features = ["insecure_http_client", "mock_remote_key", "mock_time"] }<|MERGE_RESOLUTION|>--- conflicted
+++ resolved
@@ -69,12 +69,8 @@
 ] }
 
 hsm = { path = "../../hsm", features = ["settings"] }
-<<<<<<< HEAD
 jwt.path = "../../jwt"
-nl_wallet_mdoc.path = "../../mdoc"
-=======
 mdoc.path = "../../mdoc"
->>>>>>> 06f90991
 openid4vc = { path = "../../openid4vc", features = ["axum"] }
 openid4vc_server = { path = "../../openid4vc_server", features = ["issuance"] }
 sd_jwt.path = "../../sd_jwt"

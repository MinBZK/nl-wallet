--- conflicted
+++ resolved
@@ -41,8 +41,9 @@
 anyhow.workspace = true
 axum = { workspace = true, features = ["form", "http1", "json", "query", "tokio", "tower-log", "tracing"] }
 base64.workspace = true
+chrono = { workspace = true, features = ["serde", "std"] }
 config = { workspace = true, features = ["toml"] }
-chrono = { workspace = true, features = ["serde", "std"] }
+derive_more = { workspace = true, features = ["as_ref", "from"] }
 futures = { workspace = true, features = ["std", "async-await"] }
 http.workspace = true
 indexmap = { workspace = true, features = ["serde"] }
@@ -67,11 +68,8 @@
 ] }
 
 configuration.path = "../../wallet_configuration/configuration"
-<<<<<<< HEAD
 crypto.path = "../../crypto"
-=======
 issuer_settings.path = "../issuer_settings"
->>>>>>> eaa1fbe5
 hsm = { path = "../../hsm", features = ["settings"] }
 jwt.path = "../../jwt"
 mdoc.path = "../../mdoc"

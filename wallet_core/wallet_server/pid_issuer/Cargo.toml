[package]
name = "pid_issuer"
version.workspace = true
edition.workspace = true
rust-version.workspace = true
exclude = ["resources"]

[lints]
workspace = true

[lib]
doctest = false

[[bin]]
name = "pid_issuer"

[[test]]
name = "postgres"
path = "tests/postgres.rs"
required-features = ["db_test"]

[[test]]
name = "settings"
path = "tests/settings.rs"
required-features = ["integration_test"]

[features]
default = ["postgres"]
# Allow the disclosure return URL and its prefix to use http://
allow_insecure_url = ["openid4vc/allow_insecure_url", "http_utils/allow_insecure_url"]
# Include session storage in PostgreSQL
postgres = ["server_utils/postgres", "dep:sea-orm"]
# Include and run integration tests that depend on an external PostgreSQL database
db_test = ["postgres", "allow_insecure_url", "openid4vc/test", "tokio/sync"]
# Enable mock PID issuance
mock = ["dep:derive_more", "openid4vc/mock"]
# Enable integration tests
integration_test = ["allow_insecure_url", "server_utils/parsed_key_pair_conversion"]

[dependencies]
anyhow.workspace = true
axum = { workspace = true, features = ["form", "http1", "json", "query", "tokio", "tower-log", "tracing"] }
chrono = { workspace = true, features = ["serde", "std"] }
config = { workspace = true, features = ["toml", "preserve_order"] }
futures = { workspace = true, features = ["std", "async-await"] }
hex.workspace = true
indexmap = { workspace = true, features = ["serde"] }
p256 = { workspace = true, features = ["ecdsa", "pkcs8"] }
reqwest = { workspace = true, features = ["rustls-tls-webpki-roots"] }
ring.workspace = true
serde = { workspace = true, features = ["derive"] }
serde_json.workspace = true
serde_with = { workspace = true, features = ["base64"] }
thiserror.workspace = true
tokio = { workspace = true, features = ["parking_lot", "rt-multi-thread", "net"] }
tracing.workspace = true
url = { workspace = true, features = ["serde"] }

derive_more = { workspace = true, optional = true, features = ["constructor"] }
sea-orm = { workspace = true, optional = true, features = [
    "macros",
    "runtime-tokio-rustls",
    "sqlx-postgres",
    "with-chrono",
    "with-json",
] }

attestation_data.path = "../../lib/attestation_data"
crypto.path = "../../lib/crypto"
dcql.path = "../../lib/dcql"
issuer_settings.path = "../issuer_settings"
hsm = { path = "../../lib/hsm", features = ["settings"] }
http_utils = { path = "../../lib/http_utils", features = ["server"] }
jwt.path = "../../lib/jwt"
openid4vc = { path = "../../lib/openid4vc", features = ["axum"] }
openid4vc_server = { path = "../../lib/openid4vc_server", features = ["issuance"] }
utils = { path = "../../lib/utils" }
server_utils.path = "../server_utils"

[dev-dependencies]
assert_matches.workspace = true
rstest.workspace = true
tokio = { workspace = true, features = ["macros", "test-util"] }

attestation_data = { path = "../../lib/attestation_data", features = ["generate", "mock"] }
<<<<<<< HEAD
sd_jwt_vc_metadata = { path = "../../lib/sd_jwt_vc_metadata", features = ["example_constructors"] }
utils = { path = "../../lib/utils", features = ["mock_time"] }
wscd = { path = "../../lib/wscd", features = ["mock_remote_key"] }
=======
crypto = { path = "../../lib/crypto", features = ["mock_remote_key"] }
utils = { path = "../../lib/utils", features = ["mock_time"] }
>>>>>>> 410fb963
<|MERGE_RESOLUTION|>--- conflicted
+++ resolved
@@ -83,11 +83,5 @@
 tokio = { workspace = true, features = ["macros", "test-util"] }
 
 attestation_data = { path = "../../lib/attestation_data", features = ["generate", "mock"] }
-<<<<<<< HEAD
-sd_jwt_vc_metadata = { path = "../../lib/sd_jwt_vc_metadata", features = ["example_constructors"] }
 utils = { path = "../../lib/utils", features = ["mock_time"] }
-wscd = { path = "../../lib/wscd", features = ["mock_remote_key"] }
-=======
-crypto = { path = "../../lib/crypto", features = ["mock_remote_key"] }
-utils = { path = "../../lib/utils", features = ["mock_time"] }
->>>>>>> 410fb963
+wscd = { path = "../../lib/wscd", features = ["mock_remote_key"] }
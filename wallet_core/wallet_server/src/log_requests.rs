use axum::{
    body::{self, Body, Bytes},
    extract::Request,
    middleware::Next,
    response::{IntoResponse, Response},
};
use base64::prelude::*;
use http::{HeaderMap, HeaderValue, Method, StatusCode, Uri, Version};

<<<<<<< HEAD
pub(crate) async fn log_request_response(req: Request, next: Next) -> Result<impl IntoResponse, (StatusCode, String)> {
=======
use wallet_common::http_error::APPLICATION_PROBLEM_JSON;

pub(crate) async fn log_request_response(
    req: Request<Body>,
    next: Next<Body>,
) -> Result<impl IntoResponse, (StatusCode, String)> {
>>>>>>> 02c6c142
    let (parts, body) = req.into_parts();
    let bytes = log_request(body, &parts.method, &parts.uri, &parts.headers, &parts.version).await?;
    let req = Request::from_parts(parts, Body::from(bytes));

    let res = next.run(req).await;

    let (parts, body) = res.into_parts();
    let bytes = log_response(body, parts.status, &parts.headers, &parts.version).await?;
    let res = Response::from_parts(parts, Body::from(bytes));

    Ok(res)
}

async fn body_to_bytes(body: Body) -> Result<Bytes, (StatusCode, String)> {
    body::to_bytes(body, 1)
        .await
        .map_err(|err| (StatusCode::BAD_REQUEST, format!("failed to read body: {}", err)))
}

fn print_headers(headers: &HeaderMap<HeaderValue>) -> String {
    headers
        .iter()
        .map(|(key, val)| format!("{}: {}", key, val.to_str().unwrap_or("[non-ASCII HTTP header value]")))
        .collect::<Vec<_>>()
        .join("\n")
}

fn body_to_string(bytes: &Bytes, headers: &HeaderMap<HeaderValue>) -> String {
    if bytes.is_empty() {
        return "".to_string();
    }

    let content_type = headers
        .get("content-type")
        .map(|header| header.as_bytes())
        .unwrap_or_default();

    if [
        "application/json",
        "application/x-www-form-urlencoded",
        "text/plain",
        APPLICATION_PROBLEM_JSON.as_ref(),
    ]
    .into_iter()
    .any(|header| match std::str::from_utf8(content_type) {
        Ok(content_type) => content_type.starts_with(header),
        Err(_) => false,
    }) {
        std::str::from_utf8(bytes).unwrap_or("[non-utf8 body]").to_string()
    } else {
        "[base64] ".to_string() + &BASE64_URL_SAFE.encode(bytes)
    }
}

async fn log_request(
    body: Body,
    method: &Method,
    uri: &Uri,
    headers: &HeaderMap<HeaderValue>,
    version: &Version,
) -> Result<Bytes, (StatusCode, String)> {
    let bytes = body_to_bytes(body).await?;
    let body = body_to_string(&bytes, headers);

    tracing::debug!(
        "request:\n{} {} {:?}\n{}\n\n{}",
        method,
        uri,
        version,
        print_headers(headers),
        body
    );
    Ok(bytes)
}

async fn log_response(
    body: Body,
    status: StatusCode,
    headers: &HeaderMap<HeaderValue>,
    version: &Version,
) -> Result<Bytes, (StatusCode, String)> {
    let bytes = body_to_bytes(body).await?;
    let body = body_to_string(&bytes, headers);

    tracing::debug!(
        "response:\n{:?} {}\n{}\n\n{}",
        version,
        status,
        print_headers(headers),
        body
    );
    Ok(bytes)
}<|MERGE_RESOLUTION|>--- conflicted
+++ resolved
@@ -7,16 +7,9 @@
 use base64::prelude::*;
 use http::{HeaderMap, HeaderValue, Method, StatusCode, Uri, Version};
 
-<<<<<<< HEAD
-pub(crate) async fn log_request_response(req: Request, next: Next) -> Result<impl IntoResponse, (StatusCode, String)> {
-=======
 use wallet_common::http_error::APPLICATION_PROBLEM_JSON;
 
-pub(crate) async fn log_request_response(
-    req: Request<Body>,
-    next: Next<Body>,
-) -> Result<impl IntoResponse, (StatusCode, String)> {
->>>>>>> 02c6c142
+pub(crate) async fn log_request_response(req: Request, next: Next) -> Result<impl IntoResponse, (StatusCode, String)> {
     let (parts, body) = req.into_parts();
     let bytes = log_request(body, &parts.method, &parts.uri, &parts.headers, &parts.version).await?;
     let req = Request::from_parts(parts, Body::from(bytes));

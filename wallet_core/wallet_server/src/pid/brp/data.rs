use chrono::NaiveDate;
use indexmap::IndexMap;
use serde::Deserialize;

use openid4vc::attributes::Attribute;
use openid4vc::attributes::AttributeValue;
use openid4vc::issuable_document::IssuableDocument;
use openid4vc::issuable_document::IssuableDocuments;

use crate::pid::constants::*;

#[derive(Deserialize)]
pub struct BrpPersons {
    #[serde(rename = "personen")]
    pub persons: Vec<BrpPerson>,
}

// Represents a person from the BRP.
// Note: for categories that can occur multiple times, the ordering is such that the most recent category is first.
// See Logisch Ontwerp BRP 2024 Q2 section 5.1.7.3
#[derive(Deserialize)]
pub struct BrpPerson {
    #[serde(rename = "burgerservicenummer")]
    bsn: String,

    #[serde(rename = "geslacht")]
    gender: Option<BrpGender>,

    #[serde(rename = "naam")]
    name: BrpName,

    #[serde(rename = "geboorte")]
    birth: BrpBirth,

    #[serde(rename = "leeftijd")]
    age: u8,

    #[serde(rename = "verblijfplaats")]
    residence: BrpResidence,
}

impl BrpPerson {
    fn is_over_18(&self) -> bool {
        self.age >= 18
    }
}

impl From<BrpPerson> for IssuableDocuments {
    fn from(value: BrpPerson) -> Self {
        let given_names = value.name.given_names.clone();
        let is_over_18 = value.is_over_18();
        let family_name = value.name.into_name_with_prefix();
        let birth_country = value.birth.country;
        let birth_place = value.birth.place;
        let street = value.residence.address.street().map(String::from);
        let house_number = value.residence.address.locator_designator();

        vec![
            IssuableDocument::try_new(
                String::from(MOCK_PID_DOCTYPE),
                IndexMap::from_iter(
                    vec![
                        Some((
                            String::from(PID_BSN),
                            Attribute::Single(AttributeValue::Text(value.bsn)),
                        )),
                        Some((
                            String::from(PID_FAMILY_NAME),
                            Attribute::Single(AttributeValue::Text(family_name)),
                        )),
                        given_names.map(|names| {
                            (
                                String::from(PID_GIVEN_NAME),
                                Attribute::Single(AttributeValue::Text(names)),
                            )
                        }),
                        Some((
                            String::from(PID_BIRTH_DATE),
                            Attribute::Single(AttributeValue::Text(
                                value.birth.date.date.format("%Y-%m-%d").to_string(),
                            )),
                        )),
                        birth_country.map(|country| {
                            (
                                String::from(PID_BIRTH_COUNTRY),
                                Attribute::Single(AttributeValue::Text(country.description)),
                            )
                        }),
                        birth_place.map(|place| {
                            (
                                String::from(PID_BIRTH_CITY),
                                Attribute::Single(AttributeValue::Text(place.description)),
                            )
                        }),
                        Some((
                            String::from(PID_AGE_OVER_18),
                            Attribute::Single(AttributeValue::Bool(is_over_18)),
                        )),
                        value
                            .gender
                            .map(|gender| (String::from(PID_GENDER), gender.code.into())),
                    ]
                    .into_iter()
                    .flatten()
                    .collect::<Vec<(String, Attribute)>>(),
                ),
            )
            .unwrap(),
            IssuableDocument::try_new(
                String::from(MOCK_ADDRESS_DOCTYPE),
                IndexMap::from_iter(
                    vec![
                        Some((
                            String::from(PID_RESIDENT_COUNTRY),
                            Attribute::Single(AttributeValue::Text(value.residence.address.country.description)),
                        )),
                        street.map(|street| {
                            (
                                String::from(PID_RESIDENT_STREET),
                                Attribute::Single(AttributeValue::Text(street)),
                            )
                        }),
                        Some((
                            String::from(PID_RESIDENT_POSTAL_CODE),
                            Attribute::Single(AttributeValue::Text(value.residence.address.postal_code)),
                        )),
                        Some((
                            String::from(PID_RESIDENT_HOUSE_NUMBER),
                            Attribute::Single(AttributeValue::Text(house_number)),
                        )),
                        Some((
                            String::from(PID_RESIDENT_CITY),
                            Attribute::Single(AttributeValue::Text(value.residence.address.city)),
                        )),
                    ]
                    .into_iter()
                    .flatten()
                    .collect::<Vec<(String, Attribute)>>(),
                ),
            )
            .unwrap(),
        ]
        .try_into()
        .unwrap()
    }
}

#[derive(Deserialize)]
pub struct BrpGender {
    code: BrpGenderCode,
}

#[derive(Deserialize, Clone)]
#[serde(rename_all(deserialize = "UPPERCASE"))]
pub enum BrpGenderCode {
    V,
    M,
    O,
}

impl From<BrpGenderCode> for Attribute {
    fn from(value: BrpGenderCode) -> Attribute {
        let value = match value {
            BrpGenderCode::O => 0,
            BrpGenderCode::M => 1,
            BrpGenderCode::V => 2,
        };
        Attribute::Single(AttributeValue::Number(value))
    }
}

#[derive(Clone, Deserialize)]
pub struct BrpName {
    #[serde(rename = "voornamen")]
    given_names: Option<String>,

    #[serde(rename = "voorvoegsel")]
    family_name_prefix: Option<String>,

    #[serde(rename = "geslachtsnaam")]
    family_name: String,
}

impl BrpName {
    fn into_name_with_prefix(self) -> String {
        if let Some(prefix) = self.family_name_prefix {
            format!("{} {}", prefix, self.family_name)
        } else {
            self.family_name
        }
    }
}

#[derive(Deserialize)]
pub struct BrpBirth {
    #[serde(rename = "datum")]
    date: BrpDate,

    #[serde(rename = "land")]
    country: Option<BrpDescription>,

    #[serde(rename = "plaats")]
    place: Option<BrpDescription>,
}

#[derive(Deserialize)]
pub struct BrpDate {
    #[serde(rename = "datum")]
    date: NaiveDate,
}

#[derive(Clone, Deserialize)]
pub struct BrpDescription {
    #[serde(rename = "omschrijving")]
    description: String,
}

#[derive(Deserialize)]
pub struct BrpResidence {
    #[serde(rename = "verblijfadres")]
    address: BrpAddress,
}

#[derive(Deserialize)]
pub struct BrpAddress {
    #[serde(rename = "officieleStraatnaam")]
    official_street_name: Option<String>,

    #[serde(rename = "korteStraatnaam")]
    short_street_name: Option<String>,

    #[serde(rename = "huisnummer")]
    house_number: u32,

    #[serde(rename = "huisletter")]
    house_letter: Option<String>,

    #[serde(rename = "huisnummertoevoeging")]
    house_number_addition: Option<String>,

    #[serde(rename = "aanduidingbijHuisnummer")]
    house_number_designation: Option<BrpDescription>,

    #[serde(rename = "postcode")]
    postal_code: String,

    #[serde(rename = "woonplaats")]
    city: String,

    #[serde(rename = "land", default = "default_country")]
    country: BrpDescription,
}

fn default_country() -> BrpDescription {
    BrpDescription {
        description: String::from("Nederland"),
    }
}

impl BrpAddress {
    fn street(&self) -> Option<&str> {
        self.official_street_name
            .as_deref()
            .or(self.short_street_name.as_deref())
    }

    fn locator_designator(&self) -> String {
        let house_letter = self.house_letter.as_deref().unwrap_or_default();
        let house_number_addition = self.house_number_addition.as_deref().unwrap_or_default();

        // According to Logisch Ontwerp BRP 2024 Q2, elements 11.40 and 11.50 are mutually exclusive.
        // This implementation is according to "Bijlage 3 Vertaaltabel" describing the GBA-V translations regarding
        // the EAD eIDAS attributes.
        if let Some(designation) = &self.house_number_designation {
            format!("{} {}{}", designation.description, self.house_number, house_letter)
        } else {
            format!("{}{}{}", self.house_number, house_letter, house_number_addition)
        }
    }
}

#[cfg(test)]
mod tests {
    use std::fs;

    use rstest::rstest;

    use serde_json::json;

<<<<<<< HEAD
    use openid4vc::issuable_document::IssuableDocuments;
=======
    use openid4vc::attributes::IssuableDocuments;
    use wallet_common::utils;
>>>>>>> 77f8f07b

    use crate::pid::brp::data::BrpPersons;

    fn read_json(name: &str) -> String {
        fs::read_to_string(utils::prefix_local_path(
            format!("resources/test/haal-centraal-examples/{}.json", name).as_ref(),
        ))
        .unwrap()
    }

    #[test]
    fn should_deserialize_empty_response() {
        let brp_persons: BrpPersons = serde_json::from_str(&read_json("empty")).unwrap();
        assert!(brp_persons.persons.is_empty());
    }

    #[test]
    fn should_be_over_18() {
        let brp_persons: BrpPersons = serde_json::from_str(&read_json("frouke")).unwrap();
        let brp_person = brp_persons.persons.first().unwrap();
        assert!(brp_person.is_over_18());
    }

    #[rstest]
    #[case("missing-bsn")]
    #[case("missing-family-name")]
    #[case("buitenlands-adres")]
    fn should_error_in_missing_bsn(#[case] json_file_name: &str) {
        if let Err(err) = serde_json::from_str::<BrpPersons>(&read_json(json_file_name)) {
            assert!(err.to_string().starts_with("missing field"));
        } else {
            panic!("should fail deserializing JSON");
        }
    }

    #[rstest]
    #[case("huisletter", "20A")]
    #[case("huisletter-en-toevoeging", "1Abis")]
    #[case("huisnummertoevoeging", "38BIS1")]
    #[case("huisnummeraanduiding", "tegenover 38")]
    #[case("huisletter-en-aanduiding", "bij 38c")]
    #[case("huisletter-en-aanduiding-en-toevoeging-illegal-combination", "bij 38c")]
    fn should_handle_house_number(#[case] json_file_name: &str, #[case] expected_house_number: &str) {
        let brp_persons: BrpPersons = serde_json::from_str(&read_json(json_file_name)).unwrap();
        let brp_person = brp_persons.persons.first().unwrap();
        assert_eq!(expected_house_number, brp_person.residence.address.locator_designator());
    }

    #[test]
    fn should_convert_brp_person_to_issuable_attributes() {
        let mut brp_persons: BrpPersons = serde_json::from_str(&read_json("frouke")).unwrap();
        let issuable: IssuableDocuments = brp_persons.persons.remove(0).into();

        assert_eq!(2, issuable.as_ref().len());

        let pid_card = &issuable.as_ref()[0];
        let address_card = &issuable.as_ref()[1];

        assert_eq!(
            json!({
                "attestation_type": "com.example.pid",
                "attributes": {
                    "bsn": "999991772",
                    "family_name": "Jansen",
                    "given_name": "Frouke",
                    "birth_date": "2000-03-24",
                    "age_over_18": true,
                    "gender": 2,
                },
            }),
            serde_json::to_value(pid_card).unwrap()
        );

        assert_eq!(
            json!({
                "attestation_type": "com.example.address",
                "attributes": {
                    "resident_country": "Nederland",
                    "resident_street": "Van Wijngaerdenstraat",
                    "resident_postal_code": "2596TW",
                    "resident_house_number": "1",
                    "resident_city": "Toetsoog",
                },
            }),
            serde_json::to_value(address_card).unwrap()
        );
    }
}<|MERGE_RESOLUTION|>--- conflicted
+++ resolved
@@ -287,12 +287,8 @@
 
     use serde_json::json;
 
-<<<<<<< HEAD
     use openid4vc::issuable_document::IssuableDocuments;
-=======
-    use openid4vc::attributes::IssuableDocuments;
     use wallet_common::utils;
->>>>>>> 77f8f07b
 
     use crate::pid::brp::data::BrpPersons;
 

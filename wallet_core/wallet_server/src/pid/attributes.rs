--- conflicted
+++ resolved
@@ -6,11 +6,7 @@
     token::{AttestationPreview, TokenErrorCode, TokenRequest, TokenRequestGrantType},
     ErrorResponse,
 };
-<<<<<<< HEAD
-use wallet_common::nonempty::NonEmpty;
-=======
-use wallet_common::config::wallet_config::BaseUrl;
->>>>>>> 9ce24fb4
+use wallet_common::{config::wallet_config::BaseUrl, nonempty::NonEmpty};
 
 use crate::pid::brp::{
     client::{BrpClient, BrpError, HttpBrpClient},
@@ -112,13 +108,8 @@
                     .into_iter()
                     .map(|unsigned| self.certificates.try_unsigned_mdoc_to_attestion_preview(unsigned))
                     .collect::<Result<Vec<AttestationPreview>, Error>>()?;
-                Ok(previews)
+                previews.try_into().map_err(|_| Error::NoAttributesFound)
             })
-<<<<<<< HEAD
-            .collect::<Result<Vec<_>, Error>>()
-            .and_then(|r| NonEmpty::try_from(r).map_err(|_| Error::NoAttributesFound))
-=======
             .unwrap_or(Err(Error::NoAttributesFound))
->>>>>>> 9ce24fb4
     }
 }
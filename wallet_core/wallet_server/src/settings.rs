use serde_with::{base64::Base64, serde_as};
use std::{collections::HashMap, env, net::IpAddr, path::PathBuf};

use config::{Config, ConfigError, Environment, File};
use serde::Deserialize;
use url::Url;

use wallet_common::trust_anchor::DerTrustAnchor;

#[cfg(feature = "mock")]
use crate::pid::mock::{PersonAttributes, ResidentAttributes};

#[derive(Deserialize, Clone)]
pub struct Settings {
    // used by the wallet, MUST be reachable from the public internet.
    pub wallet_server: Server,
    // used by the application, SHOULD be reachable only by the application.
    // if it conflicts with wallet_server, the application will crash on startup
    pub requester_server: Server,
<<<<<<< HEAD
    // used by the wallet
=======
    pub usecases: HashMap<String, KeyPair>,
    pub trust_anchors: Vec<DerTrustAnchor>,
>>>>>>> a1a32a62
    pub public_url: Url,
    // used by the application
    pub internal_url: Url,
    // supported schemes are: memory:// (default) and postgres://
    pub store_url: Url,

    #[cfg(feature = "issuance")]
    pub issuer: Issuer,

    pub verifier: Verifier,
}

#[derive(Deserialize, Clone)]
pub struct Verifier {
    pub usecases: HashMap<String, KeyPair>,
    pub trust_anchors: Vec<String>,
}

#[derive(Deserialize, Clone)]
pub struct Server {
    pub ip: IpAddr,
    pub port: u16,
}

#[serde_as]
#[derive(Deserialize, Clone)]
pub struct KeyPair {
    #[serde_as(as = "Base64")]
    pub certificate: Vec<u8>,
    #[serde_as(as = "Base64")]
    pub private_key: Vec<u8>,
}

#[cfg(feature = "issuance")]
#[derive(Deserialize, Clone)]
pub struct Digid {
    pub issuer_url: Url,
    pub bsn_privkey: String,
    pub client_id: String,
}

#[cfg(feature = "mock")]
#[derive(Deserialize, Clone)]
pub struct MockAttributes {
    pub person: PersonAttributes,
    pub resident: Option<ResidentAttributes>,
}

#[cfg(feature = "issuance")]
#[derive(Deserialize, Clone)]
pub struct Issuer {
    // Issuer private keys index per doctype
    pub private_keys: HashMap<String, KeyPair>,

    /// `client_id` values that this server accepts, identifying the wallet implementation (not individual instances,
    /// i.e., the `client_id` value of a wallet implementation will be constant across all wallets of that
    /// implementation).
    /// The wallet sends this value in the authorization request and as the `iss` claim of its Proof of Possession JWTs.
    pub wallet_client_ids: Vec<String>,

    pub digid: Digid,

    #[cfg(feature = "mock")]
    pub mock_data: Option<Vec<MockAttributes>>,
}

impl Settings {
    pub fn new() -> Result<Self, ConfigError> {
        // Look for a config file that is in the same directory as Cargo.toml if run through cargo,
        // otherwise look in the current working directory.
        let config_path = env::var("CARGO_MANIFEST_DIR").map(PathBuf::from).unwrap_or_default();

        let config_builder = Config::builder()
            .set_default("wallet_server.ip", "0.0.0.0")?
            .set_default("wallet_server.port", 3001)?
            .set_default("requester_server.ip", "127.0.0.1")?
            .set_default("requester_server.port", 3002)?
            .set_default("public_url", "http://localhost:3001/")?
            .set_default("internal_url", "http://localhost:3002/")?
            .set_default("store_url", "memory://")?;

        #[cfg(feature = "issuance")]
        let config_builder = config_builder.set_default(
            "issuer.wallet_client_ids",
            vec![openid4vc::NL_WALLET_CLIENT_ID.to_string()],
        )?;

        config_builder
            .add_source(File::from(config_path.join("wallet_server.toml")).required(false))
            .add_source(
                Environment::with_prefix("wallet_server")
                    .separator("__")
                    .prefix_separator("_")
                    .list_separator(",")
                    .with_list_parse_key("trust_anchors")
                    .try_parsing(true),
            )
            .build()?
            .try_deserialize()
    }
}<|MERGE_RESOLUTION|>--- conflicted
+++ resolved
@@ -17,12 +17,7 @@
     // used by the application, SHOULD be reachable only by the application.
     // if it conflicts with wallet_server, the application will crash on startup
     pub requester_server: Server,
-<<<<<<< HEAD
     // used by the wallet
-=======
-    pub usecases: HashMap<String, KeyPair>,
-    pub trust_anchors: Vec<DerTrustAnchor>,
->>>>>>> a1a32a62
     pub public_url: Url,
     // used by the application
     pub internal_url: Url,
@@ -37,8 +32,8 @@
 
 #[derive(Deserialize, Clone)]
 pub struct Verifier {
-    pub usecases: HashMap<String, KeyPair>,
-    pub trust_anchors: Vec<String>,
+    pub usecases: HashMap<String, IssuerKey>,
+    pub trust_anchors: Vec<DerTrustAnchor>,
 }
 
 #[derive(Deserialize, Clone)]
@@ -49,7 +44,7 @@
 
 #[serde_as]
 #[derive(Deserialize, Clone)]
-pub struct KeyPair {
+pub struct IssuerKey {
     #[serde_as(as = "Base64")]
     pub certificate: Vec<u8>,
     #[serde_as(as = "Base64")]
@@ -75,7 +70,7 @@
 #[derive(Deserialize, Clone)]
 pub struct Issuer {
     // Issuer private keys index per doctype
-    pub private_keys: HashMap<String, KeyPair>,
+    pub private_keys: HashMap<String, IssuerKey>,
 
     /// `client_id` values that this server accepts, identifying the wallet implementation (not individual instances,
     /// i.e., the `client_id` value of a wallet implementation will be constant across all wallets of that

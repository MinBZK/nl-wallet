--- conflicted
+++ resolved
@@ -1,18 +1,12 @@
 use std::{collections::HashMap, env, net::IpAddr, num::NonZeroU64, path::PathBuf, time::Duration};
 
 use config::{Config, ConfigError, Environment, File};
-use nutype::nutype;
 use p256::{ecdsa::SigningKey, pkcs8::DecodePrivateKey};
-use ring::hmac;
 use serde::Deserialize;
 use serde_with::{base64::Base64, serde_as};
 use url::Url;
 
-use nl_wallet_mdoc::{
-    server_state::SessionStoreTimeouts,
-    utils::x509::Certificate,
-    verifier::{SessionTypeReturnUrl, UseCase, UseCases},
-};
+use nl_wallet_mdoc::{server_state::SessionStoreTimeouts, utils::x509::Certificate};
 use wallet_common::{
     config::wallet_config::{BaseUrl, DEFAULT_UNIVERSAL_LINK_BASE},
     sentry::Sentry,
@@ -20,16 +14,22 @@
 
 cfg_if::cfg_if! {
     if #[cfg(feature = "disclosure")] {
+    use nutype::nutype;
+    use ring::hmac;
     use serde_with::hex::Hex;
 
+    use nl_wallet_mdoc::verifier::{SessionTypeReturnUrl, UseCase, UseCases};
     use wallet_common::trust_anchor::DerTrustAnchor;
-    }
-}
-
-#[cfg(feature = "issuance")]
-use {indexmap::IndexMap, wallet_common::reqwest::deserialize_certificates};
-
-const MIN_KEY_LENGTH_BYTES: usize = 16;
+
+    const MIN_KEY_LENGTH_BYTES: usize = 16;
+    }
+}
+
+cfg_if::cfg_if! {
+    if #[cfg(feature = "issuance")] {
+    use {indexmap::IndexMap, wallet_common::reqwest::deserialize_certificates};
+    }
+}
 
 #[derive(Clone, Deserialize)]
 pub struct Settings {
@@ -91,23 +91,11 @@
     pub failed_deletion_minutes: NonZeroU64,
 }
 
-<<<<<<< HEAD
-#[cfg(feature = "disclosure")]
-#[serde_as]
-#[derive(Deserialize, Clone)]
-pub struct Verifier {
-    pub usecases: HashMap<String, KeyPair>,
-    pub trust_anchors: Vec<DerTrustAnchor>,
-    #[serde_as(as = "Hex")]
-    pub ephemeral_id_secret: EhpemeralIdSecret,
-}
-=======
 #[cfg(feature = "issuance")]
 #[derive(Clone, Deserialize)]
 pub struct Issuer {
     // Issuer private keys index per doctype
     pub private_keys: HashMap<String, KeyPair>,
->>>>>>> 8a86cf31
 
     /// `client_id` values that this server accepts, identifying the wallet implementation (not individual instances,
     /// i.e., the `client_id` value of a wallet implementation will be constant across all wallets of that
@@ -138,6 +126,7 @@
     pub private_key: Vec<u8>,
 }
 
+#[cfg(feature = "disclosure")]
 #[serde_as]
 #[derive(Clone, Deserialize)]
 pub struct Verifier {
@@ -147,9 +136,17 @@
     pub ephemeral_id_secret: EhpemeralIdSecret,
 }
 
-#[nutype(derive(Clone, Deserialize))]
-pub struct VerifierUseCases(HashMap<String, VerifierUseCase>);
-
+cfg_if::cfg_if! {
+    if #[cfg(feature = "disclosure")] {
+    #[nutype(derive(Clone, Deserialize))]
+    pub struct VerifierUseCases(HashMap<String, VerifierUseCase>);
+
+    #[nutype(validate(predicate = |v| v.len() >= MIN_KEY_LENGTH_BYTES), derive(Clone, TryFrom, AsRef, Deserialize))]
+    pub struct EhpemeralIdSecret(Vec<u8>);
+    }
+}
+
+#[cfg(feature = "disclosure")]
 #[derive(Clone, Deserialize)]
 pub struct VerifierUseCase {
     #[serde(default)]
@@ -157,9 +154,6 @@
     #[serde(flatten)]
     pub key_pair: KeyPair,
 }
-
-#[nutype(validate(predicate = |v| v.len() >= MIN_KEY_LENGTH_BYTES), derive(Clone, TryFrom, AsRef, Deserialize))]
-pub struct EhpemeralIdSecret(Vec<u8>);
 
 impl From<&Storage> for SessionStoreTimeouts {
     fn from(value: &Storage) -> Self {
@@ -194,6 +188,7 @@
     }
 }
 
+#[cfg(feature = "disclosure")]
 impl TryFrom<VerifierUseCases> for UseCases {
     type Error = p256::pkcs8::Error;
 
@@ -213,6 +208,7 @@
     }
 }
 
+#[cfg(feature = "disclosure")]
 impl TryFrom<&VerifierUseCase> for UseCase {
     type Error = p256::pkcs8::Error;
 
@@ -226,6 +222,7 @@
     }
 }
 
+#[cfg(feature = "disclosure")]
 impl From<&EhpemeralIdSecret> for hmac::Key {
     fn from(value: &EhpemeralIdSecret) -> Self {
         hmac::Key::new(hmac::HMAC_SHA256, value.as_ref())

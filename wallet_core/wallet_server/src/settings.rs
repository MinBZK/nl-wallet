--- conflicted
+++ resolved
@@ -27,13 +27,9 @@
     // used by the application
     pub internal_url: BaseUrl,
     pub universal_link_base_url: BaseUrl,
-<<<<<<< HEAD
+    pub log_requests: bool,
+
     pub storage: Storage,
-=======
-    // supported schemes are: memory:// (default) and postgres://
-    pub store_url: Url,
-    pub log_requests: bool,
->>>>>>> 8cc388b2
 
     #[cfg(feature = "issuance")]
     pub issuer: Issuer,
@@ -150,7 +146,7 @@
             .set_default("wallet_server.port", 3001)?
             .set_default("public_url", "http://localhost:3001/")?
             .set_default("universal_link_base_url", DEFAULT_UNIVERSAL_LINK_BASE)?
-<<<<<<< HEAD
+            .set_default("log_requests", false)?
             .set_default("storage.url", "memory://")?
             .set_default(
                 "storage.expiration_minutes",
@@ -164,10 +160,6 @@
                 "storage.failed_deletion_minutes",
                 default_store_timeouts.failed_deletion.as_secs() / 60,
             )?;
-=======
-            .set_default("store_url", "memory://")?
-            .set_default("log_requests", false)?;
->>>>>>> 8cc388b2
 
         #[cfg(feature = "issuance")]
         let config_builder = config_builder

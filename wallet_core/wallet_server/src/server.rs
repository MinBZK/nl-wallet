--- conflicted
+++ resolved
@@ -63,16 +63,12 @@
     ))
 }
 
-<<<<<<< HEAD
 pub async fn serve_disclosure<S>(settings: Settings, disclosure_sessions: S) -> Result<()>
 where
     S: SessionStore<DisclosureData> + Send + Sync + 'static,
 {
-=======
-pub async fn serve_disclosure(settings: Settings, sessions: SessionStores) -> Result<()> {
     let log_requests = settings.log_requests;
 
->>>>>>> 8cc388b2
     let (wallet_socket, requester_socket, wallet_disclosure_router, requester_router) =
         setup_disclosure(settings, disclosure_sessions)?;
 

use std::sync::Arc;

use axum::{
    extract::{Path, Query, State},
    routing::{get, on, post, MethodFilter},
    Form, Json, Router,
};
use http::{header, HeaderMap, HeaderValue, Method, Uri};
use serde::{Deserialize, Serialize};
use tower_http::cors::{Any, CorsLayer};
use tracing::{info, warn};

use nl_wallet_mdoc::{
    server_state::{SessionStore, SessionToken},
    verifier::{DisclosedAttributes, ItemsRequests, ReturnUrlTemplate, SessionType},
};
use openid4vc::{
    disclosure_session::APPLICATION_OAUTH_AUTHZ_REQ_JWT,
    openid4vp::{VpResponse, WalletRequest},
    verifier::{DisclosureData, StatusResponse, Verifier, WalletAuthResponse},
    GetRequestErrorCode, PostAuthResponseErrorCode, VerificationErrorCode,
};
use wallet_common::{
    config::wallet_config::BaseUrl,
    generator::TimeGenerator,
    http_error::{HttpJsonError, HttpJsonErrorType},
};

use crate::{
    errors::ErrorResponse,
    settings::{self, Urls},
};

<<<<<<< HEAD
=======
/// The error returned from the sessions endpoint that the wallet
/// communicates with. As opposed to [`RequesterError`], this
/// results in a simple HTTP status code without a body, in
/// order to conform to ISO 23220-4.
#[derive(Debug, thiserror::Error)]
#[error("process mdoc message error: {0}")]
pub struct ProcessMdocError(#[from] nl_wallet_mdoc::Error);

impl IntoResponse for ProcessMdocError {
    fn into_response(self) -> Response {
        match self.0 {
            nl_wallet_mdoc::Error::Verification(error) => match error {
                VerificationError::UnknownSessionId(_) => StatusCode::NOT_FOUND,
                VerificationError::SessionStore(_) => StatusCode::INTERNAL_SERVER_ERROR,
                _ => StatusCode::BAD_REQUEST,
            },
            _ => StatusCode::BAD_REQUEST,
        }
        .into_response()
    }
}

#[derive(Debug, Clone, Copy, PartialEq, Eq, strum::Display, strum::EnumString)]
#[strum(serialize_all = "snake_case")]
pub enum RequesterErrorType {
    Server,
    SessionParameters,
    UnknownSession,
    Nonce,
    SessionState,
}

/// The error returned by the endpoints that the RP can query.
/// It results in a HTTP response containing a JSON body
/// formatted according to RFC 7807.
#[derive(Debug, thiserror::Error)]
pub enum RequesterError {
    #[error("starting mdoc session failed: {0}")]
    StartSession(#[source] nl_wallet_mdoc::Error),
    #[error("retrieving status error: {0}")]
    SessionStatus(#[source] nl_wallet_mdoc::Error),
    #[error("retrieving disclosed attributes error: {0}")]
    DisclosedAttributes(#[source] nl_wallet_mdoc::Error),
}

impl HttpJsonErrorType for RequesterErrorType {
    fn title(&self) -> String {
        match self {
            Self::Server => "A server error occurred".to_string(),
            Self::SessionParameters => "Incorrect session parameters provided".to_string(),
            Self::UnknownSession => "Unkown session for provided ID".to_string(),
            Self::Nonce => "Nonce is missing or incorrect".to_string(),
            Self::SessionState => "Session is not in the required state".to_string(),
        }
    }

    fn status_code(&self) -> StatusCode {
        match self {
            Self::Server => StatusCode::INTERNAL_SERVER_ERROR,
            Self::SessionParameters => StatusCode::BAD_REQUEST,
            Self::UnknownSession => StatusCode::NOT_FOUND,
            Self::Nonce => StatusCode::UNAUTHORIZED,
            Self::SessionState => StatusCode::BAD_REQUEST,
        }
    }
}

impl From<RequesterError> for RequesterErrorType {
    fn from(value: RequesterError) -> Self {
        match value {
            RequesterError::StartSession(nl_wallet_mdoc::Error::Verification(error)) => match error {
                VerificationError::UnknownUseCase(_)
                | VerificationError::NoItemsRequests
                | VerificationError::ReturnUrlConfigurationMismatch => Self::SessionParameters,
                _ => Self::Server,
            },
            RequesterError::SessionStatus(nl_wallet_mdoc::Error::Verification(
                VerificationError::UnknownSessionId(_),
            )) => Self::UnknownSession,
            RequesterError::DisclosedAttributes(nl_wallet_mdoc::Error::Verification(error)) => match error {
                VerificationError::UnknownSessionId(_) => Self::UnknownSession,
                VerificationError::ReturnUrlNonceMissing | VerificationError::ReturnUrlNonceMismatch(_) => Self::Nonce,
                VerificationError::SessionNotDone => Self::SessionState,
                _ => Self::Server,
            },
            _ => Self::Server,
        }
    }
}

impl From<RequesterError> for HttpJsonError<RequesterErrorType> {
    fn from(value: RequesterError) -> Self {
        Self::from_error(value)
    }
}

>>>>>>> c39c2067
struct ApplicationState<S> {
    verifier: Verifier<S>,
    public_url: BaseUrl,
    universal_link_base_url: BaseUrl,
}

fn create_application_state<S>(
    urls: Urls,
    verifier: settings::Verifier,
    sessions: S,
) -> anyhow::Result<ApplicationState<S>>
where
    S: SessionStore<DisclosureData> + Send + Sync + 'static,
{
    let application_state = ApplicationState {
        verifier: Verifier::new(
            verifier.usecases.try_into()?,
            sessions,
            verifier
                .trust_anchors
                .into_iter()
                .map(|ta| ta.owned_trust_anchor)
                .collect::<Vec<_>>(),
            (&verifier.ephemeral_id_secret).into(),
        ),
        public_url: urls.public_url,
        universal_link_base_url: urls.universal_link_base_url,
    };
    Ok(application_state)
}

pub fn create_routers<S>(urls: Urls, verifier: settings::Verifier, sessions: S) -> anyhow::Result<(Router, Router)>
where
    S: SessionStore<DisclosureData> + Send + Sync + 'static,
{
    let application_state = Arc::new(create_application_state(urls, verifier, sessions)?);

    // RFC 9101 defines just `GET` for the `request_uri` endpoint, but OpenID4VP extends that with `POST`.
    // Note that since `retrieve_request()` uses the `Form` extractor, it requires the
    // `Content-Type: application/x-www-form-urlencoded` header to be set on POST requests (but not GET requests).
    let wallet_router = Router::new()
        .route(
            "/:session_token/request_uri",
            on(MethodFilter::GET | MethodFilter::POST, retrieve_request::<S>),
        )
        .route("/:session_token/response_uri", post(post_response::<S>))
        .route(
            "/:session_token/status",
            get(status::<S>)
                // to be able to request the status from a browser, the cors headers should be set
                // but only on this endpoint
                .layer(CorsLayer::new().allow_methods([Method::GET]).allow_origin(Any)),
        )
        .with_state(application_state.clone());

    let requester_router = Router::new()
        .route("/", post(start::<S>))
        .route("/:session_token/disclosed_attributes", get(disclosed_attributes::<S>))
        .with_state(application_state);

    Ok((wallet_router, requester_router))
}

async fn retrieve_request<S>(
    uri: Uri,
    State(state): State<Arc<ApplicationState<S>>>,
    Path(session_token): Path<SessionToken>,
<<<<<<< HEAD
    Form(wallet_request): Form<WalletRequest>,
) -> Result<(HeaderMap, String), ErrorResponse<GetRequestErrorCode>>
=======
    msg: Bytes,
) -> Result<Cbor<SessionData>, ProcessMdocError>
>>>>>>> c39c2067
where
    S: SessionStore<DisclosureData>,
{
    info!("process request for Authorization Request JWT");

    let response = state
        .verifier
        .process_get_request(
            &session_token,
            state
                .public_url
                .join_base_url(&format!("disclosure/{session_token}/response_uri")),
            uri.query(),
            wallet_request.wallet_nonce,
        )
        .await
        .map_err(|err| {
            warn!("processing request for Authorization Request JWT failed, returning error");
            ErrorResponse::with_uri(err)
        })?;

    info!("processing request for Authorization Request JWT successful, returning response");

    let headers = HeaderMap::from_iter([(
        header::CONTENT_TYPE,
        HeaderValue::from_static(APPLICATION_OAUTH_AUTHZ_REQ_JWT.as_ref()),
    )]);
    Ok((headers, response.0))
}

async fn post_response<S>(
    State(state): State<Arc<ApplicationState<S>>>,
    Path(session_token): Path<SessionToken>,
    Form(wallet_response): Form<WalletAuthResponse>,
) -> Result<Json<VpResponse>, ErrorResponse<PostAuthResponseErrorCode>>
where
    S: SessionStore<DisclosureData>,
{
    info!("process Verifiable Presentation");

    let response = state
        .verifier
        .process_authorization_response(&session_token, wallet_response, &TimeGenerator)
        .await
<<<<<<< HEAD
        .map_err(|err| {
            warn!("processing Verifiable Presentation failed, returning error");
            ErrorResponse::with_uri(err)
=======
        .inspect_err(|error| {
            warn!("processing message failed: {}", error);
>>>>>>> c39c2067
        })?;

    info!("Verifiable Presentation processed successfully, returning response");

    Ok(Json(response))
}

#[derive(Debug, Serialize, Deserialize)]
pub struct StatusParams {
    pub session_type: SessionType,
}

async fn status<S>(
    State(state): State<Arc<ApplicationState<S>>>,
    Path(session_token): Path<SessionToken>,
    Query(params): Query<StatusParams>,
<<<<<<< HEAD
) -> Result<Json<StatusResponse>, ErrorResponse<VerificationErrorCode>>
=======
) -> Result<Json<StatusResponse>, HttpJsonError<RequesterErrorType>>
>>>>>>> c39c2067
where
    S: SessionStore<DisclosureData> + Send + Sync + 'static,
{
    let response = state
        .verifier
        .status_response(
            &session_token,
            params.session_type,
            &state.universal_link_base_url.join_base_url("disclosure"),
            state
                .public_url
                .join_base_url(&format!("disclosure/{session_token}/request_uri")),
            &TimeGenerator,
        )
        .await
<<<<<<< HEAD
        .map_err(ErrorResponse::new)?;
=======
        .inspect_err(|error| {
            warn!("querying session status failed: {}", error);
        })
        .map_err(RequesterError::SessionStatus)?;
>>>>>>> c39c2067

    Ok(Json(response))
}

#[derive(Debug, Serialize, Deserialize)]
pub struct StartDisclosureRequest {
    pub usecase: String,
    pub items_requests: ItemsRequests,
    pub return_url_template: Option<ReturnUrlTemplate>,
}

#[derive(Debug, Serialize, Deserialize)]
pub struct StartDisclosureResponse {
    pub session_token: SessionToken,
}

async fn start<S>(
    State(state): State<Arc<ApplicationState<S>>>,
    Json(start_request): Json<StartDisclosureRequest>,
<<<<<<< HEAD
) -> Result<Json<StartDisclosureResponse>, ErrorResponse<VerificationErrorCode>>
=======
) -> Result<Json<StartDisclosureResponse>, HttpJsonError<RequesterErrorType>>
>>>>>>> c39c2067
where
    S: SessionStore<DisclosureData>,
{
    let session_token = state
        .verifier
        .new_session(
            start_request.items_requests,
            start_request.usecase,
            start_request.return_url_template,
        )
        .await
<<<<<<< HEAD
        .map_err(ErrorResponse::new)?;
=======
        .inspect_err(|error| {
            warn!("starting new session failed: {}", error);
        })
        .map_err(RequesterError::StartSession)?;
>>>>>>> c39c2067

    Ok(Json(StartDisclosureResponse { session_token }))
}

#[derive(Debug, Serialize, Deserialize)]
pub struct DisclosedAttributesParams {
    pub nonce: Option<String>,
}

async fn disclosed_attributes<S>(
    State(state): State<Arc<ApplicationState<S>>>,
    Path(session_token): Path<SessionToken>,
    Query(params): Query<DisclosedAttributesParams>,
<<<<<<< HEAD
) -> Result<Json<DisclosedAttributes>, ErrorResponse<VerificationErrorCode>>
=======
) -> Result<Json<DisclosedAttributes>, HttpJsonError<RequesterErrorType>>
>>>>>>> c39c2067
where
    S: SessionStore<DisclosureData>,
{
    let disclosed_attributes = state
        .verifier
        .disclosed_attributes(&session_token, params.nonce)
        .await
<<<<<<< HEAD
        .map_err(ErrorResponse::new)?;
=======
        .inspect_err(|error| {
            warn!("fetching disclosed attributes failed: {}", error);
        })
        .map_err(RequesterError::DisclosedAttributes)?;

>>>>>>> c39c2067
    Ok(Json(disclosed_attributes))
}<|MERGE_RESOLUTION|>--- conflicted
+++ resolved
@@ -20,116 +20,13 @@
     verifier::{DisclosureData, StatusResponse, Verifier, WalletAuthResponse},
     GetRequestErrorCode, PostAuthResponseErrorCode, VerificationErrorCode,
 };
-use wallet_common::{
-    config::wallet_config::BaseUrl,
-    generator::TimeGenerator,
-    http_error::{HttpJsonError, HttpJsonErrorType},
-};
+use wallet_common::{config::wallet_config::BaseUrl, generator::TimeGenerator};
 
 use crate::{
     errors::ErrorResponse,
     settings::{self, Urls},
 };
 
-<<<<<<< HEAD
-=======
-/// The error returned from the sessions endpoint that the wallet
-/// communicates with. As opposed to [`RequesterError`], this
-/// results in a simple HTTP status code without a body, in
-/// order to conform to ISO 23220-4.
-#[derive(Debug, thiserror::Error)]
-#[error("process mdoc message error: {0}")]
-pub struct ProcessMdocError(#[from] nl_wallet_mdoc::Error);
-
-impl IntoResponse for ProcessMdocError {
-    fn into_response(self) -> Response {
-        match self.0 {
-            nl_wallet_mdoc::Error::Verification(error) => match error {
-                VerificationError::UnknownSessionId(_) => StatusCode::NOT_FOUND,
-                VerificationError::SessionStore(_) => StatusCode::INTERNAL_SERVER_ERROR,
-                _ => StatusCode::BAD_REQUEST,
-            },
-            _ => StatusCode::BAD_REQUEST,
-        }
-        .into_response()
-    }
-}
-
-#[derive(Debug, Clone, Copy, PartialEq, Eq, strum::Display, strum::EnumString)]
-#[strum(serialize_all = "snake_case")]
-pub enum RequesterErrorType {
-    Server,
-    SessionParameters,
-    UnknownSession,
-    Nonce,
-    SessionState,
-}
-
-/// The error returned by the endpoints that the RP can query.
-/// It results in a HTTP response containing a JSON body
-/// formatted according to RFC 7807.
-#[derive(Debug, thiserror::Error)]
-pub enum RequesterError {
-    #[error("starting mdoc session failed: {0}")]
-    StartSession(#[source] nl_wallet_mdoc::Error),
-    #[error("retrieving status error: {0}")]
-    SessionStatus(#[source] nl_wallet_mdoc::Error),
-    #[error("retrieving disclosed attributes error: {0}")]
-    DisclosedAttributes(#[source] nl_wallet_mdoc::Error),
-}
-
-impl HttpJsonErrorType for RequesterErrorType {
-    fn title(&self) -> String {
-        match self {
-            Self::Server => "A server error occurred".to_string(),
-            Self::SessionParameters => "Incorrect session parameters provided".to_string(),
-            Self::UnknownSession => "Unkown session for provided ID".to_string(),
-            Self::Nonce => "Nonce is missing or incorrect".to_string(),
-            Self::SessionState => "Session is not in the required state".to_string(),
-        }
-    }
-
-    fn status_code(&self) -> StatusCode {
-        match self {
-            Self::Server => StatusCode::INTERNAL_SERVER_ERROR,
-            Self::SessionParameters => StatusCode::BAD_REQUEST,
-            Self::UnknownSession => StatusCode::NOT_FOUND,
-            Self::Nonce => StatusCode::UNAUTHORIZED,
-            Self::SessionState => StatusCode::BAD_REQUEST,
-        }
-    }
-}
-
-impl From<RequesterError> for RequesterErrorType {
-    fn from(value: RequesterError) -> Self {
-        match value {
-            RequesterError::StartSession(nl_wallet_mdoc::Error::Verification(error)) => match error {
-                VerificationError::UnknownUseCase(_)
-                | VerificationError::NoItemsRequests
-                | VerificationError::ReturnUrlConfigurationMismatch => Self::SessionParameters,
-                _ => Self::Server,
-            },
-            RequesterError::SessionStatus(nl_wallet_mdoc::Error::Verification(
-                VerificationError::UnknownSessionId(_),
-            )) => Self::UnknownSession,
-            RequesterError::DisclosedAttributes(nl_wallet_mdoc::Error::Verification(error)) => match error {
-                VerificationError::UnknownSessionId(_) => Self::UnknownSession,
-                VerificationError::ReturnUrlNonceMissing | VerificationError::ReturnUrlNonceMismatch(_) => Self::Nonce,
-                VerificationError::SessionNotDone => Self::SessionState,
-                _ => Self::Server,
-            },
-            _ => Self::Server,
-        }
-    }
-}
-
-impl From<RequesterError> for HttpJsonError<RequesterErrorType> {
-    fn from(value: RequesterError) -> Self {
-        Self::from_error(value)
-    }
-}
-
->>>>>>> c39c2067
 struct ApplicationState<S> {
     verifier: Verifier<S>,
     public_url: BaseUrl,
@@ -197,13 +94,8 @@
     uri: Uri,
     State(state): State<Arc<ApplicationState<S>>>,
     Path(session_token): Path<SessionToken>,
-<<<<<<< HEAD
     Form(wallet_request): Form<WalletRequest>,
 ) -> Result<(HeaderMap, String), ErrorResponse<GetRequestErrorCode>>
-=======
-    msg: Bytes,
-) -> Result<Cbor<SessionData>, ProcessMdocError>
->>>>>>> c39c2067
 where
     S: SessionStore<DisclosureData>,
 {
@@ -220,10 +112,8 @@
             wallet_request.wallet_nonce,
         )
         .await
-        .map_err(|err| {
-            warn!("processing request for Authorization Request JWT failed, returning error");
-            ErrorResponse::with_uri(err)
-        })?;
+        .inspect_err(|error| warn!("processing request for Authorization Request JWT failed, returning error: {error}"))
+        .map_err(ErrorResponse::with_uri)?;
 
     info!("processing request for Authorization Request JWT successful, returning response");
 
@@ -248,15 +138,8 @@
         .verifier
         .process_authorization_response(&session_token, wallet_response, &TimeGenerator)
         .await
-<<<<<<< HEAD
-        .map_err(|err| {
-            warn!("processing Verifiable Presentation failed, returning error");
-            ErrorResponse::with_uri(err)
-=======
-        .inspect_err(|error| {
-            warn!("processing message failed: {}", error);
->>>>>>> c39c2067
-        })?;
+        .inspect_err(|error| warn!("processing Verifiable Presentation failed, returning error: {error}"))
+        .map_err(ErrorResponse::with_uri)?;
 
     info!("Verifiable Presentation processed successfully, returning response");
 
@@ -272,11 +155,7 @@
     State(state): State<Arc<ApplicationState<S>>>,
     Path(session_token): Path<SessionToken>,
     Query(params): Query<StatusParams>,
-<<<<<<< HEAD
 ) -> Result<Json<StatusResponse>, ErrorResponse<VerificationErrorCode>>
-=======
-) -> Result<Json<StatusResponse>, HttpJsonError<RequesterErrorType>>
->>>>>>> c39c2067
 where
     S: SessionStore<DisclosureData> + Send + Sync + 'static,
 {
@@ -292,14 +171,8 @@
             &TimeGenerator,
         )
         .await
-<<<<<<< HEAD
+        .inspect_err(|error| warn!("querying session status failed: {error}"))
         .map_err(ErrorResponse::new)?;
-=======
-        .inspect_err(|error| {
-            warn!("querying session status failed: {}", error);
-        })
-        .map_err(RequesterError::SessionStatus)?;
->>>>>>> c39c2067
 
     Ok(Json(response))
 }
@@ -319,11 +192,7 @@
 async fn start<S>(
     State(state): State<Arc<ApplicationState<S>>>,
     Json(start_request): Json<StartDisclosureRequest>,
-<<<<<<< HEAD
 ) -> Result<Json<StartDisclosureResponse>, ErrorResponse<VerificationErrorCode>>
-=======
-) -> Result<Json<StartDisclosureResponse>, HttpJsonError<RequesterErrorType>>
->>>>>>> c39c2067
 where
     S: SessionStore<DisclosureData>,
 {
@@ -335,14 +204,8 @@
             start_request.return_url_template,
         )
         .await
-<<<<<<< HEAD
+        .inspect_err(|error| warn!("starting new session failed: {error}"))
         .map_err(ErrorResponse::new)?;
-=======
-        .inspect_err(|error| {
-            warn!("starting new session failed: {}", error);
-        })
-        .map_err(RequesterError::StartSession)?;
->>>>>>> c39c2067
 
     Ok(Json(StartDisclosureResponse { session_token }))
 }
@@ -356,11 +219,7 @@
     State(state): State<Arc<ApplicationState<S>>>,
     Path(session_token): Path<SessionToken>,
     Query(params): Query<DisclosedAttributesParams>,
-<<<<<<< HEAD
 ) -> Result<Json<DisclosedAttributes>, ErrorResponse<VerificationErrorCode>>
-=======
-) -> Result<Json<DisclosedAttributes>, HttpJsonError<RequesterErrorType>>
->>>>>>> c39c2067
 where
     S: SessionStore<DisclosureData>,
 {
@@ -368,14 +227,8 @@
         .verifier
         .disclosed_attributes(&session_token, params.nonce)
         .await
-<<<<<<< HEAD
+        .inspect_err(|error| warn!("fetching disclosed attributes failed: {error}"))
         .map_err(ErrorResponse::new)?;
-=======
-        .inspect_err(|error| {
-            warn!("fetching disclosed attributes failed: {}", error);
-        })
-        .map_err(RequesterError::DisclosedAttributes)?;
-
->>>>>>> c39c2067
+
     Ok(Json(disclosed_attributes))
 }
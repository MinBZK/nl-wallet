--- conflicted
+++ resolved
@@ -1,29 +1,5 @@
-<<<<<<< HEAD
-cfg_if::cfg_if! {
-    if #[cfg(any(feature = "issuance", feature = "disclosure"))] {
-        pub mod log_requests;
-        pub mod server;
-        pub mod keys;
-    }
-}
-cfg_if::cfg_if! {
-    if #[cfg(any(feature = "issuance", feature = "disclosure", feature = "postgres"))] {
-        pub mod settings;
-        pub mod store;
-    }
-}
-cfg_if::cfg_if! {
-    if #[cfg(feature = "issuance")] {
-        pub mod issuer;
-        pub mod pid;
-    }
-}
-#[cfg(feature = "disclosure")]
-pub mod verifier;
-=======
 #[cfg(any(feature = "issuance", feature = "disclosure"))]
 pub mod server;
->>>>>>> 398f54b8
 
 #[cfg(any(feature = "issuance", feature = "disclosure", feature = "postgres"))]
 pub mod settings;

use std::net::IpAddr;
use std::num::NonZeroU64;
use std::time::Duration;

use chrono::DateTime;
use chrono::Utc;
use config::Config;
use config::ConfigError;
use config::Environment;
use config::File;
use rustls_pki_types::TrustAnchor;
use serde::Deserialize;
use serde_with::base64::Base64;
use serde_with::serde_as;
use url::Url;

use hsm::service::Pkcs11Hsm;
use hsm::settings::Hsm;
use nl_wallet_mdoc::utils::x509::BorrowingCertificate;
use nl_wallet_mdoc::utils::x509::CertificateError;
use nl_wallet_mdoc::utils::x509::CertificateType;
use nl_wallet_mdoc::utils::x509::CertificateUsage;
use openid4vc::server_state::SessionStoreTimeouts;
use wallet_common::generator::Generator;
use wallet_common::generator::TimeGenerator;
use wallet_common::p256_der::DerSigningKey;
use wallet_common::trust_anchor::BorrowingTrustAnchor;
use wallet_common::urls::BaseUrl;
use wallet_common::utils;

use crate::keys::KeyError;
use crate::keys::PrivateKeyType;

cfg_if::cfg_if! {
    if #[cfg(feature = "disclosure")] {
        mod disclosure;
        pub use disclosure::*;
        use wallet_common::urls::DEFAULT_UNIVERSAL_LINK_BASE;
    }
}

cfg_if::cfg_if! {
    if #[cfg(feature = "issuance")] {
        mod issuance;
        pub use issuance::*;
    }
}

#[derive(Clone, Deserialize)]
pub struct Urls {
    // used by the wallet
    pub public_url: BaseUrl,

    #[cfg(feature = "disclosure")]
    pub universal_link_base_url: BaseUrl,
}

#[serde_as]
#[derive(Clone, Deserialize)]
pub struct Settings {
    // used by the wallet, MUST be reachable from the public internet.
    pub wallet_server: Server,
    // used by the application, SHOULD be reachable only by the application.
    // if not configured the wallet_server will be used, but an api_key is required in that case
    // if it conflicts with wallet_server, the application will crash on startup
    #[cfg(feature = "disclosure")]
    pub requester_server: RequesterAuth,

    #[serde(flatten)]
    pub urls: Urls,

    pub log_requests: bool,
    pub structured_logging: bool,

    pub storage: Storage,

    #[cfg(feature = "issuance")]
    pub issuer: Issuer,

    /// Issuer trust anchors are used to validate the keys and certificates in the `issuer.private_keys` configuration
    /// on application startup and the issuer of the disclosed attributes during disclosure sessions.
    #[serde_as(as = "Vec<Base64>")]
    pub issuer_trust_anchors: Vec<BorrowingTrustAnchor>,

    #[cfg(feature = "disclosure")]
    pub verifier: Verifier,

    pub hsm: Option<Hsm>,

    /// Reader trust anchors are used to verify the keys and certificates in the `verifier.usecases` configuration on
    /// application startup.
    #[cfg(feature = "disclosure")]
    #[serde_as(as = "Vec<Base64>")]
    pub reader_trust_anchors: Vec<BorrowingTrustAnchor>,
}

#[derive(Clone, Deserialize)]
pub struct Server {
    pub ip: IpAddr,
    pub port: u16,
}

#[derive(Clone, Deserialize)]
pub enum RequesterAuth {
    #[serde(rename = "authentication")]
    Authentication(Authentication),
    #[serde(untagged)]
    ProtectedInternalEndpoint {
        authentication: Authentication,
        #[serde(flatten)]
        server: Server,
    },
    #[serde(untagged)]
    InternalEndpoint(Server),
}

#[derive(Clone, Deserialize)]
#[serde(rename_all = "snake_case")]
pub enum Authentication {
    ApiKey(String),
}

#[derive(Clone, Deserialize)]
pub struct Storage {
    /// Supported schemes are: `memory://` (default) and `postgres://`.
    pub url: Url,
    pub expiration_minutes: NonZeroU64,
    pub successful_deletion_minutes: NonZeroU64,
    pub failed_deletion_minutes: NonZeroU64,
}

#[serde_as]
#[derive(Clone, Deserialize)]
pub struct KeyPair {
    #[serde_as(as = "Base64")]
    pub certificate: BorrowingCertificate,
<<<<<<< HEAD
    pub private_key: PrivateKey,
}

#[derive(Clone, Deserialize)]
#[serde(untagged)]
pub enum PrivateKey {
    Software(DerSigningKey),
    Hardware(String),
=======
    #[serde_as(as = "Base64")]
    pub private_key: DerSigningKey,
>>>>>>> 77f8f07b
}

impl From<&Storage> for SessionStoreTimeouts {
    fn from(value: &Storage) -> Self {
        SessionStoreTimeouts {
            expiration: Duration::from_secs(60 * value.expiration_minutes.get()),
            successful_deletion: Duration::from_secs(60 * value.successful_deletion_minutes.get()),
            failed_deletion: Duration::from_secs(60 * value.failed_deletion_minutes.get()),
        }
    }
}

<<<<<<< HEAD
pub trait TryFromKeySettings<SRC>: Sized {
    type Error;
    async fn try_from_key_settings(source: SRC, hsm: Option<&Pkcs11Hsm>) -> Result<Self, Self::Error>;
}

impl TryFromKeySettings<KeyPair> for nl_wallet_mdoc::server_keys::KeyPair<PrivateKeyType> {
    type Error = KeyError;
=======
impl KeyPair {
    pub fn try_into_mdoc_key_pair(self) -> Result<nl_wallet_mdoc::server_keys::KeyPair, CertificateError> {
        let key_pair = nl_wallet_mdoc::server_keys::KeyPair::new_from_signing_key(
            self.private_key.into_inner(),
            self.certificate,
        )?;
>>>>>>> 77f8f07b

    async fn try_from_key_settings(source: KeyPair, hsm: Option<&Pkcs11Hsm>) -> Result<Self, Self::Error> {
        let private_key = PrivateKeyType::from_settings(source.private_key, hsm)?;
        let key_pair = nl_wallet_mdoc::server_keys::KeyPair::new(private_key, source.certificate).await?;
        Ok(key_pair)
    }
}

#[cfg(feature = "integration_test")]
impl From<nl_wallet_mdoc::server_keys::KeyPair> for KeyPair {
    fn from(value: nl_wallet_mdoc::server_keys::KeyPair) -> Self {
        Self {
            certificate: value.certificate().clone(),
<<<<<<< HEAD
            private_key: PrivateKey::Software(DerSigningKey(value.private_key().clone())),
=======
            private_key: DerSigningKey::from(value.private_key().clone()),
>>>>>>> 77f8f07b
        }
    }
}

#[derive(Debug, thiserror::Error)]
pub enum CertificateVerificationError {
    #[error("missing trust anchors, expected at least 1")]
    MissingTrustAnchors,
    #[error("invalid certificate `{1}`: {0}")]
    InvalidCertificate(#[source] CertificateError, String),
    #[error("invalid key pair `{1}`: {0}")]
    InvalidKeyPair(#[source] CertificateError, String),
    #[error("no CertificateType found in certificate `{1}`: {0}")]
    NoCertificateType(#[source] CertificateError, String),
    #[error("certificate `{0}` is missing CertificateType registration data")]
    IncompleteCertificateType(String),
}

impl Settings {
    pub fn new() -> Result<Self, ConfigError> {
        Settings::new_custom("wallet_server.toml", "wallet_server")
    }

    pub fn new_custom(config_file: &str, env_prefix: &str) -> Result<Self, ConfigError> {
        let default_store_timeouts = SessionStoreTimeouts::default();

        let config_builder = Config::builder()
            .set_default("wallet_server.ip", "0.0.0.0")?
            .set_default("wallet_server.port", 3001)?
            .set_default("public_url", "http://localhost:3001/")?
            .set_default("log_requests", false)?
            .set_default("structured_logging", false)?
            .set_default("storage.url", "memory://")?
            .set_default(
                "storage.expiration_minutes",
                default_store_timeouts.expiration.as_secs() / 60,
            )?
            .set_default(
                "storage.successful_deletion_minutes",
                default_store_timeouts.successful_deletion.as_secs() / 60,
            )?
            .set_default(
                "storage.failed_deletion_minutes",
                default_store_timeouts.failed_deletion.as_secs() / 60,
            )?;

        #[cfg(feature = "disclosure")]
        let config_builder = config_builder
            .set_default("universal_link_base_url", DEFAULT_UNIVERSAL_LINK_BASE)?
            .set_default("requester_server.ip", "0.0.0.0")?
            .set_default("requester_server.port", 3002)?;

        #[cfg(feature = "issuance")]
        let config_builder = config_builder
            .set_default(
                "issuer.wallet_client_ids",
                vec![wallet_common::jwt::NL_WALLET_CLIENT_ID.to_string()],
            )?
            .set_default("issuer.brp_server", "http://localhost:3007/")?
            .set_default("issuer.valid_days", 365)?
            .set_default("issuer.copy_count", 4)?;

        // Look for a config file that is in the same directory as Cargo.toml if run through cargo,
        // otherwise look in the current working directory.
        let config_source = utils::prefix_local_path(config_file.as_ref());

        let environment_parser = Environment::with_prefix(env_prefix)
            .separator("__")
            .prefix_separator("__")
            .list_separator(",");

        let environment_parser = environment_parser.with_list_parse_key("issuer_trust_anchors");

        #[cfg(feature = "disclosure")]
        let environment_parser = environment_parser.with_list_parse_key("reader_trust_anchors");

        #[cfg(feature = "issuance")]
        let environment_parser = environment_parser.with_list_parse_key("issuer.digid.http_config.trust_anchors");
        #[cfg(feature = "issuance")]
        let environment_parser = environment_parser.with_list_parse_key("issuer.metadata");

        let environment_parser = environment_parser.try_parsing(true);

        let config = config_builder
            .add_source(File::from(config_source.as_ref()).required(false))
            .add_source(File::from(config_file.as_ref()).required(false))
            .add_source(environment_parser)
            .build()?
            .try_deserialize()?;

        Ok(config)
    }

    pub fn verify_key_pairs(&self) -> Result<(), CertificateVerificationError> {
        #[cfg(feature = "disclosure")]
        {
            tracing::debug!("verifying verifier.usecases certificates");
            self.verify_verifier_key_pairs()?;
        }

        #[cfg(feature = "issuance")]
        {
            tracing::debug!("verifying issuer.private_keys certificates");
            self.verify_issuer_key_pairs()?;
        }

        Ok(())
    }

    #[cfg(feature = "disclosure")]
    pub fn verify_verifier_key_pairs<'a>(&'a self) -> Result<(), CertificateVerificationError> {
        let time = TimeGenerator;

        let trust_anchors: Vec<TrustAnchor<'a>> = self
            .reader_trust_anchors
            .iter()
            .map(BorrowingTrustAnchor::to_owned_trust_anchor)
            .collect::<Vec<_>>();

        let key_pairs: Vec<(String, KeyPair)> = self
            .verifier
            .usecases
            .as_ref()
            .iter()
            .map(|(use_case_id, usecase)| (use_case_id.clone(), usecase.key_pair.clone()))
            .collect();

        verify_key_pairs(
            &key_pairs,
            &trust_anchors,
            CertificateUsage::ReaderAuth,
            &time,
            |certificate_type| matches!(certificate_type, CertificateType::ReaderAuth(Some(_))),
        )
    }

    #[cfg(feature = "issuance")]
    pub fn verify_issuer_key_pairs<'a>(&'a self) -> Result<(), CertificateVerificationError> {
        let time = TimeGenerator;

        let trust_anchors: Vec<TrustAnchor<'a>> = self
            .issuer_trust_anchors
            .iter()
            .map(BorrowingTrustAnchor::to_owned_trust_anchor)
            .collect::<Vec<_>>();

        let key_pairs: Vec<(String, KeyPair)> = self
            .issuer
            .private_keys
            .iter()
            .map(|(id, keypair)| (id.clone(), keypair.clone()))
            .collect();

        verify_key_pairs(
            &key_pairs,
            &trust_anchors,
            CertificateUsage::Mdl,
            &time,
            |certificate_type| matches!(certificate_type, CertificateType::Mdl(Some(_))),
        )
    }
}

fn verify_key_pairs<F>(
    key_pairs: &[(String, KeyPair)],
    trust_anchors: &[TrustAnchor<'_>],
    usage: CertificateUsage,
    time: &impl Generator<DateTime<Utc>>,
    has_usage_registration: F,
) -> Result<(), CertificateVerificationError>
where
    F: Fn(CertificateType) -> bool,
{
    if trust_anchors.is_empty() {
        return Err(CertificateVerificationError::MissingTrustAnchors);
    }

    for (key_pair_id, key_pair) in key_pairs {
        tracing::debug!("verifying certificate of {key_pair_id}");

        let certificate = &key_pair.certificate;

        if !trust_anchors.is_empty() {
            certificate
                .verify(usage, &[], time, trust_anchors)
                .map_err(|e| CertificateVerificationError::InvalidCertificate(e, key_pair_id.clone()))?;
        }

        let certificate_type = CertificateType::from_certificate(certificate)
            .map_err(|e| CertificateVerificationError::NoCertificateType(e, key_pair_id.clone()))?;

        if !has_usage_registration(certificate_type) {
            return Err(CertificateVerificationError::IncompleteCertificateType(
                key_pair_id.clone(),
            ));
        }
    }

    Ok(())
}<|MERGE_RESOLUTION|>--- conflicted
+++ resolved
@@ -134,19 +134,15 @@
 pub struct KeyPair {
     #[serde_as(as = "Base64")]
     pub certificate: BorrowingCertificate,
-<<<<<<< HEAD
     pub private_key: PrivateKey,
 }
 
+#[serde_as]
 #[derive(Clone, Deserialize)]
 #[serde(untagged)]
 pub enum PrivateKey {
-    Software(DerSigningKey),
+    Software(#[serde_as(as = "Base64")] DerSigningKey),
     Hardware(String),
-=======
-    #[serde_as(as = "Base64")]
-    pub private_key: DerSigningKey,
->>>>>>> 77f8f07b
 }
 
 impl From<&Storage> for SessionStoreTimeouts {
@@ -159,7 +155,6 @@
     }
 }
 
-<<<<<<< HEAD
 pub trait TryFromKeySettings<SRC>: Sized {
     type Error;
     async fn try_from_key_settings(source: SRC, hsm: Option<&Pkcs11Hsm>) -> Result<Self, Self::Error>;
@@ -167,14 +162,6 @@
 
 impl TryFromKeySettings<KeyPair> for nl_wallet_mdoc::server_keys::KeyPair<PrivateKeyType> {
     type Error = KeyError;
-=======
-impl KeyPair {
-    pub fn try_into_mdoc_key_pair(self) -> Result<nl_wallet_mdoc::server_keys::KeyPair, CertificateError> {
-        let key_pair = nl_wallet_mdoc::server_keys::KeyPair::new_from_signing_key(
-            self.private_key.into_inner(),
-            self.certificate,
-        )?;
->>>>>>> 77f8f07b
 
     async fn try_from_key_settings(source: KeyPair, hsm: Option<&Pkcs11Hsm>) -> Result<Self, Self::Error> {
         let private_key = PrivateKeyType::from_settings(source.private_key, hsm)?;
@@ -188,11 +175,7 @@
     fn from(value: nl_wallet_mdoc::server_keys::KeyPair) -> Self {
         Self {
             certificate: value.certificate().clone(),
-<<<<<<< HEAD
-            private_key: PrivateKey::Software(DerSigningKey(value.private_key().clone())),
-=======
-            private_key: DerSigningKey::from(value.private_key().clone()),
->>>>>>> 77f8f07b
+            private_key: PrivateKey::Software(value.private_key().clone().into()),
         }
     }
 }

use std::{collections::HashMap, fmt::Display, str::FromStr, sync::Arc};

use axum::{
    extract::State,
    headers::{authorization::Credentials, Authorization, Header},
    http::{HeaderMap, HeaderName, HeaderValue, StatusCode, Uri},
    routing::{delete, get, post},
    Form, Json, Router, TypedHeader,
};
use nutype::nutype;
use serde::Serialize;

use nl_wallet_mdoc::{
    server_keys::{KeyPair, KeyRing},
    server_state::SessionStore,
};
use openid4vc::{
    credential::{CredentialErrorCode, CredentialRequest, CredentialRequests, CredentialResponse, CredentialResponses},
    dpop::{Dpop, DPOP_HEADER_NAME, DPOP_NONCE_HEADER_NAME},
    metadata::IssuerMetadata,
    oidc,
    token::{AccessToken, TokenErrorCode, TokenRequest, TokenResponseWithPreviews},
    ErrorStatusCode,
};

<<<<<<< HEAD
use crate::{
    errors::ErrorResponse,
    settings::{self, Settings},
};
=======
use crate::settings::{self, Urls};
>>>>>>> dbc06c72

use openid4vc::issuer::{AttributeService, IssuanceData, Issuer};

struct ApplicationState<A, K, S> {
    issuer: Issuer<A, K, S>,
}

#[nutype(derive(From, AsRef))]
pub struct IssuerKeyRing(HashMap<String, KeyPair>);

impl KeyRing for IssuerKeyRing {
    fn key_pair(&self, id: &str) -> Option<&KeyPair> {
        self.as_ref().get(id)
    }

    fn contains_key_pair(&self, id: &str) -> bool {
        self.as_ref().contains_key(id)
    }
}

impl TryFrom<HashMap<String, settings::KeyPair>> for IssuerKeyRing {
    type Error = p256::pkcs8::Error;

    fn try_from(private_keys: HashMap<String, settings::KeyPair>) -> Result<Self, Self::Error> {
        let key_ring = private_keys
            .into_iter()
            .map(|(doctype, key_pair)| {
                let key_pair = (&key_pair).try_into()?;

                Ok((doctype, key_pair))
            })
            .collect::<Result<HashMap<_, _>, Self::Error>>()?
            .into();

        Ok(key_ring)
    }
}

pub fn create_issuance_router<A, S>(
    urls: &Urls,
    issuer: settings::Issuer,
    sessions: S,
    attr_service: A,
) -> anyhow::Result<Router>
where
    A: AttributeService + Send + Sync + 'static,
    S: SessionStore<IssuanceData> + Send + Sync + 'static,
{
    let application_state = Arc::new(ApplicationState {
        issuer: Issuer::new(
            sessions,
            attr_service,
            IssuerKeyRing::try_from(issuer.private_keys)?,
            &urls.public_url,
            issuer.wallet_client_ids,
        ),
    });

    let issuance_router = Router::new()
        .route("/.well-known/openid-credential-issuer", get(metadata))
        .route("/.well-known/oauth-authorization-server", get(oauth_metadata))
        .route("/token", post(token))
        .route("/credential", post(credential))
        .route("/credential", delete(reject_issuance))
        .route("/batch_credential", post(batch_credential))
        .route("/batch_credential", delete(reject_issuance))
        .with_state(application_state);

    Ok(issuance_router)
}

// Although there is no standard here mandating what our error response looks like, we use `ErrorResponse`
// for consistency with the other endpoints.
async fn oauth_metadata<A, K, S>(
    State(state): State<Arc<ApplicationState<A, K, S>>>,
) -> Result<Json<oidc::Config>, ErrorResponse<MetadataError>>
where
    A: AttributeService,
    K: KeyRing,
    S: SessionStore<IssuanceData>,
{
    let metadata = state
        .issuer
        .oauth_metadata()
        .await
        .map_err(|e| Box::new(e) as Box<dyn Display>)?;
    Ok(Json(metadata))
}

async fn metadata<A, K, S>(State(state): State<Arc<ApplicationState<A, K, S>>>) -> Json<IssuerMetadata> {
    Json(state.issuer.metadata.clone())
}

async fn token<A, K, S>(
    State(state): State<Arc<ApplicationState<A, K, S>>>,
    TypedHeader(DpopHeader(dpop)): TypedHeader<DpopHeader>,
    Form(token_request): Form<TokenRequest>,
) -> Result<(HeaderMap, Json<TokenResponseWithPreviews>), ErrorResponse<TokenErrorCode>>
where
    A: AttributeService,
    K: KeyRing,
    S: SessionStore<IssuanceData>,
{
    let (response, dpop_nonce) = state
        .issuer
        .process_token_request(token_request, dpop)
        .await
        .map_err(ErrorResponse::new)?;
    let headers = HeaderMap::from_iter([(
        HeaderName::from_str(DPOP_NONCE_HEADER_NAME).unwrap(),
        HeaderValue::from_str(&dpop_nonce).unwrap(),
    )]);
    Ok((headers, Json(response)))
}

async fn credential<A, K, S>(
    State(state): State<Arc<ApplicationState<A, K, S>>>,
    TypedHeader(Authorization(authorization_header)): TypedHeader<Authorization<DpopBearer>>,
    TypedHeader(DpopHeader(dpop)): TypedHeader<DpopHeader>,
    Json(credential_request): Json<CredentialRequest>,
) -> Result<Json<CredentialResponse>, ErrorResponse<CredentialErrorCode>>
where
    A: AttributeService,
    K: KeyRing,
    S: SessionStore<IssuanceData>,
{
    let access_token = authorization_header.into();
    let response = state
        .issuer
        .process_credential(access_token, dpop, credential_request)
        .await
        .map_err(ErrorResponse::new)?;
    Ok(Json(response))
}

async fn batch_credential<A, K, S>(
    State(state): State<Arc<ApplicationState<A, K, S>>>,
    TypedHeader(Authorization(authorization_header)): TypedHeader<Authorization<DpopBearer>>,
    TypedHeader(DpopHeader(dpop)): TypedHeader<DpopHeader>,
    Json(credential_requests): Json<CredentialRequests>,
) -> Result<Json<CredentialResponses>, ErrorResponse<CredentialErrorCode>>
where
    A: AttributeService,
    K: KeyRing,
    S: SessionStore<IssuanceData>,
{
    let access_token = authorization_header.into();
    let response = state
        .issuer
        .process_batch_credential(access_token, dpop, credential_requests)
        .await
        .map_err(ErrorResponse::new)?;
    Ok(Json(response))
}

async fn reject_issuance<A, K, S>(
    State(state): State<Arc<ApplicationState<A, K, S>>>,
    TypedHeader(Authorization(authorization_header)): TypedHeader<Authorization<DpopBearer>>,
    TypedHeader(DpopHeader(dpop)): TypedHeader<DpopHeader>,
    uri: Uri,
) -> Result<StatusCode, ErrorResponse<CredentialErrorCode>>
where
    A: AttributeService,
    K: KeyRing,
    S: SessionStore<IssuanceData>,
{
    let uri_path = &uri.path()[1..]; // strip off leading slash

    let access_token = authorization_header.into();
    state
        .issuer
        .process_reject_issuance(access_token, dpop, uri_path)
        .await
        .map_err(ErrorResponse::new)?;
    Ok(StatusCode::NO_CONTENT)
}

static DPOP_HEADER_NAME_LOWERCASE: HeaderName = HeaderName::from_static("dpop");

pub struct DpopHeader(Dpop);

impl Header for DpopHeader {
    fn name() -> &'static HeaderName {
        &DPOP_HEADER_NAME_LOWERCASE
    }

    fn decode<'i, I>(values: &mut I) -> Result<Self, axum::headers::Error>
    where
        Self: Sized,
        I: Iterator<Item = &'i HeaderValue>,
    {
        // Exactly one value must be provided
        let value = values.next().ok_or(axum::headers::Error::invalid())?;
        if values.next().is_some() {
            return Err(axum::headers::Error::invalid());
        }

        let value = value.to_str().map_err(|_| axum::headers::Error::invalid())?.to_string();
        Ok(DpopHeader(value.into()))
    }

    fn encode<E: Extend<HeaderValue>>(&self, values: &mut E) {
        let DpopHeader(dpop) = self;
        values.extend(HeaderValue::from_bytes(dpop.as_ref().as_bytes()));
    }
}

#[derive(Clone, Debug)]
pub struct DpopBearer(String);

impl From<DpopBearer> for AccessToken {
    fn from(value: DpopBearer) -> Self {
        value.0.into()
    }
}

impl Credentials for DpopBearer {
    const SCHEME: &'static str = DPOP_HEADER_NAME;

    fn decode(value: &HeaderValue) -> Option<Self> {
        value
            .to_str()
            .ok() // + 1 to account for space after "DPoP"
            .map(|value| Self(value[(DPOP_HEADER_NAME.len() + 1)..].to_string()))
    }

    fn encode(&self) -> HeaderValue {
        HeaderValue::from_str(&(DPOP_HEADER_NAME.to_string() + " " + &self.0)).unwrap()
    }
}

#[derive(Serialize, Debug, Clone)]
#[serde(rename_all = "snake_case")]
enum MetadataError {
    Metadata,
}

impl ErrorStatusCode for MetadataError {
    fn status_code(&self) -> StatusCode {
        StatusCode::INTERNAL_SERVER_ERROR
    }
}

impl From<Box<dyn Display>> for ErrorResponse<MetadataError> {
    fn from(error: Box<dyn Display>) -> Self {
        ErrorResponse {
            error_response: openid4vc::ErrorResponse {
                error: MetadataError::Metadata,
                error_description: Some(error.to_string()),
                error_uri: None,
            },
            redirect_uri: None,
        }
    }
}<|MERGE_RESOLUTION|>--- conflicted
+++ resolved
@@ -23,14 +23,10 @@
     ErrorStatusCode,
 };
 
-<<<<<<< HEAD
 use crate::{
     errors::ErrorResponse,
-    settings::{self, Settings},
-};
-=======
-use crate::settings::{self, Urls};
->>>>>>> dbc06c72
+    settings::{self, Urls},
+};
 
 use openid4vc::issuer::{AttributeService, IssuanceData, Issuer};
 

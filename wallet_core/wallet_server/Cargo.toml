--- conflicted
+++ resolved
@@ -41,31 +41,28 @@
 [features]
 default = ["disclosure", "postgres"]
 # Allow the disclosure return URL and its prefix to use http://
-allow_insecure_url = ["openid4vc/allow_insecure_url", "wallet_common/allow_insecure_url"]
+allow_insecure_url = [
+    "openid4vc/allow_insecure_url",
+    "wallet_common/allow_insecure_url",
+]
 # Include session storage in PostgreSQL
 postgres = ["openid4vc_server/postgres", "dep:serde_json"]
 # Include and run integration tests that depend on an external PostgreSQL database
 db_test = [
     "postgres",
     "allow_insecure_url",
-    "dep:serial_test",
     "futures/std",
     "futures/async-await",
+    "dep:serial_test",
     "openid4vc/test",
-    "tokio/sync"
+    "tokio/sync",
 ]
 # Enable issuance
 issuance = [
     "axum/form",
-<<<<<<< HEAD
+    "futures/std",
     "futures/async-await",
-    "futures/std",
-    "dep:axum-extra",
-    "dep:ciborium",
-=======
     "openid4vc_server/issuance",
-    "dep:futures",
->>>>>>> 398f54b8
     "dep:indexmap",
     "dep:reqwest",
     "dep:serde_json",
@@ -77,7 +74,7 @@
     "serde_with/hex",
     "wallet_common/axum",
     "dep:ring",
-    "dep:serde_json"
+    "dep:serde_json",
 ]
 # Enable mock PID issuance
 mock = ["issuance"]
@@ -86,12 +83,24 @@
 
 [dependencies]
 anyhow.workspace = true
-axum = { workspace = true, features = ["form", "http1", "json", "query", "tokio", "tower-log", "tracing"] }
+axum = { workspace = true, features = [
+    "form",
+    "http1",
+    "json",
+    "query",
+    "tokio",
+    "tower-log",
+    "tracing",
+] }
 base64.workspace = true
 cfg-if.workspace = true
 chrono = { workspace = true, features = ["clock", "serde", "std"] }
 config = { workspace = true, features = ["toml"] }
-derive_more = { workspace = true, features = ["as_ref", "from", "into_iterator"] }
+derive_more = { workspace = true, features = [
+    "as_ref",
+    "from",
+    "into_iterator",
+] }
 futures.workspace = true
 http.workspace = true
 nutype = { workspace = true, features = ["serde"] }
@@ -100,8 +109,17 @@
 serde = { workspace = true, features = ["derive"] }
 serde_with = { workspace = true, features = ["base64"] }
 thiserror.workspace = true
-tokio = { workspace = true, features = ["parking_lot", "rt-multi-thread", "net"] }
-tower-http = { workspace = true, features = ["auth", "cors", "set-header", "trace"] }
+tokio = { workspace = true, features = [
+    "parking_lot",
+    "rt-multi-thread",
+    "net",
+] }
+tower-http = { workspace = true, features = [
+    "auth",
+    "cors",
+    "set-header",
+    "trace",
+] }
 tracing.workspace = true
 tracing-subscriber = { workspace = true, features = [
     "std",
@@ -115,19 +133,16 @@
 ] }
 url = { workspace = true, features = ["serde"] }
 
-<<<<<<< HEAD
-axum-extra = { workspace = true, optional = true, features = ["typed-header"] }
-ciborium = { workspace = true, optional = true }
-=======
-futures = { workspace = true, optional = true, features = ["std", "async-await"] }
->>>>>>> 398f54b8
 indexmap = { workspace = true, optional = true, features = ["serde"] }
 itertools = { workspace = true, optional = true }
-reqwest = { workspace = true, optional = true, features = ["rustls-tls-webpki-roots"] }
+reqwest = { workspace = true, optional = true, features = [
+    "rustls-tls-webpki-roots",
+] }
 ring = { workspace = true, optional = true }
 serde_json = { workspace = true, optional = true }
 serde_urlencoded = { workspace = true, optional = true }
 serial_test = { workspace = true, optional = true }
+strum = { workspace = true, optional = true, features = ["derive"] }
 
 hsm = { path = "../hsm", features = ["settings"] }
 nl_wallet_mdoc.path = "../mdoc"
@@ -147,6 +162,13 @@
 serde_urlencoded.workspace = true
 tokio = { workspace = true, features = ["macros", "test-util"] }
 
-nl_wallet_mdoc = { path = "../mdoc", features = ["generate", "mock_example_constructors"] }
+nl_wallet_mdoc = { path = "../mdoc", features = [
+    "generate",
+    "mock_example_constructors",
+] }
 sd_jwt = { path = "../sd_jwt", features = ["example_constructors"] }
-wallet_common = { path = "../wallet_common", features = ["insecure_http_client", "mock_remote_key", "mock_time"] }+wallet_common = { path = "../wallet_common", features = [
+    "insecure_http_client",
+    "mock_remote_key",
+    "mock_time",
+] }
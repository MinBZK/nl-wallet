[package]
name = "wallet_server"
version.workspace = true
edition.workspace = true
rust-version.workspace = true

[lints]
workspace = true

[lib]
doctest = false

[dependencies]
anyhow.workspace = true
async-trait = { workspace = true, optional = true }
axum = { workspace = true, features = [
    "form",
    "headers",
    "http1",
    "json",
    "query",
    "tokio",
    "tower-log",
    "tracing",
] }
base64.workspace = true
ciborium = { workspace = true, optional = true }
chrono.workspace = true
config = { workspace = true, features = ["toml"] }
dashmap = { workspace = true, features = ["serde"] }
futures = { workspace = true, optional = true }
http = { workspace = true, optional = true }
hyper = { version = "0.14.27", optional = true, features = ["full"] }
indexmap = { workspace = true, optional = true, features = ["serde"] }
josekit = { workspace = true, optional = true }
lazy_static.workspace = true
mime.workspace = true
<<<<<<< HEAD
openid = { workspace = true, optional = true, features = ["rustls"] }
=======
nutype = { workspace = true, features = ["serde"] }
>>>>>>> d044697e
p256 = { workspace = true, features = ["ecdsa"] }
rand = { workspace = true, optional = true }
reqwest.workspace = true
sea-orm = { workspace = true, optional = true, features = [
    "macros",
    "runtime-tokio-rustls",
    "sqlx-postgres",
    "with-chrono",
    "with-json",
] }
serde = { workspace = true, features = ["serde_derive"] }
serde_json.workspace = true
<<<<<<< HEAD
serde_urlencoded = { workspace = true, optional = true }
=======
serde_with = { workspace = true, features = ["base64"] }
strfmt.workspace = true
>>>>>>> d044697e
thiserror.workspace = true
tokio = { workspace = true, features = [
    "macros",
    "parking_lot",
    "rt-multi-thread",
] }
tower-http = { workspace = true, features = ["cors", "trace"] }
tracing.workspace = true
tracing-subscriber = { workspace = true, features = ["parking_lot"] }
url = { workspace = true, features = ["serde"] }

nl_wallet_mdoc.path = "../mdoc"
openid4vc = { path = "../openid4vc", optional = true}
wallet_common.path = "../wallet_common"

[dev-dependencies]
rstest.workspace = true

[features]
default = [
    "postgres",
    "issuance",
]
issuance = [
    "mock", # TODO remove this line once we can issue actual (i.e. non-hardcoded) attributes
    "axum/form",
    "dep:async-trait",
    "dep:ciborium",
    "dep:futures",
    "dep:http",
    "dep:indexmap",
    "dep:josekit",
    "dep:openid",
    "dep:serde_urlencoded",
    "dep:openid4vc",
]
allow_http_return_url = ["nl_wallet_mdoc/allow_http_return_url"]
postgres = ["dep:sea-orm"]
mock = ["dep:rand"]
digid_test = []
disable_tls_validation = []
log_requests = ["dep:hyper"]

[dev-dependencies]
platform_support = { path = "../platform_support", features = ["software"] }
nl_wallet_mdoc = { path = "../mdoc", features = ["generate"] }
wallet = { path = "../wallet", features = ["mock", "wallet_deps", "disable_tls_validation"] }
wallet_server = { path = ".", features = ["mock", "disable_tls_validation"] }<|MERGE_RESOLUTION|>--- conflicted
+++ resolved
@@ -35,11 +35,8 @@
 josekit = { workspace = true, optional = true }
 lazy_static.workspace = true
 mime.workspace = true
-<<<<<<< HEAD
 openid = { workspace = true, optional = true, features = ["rustls"] }
-=======
 nutype = { workspace = true, features = ["serde"] }
->>>>>>> d044697e
 p256 = { workspace = true, features = ["ecdsa"] }
 rand = { workspace = true, optional = true }
 reqwest.workspace = true
@@ -52,12 +49,9 @@
 ] }
 serde = { workspace = true, features = ["serde_derive"] }
 serde_json.workspace = true
-<<<<<<< HEAD
 serde_urlencoded = { workspace = true, optional = true }
-=======
 serde_with = { workspace = true, features = ["base64"] }
 strfmt.workspace = true
->>>>>>> d044697e
 thiserror.workspace = true
 tokio = { workspace = true, features = [
     "macros",
@@ -72,9 +66,6 @@
 nl_wallet_mdoc.path = "../mdoc"
 openid4vc = { path = "../openid4vc", optional = true}
 wallet_common.path = "../wallet_common"
-
-[dev-dependencies]
-rstest.workspace = true
 
 [features]
 default = [
@@ -105,4 +96,5 @@
 platform_support = { path = "../platform_support", features = ["software"] }
 nl_wallet_mdoc = { path = "../mdoc", features = ["generate"] }
 wallet = { path = "../wallet", features = ["mock", "wallet_deps", "disable_tls_validation"] }
-wallet_server = { path = ".", features = ["mock", "disable_tls_validation"] }+wallet_server = { path = ".", features = ["mock", "disable_tls_validation"] }
+rstest.workspace = true
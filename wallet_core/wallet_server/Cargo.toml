--- conflicted
+++ resolved
@@ -13,16 +13,35 @@
 [[test]]
 name = "postgres"
 path = "tests/postgres.rs"
-required-features = ["postgres", "db_test"]
+required-features = ["postgres", "db_test", "mock", "disable_tls_validation"]
 
 [features]
-default = ["postgres"]
+default = ["postgres", "issuance"]
 # Allow the disclosure return URL and its prefix to use http://
 allow_http_return_url = ["nl_wallet_mdoc/allow_http_return_url"]
+# Disable TLS validations for when contacting the DigiD bridge locally
+disable_tls_validation = []
 # Include session storage in PostgreSQL
 postgres = ["dep:sea-orm"]
 # Include and run test that depend on an external PostgreSQL database
 db_test = []
+# Enable issuance
+issuance = [
+    "mock", # TODO remove this line once we can issue actual (i.e. non-hardcoded) attributes
+    "axum/form",
+    "dep:ciborium",
+    "dep:futures",
+    "dep:http",
+    "dep:indexmap",
+    "dep:josekit",
+    "dep:openid",
+    "dep:serde_urlencoded",
+    "dep:openid4vc",
+]
+# Enable mock PID issuance
+mock = ["dep:rand"]
+# Enable middleware that logs HTTP requests and responses
+log_requests = ["dep:hyper"]
 
 [dependencies]
 anyhow.workspace = true
@@ -41,15 +60,11 @@
 chrono.workspace = true
 config = { workspace = true, features = ["toml"] }
 dashmap = { workspace = true, features = ["serde"] }
-<<<<<<< HEAD
 futures = { workspace = true, optional = true }
 http = { workspace = true, optional = true }
 hyper = { version = "0.14.27", optional = true, features = ["full"] }
 indexmap = { workspace = true, optional = true, features = ["serde"] }
 josekit = { workspace = true, optional = true }
-lazy_static.workspace = true
-=======
->>>>>>> a1a32a62
 mime.workspace = true
 openid = { workspace = true, optional = true, features = ["rustls"] }
 nutype = { workspace = true, features = ["serde"] }
@@ -80,40 +95,10 @@
 url = { workspace = true, features = ["serde"] }
 
 nl_wallet_mdoc.path = "../mdoc"
-openid4vc = { path = "../openid4vc", optional = true}
+openid4vc = { path = "../openid4vc", optional = true }
 wallet_common.path = "../wallet_common"
-
-<<<<<<< HEAD
-[features]
-default = [
-    "postgres",
-    "issuance",
-]
-issuance = [
-    "mock", # TODO remove this line once we can issue actual (i.e. non-hardcoded) attributes
-    "axum/form",
-    "dep:ciborium",
-    "dep:futures",
-    "dep:http",
-    "dep:indexmap",
-    "dep:josekit",
-    "dep:openid",
-    "dep:serde_urlencoded",
-    "dep:openid4vc",
-]
-allow_http_return_url = ["nl_wallet_mdoc/allow_http_return_url"]
-postgres = ["dep:sea-orm"]
-mock = ["dep:rand"]
-digid_test = []
-disable_tls_validation = []
-log_requests = ["dep:hyper"]
 
 [dev-dependencies]
 platform_support = { path = "../platform_support", features = ["software"] }
 nl_wallet_mdoc = { path = "../mdoc", features = ["generate"] }
-wallet = { path = "../wallet", features = ["mock", "wallet_deps", "disable_tls_validation"] }
-wallet_server = { path = ".", features = ["mock", "disable_tls_validation"] }
-=======
-[dev-dependencies]
->>>>>>> a1a32a62
 rstest.workspace = true
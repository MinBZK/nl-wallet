[package]
name = "wallet_server"
version.workspace = true
edition.workspace = true
rust-version.workspace = true
exclude = ["resources"]

[lints]
workspace = true

[[bin]]
name = "verification_server"
required-features = ["disclosure"]

[[bin]]
name = "pid_issuer"
required-features = ["issuance"]

[[bin]]
name = "wallet_server"
required-features = ["disclosure", "issuance"]

[lib]
doctest = false

[[test]]
name = "verifier_api"
path = "tests/verifier_api.rs"
required-features = ["integration_test"]

[[test]]
name = "postgres"
path = "tests/postgres.rs"
required-features = ["db_test"]

[[test]]
name = "wallet_server_settings"
path = "tests/wallet_server_settings.rs"
required-features = ["integration_test"]

[features]
default = ["disclosure", "postgres"]
# Allow the disclosure return URL and its prefix to use http://
<<<<<<< HEAD
allow_insecure_url = ["openid4vc/allow_insecure_url", "wallet_common/allow_insecure_url",]
=======
allow_insecure_url = ["openid4vc/allow_insecure_url"]
>>>>>>> b1b99f39
# Include session storage in PostgreSQL
postgres = ["openid4vc_server/postgres", "dep:serde_json"]
# Include and run integration tests that depend on an external PostgreSQL database
db_test = [
    "postgres",
    "allow_insecure_url",
    "futures/std",
    "futures/async-await",
    "dep:serial_test",
    "openid4vc/test",
    "tokio/sync"
]
# Enable issuance
issuance = [
    "axum/form",
    "futures/std",
    "futures/async-await",
    "openid4vc_server/issuance",
    "dep:indexmap",
    "dep:reqwest",
    "dep:serde_json",
    "dep:serde_urlencoded"
]
# Enable disclosure
disclosure = ["openid4vc_server/disclosure", "serde_with/hex", "wallet_common/axum", "dep:ring", "dep:serde_json"]
# Enable mock PID issuance
mock = ["issuance"]
# Enable integration tests
integration_test = ["disclosure", "allow_insecure_url"]

[dependencies]
anyhow.workspace = true
axum = { workspace = true, features = ["form", "http1", "json", "query", "tokio", "tower-log", "tracing"] }
base64.workspace = true
cfg-if.workspace = true
chrono = { workspace = true, features = ["clock", "serde", "std"] }
config = { workspace = true, features = ["toml"] }
derive_more = { workspace = true, features = ["as_ref", "from", "into_iterator"] }
futures.workspace = true
http.workspace = true
nutype = { workspace = true, features = ["serde"] }
p256 = { workspace = true, features = ["ecdsa", "pkcs8"] }
rustls-pki-types.workspace = true
serde = { workspace = true, features = ["derive"] }
serde_with = { workspace = true, features = ["base64"] }
thiserror.workspace = true
tokio = { workspace = true, features = ["parking_lot", "rt-multi-thread", "net"] }
tower-http = { workspace = true, features = ["auth", "cors", "set-header", "trace"] }
tracing.workspace = true
tracing-subscriber = { workspace = true, features = [
    "std",
    "env-filter",
    "fmt",
    "json",
    "ansi",
    "smallvec",
    "tracing-log",
    "parking_lot"
] }
url = { workspace = true, features = ["serde"] }

indexmap = { workspace = true, optional = true, features = ["serde"] }
itertools = { workspace = true, optional = true }
reqwest = { workspace = true, optional = true, features = ["rustls-tls-webpki-roots"] }
ring = { workspace = true, optional = true }
serde_json = { workspace = true, optional = true }
serde_urlencoded = { workspace = true, optional = true }
serial_test = { workspace = true, optional = true }
strum = { workspace = true, optional = true, features = ["derive"] }

hsm = { path = "../hsm", features = ["settings"] }
nl_wallet_mdoc.path = "../mdoc"
openid4vc = { path = "../openid4vc", features = ["axum"] }
openid4vc_server = { path = "../openid4vc_server" }
sd_jwt.path = "../sd_jwt"
wallet_common = { path = "../wallet_common", features = ["axum"] }

[dev-dependencies]
assert_matches.workspace = true
indexmap.workspace = true
itertools.workspace = true
parking_lot.workspace = true
rand_core.workspace = true
reqwest = { workspace = true, features = ["rustls-tls-webpki-roots"] }
rstest.workspace = true
serde_urlencoded.workspace = true
tokio = { workspace = true, features = ["macros", "test-util"] }

nl_wallet_mdoc = { path = "../mdoc", features = ["generate", "mock_example_constructors"] }
sd_jwt = { path = "../sd_jwt", features = ["example_constructors"] }
wallet_common = { path = "../wallet_common", features = ["insecure_http_client", "mock_remote_key", "mock_time"] }<|MERGE_RESOLUTION|>--- conflicted
+++ resolved
@@ -41,11 +41,7 @@
 [features]
 default = ["disclosure", "postgres"]
 # Allow the disclosure return URL and its prefix to use http://
-<<<<<<< HEAD
-allow_insecure_url = ["openid4vc/allow_insecure_url", "wallet_common/allow_insecure_url",]
-=======
-allow_insecure_url = ["openid4vc/allow_insecure_url"]
->>>>>>> b1b99f39
+allow_insecure_url = ["openid4vc/allow_insecure_url", "wallet_common/allow_insecure_url"]
 # Include session storage in PostgreSQL
 postgres = ["openid4vc_server/postgres", "dep:serde_json"]
 # Include and run integration tests that depend on an external PostgreSQL database
@@ -56,7 +52,7 @@
     "futures/async-await",
     "dep:serial_test",
     "openid4vc/test",
-    "tokio/sync"
+    "tokio/sync",
 ]
 # Enable issuance
 issuance = [
@@ -67,7 +63,7 @@
     "dep:indexmap",
     "dep:reqwest",
     "dep:serde_json",
-    "dep:serde_urlencoded"
+    "dep:serde_urlencoded",
 ]
 # Enable disclosure
 disclosure = ["openid4vc_server/disclosure", "serde_with/hex", "wallet_common/axum", "dep:ring", "dep:serde_json"]
@@ -103,7 +99,7 @@
     "ansi",
     "smallvec",
     "tracing-log",
-    "parking_lot"
+    "parking_lot",
 ] }
 url = { workspace = true, features = ["serde"] }
 
@@ -114,7 +110,6 @@
 serde_json = { workspace = true, optional = true }
 serde_urlencoded = { workspace = true, optional = true }
 serial_test = { workspace = true, optional = true }
-strum = { workspace = true, optional = true, features = ["derive"] }
 
 hsm = { path = "../hsm", features = ["settings"] }
 nl_wallet_mdoc.path = "../mdoc"

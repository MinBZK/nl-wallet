use std::collections::HashMap;
use std::future;
use std::future::Future;
use std::net::IpAddr;
use std::process;
use std::str::FromStr;
use std::sync::Arc;
use std::sync::LazyLock;
use std::time::Duration;

use assert_matches::assert_matches;
use chrono::DateTime;
use chrono::Utc;
use http::StatusCode;
use itertools::Itertools;
use parking_lot::RwLock;
use reqwest::Client;
use reqwest::Response;
use rstest::rstest;
use rustls_pki_types::TrustAnchor;
use tokio::net::TcpListener;
use tokio::time;
use url::Url;

use attestation_data::auth::issuer_auth::IssuerRegistration;
use attestation_data::auth::reader_auth::ReaderRegistration;
use attestation_data::credential_payload::mock::pid_example_payload;
use attestation_data::disclosure::DisclosedAttestations;
use attestation_data::x509::generate::mock::generate_issuer_mock;
use attestation_data::x509::generate::mock::generate_reader_mock;
use crypto::mock_remote::MockRemoteEcdsaKey;
use crypto::mock_remote::MockRemoteKeyFactory;
use crypto::server_keys::generate::Ca;
<<<<<<< HEAD
use dcql::normalized;
=======
use dcql::Query;
>>>>>>> 25ced631
use hsm::service::Pkcs11Hsm;
use http_utils::error::HttpJsonErrorBody;
use http_utils::reqwest::default_reqwest_client_builder;
use http_utils::urls::BaseUrl;
use mdoc::examples::EXAMPLE_ATTR_NAME;
use mdoc::holder::Mdoc;
use openid4vc::disclosure_session::DisclosureClient;
use openid4vc::disclosure_session::DisclosureSession;
use openid4vc::disclosure_session::DisclosureUriSource;
use openid4vc::disclosure_session::VpDisclosureClient;
use openid4vc::mock::MOCK_WALLET_CLIENT_ID;
use openid4vc::server_state::CLEANUP_INTERVAL_SECONDS;
use openid4vc::server_state::MemorySessionStore;
use openid4vc::server_state::SessionStore;
use openid4vc::server_state::SessionStoreTimeouts;
use openid4vc::server_state::SessionToken;
use openid4vc::verifier::DisclosureData;
use openid4vc::verifier::SessionType;
use openid4vc::verifier::SessionTypeReturnUrl;
use openid4vc::verifier::StatusResponse;
use openid4vc_server::verifier::StartDisclosureRequest;
use openid4vc_server::verifier::StartDisclosureResponse;
use openid4vc_server::verifier::StatusParams;
use sd_jwt_vc_metadata::TypeMetadata;
use sd_jwt_vc_metadata::TypeMetadataDocuments;
use sd_jwt_vc_metadata::UncheckedTypeMetadata;
use server_utils::settings::Authentication;
use server_utils::settings::RequesterAuth;
use server_utils::settings::Server;
use server_utils::settings::Settings;
use server_utils::settings::Storage;
use utils::generator::mock::MockTimeGenerator;
use verification_server::server;
use verification_server::settings::UseCaseSettings;
use verification_server::settings::VerifierSettings;

const PID_ATTESTATION_TYPE: &str = "urn:eudi:pid:nl:1";
const USECASE_NAME: &str = "usecase";

static EXAMPLE_START_DISCLOSURE_REQUEST: LazyLock<StartDisclosureRequest> = LazyLock::new(|| StartDisclosureRequest {
    usecase: USECASE_NAME.to_string(),
    return_url_template: Some("https://return.url/{session_token}".parse().unwrap()),
<<<<<<< HEAD
    credential_requests: Some(normalized::mock::mock_mdoc_from_slices(&[(
        EXAMPLE_DOC_TYPE,
        &[&[EXAMPLE_NAMESPACE, EXAMPLE_ATTR_NAME]],
    )])),
=======
    dcql_query: Some(Query::new_example()),
>>>>>>> 25ced631
});

static EXAMPLE_PID_START_DISCLOSURE_REQUEST: LazyLock<StartDisclosureRequest> =
    LazyLock::new(|| StartDisclosureRequest {
        usecase: USECASE_NAME.to_string(),
        return_url_template: Some("https://return.url/{session_token}".parse().unwrap()),
<<<<<<< HEAD
        credential_requests: Some(normalized::mock::mock_mdoc_from_slices(&[(
            PID_ATTESTATION_TYPE,
            &[&[PID_ATTESTATION_TYPE, EXAMPLE_ATTR_NAME]],
        )])),
=======
        dcql_query: Some(Query::pid_family_name()),
>>>>>>> 25ced631
    });

fn memory_storage_settings() -> Storage {
    // Set up the default storage timeouts.
    let default_store_timeouts = SessionStoreTimeouts::default();

    Storage {
        url: "memory://".parse().unwrap(),
        expiration_minutes: (default_store_timeouts.expiration.as_secs() / 60).try_into().unwrap(),
        successful_deletion_minutes: (default_store_timeouts.successful_deletion.as_secs() / 60)
            .try_into()
            .unwrap(),
        failed_deletion_minutes: (default_store_timeouts.failed_deletion.as_secs() / 60)
            .try_into()
            .unwrap(),
    }
}

async fn request_server_settings_and_listener() -> (RequesterAuth, Option<TcpListener>) {
    let listener = tokio::net::TcpListener::bind(("127.0.0.1", 0)).await.unwrap();
    let addr = listener.local_addr().unwrap();
    (
        RequesterAuth::InternalEndpoint(Server {
            ip: addr.ip(),
            port: addr.port(),
        }),
        Some(listener),
    )
}

async fn wallet_server_settings_and_listener(
    requester_server: RequesterAuth,
    request: &StartDisclosureRequest,
) -> (VerifierSettings, TcpListener, Ca, TrustAnchor<'static>) {
    // Set up the listener.
    let listener = tokio::net::TcpListener::bind(("127.0.0.1", 0)).await.unwrap();
    let addr = listener.local_addr().unwrap();
    let server = Server {
        ip: addr.ip(),
        port: addr.port(),
    };

    // Create the issuer CA and derive the trust anchors from it.
    let issuer_ca = Ca::generate_issuer_mock_ca().unwrap();
    let issuer_trust_anchors = vec![issuer_ca.as_borrowing_trust_anchor().clone()];

    // Create the RP CA, derive the trust anchor from it and generate
    // a reader registration, based on the example items request.
    let rp_ca = Ca::generate_reader_mock_ca().unwrap();
    let reader_trust_anchors = vec![rp_ca.as_borrowing_trust_anchor().clone()];
    let rp_trust_anchor = rp_ca.to_trust_anchor().to_owned();
    let reader_registration = request
        .dcql_query
        .as_ref()
        .map(ReaderRegistration::mock_from_dcql_query);

    // Set up the use case, based on RP CA and reader registration.
    let usecase_keypair = generate_reader_mock(&rp_ca, reader_registration).unwrap();
    let usecases = HashMap::from([(
        USECASE_NAME.to_string(),
        UseCaseSettings {
            session_type_return_url: SessionTypeReturnUrl::SameDevice,
            key_pair: usecase_keypair.into(),
            dcql_query: None,
            return_url_template: None,
        },
    )])
    .into();

    // Generate a complete configuration for the verifier, including
    // a section for the issuer if that feature is enabled.
    let ws_port = server.port;
    let settings = Settings {
        wallet_server: server,

        public_url: format!("http://localhost:{ws_port}/").parse().unwrap(),

        log_requests: true,
        structured_logging: false,
        storage: memory_storage_settings(),
        issuer_trust_anchors,

        hsm: None,
    };

    let settings = VerifierSettings {
        usecases,
        ephemeral_id_secret: crypto::utils::random_bytes(64).try_into().unwrap(),

        allow_origins: None,
        reader_trust_anchors,
        requester_server,

        universal_link_base_url: "http://universal.link/".parse().unwrap(),

        server_settings: settings,

        wallet_client_ids: vec![MOCK_WALLET_CLIENT_ID.to_string()],
    };

    (settings, listener, issuer_ca, rp_trust_anchor)
}

async fn start_wallet_server<S>(
    wallet_listener: TcpListener,
    requester_listener: Option<TcpListener>,
    settings: VerifierSettings,
    hsm: Option<Pkcs11Hsm>,
    disclosure_sessions: S,
) where
    S: SessionStore<DisclosureData> + Send + Sync + 'static,
{
    let public_url = settings.server_settings.public_url.clone();

    tokio::spawn(async move {
        if let Err(error) = server::serve_with_listeners(
            wallet_listener,
            requester_listener,
            settings,
            hsm,
            Arc::new(disclosure_sessions),
        )
        .await
        {
            println!("Could not start wallet_server: {error:?}");

            process::exit(1);
        }
    });

    wait_for_server(public_url).await;
}

async fn wait_for_server(base_url: BaseUrl) {
    let client = default_reqwest_client_builder().build().unwrap();

    time::timeout(Duration::from_secs(3), async {
        let mut interval = time::interval(Duration::from_millis(10));
        loop {
            match client.get(base_url.join("health")).send().await {
                Ok(_) => break,
                Err(error) => {
                    println!("Server not yet up: {error}");
                    interval.tick().await;
                }
            }
        }
    })
    .await
    .unwrap();
}

fn internal_url(settings: &VerifierSettings) -> BaseUrl {
    match settings.requester_server {
        RequesterAuth::ProtectedInternalEndpoint {
            server: Server { port, .. },
            ..
        }
        | RequesterAuth::InternalEndpoint(Server { port, .. }) => format!("http://localhost:{port}/").parse().unwrap(),
        RequesterAuth::Authentication(_) => settings.server_settings.public_url.clone(),
    }
}

#[rstest]
#[case(RequesterAuth::Authentication(Authentication::ApiKey(String::from("secret_key"))))]
#[case(RequesterAuth::ProtectedInternalEndpoint {
    authentication: Authentication::ApiKey(String::from("secret_key")),
    server: Server {
        ip: IpAddr::from_str("127.0.0.1").unwrap(),
        port: 0,
    }
})]
#[case(RequesterAuth::InternalEndpoint(Server {
    ip: IpAddr::from_str("127.0.0.1").unwrap(),
    port: 0,
}))]
#[tokio::test]
async fn test_requester_authentication(#[case] mut auth: RequesterAuth) {
    let requester_listener = match &mut auth {
        RequesterAuth::Authentication(_) => None,
        RequesterAuth::ProtectedInternalEndpoint { server, .. } | RequesterAuth::InternalEndpoint(server) => {
            let listener = TcpListener::bind(("localhost", 0)).await.unwrap();
            server.port = listener.local_addr().unwrap().port();
            Some(listener)
        }
    };

    let (settings, wallet_listener, _, _) =
        wallet_server_settings_and_listener(auth, &EXAMPLE_START_DISCLOSURE_REQUEST).await;
    let hsm = settings
        .server_settings
        .hsm
        .clone()
        .map(Pkcs11Hsm::from_settings)
        .transpose()
        .unwrap();
    let auth = &settings.requester_server;

    let internal_url = internal_url(&settings);

    start_wallet_server(
        wallet_listener,
        requester_listener,
        settings.clone(),
        hsm,
        MemorySessionStore::default(),
    )
    .await;

    let client = default_reqwest_client_builder().build().unwrap();

    // check if using no token returns a 401 on the (public) start URL if an API key is used and a 404 otherwise
    // (because it is served on the internal URL)
    let response = client
        .post(settings.server_settings.public_url.join("disclosure/sessions"))
        .json(LazyLock::force(&EXAMPLE_START_DISCLOSURE_REQUEST))
        .send()
        .await
        .unwrap();

    match auth {
        RequesterAuth::Authentication(_) => assert_eq!(response.status(), StatusCode::UNAUTHORIZED),
        _ => assert_eq!(response.status(), StatusCode::NOT_FOUND),
    };

    // check if using no token returns a 401 on the (internal) start URL if an API key is used and a 200 otherwise
    let response = client
        .post(internal_url.join("disclosure/sessions"))
        .json(LazyLock::force(&EXAMPLE_START_DISCLOSURE_REQUEST))
        .send()
        .await
        .unwrap();

    match auth {
        RequesterAuth::InternalEndpoint(_) => assert_eq!(response.status(), StatusCode::OK),
        _ => assert_eq!(response.status(), StatusCode::UNAUTHORIZED),
    };

    // check if using a token returns a 200 on the (public) start URL if an API key is used and a 404 otherwise (because
    // it is served on the internal URL)
    let response = client
        .post(settings.server_settings.public_url.join("disclosure/sessions"))
        .header("Authorization", "Bearer secret_key")
        .json(LazyLock::force(&EXAMPLE_START_DISCLOSURE_REQUEST))
        .send()
        .await
        .unwrap();

    match auth {
        RequesterAuth::Authentication(_) => assert_eq!(response.status(), StatusCode::OK),
        _ => assert_eq!(response.status(), StatusCode::NOT_FOUND),
    };

    // check if using a token returns a 200 on the (internal) start URL (even if none is required)
    let response = client
        .post(internal_url.join("disclosure/sessions"))
        .header("Authorization", "Bearer secret_key")
        .json(LazyLock::force(&EXAMPLE_START_DISCLOSURE_REQUEST))
        .send()
        .await
        .unwrap();

    assert_eq!(response.status(), StatusCode::OK);

    let session_token = response.json::<StartDisclosureResponse>().await.unwrap().session_token;
    let public_disclosed_attributes_url = settings
        .server_settings
        .public_url
        .join(&format!("disclosure/sessions/{session_token}/disclosed_attributes"));
    let internal_disclosed_attributes_url =
        internal_url.join(&format!("disclosure/sessions/{session_token}/disclosed_attributes"));

    // check if using no token returns a 401 on the (public) attributes URL if an API key is used and a 404 otherwise
    // (because it is served on the internal URL)
    let response = client
        .get(public_disclosed_attributes_url.clone())
        .json(LazyLock::force(&EXAMPLE_START_DISCLOSURE_REQUEST))
        .send()
        .await
        .unwrap();

    match auth {
        RequesterAuth::Authentication(_) => assert_eq!(response.status(), StatusCode::UNAUTHORIZED),
        _ => assert_eq!(response.status(), StatusCode::NOT_FOUND),
    };

    // check if using no token returns a 401 on the (internal) attributes URL if an API key is used and a 400 otherwise
    // (because the session is not yet finished)
    let response = client
        .get(internal_disclosed_attributes_url.clone())
        .json(LazyLock::force(&EXAMPLE_START_DISCLOSURE_REQUEST))
        .send()
        .await
        .unwrap();

    match auth {
        RequesterAuth::InternalEndpoint(_) => assert_eq!(response.status(), StatusCode::BAD_REQUEST),
        _ => assert_eq!(response.status(), StatusCode::UNAUTHORIZED),
    };

    // check if using a token returns a 400 on the (public) attributes URL if an API key is used and a 404 otherwise
    // (because it is served on the internal URL)
    let response = client
        .get(public_disclosed_attributes_url)
        .header("Authorization", "Bearer secret_key")
        .json(LazyLock::force(&EXAMPLE_START_DISCLOSURE_REQUEST))
        .send()
        .await
        .unwrap();

    match auth {
        RequesterAuth::Authentication(_) => assert_eq!(response.status(), StatusCode::BAD_REQUEST),
        _ => assert_eq!(response.status(), StatusCode::NOT_FOUND),
    };

    // check if using a token returns a 400 on the (internal) attributes URL (because the session is not yet finished)
    let response = client
        .get(internal_disclosed_attributes_url)
        .header("Authorization", "Bearer secret_key")
        .json(LazyLock::force(&EXAMPLE_START_DISCLOSURE_REQUEST))
        .send()
        .await
        .unwrap();

    assert_eq!(response.status(), StatusCode::BAD_REQUEST);
}

async fn test_http_json_error_body(
    response: Response,
    status_code: StatusCode,
    error_type: &str,
) -> HttpJsonErrorBody<String> {
    assert_eq!(response.status(), status_code);

    let body = serde_json::from_slice::<HttpJsonErrorBody<String>>(&response.bytes().await.unwrap())
        .expect("response body should deserialize to HttpJsonErrorBody");

    assert_eq!(body.r#type, error_type);
    assert_eq!(body.status, Some(status_code));

    body
}

#[tokio::test]
async fn test_new_session_parameters_error() {
    let (requester_server, requester_listener) = request_server_settings_and_listener().await;
    let (settings, wallet_listener, _, _) =
        wallet_server_settings_and_listener(requester_server, &EXAMPLE_START_DISCLOSURE_REQUEST).await;
    let hsm = settings
        .server_settings
        .hsm
        .clone()
        .map(Pkcs11Hsm::from_settings)
        .transpose()
        .unwrap();

    let internal_url = internal_url(&settings);
    start_wallet_server(
        wallet_listener,
        requester_listener,
        settings,
        hsm,
        MemorySessionStore::default(),
    )
    .await;
    let client = default_reqwest_client_builder().build().unwrap();

    let bad_use_case_request = {
        let mut request = EXAMPLE_START_DISCLOSURE_REQUEST.clone();
        request.usecase = "bad".to_string();
        request
    };

    let bad_return_url_request = {
        let mut request = EXAMPLE_START_DISCLOSURE_REQUEST.clone();
        request.return_url_template = None;
        request
    };

    for request in [bad_use_case_request, bad_return_url_request] {
        let response = client
            .post(internal_url.join("disclosure/sessions"))
            .json(&request)
            .send()
            .await
            .unwrap();

        test_http_json_error_body(response, StatusCode::BAD_REQUEST, "invalid_request").await;
    }
}

#[tokio::test]
async fn test_disclosure_not_found() {
    let (requester_server, requester_listener) = request_server_settings_and_listener().await;
    let (settings, wallet_listener, _, _) =
        wallet_server_settings_and_listener(requester_server, &EXAMPLE_START_DISCLOSURE_REQUEST).await;
    let hsm = settings
        .server_settings
        .hsm
        .clone()
        .map(Pkcs11Hsm::from_settings)
        .transpose()
        .unwrap();

    let internal_url = internal_url(&settings);
    start_wallet_server(
        wallet_listener,
        requester_listener,
        settings.clone(),
        hsm,
        MemorySessionStore::default(),
    )
    .await;

    let client = default_reqwest_client_builder().build().unwrap();

    // check if a non-existent token returns a 404 on the status URL
    let status_url = settings
        .server_settings
        .public_url
        .join("disclosure/sessions/nonexistent_session");
    let response = client.get(status_url).send().await.unwrap();

    test_http_json_error_body(response, StatusCode::NOT_FOUND, "unknown_session").await;

    // check if a non-existent token returns a 404 on the cancel URL
    let cancel_url = settings
        .server_settings
        .public_url
        .join("disclosure/sessions/nonexistent_session");
    let response = client.delete(cancel_url).send().await.unwrap();

    test_http_json_error_body(response, StatusCode::NOT_FOUND, "unknown_session").await;

    // check if a non-existent token returns a 404 on the disclosed_attributes URL
    let response = client
        .get(internal_url.join("disclosure/sessions/nonexistent_session/disclosed_attributes"))
        .send()
        .await
        .unwrap();

    assert_eq!(response.status(), StatusCode::NOT_FOUND);
    test_http_json_error_body(response, StatusCode::NOT_FOUND, "unknown_session").await;

    // As to `request_uri` which is invoked by the wallet: this endpoint can only be invoked with a valid
    // ephemeral ID token over the session token, which the server normally hands out at the status endpoint.
    // But the server will not hand out such a token for a session token that does not refer to an existing session.
    // So getting a 404 from this endpoint is not possible, i.e. will not be happening in production scenarios,
    // so there is no need to test this case here.
}

fn format_status_url(public_url: &BaseUrl, session_token: &SessionToken, session_type: Option<SessionType>) -> Url {
    let mut status_url = public_url.join(&format!("disclosure/sessions/{session_token}"));

    if let Some(session_type) = session_type {
        let status_query = serde_urlencoded::to_string(StatusParams {
            session_type: Some(session_type),
        })
        .unwrap();
        status_url.set_query(status_query.as_str().into());
    }

    status_url
}

async fn get_status_ok(client: &Client, status_url: Url) -> StatusResponse {
    let response = client.get(status_url.clone()).send().await.unwrap();

    assert_eq!(response.status(), StatusCode::OK);

    response.json::<StatusResponse>().await.unwrap()
}

async fn start_disclosure<S>(
    disclosure_sessions: S,
    request: &StartDisclosureRequest,
) -> (
    VerifierSettings,
    Client,
    SessionToken,
    BaseUrl,
    Ca,
    TrustAnchor<'static>,
)
where
    S: SessionStore<DisclosureData> + Send + Sync + 'static,
{
    let (requester_server, requester_listener) = request_server_settings_and_listener().await;
    let (settings, wallet_listener, issuer_ca, rp_trust_anchor) =
        wallet_server_settings_and_listener(requester_server, request).await;
    let hsm = settings
        .server_settings
        .hsm
        .clone()
        .map(Pkcs11Hsm::from_settings)
        .transpose()
        .unwrap();

    let internal_url = internal_url(&settings);

    start_wallet_server(
        wallet_listener,
        requester_listener,
        settings.clone(),
        hsm,
        disclosure_sessions,
    )
    .await;

    // Create a new disclosure session, which should return 200.
    let client = default_reqwest_client_builder().build().unwrap();
    let response = client
        .post(internal_url.join("disclosure/sessions"))
        .json(request)
        .send()
        .await
        .unwrap();

    let disclosure_response = response.json::<StartDisclosureResponse>().await.unwrap();

    (
        settings,
        client,
        disclosure_response.session_token,
        internal_url,
        issuer_ca,
        rp_trust_anchor,
    )
}

#[tokio::test]
async fn test_disclosure_missing_session_type() {
    let (settings, client, session_token, _, _, _) =
        start_disclosure(MemorySessionStore::default(), &EXAMPLE_START_DISCLOSURE_REQUEST).await;

    // Check if requesting the session status without a session_type returns a 200, but without the universal link.
    let status_url = format_status_url(&settings.server_settings.public_url, &session_token, None);

    assert_matches!(
        get_status_ok(&client, status_url).await,
        StatusResponse::Created { ul: None }
    );
}

#[tokio::test]
async fn test_disclosure_cancel() {
    let (settings, client, session_token, internal_url, _, _) =
        start_disclosure(MemorySessionStore::default(), &EXAMPLE_START_DISCLOSURE_REQUEST).await;

    // Fetching the status should return OK and be in the Created state.
    let status_url = format_status_url(
        &settings.server_settings.public_url,
        &session_token,
        Some(SessionType::SameDevice),
    );

    assert_matches!(
        get_status_ok(&client, status_url.clone()).await,
        StatusResponse::Created { ul: Some(_) }
    );

    // Cancel the newly created session, which should return 204 and no body.
    let cancel_url = settings
        .server_settings
        .public_url
        .join(&format!("disclosure/sessions/{session_token}"));
    let response = client.delete(cancel_url).send().await.unwrap();

    assert_eq!(response.status(), StatusCode::NO_CONTENT);
    assert_eq!(response.content_length(), Some(0));

    // Fetching the status should return OK and be in the Cancelled state.
    assert_matches!(get_status_ok(&client, status_url).await, StatusResponse::Cancelled);

    // Cancelling the session again should return a 400.
    let cancel_url = settings
        .server_settings
        .public_url
        .join(&format!("disclosure/sessions/{session_token}"));
    let response = client.delete(cancel_url).send().await.unwrap();

    test_http_json_error_body(response, StatusCode::BAD_REQUEST, "session_state").await;

    // The disclosed attributes endpoint should also return a 400 and the response
    // body should include information about the session being cancelled.
    let disclosed_attributes_url = internal_url.join(&format!(
        "disclosure/sessions/{}/disclosed_attributes",
        session_token.as_ref()
    ));

    let response = client.get(disclosed_attributes_url).send().await.unwrap();

    let error_body = test_http_json_error_body(response, StatusCode::BAD_REQUEST, "session_state").await;
    itertools::assert_equal(error_body.extra.keys(), ["session_status"]);
    assert_eq!(
        error_body.extra.get("session_status").unwrap(),
        &serde_json::Value::from("CANCELLED")
    );
}

async fn test_disclosure_expired<S, F, Fut>(
    storage: Storage,
    session_store: S,
    mock_time: &RwLock<DateTime<Utc>>,
    create_cleanup_awaiter: F,
) where
    S: SessionStore<DisclosureData> + Send + Sync + 'static,
    F: Fn() -> Fut,
    Fut: Future<Output = ()>,
{
    let (settings, client, session_token, internal_url, _, _) =
        start_disclosure(session_store, &EXAMPLE_START_DISCLOSURE_REQUEST).await;
    let timeouts = SessionStoreTimeouts::from(&storage);

    // Fetch the status, this should return OK and be in the Created state.
    let status_url = format_status_url(
        &settings.server_settings.public_url,
        &session_token,
        Some(SessionType::SameDevice),
    );
    assert_matches!(
        get_status_ok(&client, status_url.clone()).await,
        StatusResponse::Created { ul: Some(_) }
    );

    // Fetching the disclosed attributes should return 400, since the session is not finished.
    let disclosed_attributes_url =
        internal_url.join(&format!("disclosure/sessions/{session_token}/disclosed_attributes"));
    let response = client.get(disclosed_attributes_url.clone()).send().await.unwrap();

    test_http_json_error_body(response, StatusCode::BAD_REQUEST, "session_state").await;

    // Advance the clock just enough so that session expiry will have occurred.
    let expiry_time = Utc::now() + timeouts.expiration;
    *mock_time.write() = expiry_time;

    time::pause();
    let cleanup_awaiter = create_cleanup_awaiter();
    time::advance(CLEANUP_INTERVAL_SECONDS + Duration::from_millis(1)).await;
    time::resume();

    // Wait for the database to have run the cleanup.
    time::timeout(Duration::from_secs(10), cleanup_awaiter)
        .await
        .expect("timeout waiting for database cleanup");

    // Fetching the status should return OK and be in the Expired state.
    assert_matches!(
        get_status_ok(&client, status_url.clone()).await,
        StatusResponse::Expired
    );

    // Fetching the disclosed attributes should still return 400, since the session did not succeed.
    let response = client.get(disclosed_attributes_url.clone()).send().await.unwrap();

    test_http_json_error_body(response, StatusCode::BAD_REQUEST, "session_state").await;

    // Advance the clock again so that the expired session will be purged.
    *mock_time.write() = expiry_time + timeouts.failed_deletion + Duration::from_millis(1);

    time::pause();
    let cleanup_awaiter = create_cleanup_awaiter();
    time::advance(CLEANUP_INTERVAL_SECONDS + Duration::from_millis(1)).await;
    time::resume();

    // Wait for the database to have run the cleanup.
    time::timeout(Duration::from_secs(10), cleanup_awaiter)
        .await
        .expect("timeout waiting for database cleanup");

    // Both the status and disclosed attribute requests should now return 404.
    let response = client.get(status_url).send().await.unwrap();

    assert_eq!(response.status(), StatusCode::NOT_FOUND);

    let response = client.get(disclosed_attributes_url).send().await.unwrap();

    assert_eq!(response.status(), StatusCode::NOT_FOUND);
}

#[tokio::test]
async fn test_disclosure_expired_memory() {
    let storage = memory_storage_settings();

    let timeouts = SessionStoreTimeouts::from(&storage);
    let time_generator = MockTimeGenerator::default();
    let mock_time = Arc::clone(&time_generator.time);
    let session_store = MemorySessionStore::new_with_time(timeouts, time_generator);

    // The `MemorySessionStore` performs cleanup instantly, so we simply pass
    // an already completed future as the cleanup awaiter in the closure.
    test_disclosure_expired(storage, session_store, mock_time.as_ref(), || future::ready(())).await;
}

#[cfg(feature = "db_test")]
mod db_test {
    use std::future::Future;
    use std::mem;
    use std::sync::Arc;

    use futures::FutureExt;
    use parking_lot::Mutex;
    use tokio::sync::oneshot;

    use openid4vc::server_state::SessionState;
    use openid4vc::server_state::SessionStore;
    use openid4vc::server_state::SessionStoreError;
    use openid4vc::server_state::SessionStoreTimeouts;
    use openid4vc::server_state::SessionToken;
    use openid4vc::verifier::DisclosureData;
    use server_utils::settings::ServerSettings;
    use server_utils::store::postgres;
    use server_utils::store::postgres::PostgresSessionStore;
    use utils::generator::mock::MockTimeGenerator;
    use verification_server::settings::VerifierSettings;

    use super::test_disclosure_expired;

    /// Helper type created along with [`PostgresSessionStoreProxy`]
    /// that can be used to register awaiters for the cleanup task.
    struct PostgresSessionStoreNotifier {
        cleanup_oneshots: Arc<Mutex<Vec<oneshot::Sender<()>>>>,
    }

    impl PostgresSessionStoreNotifier {
        // Note that this method is not async, which means it creates a new
        // oneshot channel as soon as it is called, i.e. hot instead of cold.
        fn register_cleanup_awaiter(&self) -> impl Future<Output = ()> {
            let (tx, rx) = oneshot::channel();

            self.cleanup_oneshots.lock().push(tx);

            // Ignore errors.
            rx.map(|result| result.unwrap())
        }
    }

    /// A wrapper for [`PostgresSessionStore`] that can be used to
    /// monitor execution of cleanups from another tokio task.
    struct PostgresSessionStoreProxy {
        session_store: PostgresSessionStore<MockTimeGenerator>,
        cleanup_oneshots: Arc<Mutex<Vec<oneshot::Sender<()>>>>,
    }

    impl PostgresSessionStoreProxy {
        /// This creates both a [`PostgresSessionStoreProxy`] and a [`PostgresSessionStoreNotifier`].
        fn new(session_store: PostgresSessionStore<MockTimeGenerator>) -> (Self, PostgresSessionStoreNotifier) {
            let cleanup_oneshots = Arc::new(Mutex::new(Vec::new()));

            let proxy = PostgresSessionStoreProxy {
                session_store,
                cleanup_oneshots: Arc::clone(&cleanup_oneshots),
            };
            let notifier = PostgresSessionStoreNotifier {
                cleanup_oneshots: Arc::clone(&cleanup_oneshots),
            };

            (proxy, notifier)
        }
    }

    impl SessionStore<DisclosureData> for PostgresSessionStoreProxy {
        async fn get(&self, token: &SessionToken) -> Result<Option<SessionState<DisclosureData>>, SessionStoreError> {
            self.session_store.get(token).await
        }

        async fn write(&self, session: SessionState<DisclosureData>, is_new: bool) -> Result<(), SessionStoreError> {
            self.session_store.write(session, is_new).await
        }

        async fn cleanup(&self) -> Result<(), SessionStoreError> {
            // Before performing cleanup, take all of the oneshots that are currently
            // waiting and replace the value of the mutex with an empty Vec.
            let cleanup_oneshots: Vec<oneshot::Sender<()>> = mem::take(&mut self.cleanup_oneshots.lock());

            <PostgresSessionStore<MockTimeGenerator> as SessionStore<DisclosureData>>::cleanup(&self.session_store)
                .await
                .inspect(|_| {
                    // Then after the cleanup, notify all of the those oneshots, which consumes them.
                    for cleanup_oneshot in cleanup_oneshots {
                        cleanup_oneshot.send(()).unwrap()
                    }
                })
        }
    }

    #[tokio::test]
    async fn test_disclosure_expired_postgres() {
        // Combine the generated settings with the storage settings from the configuration file.
        let storage = VerifierSettings::new("verification_server.toml", "verification_server")
            .unwrap()
            .server_settings
            .storage;

        assert_eq!(
            storage.url.scheme(),
            "postgres",
            "should be configured to use PostgreSQL storage"
        );

        let timeouts = SessionStoreTimeouts::from(&storage);
        let time_generator = MockTimeGenerator::default();
        let mock_time = Arc::clone(&time_generator.time);
        let session_store = PostgresSessionStore::new_with_time(
            postgres::new_connection(storage.url.clone()).await.unwrap(),
            timeouts,
            time_generator,
        );
        let (store_proxy, cleanup_notify) = PostgresSessionStoreProxy::new(session_store);

        test_disclosure_expired(storage, store_proxy, mock_time.as_ref(), || {
            cleanup_notify.register_cleanup_awaiter()
        })
        .await;
    }
}

async fn prepare_example_holder_mocks(issuer_ca: &Ca) -> (Mdoc, MockRemoteKeyFactory) {
    let payload_preview = pid_example_payload(&MockTimeGenerator::default()).previewable_payload;

    let issuer_key_pair = generate_issuer_mock(issuer_ca, Some(IssuerRegistration::new_mock())).unwrap();

    // Generate a new private key and use that and the issuer key to sign the Mdoc.
    let mdoc_private_key_id = crypto::utils::random_string(16);
    let mdoc_private_key = MockRemoteEcdsaKey::new_random(mdoc_private_key_id.clone());
    let mdoc_public_key = mdoc_private_key.verifying_key();

    let unchecked_metadata = UncheckedTypeMetadata::pid_example();
    let type_metadata = TypeMetadata::try_new(unchecked_metadata.clone()).unwrap();
    let (_, metadata_integrity, _) = TypeMetadataDocuments::from_single_example(type_metadata);

    let mdoc = payload_preview
        .into_signed_mdoc_unverified::<MockRemoteEcdsaKey>(
            metadata_integrity,
            mdoc_private_key_id,
            mdoc_public_key,
            &issuer_key_pair,
        )
        .await
        .unwrap();

    // Place the private key in a SoftwareKeyFactory and return it, along with the mdoc.
    let key_factory = MockRemoteKeyFactory::new(vec![mdoc_private_key]);

    (mdoc, key_factory)
}

async fn perform_full_disclosure(session_type: SessionType) -> (Client, SessionToken, BaseUrl, Option<BaseUrl>) {
    // Start the verification_server and create a disclosure request.
    let (settings, client, session_token, internal_url, issuer_ca, rp_trust_anchor) =
        start_disclosure(MemorySessionStore::default(), &EXAMPLE_PID_START_DISCLOSURE_REQUEST).await;

    // Fetching the status should return OK, be in the Created state and include a universal link.
    let status_url = format_status_url(&settings.server_settings.public_url, &session_token, Some(session_type));

    let StatusResponse::Created { ul: Some(ul) } = get_status_ok(&client, status_url.clone()).await else {
        panic!("session should be in CREATED state and a universal link should be provided")
    };

    // Prepare a holder with a valid example Mdoc. Use the query portion of the
    // universal link to have holder code contact the wallet_sever and start disclosure.
    // This should result in a proposal to disclosure for the holder.
    let (mdoc, key_factory) = prepare_example_holder_mocks(&issuer_ca).await;

    let request_uri_query = ul.as_ref().query().unwrap().to_string();
    let uri_source = match session_type {
        SessionType::SameDevice => DisclosureUriSource::Link,
        SessionType::CrossDevice => DisclosureUriSource::QrCode,
    };
    let disclosure_client = VpDisclosureClient::new_http(default_reqwest_client_builder()).unwrap();
    let disclosure_session = disclosure_client
        .start(&request_uri_query, uri_source, &[rp_trust_anchor])
        .await
        .expect("disclosure session should start at client side");

    // The status endpoint should now respond that the session is in the WaitingForResponse state.
    assert_matches!(
        get_status_ok(&client, status_url.clone()).await,
        StatusResponse::WaitingForResponse
    );

    // Have the holder actually disclosure the example attributes to the verification_server,
    // after which the status endpoint should report that the session is Done.
    let return_url = disclosure_session
        .disclose(vec![mdoc].try_into().unwrap(), &key_factory)
        .await
        .expect("should disclose attributes successfully");

    assert_matches!(get_status_ok(&client, status_url).await, StatusResponse::Done);

    (client, session_token, internal_url, return_url)
}

fn check_example_disclosed_attributes(disclosed_attributes: &DisclosedAttestations) {
    itertools::assert_equal(disclosed_attributes.keys(), [PID_ATTESTATION_TYPE]);
    let attributes = disclosed_attributes
        .get(PID_ATTESTATION_TYPE)
        .unwrap()
        .attributes
        .clone()
        .unwrap_mso_mdoc();
    itertools::assert_equal(attributes.keys(), [PID_ATTESTATION_TYPE]);
    let (first_entry_name, first_entry_value) = attributes.get(PID_ATTESTATION_TYPE).unwrap().first().unwrap();
    assert_eq!(first_entry_name, EXAMPLE_ATTR_NAME);
    assert_eq!(first_entry_value.to_string(), "De Bruijn".to_owned());
}

#[tokio::test]
async fn test_disclosed_attributes_without_nonce() {
    let (client, session_token, internal_url, _) = perform_full_disclosure(SessionType::CrossDevice).await;

    // Check if the disclosed attributes endpoint returns a 200 for the session, with the attributes.
    let disclosed_attributes_url = internal_url.join(&format!(
        "disclosure/sessions/{}/disclosed_attributes",
        session_token.as_ref()
    ));

    let response = client.get(disclosed_attributes_url).send().await.unwrap();

    assert_eq!(response.status(), StatusCode::OK);

    // Check the disclosed attributes against the example attributes.
    let disclosed_attributes = response.json::<DisclosedAttestations>().await.unwrap();

    check_example_disclosed_attributes(&disclosed_attributes);
}

#[tokio::test]
async fn test_disclosed_attributes_with_nonce() {
    let (client, session_token, internal_url, return_url) = perform_full_disclosure(SessionType::SameDevice).await;

    // Check if the disclosed attributes endpoint returns a 400 error when
    // requesting the attributes without a nonce or with an incorrect nonce.
    let mut disclosed_attributes_url = internal_url.join(&format!(
        "disclosure/sessions/{}/disclosed_attributes",
        session_token.as_ref()
    ));

    let response = client.get(disclosed_attributes_url.clone()).send().await.unwrap();

    test_http_json_error_body(response, StatusCode::UNAUTHORIZED, "nonce").await;

    let mut disclosed_attributes_url_incorrect_nonce = disclosed_attributes_url.clone();
    disclosed_attributes_url_incorrect_nonce
        .query_pairs_mut()
        .append_pair("nonce", "incorrect");
    let response = client
        .get(disclosed_attributes_url_incorrect_nonce)
        .send()
        .await
        .unwrap();

    test_http_json_error_body(response, StatusCode::UNAUTHORIZED, "nonce").await;

    // Check if the disclosed attributes endpoint returns a 200 for the session,
    // with the attributes, when we include the nonce from the return URL.
    let nonce = return_url
        .expect("a same-device disclosure session should procude a return URL")
        .into_inner()
        .query_pairs()
        .find_map(|(key, value)| (key == "nonce").then_some(value.into_owned()))
        .unwrap();
    disclosed_attributes_url.query_pairs_mut().append_pair("nonce", &nonce);

    let response = client.get(disclosed_attributes_url).send().await.unwrap();

    assert_eq!(response.status(), StatusCode::OK);

    // Check the disclosed attributes against the example attributes.
    let disclosed_attributes = response.json::<DisclosedAttestations>().await.unwrap();

    check_example_disclosed_attributes(&disclosed_attributes);
}

#[tokio::test]
async fn test_disclosed_attributes_failed_session() {
    // Start the verification_server and create a disclosure request.
    let (settings, client, session_token, internal_url, issuer_ca, rp_trust_anchor) =
        start_disclosure(MemorySessionStore::default(), &EXAMPLE_START_DISCLOSURE_REQUEST).await;

    // Fetching the status should return OK, be in the Created state and include a universal link.
    let status_url = format_status_url(
        &settings.server_settings.public_url,
        &session_token,
        Some(SessionType::CrossDevice),
    );

    let StatusResponse::Created { ul: Some(ul) } = get_status_ok(&client, status_url.clone()).await else {
        panic!("session should be in CREATED state and a universal link should be provided")
    };

    let request_uri_query = ul.as_ref().query().unwrap().to_string();
    let disclosure_client = VpDisclosureClient::new_http(default_reqwest_client_builder()).unwrap();
    let disclosure_session = disclosure_client
        .start(&request_uri_query, DisclosureUriSource::QrCode, &[rp_trust_anchor])
        .await
        .expect("disclosure session should start at client side");

    // Disclose the expired attestation from the examples in the ISO specification.
    let mdoc = Mdoc::new_example_resigned(&issuer_ca).await;
    disclosure_session
        .disclose(vec![mdoc].try_into().unwrap(), &MockRemoteKeyFactory::new_example())
        .await
        .expect_err("disclosing attributes should result in an error");

    // Check that the disclosed attributes endpoint now returns a 400 error and that the response
    // body contains information that the session has FAILED, as well as the reason why.
    let disclosed_attributes_url = internal_url.join(&format!(
        "disclosure/sessions/{}/disclosed_attributes",
        session_token.as_ref()
    ));

    let response = client.get(disclosed_attributes_url).send().await.unwrap();

    let error_body = test_http_json_error_body(response, StatusCode::BAD_REQUEST, "session_state").await;
    itertools::assert_equal(error_body.extra.keys().sorted(), ["session_error", "session_status"]);
    assert_eq!(
        error_body.extra.get("session_status").unwrap(),
        &serde_json::Value::from("FAILED")
    );
    // Simply check for the presence of the word "expired" to avoid fully matching the error string.
    assert!(
        error_body
            .extra
            .get("session_error")
            .unwrap()
            .as_str()
            .unwrap()
            .to_lowercase()
            .contains("expired")
    );
}<|MERGE_RESOLUTION|>--- conflicted
+++ resolved
@@ -31,11 +31,7 @@
 use crypto::mock_remote::MockRemoteEcdsaKey;
 use crypto::mock_remote::MockRemoteKeyFactory;
 use crypto::server_keys::generate::Ca;
-<<<<<<< HEAD
-use dcql::normalized;
-=======
 use dcql::Query;
->>>>>>> 25ced631
 use hsm::service::Pkcs11Hsm;
 use http_utils::error::HttpJsonErrorBody;
 use http_utils::reqwest::default_reqwest_client_builder;
@@ -77,29 +73,15 @@
 
 static EXAMPLE_START_DISCLOSURE_REQUEST: LazyLock<StartDisclosureRequest> = LazyLock::new(|| StartDisclosureRequest {
     usecase: USECASE_NAME.to_string(),
+    dcql_query: Some(Query::new_example()),
     return_url_template: Some("https://return.url/{session_token}".parse().unwrap()),
-<<<<<<< HEAD
-    credential_requests: Some(normalized::mock::mock_mdoc_from_slices(&[(
-        EXAMPLE_DOC_TYPE,
-        &[&[EXAMPLE_NAMESPACE, EXAMPLE_ATTR_NAME]],
-    )])),
-=======
-    dcql_query: Some(Query::new_example()),
->>>>>>> 25ced631
 });
 
 static EXAMPLE_PID_START_DISCLOSURE_REQUEST: LazyLock<StartDisclosureRequest> =
     LazyLock::new(|| StartDisclosureRequest {
         usecase: USECASE_NAME.to_string(),
+        dcql_query: Some(Query::pid_family_name()),
         return_url_template: Some("https://return.url/{session_token}".parse().unwrap()),
-<<<<<<< HEAD
-        credential_requests: Some(normalized::mock::mock_mdoc_from_slices(&[(
-            PID_ATTESTATION_TYPE,
-            &[&[PID_ATTESTATION_TYPE, EXAMPLE_ATTR_NAME]],
-        )])),
-=======
-        dcql_query: Some(Query::pid_family_name()),
->>>>>>> 25ced631
     });
 
 fn memory_storage_settings() -> Storage {

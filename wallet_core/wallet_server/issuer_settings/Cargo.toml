--- conflicted
+++ resolved
@@ -27,8 +27,7 @@
 mdoc.path = "../../lib/mdoc"
 openid4vc.path = "../../lib/openid4vc"
 sd_jwt_vc_metadata.path = "../../lib/sd_jwt_vc_metadata"
-<<<<<<< HEAD
-wallet_common.path = "../../lib/wallet_common"
+utils.path = "../../lib/utils"
 server_utils.path = "../server_utils"
 
 [dev-dependencies]
@@ -38,8 +37,4 @@
 mdoc = { path = "../../lib/mdoc", features = ["generate", "mock"] }
 openid4vc = { path = "../../lib/openid4vc", features = ["mock"] }
 sd_jwt_vc_metadata = { path = "../../lib/sd_jwt_vc_metadata", features = ["example_constructors"] }
-server_utils = { path = "../server_utils", features = ["integration_test"] }
-=======
-utils.path = "../../lib/utils"
-server_utils.path = "../server_utils"
->>>>>>> 33987693
+server_utils = { path = "../server_utils", features = ["integration_test"] }
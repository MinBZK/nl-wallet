--- conflicted
+++ resolved
@@ -37,15 +37,10 @@
 ciborium.workspace = true
 dashmap.workspace = true
 derive_more = { workspace = true, features = [
-<<<<<<< HEAD
     "debug",
     "display",
+    "constructor",
     "as_ref",
-=======
-    "as_ref",
-    "constructor",
-    "display",
->>>>>>> f4e24591
     "from",
     "from_str",
     "into",

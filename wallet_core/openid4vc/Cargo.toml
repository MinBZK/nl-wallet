[package]
name = "openid4vc"
version.workspace = true
edition.workspace = true
rust-version.workspace = true

[lints]
workspace = true

[[test]]
name = "issuance"
path = "tests/issuance.rs"
required-features = ["integration"]

[[test]]
name = "disclosure"
path = "tests/disclosure.rs"
required-features = ["integration"]

[features]
# Include implementations of the axum IntoResponse trait.
axum = ["dep:axum"]
# Allow the disclosure return URL and its prefix to use http://
allow_insecure_url = []
# Include mock implementations for testing
mock = ["dep:mockall"]
# Include miscellaneous test utilities
test = ["wallet_common/mock_remote_key", "dep:assert_matches", "dep:parking_lot"]
# All features needed to run the integration test
integration = ["mock", "test", "dep:ciborium"]

[dependencies]
base64.workspace = true
biscuit.workspace = true
cfg-if.workspace = true
chrono = { workspace = true, features = ["std", "clock"] }
dashmap.workspace = true
derive_more = { workspace = true, features = ["as_ref", "display", "from", "from_str", "into"] }
futures = { workspace = true, features = ["std", "async-await"] }
hex.workspace = true
indexmap.workspace = true
itertools.workspace = true
josekit = { workspace = true, features = ["vendored"] }
jsonwebtoken.workspace = true
mime.workspace = true
nutype = { workspace = true, features = ["serde"] }
p256 = { workspace = true, features = ["ecdsa", "pem", "serde", "std"] }
rand_core.workspace = true
regex.workspace = true
reqwest = { workspace = true, features = ["json"] }
ring.workspace = true
serde = { workspace = true, features = ["serde_derive"] }
serde_json.workspace = true
serde_urlencoded.workspace = true
serde_with = { workspace = true }
strfmt.workspace = true
strum = { workspace = true, features = ["derive"] }
thiserror.workspace = true
tokio = { workspace = true }
tracing.workspace = true
trait-variant.workspace = true
url = { workspace = true, features = ["serde"] }
x509-parser.workspace = true

assert_matches = { workspace = true, optional = true }
axum = { workspace = true, optional = true, features = ["json"] }
ciborium = { workspace = true, optional = true }
mockall = { workspace = true, optional = true }
parking_lot = { workspace = true, optional = true }

error_category.path = "../error_category"
nl_wallet_mdoc.path = "../mdoc"
wallet_common.path = "../wallet_common"

[dev-dependencies]
assert_matches.workspace = true
http.workspace = true
mockall.workspace = true
parking_lot.workspace = true
rstest.workspace = true
serde_bytes = { workspace = true, features = ["std"] }
tracing-test.workspace = true
wiremock.workspace = true

<<<<<<< HEAD
nl_wallet_mdoc = { path = "../mdoc", features = ["generate", "test", "mock_example_constructors", "mock_time"] }
wallet_common = { path = "../wallet_common", features = ["examples", "mock_remote_key"] }
=======
nl_wallet_mdoc = { path = "../mdoc", features = ["mock", "generate", "test", "examples", "mock_time"] }
wallet_common = { path = "../wallet_common", features = ["software_key_factory", "insecure_http_client"] }
>>>>>>> 72f345f3
<|MERGE_RESOLUTION|>--- conflicted
+++ resolved
@@ -82,10 +82,5 @@
 tracing-test.workspace = true
 wiremock.workspace = true
 
-<<<<<<< HEAD
 nl_wallet_mdoc = { path = "../mdoc", features = ["generate", "test", "mock_example_constructors", "mock_time"] }
-wallet_common = { path = "../wallet_common", features = ["examples", "mock_remote_key"] }
-=======
-nl_wallet_mdoc = { path = "../mdoc", features = ["mock", "generate", "test", "examples", "mock_time"] }
-wallet_common = { path = "../wallet_common", features = ["software_key_factory", "insecure_http_client"] }
->>>>>>> 72f345f3
+wallet_common = { path = "../wallet_common", features = ["examples", "mock_remote_key", "insecure_http_client"] }
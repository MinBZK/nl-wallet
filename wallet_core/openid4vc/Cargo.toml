[package]
name = "openid4vc"
version.workspace = true
edition.workspace = true
rust-version.workspace = true

[lints]
workspace = true

[[test]]
name = "issuance"
path = "tests/issuance.rs"
required-features = ["integration"]

[[test]]
name = "disclosure"
path = "tests/disclosure.rs"
required-features = ["integration"]

[features]
# Include implementations of the axum IntoResponse trait.
axum = ["dep:axum"]
# Include mock implementations for testing
mock = ["dep:mockall", "nl_wallet_mdoc/examples", "nl_wallet_mdoc/software_keys", "nl_wallet_mdoc/mock"]
# All features needed to run the integration test
integration = ["mock", "dep:ciborium"]

[dependencies]
base64.workspace = true
biscuit.workspace = true
chrono = { workspace = true, features = ["std", "clock"] }
derive_more = { workspace = true, features = ["from"] }
futures = { workspace = true, features = ["std", "async-await"] }
hex.workspace = true
indexmap.workspace = true
itertools.workspace = true
josekit = { workspace = true, features = ["vendored"] }
jsonwebtoken.workspace = true
mime.workspace = true
nutype = { workspace = true, features = ["serde"] }
once_cell.workspace = true
p256 = { workspace = true, features = ["ecdsa", "pem", "serde", "std"] }
rand_core.workspace = true
regex.workspace = true
reqwest = { workspace = true, features = ["json"] }
ring.workspace = true
serde = { workspace = true, features = ["serde_derive"] }
serde_json.workspace = true
serde_urlencoded.workspace = true
serde_with = { workspace = true }
strum = { workspace = true, features = ["derive"] }
thiserror.workspace = true
tokio = { workspace = true }
tracing.workspace = true
trait-variant.workspace = true
url = { workspace = true, features = ["serde"] }
x509-parser.workspace = true

<<<<<<< HEAD
error_category.path = "../error_category"
=======
axum = { workspace = true, optional = true, features = ["json"] }
ciborium = { workspace = true, optional = true }
mockall = { workspace = true, optional = true }

wallet_common.path = "../wallet_common"
>>>>>>> 382aeb22
nl_wallet_mdoc.path = "../mdoc"
wallet_common.path = "../wallet_common"

[dev-dependencies]
assert_matches.workspace = true
http.workspace = true
mockall.workspace = true
parking_lot.workspace = true
rstest.workspace = true
serde_bytes = { workspace = true, features = ["std"] }
wiremock.workspace = true

nl_wallet_mdoc = { path = "../mdoc", features = ["mock", "software_key_factory", "generate", "test", "examples"] }<|MERGE_RESOLUTION|>--- conflicted
+++ resolved
@@ -56,15 +56,11 @@
 url = { workspace = true, features = ["serde"] }
 x509-parser.workspace = true
 
-<<<<<<< HEAD
-error_category.path = "../error_category"
-=======
 axum = { workspace = true, optional = true, features = ["json"] }
 ciborium = { workspace = true, optional = true }
 mockall = { workspace = true, optional = true }
 
-wallet_common.path = "../wallet_common"
->>>>>>> 382aeb22
+error_category.path = "../error_category"
 nl_wallet_mdoc.path = "../mdoc"
 wallet_common.path = "../wallet_common"
 

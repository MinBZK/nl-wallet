use std::{
    collections::{HashMap, HashSet},
    convert::Infallible,
    num::NonZeroU8,
    sync::Arc,
};

use assert_matches::assert_matches;
use chrono::Utc;
use futures::future;
use itertools::Itertools;
use josekit::jwk::alg::ec::{EcCurve, EcKeyPair};
use ring::{hmac, rand};
use rstest::rstest;

use nl_wallet_mdoc::{
    examples::{Examples, IsoCertTimeGenerator},
    holder::{
        test::MockMdocDataSource as IsoMockMdocDataSource, DisclosureRequestMatch, DisclosureUriSource, Mdoc,
        MdocCopies, MdocDataSource, StoredMdoc, TrustAnchor,
    },
    server_keys::KeyPair,
    server_state::{MemorySessionStore, SessionToken},
    software_key_factory::SoftwareKeyFactory,
    test::{
        data::{addr_street, pid_full_name, pid_given_name},
        TestDocuments,
    },
    unsigned::Entry,
    utils::reader_auth::ReaderRegistration,
    verifier::{ItemsRequests, ReturnUrlTemplate, SessionType, SessionTypeReturnUrl},
<<<<<<< HEAD
    DeviceResponse, DocType, SessionTranscript,
=======
    DeviceResponse, SessionTranscript,
>>>>>>> 9e886a70
};
use openid4vc::{
    disclosure_session::{DisclosureSession, VpClientError, VpMessageClient, VpMessageClientError},
    jwt,
    openid4vp::{IsoVpAuthorizationRequest, VpAuthorizationRequest, VpAuthorizationResponse, VpRequestUriObject},
<<<<<<< HEAD
    verifier::{
        DisclosureData, StatusResponse, UseCase, VerificationError, Verifier, VerifierUrlParameters, VpToken,
        WalletAuthResponse,
    },
    ErrorResponse, VpAuthorizationErrorCode,
=======
    verifier::{DisclosureData, StatusResponse, UseCase, Verifier, VerifierUrlParameters, VpToken, WalletAuthResponse},
    ErrorResponse, GetRequestErrorCode, PostAuthResponseErrorCode, VpAuthorizationErrorCode,
>>>>>>> 9e886a70
};
use wallet_common::{
    config::wallet_config::BaseUrl, generator::TimeGenerator, jwt::Jwt, trust_anchor::OwnedTrustAnchor,
};

#[tokio::test]
async fn disclosure_direct() {
    let ca = KeyPair::generate_ca("myca", Default::default()).unwrap();
    let auth_keypair = ca.generate_reader_mock(None).unwrap();

    // RP assembles the Authorization Request and signs it into a JWS.
    let nonce = "nonce".to_string();
    let response_uri: BaseUrl = "https://example.com/response_uri".parse().unwrap();
    let encryption_keypair = EcKeyPair::generate(EcCurve::P256).unwrap();
    let iso_auth_request = IsoVpAuthorizationRequest::new(
        &Examples::items_requests(),
        auth_keypair.certificate(),
        nonce.clone(),
        encryption_keypair.to_jwk_public_key().try_into().unwrap(),
        response_uri,
        None,
    )
    .unwrap();
    let auth_request = iso_auth_request.clone().into();
    let auth_request_jws = jwt::sign_with_certificate(&auth_request, &auth_keypair).await.unwrap();

    // Wallet receives the signed Authorization Request and performs the disclosure.
    let jwe = disclosure_jwe(auth_request_jws, &[ca.certificate().try_into().unwrap()]).await;

    // RP decrypts the response JWE and verifies the contained Authorization Response.
    let (auth_response, mdoc_nonce) = VpAuthorizationResponse::decrypt(&jwe, &encryption_keypair, &nonce).unwrap();
    let disclosed_attrs = auth_response
        .verify(
            &iso_auth_request,
            &mdoc_nonce,
            &IsoCertTimeGenerator,
            Examples::iaca_trust_anchors(),
        )
        .unwrap();

    assert_eq!(
        *disclosed_attrs["org.iso.18013.5.1.mDL"].attributes["org.iso.18013.5.1"]
            .first()
            .unwrap(),
        Entry {
            name: "family_name".to_string(),
            value: "Doe".into()
        }
    );
}

/// The wallet side: verify the Authorization Request, compute the disclosure, and encrypt it into a JWE.
async fn disclosure_jwe(auth_request: Jwt<VpAuthorizationRequest>, trust_anchors: &[TrustAnchor<'_>]) -> String {
    let mdocs = IsoMockMdocDataSource::default();
    let mdoc_nonce = "mdoc_nonce".to_string();

    // Verify the Authorization Request JWE and read the requested attributes.
    let (auth_request, cert) = VpAuthorizationRequest::try_new(&auth_request, trust_anchors).unwrap();
    let auth_request = auth_request.validate(&cert, None).unwrap();

    // Check if we have the requested attributes.
    let session_transcript = SessionTranscript::new_oid4vp(
        &auth_request.response_uri,
        &auth_request.client_id,
        auth_request.nonce.clone(),
        &mdoc_nonce,
    );
    let DisclosureRequestMatch::Candidates(candidates) =
        DisclosureRequestMatch::new(auth_request.items_requests.as_ref().iter(), &mdocs, &session_transcript)
            .await
            .unwrap()
    else {
        panic!("should have found requested attributes")
    };

    // For each doctype, just choose the first candidate.
    let to_disclose = candidates.into_values().map(|mut docs| docs.pop().unwrap()).collect();

    // Compute the disclosure.
    let key_factory = SoftwareKeyFactory::default();
    let device_response = DeviceResponse::from_proposed_documents(to_disclose, &key_factory)
        .await
        .unwrap();

    // Put the disclosure in an Authorization Response and encrypt it.
    VpAuthorizationResponse::new_encrypted(device_response, &auth_request, &mdoc_nonce).unwrap()
}

#[tokio::test]
async fn disclosure_using_message_client() {
    let ca = KeyPair::generate_ca("myca", Default::default()).unwrap();
    let trust_anchors = &[ca.certificate().try_into().unwrap()];
    let rp_keypair = ca
        .generate_reader_mock(Some(ReaderRegistration::new_mock_from_requests(
            &Examples::items_requests(),
        )))
        .unwrap();

    // Initialize the "wallet"
    let mdocs = IsoMockMdocDataSource::default();
    let key_factory = &SoftwareKeyFactory::default();

    // Start a session at the "RP"
    let message_client = DirectMockVpMessageClient::new(rp_keypair);
    let request_uri = message_client.start_session();

    // Perform the first part of the session, resulting in the proposed disclosure.
    let session = DisclosureSession::start(
        message_client,
        &request_uri,
        DisclosureUriSource::Link,
        &mdocs,
        trust_anchors,
    )
    .await
    .unwrap();

    let DisclosureSession::Proposal(proposal) = session else {
        panic!("should have requested attributes")
    };

    // Finish the disclosure.
    proposal.disclose(key_factory).await.unwrap();
}

// A mock implementation of the `VpMessageClient` trait that implements the RP side of OpenID4VP
// directly in its methods.
struct DirectMockVpMessageClient {
    nonce: String,
    encryption_keypair: EcKeyPair,
    auth_keypair: KeyPair,
    auth_request: VpAuthorizationRequest,
    request_uri: BaseUrl,
    response_uri: BaseUrl,
}

impl DirectMockVpMessageClient {
    fn new(auth_keypair: KeyPair) -> Self {
        let query = serde_urlencoded::to_string(VerifierUrlParameters {
            session_type: SessionType::SameDevice,
            ephemeral_id: vec![42],
            time: Utc::now(),
        })
        .unwrap();
        let request_uri = ("https://example.com/request_uri?".to_string() + &query)
            .parse()
            .unwrap();

        let nonce = "nonce".to_string();
        let response_uri: BaseUrl = "https://example.com/response_uri".parse().unwrap();
        let encryption_keypair = EcKeyPair::generate(EcCurve::P256).unwrap();

        let auth_request = IsoVpAuthorizationRequest::new(
            &Examples::items_requests(),
            auth_keypair.certificate(),
            nonce.clone(),
            encryption_keypair.to_jwk_public_key().try_into().unwrap(),
            response_uri.clone(),
            None,
        )
        .unwrap()
        .into();

        Self {
            nonce,
            encryption_keypair,
            auth_keypair,
            auth_request,
            request_uri,
            response_uri,
        }
    }

    fn start_session(&self) -> String {
        serde_urlencoded::to_string(VpRequestUriObject {
            request_uri: self.request_uri.clone(),
            client_id: self.auth_keypair.certificate().san_dns_name().unwrap().unwrap(),
            request_uri_method: Default::default(),
        })
        .unwrap()
    }
}

impl VpMessageClient for DirectMockVpMessageClient {
    async fn get_authorization_request(
        &self,
        url: BaseUrl,
        _request_nonce: Option<String>,
    ) -> Result<Jwt<VpAuthorizationRequest>, VpMessageClientError> {
        assert_eq!(url, self.request_uri);

        let jws = jwt::sign_with_certificate(&self.auth_request, &self.auth_keypair)
            .await
            .unwrap();
        Ok(jws)
    }

    async fn send_authorization_response(
        &self,
        url: BaseUrl,
        jwe: String,
    ) -> Result<Option<BaseUrl>, VpMessageClientError> {
        assert_eq!(url, self.response_uri);

        let (auth_response, mdoc_nonce) =
            VpAuthorizationResponse::decrypt(&jwe, &self.encryption_keypair, &self.nonce).unwrap();
        let disclosed_attrs = auth_response
            .verify(
                &self.auth_request.clone().try_into().unwrap(),
                &mdoc_nonce,
                &IsoCertTimeGenerator,
                Examples::iaca_trust_anchors(),
            )
            .unwrap();

        assert_eq!(
            *disclosed_attrs["org.iso.18013.5.1.mDL"].attributes["org.iso.18013.5.1"]
                .first()
                .unwrap(),
            Entry {
                name: "family_name".to_string(),
                value: "Doe".into()
            }
        );

        Ok(None)
    }

    async fn send_error(
        &self,
        _url: BaseUrl,
        error: ErrorResponse<VpAuthorizationErrorCode>,
    ) -> Result<Option<BaseUrl>, VpMessageClientError> {
        panic!("error: {:?}", error)
    }
}

const NO_RETURN_URL_USE_CASE: &str = "no_return_url";
const DEFAULT_RETURN_URL_USE_CASE: &str = "default_return_url";
const ALL_RETURN_URL_USE_CASE: &str = "all_return_url";

struct MockMdocDataSource(HashMap<DocType, MdocCopies>);

impl From<Vec<Mdoc>> for MockMdocDataSource {
    fn from(value: Vec<Mdoc>) -> Self {
        MockMdocDataSource(
            value
                .into_iter()
                .map(|mdoc| (mdoc.doc_type.clone(), vec![mdoc].into()))
                .collect(),
        )
    }
}

impl MdocDataSource for MockMdocDataSource {
    type MdocIdentifier = String;
    type Error = Infallible;

    async fn mdoc_by_doc_types(
        &self,
        doc_types: &HashSet<&str>,
    ) -> std::result::Result<Vec<Vec<StoredMdoc<Self::MdocIdentifier>>>, Self::Error> {
        let stored_mdocs = self
            .0
            .iter()
            .filter_map(|(doc_type, mdoc_copies)| {
                if doc_types.contains(doc_type.as_str()) {
                    return vec![StoredMdoc {
                        id: format!("{}_id", doc_type.clone()),
                        mdoc: mdoc_copies.cred_copies.first().unwrap().clone(),
                    }]
                    .into();
                }

                None
            })
            .collect();

        Ok(stored_mdocs)
    }
}

#[rstest]
#[case(
    SessionType::SameDevice,
    None,
    NO_RETURN_URL_USE_CASE,
    pid_full_name(),
    pid_full_name().into(),
    pid_full_name()
)]
#[case(
    SessionType::SameDevice,
    Some("https://example.com/return_url".parse().unwrap()),
    DEFAULT_RETURN_URL_USE_CASE,
    pid_full_name(),
    pid_full_name().into(),
    pid_full_name()
)]
#[case(
    SessionType::SameDevice,
    Some("https://example.com/return_url".parse().unwrap()),
    ALL_RETURN_URL_USE_CASE,
    pid_full_name(),
    pid_full_name().into(),
    pid_full_name()
)]
#[case(
    SessionType::CrossDevice,
    None,
    NO_RETURN_URL_USE_CASE,
    pid_full_name(),
    pid_full_name().into(),
    pid_full_name()
)]
#[case(
    SessionType::CrossDevice,
    Some("https://example.com/return_url".parse().unwrap()),
    DEFAULT_RETURN_URL_USE_CASE,
    pid_full_name(),
    pid_full_name().into(),
    pid_full_name()
)]
#[case(
    SessionType::CrossDevice,
    Some("https://example.com/return_url".parse().unwrap()),
    ALL_RETURN_URL_USE_CASE,
    pid_full_name(),
    pid_full_name().into(),
    pid_full_name()
)]
#[case(
    SessionType::SameDevice,
    None,
    NO_RETURN_URL_USE_CASE,
    pid_full_name(),
    pid_given_name().into(),
    pid_given_name()
)]
#[case(
    SessionType::SameDevice,
    None,
    NO_RETURN_URL_USE_CASE,
    pid_given_name(),
    pid_given_name().into(),
    pid_given_name()
)]
#[case(
    SessionType::SameDevice,
    None,
    NO_RETURN_URL_USE_CASE,
    pid_given_name() + addr_street(),
    (pid_given_name() + addr_street()).into(),
    pid_given_name() + addr_street()
)]
#[case(
    SessionType::SameDevice,
    None,
    NO_RETURN_URL_USE_CASE,
    pid_given_name() + addr_street(),
    (pid_given_name() + addr_street()).into(),
    pid_given_name() + addr_street()
)]
#[case(
    SessionType::SameDevice,
    None,
    NO_RETURN_URL_USE_CASE,
    pid_given_name() + addr_street(),
    pid_given_name().into(),
    pid_given_name()
)]
#[case(
    SessionType::SameDevice,
    None,
    NO_RETURN_URL_USE_CASE,
    pid_full_name(),
    (pid_given_name() + pid_given_name()).into(),
    pid_given_name()
)]
#[case(
    SessionType::SameDevice,
    None,
    NO_RETURN_URL_USE_CASE,
    pid_given_name(),
    (pid_given_name() + pid_given_name()).into(),
    pid_given_name()
)]
#[tokio::test]
<<<<<<< HEAD
async fn test_client_and_server(
    #[case] session_type: SessionType,
    #[case] return_url_template: Option<ReturnUrlTemplate>,
    #[case] use_case: &str,
    #[case] stored_documents: TestDocuments,
    #[case] requested_documents: ItemsRequests,
    #[case] expected_documents: TestDocuments,
) {
    // Initialize key material
    let issuer_ca = KeyPair::generate_issuer_mock_ca().unwrap();
    let rp_ca = KeyPair::generate_reader_mock_ca().unwrap();
    let rp_trust_anchors = &[rp_ca.certificate().try_into().unwrap()];

    // Initialize the verifier
    let reader_registration = Some(ReaderRegistration::new_mock_from_requests(&requested_documents));
    let usecases = HashMap::from([
        (
            NO_RETURN_URL_USE_CASE.to_string(),
            UseCase::new(
                rp_ca.generate_reader_mock(reader_registration.clone()).unwrap(),
                SessionTypeReturnUrl::Neither,
            )
            .unwrap(),
        ),
        (
            DEFAULT_RETURN_URL_USE_CASE.to_string(),
            UseCase::new(
                rp_ca.generate_reader_mock(reader_registration.clone()).unwrap(),
                SessionTypeReturnUrl::SameDevice,
            )
            .unwrap(),
        ),
        (
            ALL_RETURN_URL_USE_CASE.to_string(),
            UseCase::new(
                rp_ca.generate_reader_mock(reader_registration).unwrap(),
                SessionTypeReturnUrl::Both,
            )
            .unwrap(),
        ),
    ])
    .into();
    let verifier = Arc::new(MockVerifier::new(
        usecases,
        MemorySessionStore::default(),
        vec![OwnedTrustAnchor::from(&(issuer_ca.certificate().try_into().unwrap()))],
        hmac::Key::generate(hmac::HMAC_SHA256, &rand::SystemRandom::new()).unwrap(),
    ));

    // Start the session
    let session_token = verifier
        .new_session(requested_documents, use_case.to_string(), return_url_template)
        .await
        .unwrap();
=======
async fn test_client_and_server(#[case] session_type: SessionType, #[case] uri_source: DisclosureUriSource) {
    let items_requests = Examples::items_requests();

    let (verifier, trust_anchor) = setup_verifier(&items_requests);

    // Start the session
    let session_token = new_session(&verifier, items_requests).await;
>>>>>>> 9e886a70

    // frontend receives the UL to feed to the wallet when fetching the session status
    let request_uri = request_uri_from_status_endpoint(&verifier, &session_token, session_type).await;

<<<<<<< HEAD
    // Determine the correct source for the session type
    let uri_source = match session_type {
        SessionType::SameDevice => DisclosureUriSource::Link,
        SessionType::CrossDevice => DisclosureUriSource::QrCode,
    };

    // Prepare the wallet
    let key_factory = SoftwareKeyFactory::default();
    let mdocs = future::join_all(
        stored_documents
            .into_iter()
            .map(|doc| async { doc.sign(&issuer_ca, &key_factory, NonZeroU8::new(1).unwrap()).await }),
    )
    .await;
    let mdocs = MockMdocDataSource::from(mdocs);

    // Start session in the wallet
    let message_client = VerifierMockVpMessageClient::new(Arc::clone(&verifier));
    let session = DisclosureSession::start(message_client, &request_uri, uri_source, &mdocs, rp_trust_anchors)
=======
    // Start session in the wallet
    let session = start_disclosure_session(Arc::clone(&verifier), uri_source, &request_uri, &trust_anchor)
>>>>>>> 9e886a70
        .await
        .unwrap();

    let DisclosureSession::Proposal(proposal) = session else {
        panic!("should have requested attributes")
    };

    // Finish the disclosure.
    let redirect_uri = proposal.disclose(&SoftwareKeyFactory::default()).await.unwrap();

    // Check if we received a redirect URI when we should have, based on the use case and session type.
    let should_have_redirect_uri = match (use_case, session_type) {
        (use_case, _) if use_case == NO_RETURN_URL_USE_CASE => false,
        (use_case, _) if use_case == ALL_RETURN_URL_USE_CASE => true,
        (_, SessionType::SameDevice) => true,
        (_, SessionType::CrossDevice) => false,
    };
    assert_eq!(redirect_uri.is_some(), should_have_redirect_uri);

    let redirect_uri_nonce = redirect_uri.and_then(|uri| {
        uri.as_ref()
            .query_pairs()
            .find_map(|(name, val)| (name == "nonce").then(|| val.to_string()))
    });

    // If we have a redirect URI (nonce), then fetching the attributes without a nonce or with a wrong one should fail.
    if redirect_uri_nonce.is_some() {
        let error = verifier
            .disclosed_attributes(&session_token, None)
            .await
            .expect_err("fetching disclosed attributes without a return URL nonce should fail");
        assert_matches!(error, VerificationError::RedirectUriNonceMissing);

        let error = verifier
            .disclosed_attributes(&session_token, "incorrect".to_string().into())
            .await
            .expect_err("fetching disclosed attributes with incorrect return URL nonce should fail");
        assert_matches!(
            error,
            VerificationError::RedirectUriNonceMismatch(nonce) if nonce == "incorrect"
        );
    }

    // Retrieve the attributes disclosed by the wallet
    let disclosed_documents = verifier
        .disclosed_attributes(&session_token, redirect_uri_nonce)
        .await
        .unwrap();

    expected_documents.assert_matches(&disclosed_documents);
}

#[tokio::test]
async fn test_client_and_server_cancel_after_created() {
    let items_requests = Examples::items_requests();
    let session_type = SessionType::SameDevice;

    let (verifier, trust_anchor) = setup_verifier(&items_requests);

    // Start the session
    let session_token = new_session(&verifier, items_requests).await;

    // The front-end receives the UL to feed to the wallet when fetching the session status
    // (this also verifies that the status is Created)
    let request_uri = request_uri_from_status_endpoint(&verifier, &session_token, session_type).await;

    // Cancel the session
    verifier
        .cancel(&session_token)
        .await
        .expect("should be able to cancel newly created session");

    // The session should now be cancelled
    let status_response = request_status_endpoint(&verifier, &session_token, session_type).await;

    assert_matches!(status_response, StatusResponse::Cancelled);

    // Starting the session in the wallet should result in an error
    let error = start_disclosure_session(
        Arc::clone(&verifier),
        DisclosureUriSource::Link,
        &request_uri,
        &trust_anchor,
    )
    .await
    .expect_err("should not be able to start the disclosure session in the wallet");

    assert_matches!(
        error,
        VpClientError::Request(VpMessageClientError::AuthGetResponse(error))
            if error.error_response.error == GetRequestErrorCode::InvalidRequest
    );
}

#[tokio::test]
async fn test_client_and_server_cancel_after_wallet_start() {
    let items_requests = Examples::items_requests();
    let session_type = SessionType::SameDevice;

    let (verifier, trust_anchor) = setup_verifier(&items_requests);

    // Start the session
    let session_token = new_session(&verifier, items_requests).await;

    // The front-end receives the UL to feed to the wallet when fetching the session status
    // (this also verifies that the status is Created)
    let request_uri = request_uri_from_status_endpoint(&verifier, &session_token, session_type).await;

    // Start session in the wallet
    let session = start_disclosure_session(
        Arc::clone(&verifier),
        DisclosureUriSource::Link,
        &request_uri,
        &trust_anchor,
    )
    .await
    .unwrap();

    // Cancel the session
    verifier
        .cancel(&session_token)
        .await
        .expect("should be able to cancel session that is waiting for response");

    // The session should now be cancelled
    let status_response = request_status_endpoint(&verifier, &session_token, session_type).await;

    assert_matches!(status_response, StatusResponse::Cancelled);

    // Disclosing attributes at this point should result in an error.
    let DisclosureSession::Proposal(proposal) = session else {
        panic!("should have requested attributes")
    };

    let error = proposal
        .disclose(&SoftwareKeyFactory::default())
        .await
        .expect_err("should not be able to disclose attributes");

    assert_matches!(
        error.error,
        VpClientError::Request(VpMessageClientError::AuthPostResponse(error))
            if error.error_response.error == PostAuthResponseErrorCode::InvalidRequest
    );
}

fn setup_verifier(items_requests: &ItemsRequests) -> (Arc<MockVerifier>, OwnedTrustAnchor) {
    // Initialize key material
    let ca = KeyPair::generate_reader_mock_ca().unwrap();
    let disclosure_key = ca
        .generate_reader_mock(Some(ReaderRegistration::new_mock_from_requests(items_requests)))
        .unwrap();
    let trust_anchor: TrustAnchor = ca.certificate().try_into().unwrap();

    // Initialize the verifier
    let verifier = Arc::new(MockVerifier::new(
        HashMap::from([(
            "usecase_id".to_string(),
            UseCase::new(disclosure_key, SessionTypeReturnUrl::SameDevice).unwrap(),
        )])
        .into(),
        MemorySessionStore::default(),
        Examples::iaca_trust_anchors()
            .iter()
            .map(OwnedTrustAnchor::from)
            .collect_vec(),
        hmac::Key::generate(hmac::HMAC_SHA256, &rand::SystemRandom::new()).unwrap(),
    ));

    (verifier, (&trust_anchor).into())
}

async fn new_session(verifier: &MockVerifier, items_requests: ItemsRequests) -> SessionToken {
    verifier
        .new_session(
            items_requests,
            "usecase_id".to_string(),
            Some(ReturnUrlTemplate::from_str("https://example.com/redirect_uri/{session_token}").unwrap()),
        )
        .await
        .unwrap()
}

async fn start_disclosure_session(
    verifier: Arc<MockVerifier>,
    uri_source: DisclosureUriSource,
    request_uri: &str,
    trust_anchor: &OwnedTrustAnchor,
) -> Result<DisclosureSession<VerifierMockVpMessageClient, String>, VpClientError> {
    let mdocs = MockMdocDataSource::default();
    let message_client = VerifierMockVpMessageClient::new(verifier);

    DisclosureSession::start(
        message_client,
        request_uri,
        uri_source,
        &mdocs,
        &[(trust_anchor).into()],
    )
    .await
}

async fn request_uri_from_status_endpoint(
    verifier: &MockVerifier,
    session_token: &SessionToken,
    session_type: SessionType,
) -> String {
    let StatusResponse::Created { ul } = request_status_endpoint(verifier, session_token, session_type).await else {
        panic!("unexpected state")
    };

    ul.as_ref().query().unwrap().to_string()
}

async fn request_status_endpoint(
    verifier: &MockVerifier,
    session_token: &SessionToken,
    session_type: SessionType,
) -> StatusResponse {
    verifier
        .status_response(
            session_token,
            session_type,
            &"https://example.com/ul".parse().unwrap(),
            format!("https://example.com/verifier_base_url/{session_token}/request_uri")
                .parse()
                .unwrap(),
            &TimeGenerator,
        )
        .await
        .unwrap()
}

type MockVerifier = Verifier<MemorySessionStore<DisclosureData>>;

#[derive(Debug)]
struct VerifierMockVpMessageClient {
    verifier: Arc<MockVerifier>,
}

impl VerifierMockVpMessageClient {
    pub fn new(verifier: Arc<MockVerifier>) -> Self {
        VerifierMockVpMessageClient { verifier }
    }
}

impl VpMessageClient for VerifierMockVpMessageClient {
    async fn get_authorization_request(
        &self,
        url: BaseUrl,
        wallet_nonce: Option<String>,
    ) -> Result<Jwt<VpAuthorizationRequest>, VpMessageClientError> {
        let path_segments = url.as_ref().path_segments().unwrap().collect_vec();
        let session_token = SessionToken::new(path_segments[path_segments.len() - 2]);

        let jws = self
            .verifier
            .process_get_request(
                &session_token,
                format!("https://example.com/verifier_base_url/{session_token}/response_uri")
                    .parse()
                    .unwrap(),
                url.as_ref().query(),
                wallet_nonce,
            )
            .await
            .map_err(|error| VpMessageClientError::AuthGetResponse(error.into()))?;

        Ok(jws)
    }

    async fn send_authorization_response(
        &self,
        url: BaseUrl,
        jwe: String,
    ) -> Result<Option<BaseUrl>, VpMessageClientError> {
        let path_segments = url.as_ref().path_segments().unwrap().collect_vec();
        let session_token = SessionToken::new(path_segments[path_segments.len() - 2]);

        let response = self
            .verifier
            .process_authorization_response(
                &session_token,
                WalletAuthResponse::Response(VpToken { vp_token: jwe }),
                &TimeGenerator,
            )
            .await
            .map_err(|error| VpMessageClientError::AuthPostResponse(error.into()))?;

        Ok(response.redirect_uri)
    }

    async fn send_error(
        &self,
        _url: BaseUrl,
        error: ErrorResponse<VpAuthorizationErrorCode>,
    ) -> Result<Option<BaseUrl>, VpMessageClientError> {
        panic!("error: {:?}", error)
    }
}<|MERGE_RESOLUTION|>--- conflicted
+++ resolved
@@ -2,6 +2,7 @@
     collections::{HashMap, HashSet},
     convert::Infallible,
     num::NonZeroU8,
+    str::FromStr,
     sync::Arc,
 };
 
@@ -29,26 +30,17 @@
     unsigned::Entry,
     utils::reader_auth::ReaderRegistration,
     verifier::{ItemsRequests, ReturnUrlTemplate, SessionType, SessionTypeReturnUrl},
-<<<<<<< HEAD
     DeviceResponse, DocType, SessionTranscript,
-=======
-    DeviceResponse, SessionTranscript,
->>>>>>> 9e886a70
 };
 use openid4vc::{
     disclosure_session::{DisclosureSession, VpClientError, VpMessageClient, VpMessageClientError},
     jwt,
     openid4vp::{IsoVpAuthorizationRequest, VpAuthorizationRequest, VpAuthorizationResponse, VpRequestUriObject},
-<<<<<<< HEAD
     verifier::{
         DisclosureData, StatusResponse, UseCase, VerificationError, Verifier, VerifierUrlParameters, VpToken,
         WalletAuthResponse,
     },
-    ErrorResponse, VpAuthorizationErrorCode,
-=======
-    verifier::{DisclosureData, StatusResponse, UseCase, Verifier, VerifierUrlParameters, VpToken, WalletAuthResponse},
     ErrorResponse, GetRequestErrorCode, PostAuthResponseErrorCode, VpAuthorizationErrorCode,
->>>>>>> 9e886a70
 };
 use wallet_common::{
     config::wallet_config::BaseUrl, generator::TimeGenerator, jwt::Jwt, trust_anchor::OwnedTrustAnchor,
@@ -437,7 +429,6 @@
     pid_given_name()
 )]
 #[tokio::test]
-<<<<<<< HEAD
 async fn test_client_and_server(
     #[case] session_type: SessionType,
     #[case] return_url_template: Option<ReturnUrlTemplate>,
@@ -492,20 +483,10 @@
         .new_session(requested_documents, use_case.to_string(), return_url_template)
         .await
         .unwrap();
-=======
-async fn test_client_and_server(#[case] session_type: SessionType, #[case] uri_source: DisclosureUriSource) {
-    let items_requests = Examples::items_requests();
-
-    let (verifier, trust_anchor) = setup_verifier(&items_requests);
-
-    // Start the session
-    let session_token = new_session(&verifier, items_requests).await;
->>>>>>> 9e886a70
 
     // frontend receives the UL to feed to the wallet when fetching the session status
     let request_uri = request_uri_from_status_endpoint(&verifier, &session_token, session_type).await;
 
-<<<<<<< HEAD
     // Determine the correct source for the session type
     let uri_source = match session_type {
         SessionType::SameDevice => DisclosureUriSource::Link,
@@ -525,10 +506,6 @@
     // Start session in the wallet
     let message_client = VerifierMockVpMessageClient::new(Arc::clone(&verifier));
     let session = DisclosureSession::start(message_client, &request_uri, uri_source, &mdocs, rp_trust_anchors)
-=======
-    // Start session in the wallet
-    let session = start_disclosure_session(Arc::clone(&verifier), uri_source, &request_uri, &trust_anchor)
->>>>>>> 9e886a70
         .await
         .unwrap();
 
@@ -537,7 +514,7 @@
     };
 
     // Finish the disclosure.
-    let redirect_uri = proposal.disclose(&SoftwareKeyFactory::default()).await.unwrap();
+    let redirect_uri = proposal.disclose(&key_factory).await.unwrap();
 
     // Check if we received a redirect URI when we should have, based on the use case and session type.
     let should_have_redirect_uri = match (use_case, session_type) {
@@ -718,7 +695,7 @@
     request_uri: &str,
     trust_anchor: &OwnedTrustAnchor,
 ) -> Result<DisclosureSession<VerifierMockVpMessageClient, String>, VpClientError> {
-    let mdocs = MockMdocDataSource::default();
+    let mdocs = IsoMockMdocDataSource::default();
     let message_client = VerifierMockVpMessageClient::new(verifier);
 
     DisclosureSession::start(

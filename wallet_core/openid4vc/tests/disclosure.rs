--- conflicted
+++ resolved
@@ -69,14 +69,10 @@
 use wallet_common::keys::factory::KeyFactory;
 use wallet_common::keys::mock_remote::MockRemoteEcdsaKey;
 use wallet_common::keys::mock_remote::MockRemoteKeyFactory;
-<<<<<<< HEAD
-use wallet_common::trust_anchor::BorrowingTrustAnchor;
-=======
 use wallet_common::keys::mock_remote::MockRemoteKeyFactoryError;
 use wallet_common::keys::poa::Poa;
 use wallet_common::keys::poa::VecAtLeastTwo;
-use wallet_common::trust_anchor::OwnedTrustAnchor;
->>>>>>> 3126de2f
+use wallet_common::trust_anchor::BorrowingTrustAnchor;
 use wallet_common::urls::BaseUrl;
 
 #[tokio::test]
@@ -670,9 +666,6 @@
     );
 }
 
-<<<<<<< HEAD
-fn setup_verifier(items_requests: &ItemsRequests) -> (Arc<MockVerifier>, BorrowingTrustAnchor, KeyPair) {
-=======
 #[tokio::test]
 async fn test_disclosure_invalid_poa() {
     /// A mock key factory that returns a wrong PoA.
@@ -757,8 +750,7 @@
     );
 }
 
-fn setup_verifier(items_requests: &ItemsRequests) -> (Arc<MockVerifier>, OwnedTrustAnchor, KeyPair) {
->>>>>>> 3126de2f
+fn setup_verifier(items_requests: &ItemsRequests) -> (Arc<MockVerifier>, BorrowingTrustAnchor, KeyPair) {
     // Initialize key material
     let issuer_ca = KeyPair::generate_issuer_mock_ca().unwrap();
     let rp_ca = KeyPair::generate_reader_mock_ca().unwrap();
@@ -809,25 +801,12 @@
     issuer_ca: &KeyPair,
     uri_source: DisclosureUriSource,
     request_uri: &str,
-<<<<<<< HEAD
     trust_anchor: &BorrowingTrustAnchor,
-) -> Result<
-    (
-        DisclosureSession<VerifierMockVpMessageClient, String>,
-        MockRemoteKeyFactory,
-    ),
-    VpClientError,
-> {
-    let key_factory = MockRemoteKeyFactory::default();
-
-=======
-    trust_anchor: &OwnedTrustAnchor,
     key_factory: KF,
 ) -> Result<(DisclosureSession<VerifierMockVpMessageClient, String>, KF), VpClientError>
 where
     KF: KeyFactory<Key = K>,
 {
->>>>>>> 3126de2f
     // Populate the wallet with the specified test documents
     let mdocs = future::join_all(
         stored_documents

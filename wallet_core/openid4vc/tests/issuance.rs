use std::num::NonZeroUsize;

use assert_matches::assert_matches;
use chrono::Days;
use indexmap::IndexMap;
use itertools::Itertools;
use p256::ecdsa::SigningKey;
use rand_core::OsRng;
use rstest::rstest;
use rustls_pki_types::TrustAnchor;
use url::Url;

use nl_wallet_mdoc::server_keys::generate::Ca;
use nl_wallet_mdoc::server_keys::KeyPair;
use nl_wallet_mdoc::utils::issuer_auth::IssuerRegistration;
use openid4vc::attributes::Attribute;
use openid4vc::attributes::AttributeValue;
use openid4vc::credential::CredentialRequest;
use openid4vc::credential::CredentialRequestProof;
use openid4vc::credential::CredentialRequests;
use openid4vc::credential::CredentialResponse;
use openid4vc::credential::CredentialResponses;
use openid4vc::dpop::Dpop;
use openid4vc::issuable_document::IssuableDocument;
use openid4vc::issuance_session::mock_wte;
use openid4vc::issuance_session::HttpIssuanceSession;
use openid4vc::issuance_session::IssuanceSession;
use openid4vc::issuance_session::IssuanceSessionError;
use openid4vc::issuance_session::IssuedCredentialCopies;
use openid4vc::issuance_session::VcMessageClient;
use openid4vc::issuer::AttestationTypeConfig;
use openid4vc::issuer::AttributeService;
use openid4vc::issuer::IssuanceData;
use openid4vc::issuer::Issuer;
use openid4vc::issuer::WalletSettings;
use openid4vc::metadata::IssuerMetadata;
use openid4vc::oidc;
use openid4vc::server_state::MemorySessionStore;
use openid4vc::server_state::MemoryWteTracker;
use openid4vc::token::AccessToken;
use openid4vc::token::CredentialPreview;
use openid4vc::token::TokenRequest;
use openid4vc::token::TokenResponseWithPreviews;
use openid4vc::CredentialErrorCode;
<<<<<<< HEAD
use sd_jwt::metadata::JsonSchemaPropertyType;
=======
use poa::Poa;
use poa::PoaPayload;
use sd_jwt::metadata::ClaimMetadata;
use sd_jwt::metadata::ClaimPath;
use sd_jwt::metadata::ClaimSelectiveDisclosureMetadata;
>>>>>>> 31088be6
use sd_jwt::metadata::TypeMetadata;
use sd_jwt::metadata::TypeMetadataChain;
use wallet_common::jwt::JsonJwt;
use wallet_common::jwt::Jwt;
use wallet_common::keys::mock_remote::MockRemoteKeyFactory;
use wallet_common::urls::BaseUrl;
use wallet_common::vec_at_least::VecNonEmpty;

type MockIssuer = Issuer<MockAttributeService, SigningKey, MemorySessionStore<IssuanceData>, MemoryWteTracker>;

fn setup_mock_issuer(attestation_count: NonZeroUsize) -> (MockIssuer, TrustAnchor<'static>, BaseUrl, SigningKey) {
    let ca = Ca::generate_issuer_mock_ca().unwrap();
    let issuance_keypair = ca.generate_issuer_mock(IssuerRegistration::new_mock().into()).unwrap();

    setup(
        MockAttributeService {
            attestations: mock_issuable_attestation(attestation_count),
        },
        &ca,
        &issuance_keypair,
    )
}

fn setup(
    attr_service: MockAttributeService,
    ca: &Ca,
    issuance_keypair: &KeyPair,
) -> (MockIssuer, TrustAnchor<'static>, BaseUrl, SigningKey) {
    let server_url: BaseUrl = "https://example.com/".parse().unwrap();
    let wte_issuer_privkey = SigningKey::random(&mut OsRng);
    let trust_anchor = ca.to_trust_anchor().to_owned();

    let attestation_config = MOCK_DOCTYPES
        .iter()
        .map(|doctype| {
            (
                doctype.to_string(),
                AttestationTypeConfig {
                    // KeyPair doesn't implement clone, so manually construct a new KeyPair.
                    key_pair: KeyPair::new_from_signing_key(
                        issuance_keypair.private_key().clone(),
                        issuance_keypair.certificate().clone(),
                    )
                    .unwrap(),
                    valid_days: Days::new(365),
                    copy_count: 4.try_into().unwrap(),
                    issuer_uri: issuance_keypair
                        .certificate()
                        .san_dns_name_or_uris()
                        .unwrap()
                        .first()
                        .clone(),
                    metadata: TypeMetadataChain::create(mock_type_metadata(doctype), vec![]).unwrap(),
                },
            )
        })
        .collect::<IndexMap<_, _>>()
        .into();

    let issuer = MockIssuer::new(
        MemorySessionStore::default(),
        attr_service,
        attestation_config,
        &server_url,
        WalletSettings {
            wallet_client_ids: vec!["https://wallet.edi.rijksoverheid.nl".to_string()],
            wte_issuer_pubkey: *wte_issuer_privkey.verifying_key(),
            wte_tracker: MemoryWteTracker::new(),
        },
    );

    (
        issuer,
        trust_anchor,
        server_url.join_base_url("issuance/"),
        wte_issuer_privkey,
    )
}

#[rstest]
#[tokio::test]
async fn accept_issuance(
    #[values(NonZeroUsize::new(1).unwrap(), NonZeroUsize::new(2).unwrap())] attestation_count: NonZeroUsize,
) {
    let (issuer, trust_anchor, server_url, wte_issuer_privkey) = setup_mock_issuer(attestation_count);
    let trust_anchors = &[trust_anchor];
    let message_client = MockOpenidMessageClient::new(issuer);
    let copy_count = 4;

    let (session, previews) = HttpIssuanceSession::start_issuance(
        message_client,
        server_url.clone(),
        TokenRequest::new_mock(),
        trust_anchors,
    )
    .await
    .unwrap();

    let key_factory = MockRemoteKeyFactory::default();
    let wte = mock_wte(&key_factory, &wte_issuer_privkey).await;

    let issued_creds = session
        .accept_issuance(trust_anchors, &key_factory, Some(wte), server_url)
        .await
        .unwrap();

    assert_eq!(issued_creds.len(), attestation_count.get());
    assert_eq!(issued_creds.first().unwrap().len(), copy_count);

    issued_creds
        .into_iter()
        .zip(previews.into_iter().flatten().collect_vec())
        .for_each(|(copies, preview)| match copies {
            IssuedCredentialCopies::MsoMdoc(mdocs) => mdocs
                .first()
                .compare_unsigned(match &preview {
                    CredentialPreview::MsoMdoc { unsigned_mdoc, .. } => unsigned_mdoc,
                })
                .unwrap(),
        });
}

#[tokio::test]
async fn reject_issuance() {
    let (issuer, trust_anchor, server_url, _) = setup_mock_issuer(NonZeroUsize::new(1).unwrap());
    let message_client = MockOpenidMessageClient::new(issuer);

    let (session, _previews) =
        HttpIssuanceSession::start_issuance(message_client, server_url, TokenRequest::new_mock(), &[trust_anchor])
            .await
            .unwrap();

    session.reject_issuance().await.unwrap();
}

async fn start_and_accept_err(
    message_client: MockOpenidMessageClient,
    server_url: BaseUrl,
    trust_anchor: TrustAnchor<'static>,
    wte_issuer_privkey: SigningKey,
) -> IssuanceSessionError {
    let trust_anchors = &[trust_anchor];
    let (session, _previews) = HttpIssuanceSession::start_issuance(
        message_client,
        server_url.clone(),
        TokenRequest::new_mock(),
        trust_anchors,
    )
    .await
    .unwrap();

    let key_factory = MockRemoteKeyFactory::default();
    let wte = mock_wte(&key_factory, &wte_issuer_privkey).await;

    session
        .accept_issuance(trust_anchors, &key_factory, Some(wte), server_url)
        .await
        .unwrap_err()
}

#[tokio::test]
async fn wrong_access_token() {
    let (issuer, trust_anchor, server_url, wte_issuer_privkey) = setup_mock_issuer(NonZeroUsize::new(1).unwrap());
    let message_client = MockOpenidMessageClient {
        wrong_access_token: true,
        ..MockOpenidMessageClient::new(issuer)
    };

    let result = start_and_accept_err(message_client, server_url, trust_anchor, wte_issuer_privkey).await;
    assert_matches!(
        result,
        IssuanceSessionError::CredentialRequest(err) if matches!(err.error, CredentialErrorCode::InvalidToken)
    );
}

#[tokio::test]
async fn invalid_dpop() {
    let (issuer, trust_anchor, server_url, wte_issuer_privkey) = setup_mock_issuer(NonZeroUsize::new(1).unwrap());
    let message_client = MockOpenidMessageClient {
        invalidate_dpop: true,
        ..MockOpenidMessageClient::new(issuer)
    };

    let result = start_and_accept_err(message_client, server_url, trust_anchor, wte_issuer_privkey).await;
    assert_matches!(
        result,
        IssuanceSessionError::CredentialRequest(err) if matches!(err.error, CredentialErrorCode::InvalidCredentialRequest)
    );
}

#[tokio::test]
async fn invalid_pop() {
    let (issuer, trust_anchor, server_url, wte_issuer_privkey) = setup_mock_issuer(NonZeroUsize::new(1).unwrap());
    let message_client = MockOpenidMessageClient {
        invalidate_pop: true,
        ..MockOpenidMessageClient::new(issuer)
    };

    let result = start_and_accept_err(message_client, server_url, trust_anchor, wte_issuer_privkey).await;
    assert!(matches!(
        result,
        IssuanceSessionError::CredentialRequest(err) if matches!(err.error, CredentialErrorCode::InvalidProof)
    ));
}

#[tokio::test]
async fn invalid_poa() {
    let (issuer, trust_anchor, server_url, wte_issuer_privkey) = setup_mock_issuer(NonZeroUsize::new(1).unwrap());
    let message_client = MockOpenidMessageClient {
        invalidate_poa: true,
        ..MockOpenidMessageClient::new(issuer)
    };

    let result = start_and_accept_err(message_client, server_url, trust_anchor, wte_issuer_privkey).await;
    assert_matches!(
        result,
        IssuanceSessionError::CredentialRequest(err) if matches!(err.error, CredentialErrorCode::InvalidProof)
    );
}

#[tokio::test]
async fn no_poa() {
    let (issuer, trust_anchor, server_url, wte_issuer_privkey) = setup_mock_issuer(NonZeroUsize::new(1).unwrap());
    let message_client = MockOpenidMessageClient {
        strip_poa: true,
        ..MockOpenidMessageClient::new(issuer)
    };

    let result = start_and_accept_err(message_client, server_url, trust_anchor, wte_issuer_privkey).await;
    assert_matches!(
        result,
        IssuanceSessionError::CredentialRequest(err) if matches!(err.error, CredentialErrorCode::InvalidCredentialRequest)
    );
}

#[tokio::test]
async fn no_wte() {
    let (issuer, trust_anchor, server_url, wte_issuer_privkey) = setup_mock_issuer(NonZeroUsize::new(1).unwrap());
    let message_client = MockOpenidMessageClient {
        strip_wte: true,
        ..MockOpenidMessageClient::new(issuer)
    };

    let result = start_and_accept_err(message_client, server_url, trust_anchor, wte_issuer_privkey).await;
    assert_matches!(
        result,
        IssuanceSessionError::CredentialRequest(err) if matches!(err.error, CredentialErrorCode::InvalidCredentialRequest)
    );
}

// Helpers and mocks

/// An implementation of [`OpenidMessageClient`] that sends its messages to the contained issuer
/// directly by function invocation, optionally allowing the caller to mess with the input to trigger
/// certain error cases.
///
/// NOTE: The specific way in which each message (the Token Request/Response and Credential Request/Response)
/// is sent over HTTP in OpenID4VCI (e.g. in header or POST body, or JSON or URL encoded) is part of the standard.
/// Using this mock implementation of `OpenidMessageClient` means that that part of the standard is not used,
/// since it bypasses HTTP altogether. Therefore, using this struct to test the OpenID4VCI implementation means
/// that the transport part of this implementation of the protocol is not tested.
struct MockOpenidMessageClient {
    issuer: MockIssuer,

    wrong_access_token: bool,
    invalidate_dpop: bool,
    invalidate_pop: bool,
    invalidate_poa: bool,
    strip_poa: bool,
    strip_wte: bool,
}

impl MockOpenidMessageClient {
    fn new(issuer: MockIssuer) -> Self {
        Self {
            issuer,
            wrong_access_token: false,
            invalidate_dpop: false,
            invalidate_pop: false,
            invalidate_poa: false,
            strip_poa: false,
            strip_wte: false,
        }
    }
}

impl MockOpenidMessageClient {
    fn access_token(&self, access_token_header: &str) -> AccessToken {
        if self.wrong_access_token {
            let code = &access_token_header[32 + 5..]; // Strip "DPoP "
            AccessToken::from("0".repeat(32) + code)
        } else {
            AccessToken::from(access_token_header[5..].to_string())
        }
    }

    fn dpop(&self, dpop_header: &str) -> Dpop {
        if self.invalidate_dpop {
            Dpop::from(invalidate_jwt(dpop_header))
        } else {
            Dpop::from(dpop_header.to_string())
        }
    }

    fn credential_request(&self, mut credential_request: CredentialRequest) -> CredentialRequest {
        if self.invalidate_pop {
            let invalidated_proof = match credential_request.proof.as_ref().unwrap() {
                CredentialRequestProof::Jwt { jwt } => CredentialRequestProof::Jwt {
                    jwt: invalidate_jwt(&jwt.0).into(),
                },
            };
            credential_request.proof = Some(invalidated_proof);
        }

        if self.invalidate_poa {
            credential_request.poa = Some(Self::invalidate_poa(credential_request.poa.unwrap()));
        }

        if self.strip_poa {
            credential_request.poa.take();
        }

        if self.strip_wte {
            credential_request.attestations.take();
        }

        credential_request
    }

    fn credential_requests(&self, mut credential_requests: CredentialRequests) -> CredentialRequests {
        if self.invalidate_pop {
            let invalidated_request = self.credential_request(credential_requests.credential_requests.first().clone());

            let mut requests = credential_requests.credential_requests.into_inner();
            requests[0] = invalidated_request;
            credential_requests.credential_requests = requests.try_into().unwrap();
        }

        if self.invalidate_poa {
            credential_requests.poa = Some(Self::invalidate_poa(credential_requests.poa.unwrap()));
        }

        if self.strip_poa {
            credential_requests.poa.take();
        }

        if self.strip_wte {
            credential_requests.attestations.take();
        }

        credential_requests
    }

    fn invalidate_poa(poa: Poa) -> Poa {
        let mut jwts: Vec<Jwt<PoaPayload>> = poa.into(); // a poa always involves at least two keys
        jwts.pop();
        let jwts: VecNonEmpty<_> = jwts.try_into().unwrap(); // jwts always has at least one left after the pop();
        let poa: JsonJwt<PoaPayload> = jwts.try_into().unwrap();

        poa.into()
    }
}

/// Invalidate a JWT by modifying the last character of its signature
fn invalidate_jwt(jwt: &str) -> String {
    let new_char = if !jwt.ends_with('A') { 'A' } else { 'B' };
    jwt[..jwt.len() - 1].to_string() + &new_char.to_string()
}

impl VcMessageClient for MockOpenidMessageClient {
    async fn discover_metadata(&self, url: &BaseUrl) -> Result<IssuerMetadata, IssuanceSessionError> {
        Ok(IssuerMetadata::new_mock(url))
    }

    async fn discover_oauth_metadata(&self, url: &BaseUrl) -> Result<oidc::Config, IssuanceSessionError> {
        let metadata = oidc::Config::new_mock(url);
        Ok(metadata)
    }

    async fn request_token(
        &self,
        _url: &Url,
        token_request: &TokenRequest,
        dpop_header: &Dpop,
    ) -> Result<(TokenResponseWithPreviews, Option<String>), IssuanceSessionError> {
        let (token_response, dpop_nonce) = self
            .issuer
            .process_token_request(token_request.clone(), dpop_header.clone())
            .await
            .map_err(|err| IssuanceSessionError::TokenRequest(err.into()))?;
        Ok((token_response, Some(dpop_nonce)))
    }

    async fn request_credential(
        &self,
        _url: &Url,
        credential_request: &CredentialRequest,
        dpop_header: &str,
        access_token_header: &str,
    ) -> Result<CredentialResponse, IssuanceSessionError> {
        self.issuer
            .process_credential(
                self.access_token(access_token_header),
                self.dpop(dpop_header),
                self.credential_request(credential_request.clone()),
            )
            .await
            .map_err(|err| IssuanceSessionError::CredentialRequest(err.into()))
    }

    async fn request_credentials(
        &self,
        _url: &Url,
        credential_requests: &CredentialRequests,
        dpop_header: &str,
        access_token_header: &str,
    ) -> Result<CredentialResponses, IssuanceSessionError> {
        self.issuer
            .process_batch_credential(
                self.access_token(access_token_header),
                self.dpop(dpop_header),
                self.credential_requests(credential_requests.clone()),
            )
            .await
            .map_err(|err| IssuanceSessionError::CredentialRequest(err.into()))
    }

    async fn reject(
        &self,
        _url: &Url,
        dpop_header: &str,
        access_token_header: &str,
    ) -> Result<(), IssuanceSessionError> {
        self.issuer
            .process_reject_issuance(
                self.access_token(access_token_header),
                self.dpop(dpop_header),
                "batch_credential",
            )
            .await
            .map_err(|err| IssuanceSessionError::CredentialRequest(err.into()))
    }
}

const MOCK_DOCTYPES: [&str; 2] = ["com.example.pid", "com.example.address"];
const MOCK_ATTRS: [(&str, &str); 2] = [("first_name", "John"), ("family_name", "Doe")];

fn mock_type_metadata(vct: &str) -> TypeMetadata {
    TypeMetadata {
        vct: vct.to_string(),
        claims: MOCK_ATTRS
            .iter()
            .map(|(key, _)| ClaimMetadata {
                path: vec![ClaimPath::SelectByKey(key.to_string())].try_into().unwrap(),
                display: vec![],
                sd: ClaimSelectiveDisclosureMetadata::Allowed,
                svg_id: None,
            })
            .collect(),
        ..TypeMetadata::empty_example()
    }
}

fn mock_issuable_attestation(attestation_count: NonZeroUsize) -> VecNonEmpty<IssuableDocument> {
    (0..attestation_count.get())
        .map(|i| {
            IssuableDocument::try_new(
                MOCK_DOCTYPES[i].to_string(),
                IndexMap::from_iter(MOCK_ATTRS.iter().map(|(key, val)| {
                    (
                        key.to_string(),
                        Attribute::Single(AttributeValue::Text(val.to_string())),
                    )
                })),
            )
<<<<<<< HEAD
            .unwrap(),
            valid_from: now,
            valid_until: now.add(Days::new(365)),
            copy_count,
            metadata_chain: TypeMetadataChain::create(
                TypeMetadata::example_with_claim_names(
                    MOCK_DOCTYPES[i],
                    &MOCK_ATTRS
                        .iter()
                        .map(|(key, _)| (*key, JsonSchemaPropertyType::String, None))
                        .collect::<Vec<_>>(),
                ),
                vec![],
            )
            .unwrap(),
=======
            .unwrap()
>>>>>>> 31088be6
        })
        .collect::<Vec<_>>()
        .try_into()
        .unwrap()
}

struct MockAttributeService {
    attestations: VecNonEmpty<IssuableDocument>,
}

impl AttributeService for MockAttributeService {
    type Error = std::convert::Infallible;

    async fn attributes(&self, _token_request: TokenRequest) -> Result<VecNonEmpty<IssuableDocument>, Self::Error> {
        Ok(self.attestations.clone())
    }

    async fn oauth_metadata(&self, issuer_url: &BaseUrl) -> Result<oidc::Config, Self::Error> {
        Ok(oidc::Config::new_mock(issuer_url))
    }
}<|MERGE_RESOLUTION|>--- conflicted
+++ resolved
@@ -42,15 +42,11 @@
 use openid4vc::token::TokenRequest;
 use openid4vc::token::TokenResponseWithPreviews;
 use openid4vc::CredentialErrorCode;
-<<<<<<< HEAD
-use sd_jwt::metadata::JsonSchemaPropertyType;
-=======
 use poa::Poa;
 use poa::PoaPayload;
 use sd_jwt::metadata::ClaimMetadata;
 use sd_jwt::metadata::ClaimPath;
 use sd_jwt::metadata::ClaimSelectiveDisclosureMetadata;
->>>>>>> 31088be6
 use sd_jwt::metadata::TypeMetadata;
 use sd_jwt::metadata::TypeMetadataChain;
 use wallet_common::jwt::JsonJwt;
@@ -526,25 +522,7 @@
                     )
                 })),
             )
-<<<<<<< HEAD
-            .unwrap(),
-            valid_from: now,
-            valid_until: now.add(Days::new(365)),
-            copy_count,
-            metadata_chain: TypeMetadataChain::create(
-                TypeMetadata::example_with_claim_names(
-                    MOCK_DOCTYPES[i],
-                    &MOCK_ATTRS
-                        .iter()
-                        .map(|(key, _)| (*key, JsonSchemaPropertyType::String, None))
-                        .collect::<Vec<_>>(),
-                ),
-                vec![],
-            )
-            .unwrap(),
-=======
             .unwrap()
->>>>>>> 31088be6
         })
         .collect::<Vec<_>>()
         .try_into()

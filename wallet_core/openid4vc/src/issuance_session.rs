use std::{collections::VecDeque, fmt::Debug};

use futures::{future::try_join_all, TryFutureExt};
use itertools::Itertools;
use p256::{
    ecdsa::{SigningKey, VerifyingKey},
    elliptic_curve::rand_core::OsRng,
};
use reqwest::{
    header::{ToStrError, AUTHORIZATION},
    Method,
};
use serde::{de::DeserializeOwned, Serialize};
use url::Url;

use error_category::ErrorCategory;
use nl_wallet_mdoc::{
    holder::{IssuedAttributesMismatch, Mdoc, TrustAnchor},
    utils::{
        cose::CoseError,
        keys::{KeyFactory, MdocEcdsaKey},
        serialization::{CborBase64, CborError, TaggedBytes},
        x509::CertificateError,
    },
    ATTR_RANDOM_LENGTH,
};
use wallet_common::{generator::TimeGenerator, jwt::JwtError, nonempty::NonEmpty, urls::BaseUrl};

use crate::{
    credential::{
        CredentialCopies, CredentialRequest, CredentialRequestProof, CredentialRequests, CredentialResponse,
        CredentialResponses, MdocCopies,
    },
    dpop::{Dpop, DpopError, DPOP_HEADER_NAME, DPOP_NONCE_HEADER_NAME},
    jwt::{JwkConversionError, JwtCredential, JwtCredentialError},
    metadata::IssuerMetadata,
    oidc,
    token::{AccessToken, CredentialPreview, TokenRequest, TokenResponseWithPreviews},
    CredentialErrorCode, ErrorResponse, Format, TokenErrorCode, NL_WALLET_CLIENT_ID,
};

#[derive(Debug, thiserror::Error, ErrorCategory)]
#[category(defer)]
pub enum IssuanceSessionError {
    #[error("failed to get public key: {0}")]
    #[category(pd)]
    VerifyingKeyFromPrivateKey(#[source] Box<dyn std::error::Error + Send + Sync>),
    #[error("DPoP error: {0}")]
    Dpop(#[from] DpopError),
    #[error("failed to convert key from/to JWK format: {0}")]
    JwkConversion(#[from] JwkConversionError),
    #[error("JWT error: {0}")]
    Jwt(#[from] JwtError),
    #[error("http request failed: {0}")]
    #[category(expected)]
    Network(#[from] reqwest::Error),
    #[error("missing c_nonce")]
    #[category(critical)]
    MissingNonce,
    #[error("CBOR (de)serialization error: {0}")]
    Cbor(#[from] CborError),
    #[error("base64 decoding failed: {0}")]
    #[category(pd)]
    Base64Error(#[from] base64::DecodeError),
    #[error("mismatch between issued and expected attributes in mdoc: {0}")]
    IssuedMdocAttributesMismatch(#[source] IssuedAttributesMismatch),
    #[error("mismatch between issued and expected attributes in JWT: {0}")]
    IssuedJwtAttributesMismatch(#[source] IssuedAttributesMismatch<String>),
    #[error("mdoc verification failed: {0}")]
    MdocVerification(#[source] nl_wallet_mdoc::Error),
    #[error("jwt credential verification failed: {0}")]
    JwtCredentialVerification(#[from] JwtCredentialError),
    #[error("error requesting access token: {0:?}")]
    #[category(pd)]
    TokenRequest(ErrorResponse<TokenErrorCode>),
    #[error("error requesting credentials: {0:?}")]
    #[category(pd)]
    CredentialRequest(ErrorResponse<CredentialErrorCode>),
    #[error("generating credential private keys failed: {0}")]
    #[category(pd)]
    PrivateKeyGeneration(#[source] Box<dyn std::error::Error + Send + Sync + 'static>),
    #[error("public key contained in mdoc not equal to expected value")]
    #[category(critical)]
    PublicKeyMismatch,
    #[error("failed to get mdoc public key: {0}")]
    PublicKeyFromMdoc(#[source] nl_wallet_mdoc::Error),
    #[error("received {found} responses, expected {expected}")]
    #[category(critical)]
    UnexpectedCredentialResponseCount { found: usize, expected: usize },
    #[error("error reading HTTP error: {0}")]
    #[category(pd)]
    HeaderToStr(#[from] ToStrError),
    #[error("error verifying certificate of credential preview: {0}")]
    Certificate(#[from] CertificateError),
    #[error("issuer contained in credential not equal to expected value")]
    #[category(critical)]
    IssuerMismatch,
    #[error("error retrieving issuer certificate from issued mdoc: {0}")]
    Cose(#[from] CoseError),
    #[error("error discovering Oauth metadata: {0}")]
    #[category(expected)]
    OauthDiscovery(#[source] reqwest::Error),
    #[error("error discovering OpenID4VCI Credential Issuer metadata: {0}")]
    #[category(expected)]
    OpenId4vciDiscovery(#[source] reqwest::Error),
    #[error("issuer has no batch credential endpoint")]
    #[category(critical)]
    NoBatchCredentialEndpoint,
    #[error("malformed attribute: random too short (was {0}; minimum {1}")]
    #[category(critical)]
    AttributeRandomLength(usize, usize),
    #[error("unexpected credential format: expected {expected:?}, found {found:?}")]
    #[category(critical)]
    UnexpectedCredentialFormat { expected: Format, found: Format },
    #[error("received zero credential copies")]
    #[category(critical)]
    NoCredentialCopies,
}

#[derive(Clone, Debug)]
pub enum IssuedCredential {
    MsoMdoc(Mdoc),
    Jwt(JwtCredential),
}

impl TryFrom<IssuedCredential> for Mdoc {
    type Error = IssuanceSessionError;

    fn try_from(value: IssuedCredential) -> Result<Self, Self::Error> {
        match value {
            IssuedCredential::MsoMdoc(mdoc) => Ok(mdoc),
            _ => Err(IssuanceSessionError::UnexpectedCredentialFormat {
                expected: Format::MsoMdoc,
                found: (&value).into(),
            }),
        }
    }
}

impl TryFrom<IssuedCredential> for JwtCredential {
    type Error = IssuanceSessionError;

    fn try_from(value: IssuedCredential) -> Result<Self, Self::Error> {
        match value {
            IssuedCredential::Jwt(jwt) => Ok(jwt),
            _ => Err(IssuanceSessionError::UnexpectedCredentialFormat {
                expected: Format::Jwt,
                found: (&value).into(),
            }),
        }
    }
}

impl From<&IssuedCredential> for Format {
    fn from(value: &IssuedCredential) -> Self {
        match value {
            IssuedCredential::MsoMdoc(_) => Format::MsoMdoc,
            IssuedCredential::Jwt(_) => Format::Jwt,
        }
    }
}

#[derive(Clone, Debug)]
pub enum IssuedCredentialCopies {
    MsoMdoc(MdocCopies),
    Jwt(CredentialCopies<JwtCredential>),
}

impl IssuedCredentialCopies {
    pub fn len(&self) -> usize {
        match self {
            IssuedCredentialCopies::MsoMdoc(mdocs) => mdocs.as_ref().len(),
            IssuedCredentialCopies::Jwt(jwts) => jwts.as_ref().len(),
        }
    }

    // Required by clippy
    #[must_use]
    pub fn is_empty(&self) -> bool {
        self.len() == 0
    }
}

impl From<&IssuedCredentialCopies> for Format {
    fn from(value: &IssuedCredentialCopies) -> Self {
        match value {
            IssuedCredentialCopies::MsoMdoc(_) => Format::MsoMdoc,
            IssuedCredentialCopies::Jwt(_) => Format::Jwt,
        }
    }
}

impl<'a> TryFrom<&'a IssuedCredentialCopies> for &'a MdocCopies {
    type Error = IssuanceSessionError;

    fn try_from(value: &'a IssuedCredentialCopies) -> Result<Self, Self::Error> {
        match &value {
            IssuedCredentialCopies::MsoMdoc(mdocs) => Ok(mdocs),
            _ => Err(IssuanceSessionError::UnexpectedCredentialFormat {
                expected: Format::MsoMdoc,
                found: value.into(),
            }),
        }
    }
}

impl TryFrom<IssuedCredentialCopies> for MdocCopies {
    type Error = IssuanceSessionError;

    fn try_from(value: IssuedCredentialCopies) -> Result<Self, Self::Error> {
        match value {
            IssuedCredentialCopies::MsoMdoc(mdocs) => Ok(mdocs),
            _ => Err(IssuanceSessionError::UnexpectedCredentialFormat {
                expected: Format::MsoMdoc,
                found: (&value).into(),
            }),
        }
    }
}

impl<T> TryFrom<NonEmpty<Vec<IssuedCredential>>> for CredentialCopies<T>
where
    T: TryFrom<IssuedCredential>,
{
    type Error = <T as TryFrom<IssuedCredential>>::Error;

    fn try_from(creds: NonEmpty<Vec<IssuedCredential>>) -> Result<Self, Self::Error> {
        let copies = creds
            .into_inner()
            .into_iter()
            .map(TryInto::try_into)
            .collect::<Result<Vec<T>, _>>()?
            .try_into()
            .unwrap(); // We always have at least one credential because our input was nonempty

        Ok(copies)
    }
}

impl TryFrom<Vec<IssuedCredential>> for IssuedCredentialCopies {
    type Error = IssuanceSessionError;

    fn try_from(creds: Vec<IssuedCredential>) -> Result<Self, Self::Error> {
        let copies = match creds.first().ok_or(IssuanceSessionError::NoCredentialCopies)? {
            // We can unwrap in these arms because we just checked that we have at least one credential
            IssuedCredential::MsoMdoc(_) => IssuedCredentialCopies::MsoMdoc(NonEmpty::new(creds).unwrap().try_into()?),
            IssuedCredential::Jwt(_) => IssuedCredentialCopies::Jwt(NonEmpty::new(creds).unwrap().try_into()?),
        };

        Ok(copies)
    }
}

pub trait IssuanceSession<H = HttpVcMessageClient> {
    async fn start_issuance(
        message_client: H,
        base_url: BaseUrl,
        token_request: TokenRequest,
        trust_anchors: &[TrustAnchor<'_>],
    ) -> Result<(Self, Vec<CredentialPreview>), IssuanceSessionError>
    where
        Self: Sized;

    async fn accept_issuance<K: MdocEcdsaKey>(
        &self,
        mdoc_trust_anchors: &[TrustAnchor<'_>],
        key_factory: impl KeyFactory<Key = K>,
        credential_issuer_identifier: BaseUrl,
    ) -> Result<Vec<IssuedCredentialCopies>, IssuanceSessionError>;

    async fn reject_issuance(self) -> Result<(), IssuanceSessionError>;
}

#[derive(Debug)]
pub struct HttpIssuanceSession<H = HttpVcMessageClient> {
    message_client: H,
    session_state: IssuanceState,
}

/// Contract for sending OpenID4VCI protocol messages.
#[cfg_attr(test, mockall::automock)]
pub trait VcMessageClient {
    async fn discover_metadata(&self, url: &BaseUrl) -> Result<IssuerMetadata, IssuanceSessionError>;
    async fn discover_oauth_metadata(&self, url: &BaseUrl) -> Result<oidc::Config, IssuanceSessionError>;

    async fn request_token(
        &self,
        url: &Url,
        token_request: &TokenRequest,
        dpop_header: &Dpop,
    ) -> Result<(TokenResponseWithPreviews, Option<String>), IssuanceSessionError>;

    async fn request_credential(
        &self,
        url: &Url,
        credential_request: &CredentialRequest,
        dpop_header: &str,
        access_token_header: &str,
    ) -> Result<CredentialResponse, IssuanceSessionError>;

    async fn request_credentials(
        &self,
        url: &Url,
        credential_requests: &CredentialRequests,
        dpop_header: &str,
        access_token_header: &str,
    ) -> Result<CredentialResponses, IssuanceSessionError>;

    async fn reject(&self, url: &Url, dpop_header: &str, access_token_header: &str)
        -> Result<(), IssuanceSessionError>;
}

pub struct HttpVcMessageClient {
    http_client: reqwest::Client,
}

impl From<reqwest::Client> for HttpVcMessageClient {
    fn from(http_client: reqwest::Client) -> Self {
        Self { http_client }
    }
}

impl VcMessageClient for HttpVcMessageClient {
    async fn discover_metadata(&self, url: &BaseUrl) -> Result<IssuerMetadata, IssuanceSessionError> {
        let metadata = IssuerMetadata::discover(&self.http_client, url)
            .await
            .map_err(IssuanceSessionError::OpenId4vciDiscovery)?;
        Ok(metadata)
    }

    async fn discover_oauth_metadata(&self, url: &BaseUrl) -> Result<oidc::Config, IssuanceSessionError> {
        let metadata = self
            .http_client
            .get(url.join("/.well-known/oauth-authorization-server"))
            .send()
            .await?
            .error_for_status()?
            .json()
            .await
            .map_err(IssuanceSessionError::OauthDiscovery)?;
        Ok(metadata)
    }

    async fn request_token(
        &self,
        url: &Url,
        token_request: &TokenRequest,
        dpop_header: &Dpop,
    ) -> Result<(TokenResponseWithPreviews, Option<String>), IssuanceSessionError> {
        self.http_client
            .post(url.as_ref())
            .header(DPOP_HEADER_NAME, dpop_header.as_ref())
            .form(&token_request)
            .send()
            .map_err(IssuanceSessionError::from)
            .and_then(|response| async {
                // If the HTTP response code is 4xx or 5xx, parse the JSON as an error
                let status = response.status();
                if status.is_client_error() || status.is_server_error() {
                    let error = response.json::<ErrorResponse<TokenErrorCode>>().await?;
                    Err(IssuanceSessionError::TokenRequest(error))
                } else {
                    let dpop_nonce = response
                        .headers()
                        .get(DPOP_NONCE_HEADER_NAME)
                        .map(|val| val.to_str())
                        .transpose()?
                        .map(str::to_string);
                    let deserialized = response.json::<TokenResponseWithPreviews>().await?;
                    Ok((deserialized, dpop_nonce))
                }
            })
            .await
    }

    async fn request_credential(
        &self,
        url: &Url,
        credential_request: &CredentialRequest,
        dpop_header: &str,
        access_token_header: &str,
    ) -> Result<CredentialResponse, IssuanceSessionError> {
        self.request(url, credential_request, dpop_header, access_token_header)
            .await
    }

    async fn request_credentials(
        &self,
        url: &Url,
        credential_requests: &CredentialRequests,
        dpop_header: &str,
        access_token_header: &str,
    ) -> Result<CredentialResponses, IssuanceSessionError> {
        self.request(url, credential_requests, dpop_header, access_token_header)
            .await
    }

    async fn reject(
        &self,
        url: &Url,
        dpop_header: &str,
        access_token_header: &str,
    ) -> Result<(), IssuanceSessionError> {
        self.http_client
            .delete(url.as_ref())
            .header(DPOP_HEADER_NAME, dpop_header)
            .header(AUTHORIZATION, access_token_header)
            .send()
            .map_err(IssuanceSessionError::from)
            .and_then(|response| async {
                // If the HTTP response code is 4xx or 5xx, parse the JSON as an error
                let status = response.status();
                if status.is_client_error() || status.is_server_error() {
                    let error = response.json::<ErrorResponse<CredentialErrorCode>>().await?;
                    Err(IssuanceSessionError::CredentialRequest(error))
                } else {
                    Ok(())
                }
            })
            .await?;
        Ok(())
    }
}

impl HttpVcMessageClient {
    async fn request<T: Serialize, S: DeserializeOwned>(
        &self,
        url: &Url,
        request: &T,
        dpop_header: &str,
        access_token_header: &str,
    ) -> Result<S, IssuanceSessionError> {
        self.http_client
            .post(url.as_ref())
            .header(DPOP_HEADER_NAME, dpop_header)
            .header(AUTHORIZATION, access_token_header)
            .json(request)
            .send()
            .map_err(IssuanceSessionError::from)
            .and_then(|response| async {
                // If the HTTP response code is 4xx or 5xx, parse the JSON as an error
                let status = response.status();
                if status.is_client_error() || status.is_server_error() {
                    let error = response.json::<ErrorResponse<CredentialErrorCode>>().await?;
                    Err(IssuanceSessionError::CredentialRequest(error))
                } else {
                    let response = response.json().await?;
                    Ok(response)
                }
            })
            .await
    }
}

struct IssuanceState {
    access_token: AccessToken,
    c_nonce: String,
    credential_previews: NonEmpty<Vec<CredentialPreview>>,
    issuer_url: BaseUrl,
    dpop_private_key: SigningKey,
    dpop_nonce: Option<String>,
}

impl Debug for IssuanceState {
    fn fmt(&self, f: &mut std::fmt::Formatter<'_>) -> std::fmt::Result {
        f.debug_struct("IssuanceState")
            .field("access_token", &self.access_token)
            .field("c_nonce", &self.c_nonce)
            .field("credential_previews", &self.credential_previews)
            .field("issuer_url", &self.issuer_url)
            .field("dpop_nonce", &self.dpop_nonce)
            .finish_non_exhaustive() // don't show dpop_private_key
    }
}

impl<H: VcMessageClient> HttpIssuanceSession<H> {
    /// Discover the token endpoint from the OAuth server metadata.
    async fn discover_token_endpoint(message_client: &H, base_url: &BaseUrl) -> Result<Url, IssuanceSessionError> {
        let issuer_metadata = message_client.discover_metadata(base_url).await?;

        // The issuer may announce multiple OAuth authorization servers the wallet may use. Which one the wallet
        // uses is left up to the wallet. We just take the first one.
        // authorization_servers() always returns a non-empty vec so the unwrap() is safe.
        let authorization_servers = &issuer_metadata.issuer_config.authorization_servers();
        let oauth_server = authorization_servers.first().unwrap();
        let oauth_metadata = message_client.discover_oauth_metadata(oauth_server).await?;

        let token_endpoint = oauth_metadata.token_endpoint.clone();
        Ok(token_endpoint)
    }

    /// Discover the credential endpoint from the Credential Issuer metadata.
    async fn discover_credential_endpoint(message_client: &H, base_url: &BaseUrl) -> Result<Url, IssuanceSessionError> {
        let url = message_client
            .discover_metadata(base_url)
            .await?
            .issuer_config
            .credential_endpoint
            .as_ref()
            .clone();

        Ok(url)
    }

    /// Discover the batch credential endpoint from the Credential Issuer metadata.
    /// This function returns an `Option` because the batch credential is optional.
    async fn discover_batch_credential_endpoint(
        message_client: &H,
        base_url: &BaseUrl,
    ) -> Result<Option<Url>, IssuanceSessionError> {
        let url = message_client
            .discover_metadata(base_url)
            .await?
            .issuer_config
            .batch_credential_endpoint
            .map(|url| url.as_ref().clone());
        Ok(url)
    }
}

impl<H: VcMessageClient> IssuanceSession<H> for HttpIssuanceSession<H> {
    async fn start_issuance(
        message_client: H,
        base_url: BaseUrl,
        token_request: TokenRequest,
        trust_anchors: &[TrustAnchor<'_>],
    ) -> Result<(Self, Vec<CredentialPreview>), IssuanceSessionError> {
        let token_endpoint = Self::discover_token_endpoint(&message_client, &base_url).await?;

        let dpop_private_key = SigningKey::random(&mut OsRng);
        let dpop_header = Dpop::new(&dpop_private_key, token_endpoint.clone(), Method::POST, None, None).await?;

        let (token_response, dpop_nonce) = message_client
            .request_token(&token_endpoint, &token_request, &dpop_header)
            .await?;

        token_response
            .credential_previews
            .as_ref()
            .iter()
            .try_for_each(|preview| preview.verify(trust_anchors))?;

        let credential_previews = token_response.credential_previews.clone().into_inner();

        let session_state = IssuanceState {
            access_token: token_response.token_response.access_token,
            c_nonce: token_response
                .token_response
                .c_nonce
                .ok_or(IssuanceSessionError::MissingNonce)?,
            credential_previews: token_response.credential_previews,
            issuer_url: base_url,
            dpop_private_key,
            dpop_nonce,
        };

        let issuance_client = Self {
            message_client,
            session_state,
        };
        Ok((issuance_client, credential_previews))
    }

    async fn accept_issuance<K: MdocEcdsaKey>(
        &self,
        trust_anchors: &[TrustAnchor<'_>],
        key_factory: impl KeyFactory<Key = K>,
        credential_issuer_identifier: BaseUrl,
    ) -> Result<Vec<IssuedCredentialCopies>, IssuanceSessionError> {
        // The OpenID4VCI `/batch_credential` endpoints supports issuance of multiple attestations, but the protocol
        // has no support (yet) for issuance of multiple copies of multiple attestations.
        // We implement this below by simply flattening the relevant nested iterators when communicating with the
        // issuer.

        let types = self
            .session_state
            .credential_previews
            .as_ref()
            .iter()
            .flat_map(|preview| itertools::repeat_n(preview.into(), preview.copy_count().into()))
            .collect_vec();

        // Generate the PoPs to be sent to the issuer, and the private keys with which they were generated
        // (i.e., the private key of the future mdoc).
        // If N is the total amount of copies of credentials to be issued, then this returns N key/proof pairs.
        // Note that N > 0 because self.session_state.credential_previews which we mapped above is NonEmpty<_>.
        let keys_and_proofs = CredentialRequestProof::new_multiple(
            self.session_state.c_nonce.clone(),
            NL_WALLET_CLIENT_ID.to_string(),
            credential_issuer_identifier,
            types.len().try_into().unwrap(),
            key_factory,
        )
        .await?;

        // Split into N keys and N credential requests, so we can send the credential request proofs separately
        // to the issuer.
        let (pubkeys, credential_requests): (Vec<_>, Vec<_>) = try_join_all(
            keys_and_proofs
                .into_iter()
                .zip(types)
                .map(|((key, response), credential_type)| async move {
                    let pubkey = key
                        .verifying_key()
                        .await
                        .map_err(|e| IssuanceSessionError::VerifyingKeyFromPrivateKey(e.into()))?;
                    let id = key.identifier().to_string();
                    let cred_request = CredentialRequest {
                        credential_type,
                        proof: Some(response),
                    };
                    Ok::<_, IssuanceSessionError>(((pubkey, id), cred_request))
                }),
        )
        .await?
        .into_iter()
        .unzip();

        // Unwrapping is safe because N > 0, see above.
        let credential_requests = NonEmpty::new(credential_requests).unwrap();
        let responses = match credential_requests.as_ref().len() {
            1 => vec![self.request_credential(credential_requests.first()).await?],
            _ => self.request_batch_credentials(credential_requests).await?,
        };
        let mut responses_and_pubkeys: VecDeque<_> = responses.into_iter().zip(pubkeys).collect();

        let mdocs = self
            .session_state
            .credential_previews
            .as_ref()
            .iter()
            .map(|preview| {
                let copy_count: usize = preview.copy_count().into();

                // Consume the amount of copies from the front of `responses_and_keys`.
                let cred_copies = responses_and_pubkeys
                    .drain(..copy_count)
                    .map(|(cred_response, (pubkey, key_id))| {
                        // Convert the response into an credential, verifying it against both the
                        // trust anchors and the credential preview we received in the preview.
                        cred_response.into_credential::<K>(key_id, &pubkey, preview, trust_anchors)
                    })
                    .collect::<Result<Vec<IssuedCredential>, _>>()?;

                // For each preview we have an `IssuedCredentialCopies` instance.
                cred_copies.try_into()
            })
            .collect::<Result<_, IssuanceSessionError>>()?;

        Ok(mdocs)
    }

    async fn reject_issuance(self) -> Result<(), IssuanceSessionError> {
        let url = Self::discover_batch_credential_endpoint(&self.message_client, &self.session_state.issuer_url)
            .await?
            .ok_or(IssuanceSessionError::NoBatchCredentialEndpoint)?;
        let (dpop_header, access_token_header) = self.session_state.auth_headers(url.clone(), Method::DELETE).await?;

        self.message_client
            .reject(&url, &dpop_header, &access_token_header)
            .await?;

        Ok(())
    }
}

impl<H: VcMessageClient> HttpIssuanceSession<H> {
    async fn request_credential(
        &self,
        credential_request: &CredentialRequest,
    ) -> Result<CredentialResponse, IssuanceSessionError> {
        let url = Self::discover_credential_endpoint(&self.message_client, &self.session_state.issuer_url).await?;
        let (dpop_header, access_token_header) = self.session_state.auth_headers(url.clone(), Method::POST).await?;

        let response = self
            .message_client
            .request_credential(&url, credential_request, &dpop_header, &access_token_header)
            .await?;

        Ok(response)
    }

    async fn request_batch_credentials(
        &self,
        credential_requests: NonEmpty<Vec<CredentialRequest>>,
    ) -> Result<Vec<CredentialResponse>, IssuanceSessionError> {
        let url = Self::discover_batch_credential_endpoint(&self.message_client, &self.session_state.issuer_url)
            .await?
            .ok_or(IssuanceSessionError::NoBatchCredentialEndpoint)?;
        let (dpop_header, access_token_header) = self.session_state.auth_headers(url.clone(), Method::POST).await?;

        let expected_response_count = credential_requests.as_ref().len();
        let responses = self
            .message_client
            .request_credentials(
                &url,
                &CredentialRequests { credential_requests },
                &dpop_header,
                &access_token_header,
            )
            .await?;

        // The server must have responded with enough credential responses, N, so that the caller has exactly enough
        // responses for all copies of all credentials constructed.
        if responses.credential_responses.len() != expected_response_count {
            return Err(IssuanceSessionError::UnexpectedCredentialResponseCount {
                found: responses.credential_responses.len(),
                expected: expected_response_count,
            });
        }

        Ok(responses.credential_responses)
    }
}

impl CredentialResponse {
    /// Create a credential out of the credential response. Also verifies the credential.
    fn into_credential<K: MdocEcdsaKey>(
        self,
        key_id: String,
        verifying_key: &VerifyingKey,
        preview: &CredentialPreview,
        trust_anchors: &[TrustAnchor<'_>],
    ) -> Result<IssuedCredential, IssuanceSessionError> {
        match self {
            CredentialResponse::MsoMdoc {
                credential: CborBase64(issuer_signed),
            } => {
                let CredentialPreview::MsoMdoc { unsigned_mdoc, issuer } = preview else {
                    return Err(IssuanceSessionError::UnexpectedCredentialFormat {
                        expected: Format::MsoMdoc,
                        found: preview.into(),
                    });
                };

                if issuer_signed
                    .public_key()
                    .map_err(IssuanceSessionError::PublicKeyFromMdoc)?
                    != *verifying_key
                {
                    return Err(IssuanceSessionError::PublicKeyMismatch);
                }

                // Calculate the minimum of all the lengths of the random bytes
                // included in the attributes of `IssuerSigned`. If this value
                // is too low, we should not accept the attributes.
                if let Some(name_spaces) = issuer_signed.name_spaces.as_ref() {
                    let min_random_length = name_spaces
                        .as_ref()
                        .values()
                        .flat_map(|attributes| attributes.as_ref().iter().map(|TaggedBytes(item)| item.random.len()))
                        .min();

                    if let Some(min_random_length) = min_random_length {
                        if min_random_length < ATTR_RANDOM_LENGTH {
                            return Err(IssuanceSessionError::AttributeRandomLength(
                                min_random_length,
                                ATTR_RANDOM_LENGTH,
                            ));
                        }
                    }
                }

                // The issuer certificate inside the mdoc has to equal the one that the issuer previously announced
                // in the credential preview.
                if issuer_signed.issuer_auth.signing_cert()? != *issuer {
                    return Err(IssuanceSessionError::IssuerMismatch);
                }

                // Construct the new mdoc; this also verifies it against the trust anchors.
                let mdoc = Mdoc::new::<K>(key_id, issuer_signed, &TimeGenerator, trust_anchors)
                    .map_err(IssuanceSessionError::MdocVerification)?;

                // Check that our mdoc contains exactly the attributes the issuer said it would have
                mdoc.compare_unsigned(unsigned_mdoc)
                    .map_err(IssuanceSessionError::IssuedMdocAttributesMismatch)?;

                Ok(IssuedCredential::MsoMdoc(mdoc))
            }
            CredentialResponse::Jwt { credential } => {
                let (cred, cred_claims) = JwtCredential::new::<K>(key_id, credential, trust_anchors)?;

                let CredentialPreview::Jwt {
                    claims: expected_claims,
                    ..
                } = preview
                else {
                    return Err(IssuanceSessionError::UnexpectedCredentialFormat {
                        expected: Format::Jwt,
                        found: preview.into(),
                    });
                };

                if cred_claims.contents.iss != expected_claims.iss {
                    return Err(IssuanceSessionError::IssuerMismatch);
                }

                cred_claims
                    .contents
                    .compare_attributes(expected_claims)
                    .map_err(IssuanceSessionError::IssuedJwtAttributesMismatch)?;

                Ok(IssuedCredential::Jwt(cred))
            }
        }
    }
}

impl IssuanceState {
    async fn auth_headers(&self, url: Url, method: reqwest::Method) -> Result<(String, String), IssuanceSessionError> {
        let dpop_header = Dpop::new(
            &self.dpop_private_key,
            url,
            method,
            Some(&self.access_token),
            self.dpop_nonce.clone(),
        )
        .await?;

        let access_token_header = "DPoP ".to_string() + self.access_token.as_ref();

        Ok((dpop_header.into(), access_token_header))
    }
}

#[cfg(test)]
mod tests {
    use assert_matches::assert_matches;
    use serde_bytes::ByteBuf;

    use nl_wallet_mdoc::{
        server_keys::KeyPair,
        software_key_factory::SoftwareKeyFactory,
        test::data,
        unsigned::UnsignedMdoc,
        utils::{
            issuer_auth::IssuerRegistration,
            serialization::{CborBase64, TaggedBytes},
            x509::Certificate,
        },
        IssuerSigned,
    };
    use wallet_common::{
        keys::{software::SoftwareEcdsaKey, EcdsaKey},
        nonempty::NonEmpty,
    };

    use crate::token::TokenResponse;

    use super::*;

    fn mock_openid_message_client() -> MockVcMessageClient {
        let mut mock_msg_client = MockVcMessageClient::new();
        mock_msg_client
            .expect_discover_metadata()
            .returning(|url| Ok(IssuerMetadata::new_mock(url.clone())));
        mock_msg_client
            .expect_discover_oauth_metadata()
            .returning(|url| Ok(oidc::Config::new_mock(url)));
        mock_msg_client
    }

    async fn create_credential_response() -> (CredentialResponse, CredentialPreview, Certificate, VerifyingKey) {
        let ca = KeyPair::generate_issuer_mock_ca().unwrap();
        let issuance_key = ca.generate_issuer_mock(IssuerRegistration::new_mock().into()).unwrap();
        let key_factory = SoftwareKeyFactory::default();

        let unsigned_mdoc = UnsignedMdoc::from(data::pid_family_name().into_first().unwrap());
        let preview = CredentialPreview::MsoMdoc {
            unsigned_mdoc: unsigned_mdoc.clone(),
            issuer: issuance_key.certificate().clone(),
        };

        let mdoc_key = key_factory.generate_new().await.unwrap();
        let mdoc_public_key = mdoc_key.verifying_key().await.unwrap();
        let issuer_signed = IssuerSigned::sign(unsigned_mdoc, (&mdoc_public_key).try_into().unwrap(), &issuance_key)
            .await
            .unwrap();
        let credential_response = CredentialResponse::MsoMdoc {
            credential: issuer_signed.into(),
        };

        (credential_response, preview, ca.certificate().clone(), mdoc_public_key)
    }

    #[tokio::test]
    async fn test_start_issuance_untrusted_credential_preview() {
        let ca = KeyPair::generate_issuer_mock_ca().unwrap();
        let ca_cert = ca.certificate();
        let trust_anchors = &[(ca_cert.try_into().unwrap())];

        let mut mock_msg_client = mock_openid_message_client();
        mock_msg_client
            .expect_request_token()
            .return_once(|_url, _token_request, _dpop_header| {
                // Generate the credential previews with some other CA than what the
                // HttpIssuanceSession::start_issuance() will accept
                let ca = KeyPair::generate_issuer_mock_ca().unwrap();
                let issuance_key = ca.generate_issuer_mock(IssuerRegistration::new_mock().into()).unwrap();

                let preview = CredentialPreview::MsoMdoc {
                    unsigned_mdoc: UnsignedMdoc::from(data::pid_family_name().into_first().unwrap()),
                    issuer: issuance_key.certificate().clone(),
                };

                Ok((
                    TokenResponseWithPreviews {
                        token_response: TokenResponse::new("access_token".to_string().into(), "c_nonce".to_string()),
                        credential_previews: NonEmpty::new(vec![preview]).unwrap(),
                    },
                    None,
                ))
            });

        let token_request = TokenRequest::new_mock();

        let error = HttpIssuanceSession::start_issuance(
            mock_msg_client,
            "https://example.com".parse().unwrap(),
            token_request,
            trust_anchors,
        )
        .await
        .unwrap_err();

        assert_matches!(
            error,
            IssuanceSessionError::Certificate(CertificateError::Verification(_))
        );
    }

    #[tokio::test]
    async fn test_accept_issuance_wrong_response_count() {
        let (cred_response, preview, ca_cert, _) = create_credential_response().await;
        let trust_anchors = &[((&ca_cert).try_into().unwrap())];

        let mut mock_msg_client = mock_openid_message_client();
        mock_msg_client
            .expect_request_token()
            .return_once(|_url, _token_request, _dpop_header| {
                Ok((
                    TokenResponseWithPreviews {
                        token_response: TokenResponse::new("access_token".to_string().into(), "c_nonce".to_string()),
                        // return two previews
                        credential_previews: NonEmpty::new(vec![preview.clone(), preview]).unwrap(),
                    },
                    Some("dpop_nonce".to_string()),
                ))
            });
        mock_msg_client.expect_request_credentials().return_once(
            |_url, _credential_requests, _dpop_header, _access_token_header| {
                Ok(CredentialResponses {
                    credential_responses: vec![cred_response], // return one credential response
                })
            },
        );

        let token_request = TokenRequest::new_mock();

        let (client, previews) = HttpIssuanceSession::start_issuance(
            mock_msg_client,
            "https://example.com".parse().unwrap(),
            token_request,
            trust_anchors,
        )
        .await
        .unwrap();

        assert_eq!(previews.len(), 2);

        let error = client
            .accept_issuance(
                trust_anchors,
                SoftwareKeyFactory::default(),
                "https://example.com".parse().unwrap(),
            )
            .await
            .unwrap_err();

        assert_matches!(
            error,
            IssuanceSessionError::UnexpectedCredentialResponseCount { found: 1, expected: 2 }
        );
    }

    #[tokio::test]
    async fn test_credential_response_into_mdoc() {
        let (credential_response, preview, ca_cert, mdoc_public_key) = create_credential_response().await;

        let _ = credential_response
            .into_credential::<SoftwareEcdsaKey>(
                "key_id".to_string(),
                &mdoc_public_key,
                &preview,
                &[((&ca_cert).try_into().unwrap())],
            )
            .expect("should be able to convert CredentialResponse into Mdoc");
    }

    #[tokio::test]
    async fn test_credential_response_into_mdoc_public_key_mismatch_error() {
        let (credential_response, preview, ca_cert, _) = create_credential_response().await;

        // Converting a `CredentialResponse` into an `Mdoc` using a different mdoc
        // public key than the one contained within the response should fail.
        let other_public_key = *SigningKey::random(&mut OsRng).verifying_key();
        let error = credential_response
            .into_credential::<SoftwareEcdsaKey>(
                "key_id".to_string(),
                &other_public_key,
                &preview,
                &[((&ca_cert).try_into().unwrap())],
            )
            .expect_err("should not be able to convert CredentialResponse into Mdoc");

        assert_matches!(error, IssuanceSessionError::PublicKeyMismatch);
    }

    #[tokio::test]
    async fn test_credential_response_into_mdoc_attribute_random_length_error() {
        let (credential_response, preview, ca_cert, mdoc_public_key) = create_credential_response().await;

        // Converting a `CredentialResponse` into an `Mdoc` from a response
        // that contains insufficient random data should fail.
        let credential_response = match credential_response {
            CredentialResponse::MsoMdoc { mut credential } => {
                let CborBase64(ref mut credential_inner) = credential;
                let name_spaces = credential_inner.name_spaces.as_mut().unwrap();

                name_spaces.modify_first_attributes(|attributes| {
                    let TaggedBytes(first_item) = attributes.first_mut().unwrap();

                    first_item.random = ByteBuf::from(b"12345");
                });

                CredentialResponse::MsoMdoc { credential }
            }
            _ => panic!("unexpected credential format"),
        };

        let error = credential_response
            .into_credential::<SoftwareEcdsaKey>(
                "key_id".to_string(),
                &mdoc_public_key,
                &preview,
                &[((&ca_cert).try_into().unwrap())],
            )
            .expect_err("should not be able to convert CredentialResponse into Mdoc");

        assert_matches!(
            error,
            IssuanceSessionError::AttributeRandomLength(5, ATTR_RANDOM_LENGTH)
        );
    }

    #[tokio::test]
    async fn test_credential_response_into_mdoc_issuer_certificate_mismatch_error() {
        let (credential_response, preview, ca_cert, mdoc_public_key) = create_credential_response().await;

        // Converting a `CredentialResponse` into an `Mdoc` using a different issuer
        // public key in the preview than is contained within the response should fail.
        let other_ca = KeyPair::generate_issuer_mock_ca().unwrap();
        let other_issuance_key = other_ca
            .generate_issuer_mock(IssuerRegistration::new_mock().into())
            .unwrap();
        let preview = match preview {
            CredentialPreview::MsoMdoc {
                unsigned_mdoc,
                issuer: _,
            } => CredentialPreview::MsoMdoc {
                unsigned_mdoc,
                issuer: other_issuance_key.certificate().clone(),
            },
            _ => panic!("unexpected credential format"),
        };

        let error = credential_response
            .into_credential::<SoftwareEcdsaKey>(
                "key_id".to_string(),
                &mdoc_public_key,
                &preview,
                &[((&ca_cert).try_into().unwrap())],
            )
            .expect_err("should not be able to convert CredentialResponse into Mdoc");

<<<<<<< HEAD
        assert_matches!(error, IssuanceSessionError::IssuerMismatch)
=======
        assert_matches!(error, IssuanceSessionError::IssuerCertificateMismatch);
>>>>>>> aa0c89fc
    }

    #[tokio::test]
    async fn test_credential_response_into_mdoc_mdoc_verification_error() {
        let (credential_response, preview, _, mdoc_public_key) = create_credential_response().await;

        // Converting a `CredentialResponse` into an `Mdoc` that is
        // validated against incorrect trust anchors should fail.
        let error = credential_response
            .into_credential::<SoftwareEcdsaKey>("key_id".to_string(), &mdoc_public_key, &preview, &[])
            .expect_err("should not be able to convert CredentialResponse into Mdoc");

        assert_matches!(error, IssuanceSessionError::MdocVerification(_));
    }

    #[tokio::test]
    async fn test_credential_response_into_mdoc_issued_attributes_mismatch_error() {
        let (credential_response, preview, ca_cert, mdoc_public_key) = create_credential_response().await;

        // Converting a `CredentialResponse` into an `Mdoc` with different attributes
        // in the preview than are contained within the response should fail.
        let preview = match preview {
            CredentialPreview::MsoMdoc {
                unsigned_mdoc: _,
                issuer,
            } => CredentialPreview::MsoMdoc {
                unsigned_mdoc: UnsignedMdoc::from(data::pid_full_name().into_first().unwrap()),
                issuer,
            },
            _ => panic!("unexpected credential format"),
        };

        let error = credential_response
            .into_credential::<SoftwareEcdsaKey>(
                "key_id".to_string(),
                &mdoc_public_key,
                &preview,
                &[((&ca_cert).try_into().unwrap())],
            )
            .expect_err("should not be able to convert CredentialResponse into Mdoc");

        assert_matches!(
            error,
            IssuanceSessionError::IssuedMdocAttributesMismatch(IssuedAttributesMismatch { missing, unexpected })
                if missing.len() == 1 && unexpected.is_empty()
        );
    }
}<|MERGE_RESOLUTION|>--- conflicted
+++ resolved
@@ -1083,11 +1083,7 @@
             )
             .expect_err("should not be able to convert CredentialResponse into Mdoc");
 
-<<<<<<< HEAD
-        assert_matches!(error, IssuanceSessionError::IssuerMismatch)
-=======
-        assert_matches!(error, IssuanceSessionError::IssuerCertificateMismatch);
->>>>>>> aa0c89fc
+        assert_matches!(error, IssuanceSessionError::IssuerMismatch);
     }
 
     #[tokio::test]

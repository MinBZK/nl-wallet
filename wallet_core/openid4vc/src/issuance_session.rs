use std::collections::VecDeque;

use derive_more::Debug;
use futures::future::try_join_all;
use futures::future::OptionFuture;
use futures::TryFutureExt;
use itertools::Itertools;
use jsonwebtoken::Algorithm;
use jsonwebtoken::Header;
use p256::ecdsa::SigningKey;
use p256::ecdsa::VerifyingKey;
use p256::elliptic_curve::rand_core::OsRng;
use reqwest::header::ToStrError;
use reqwest::header::AUTHORIZATION;
use reqwest::Method;
use rustls_pki_types::TrustAnchor;
use serde::de::DeserializeOwned;
use serde::Serialize;
use url::Url;

use crypto::factory::KeyFactory;
use crypto::keys::CredentialEcdsaKey;
use error_category::ErrorCategory;
use jwt::credential::JwtCredential;
use jwt::error::JwkConversionError;
use jwt::error::JwtError;
use jwt::pop::JwtPopClaims;
use jwt::Jwt;
use jwt::NL_WALLET_CLIENT_ID;
use mdoc::holder::IssuedDocumentMismatchError;
use mdoc::holder::Mdoc;
use mdoc::identifiers::AttributeIdentifier;
use mdoc::utils::cose::CoseError;
use mdoc::utils::serialization::CborBase64;
use mdoc::utils::serialization::CborError;
use mdoc::utils::serialization::TaggedBytes;
use mdoc::ATTR_RANDOM_LENGTH;
use poa::factory::PoaFactory;
use poa::Poa;
use sd_jwt::metadata_chain::TypeMetadataChainError;
use sd_jwt::metadata_chain::UnverifiedTypeMetadataChain;
use wallet_common::generator::TimeGenerator;
use wallet_common::urls::BaseUrl;
use wallet_common::vec_at_least::VecAtLeastTwoUnique;
use wallet_common::vec_at_least::VecNonEmpty;
use wallet_common::wte::WteClaims;

use crate::credential::CredentialCopies;
use crate::credential::CredentialRequest;
use crate::credential::CredentialRequestProof;
use crate::credential::CredentialRequests;
use crate::credential::CredentialResponse;
use crate::credential::CredentialResponses;
use crate::credential::MdocCopies;
use crate::credential::WteDisclosure;
use crate::credential_formats::CredentialFormats;
use crate::credential_payload::CredentialPayload;
use crate::credential_payload::CredentialPayloadError;
use crate::dpop::Dpop;
use crate::dpop::DpopError;
use crate::dpop::DPOP_HEADER_NAME;
use crate::dpop::DPOP_NONCE_HEADER_NAME;
use crate::metadata::IssuerMetadata;
use crate::oidc;
use crate::token::AccessToken;
use crate::token::CredentialPreview;
use crate::token::CredentialPreviewError;
use crate::token::TokenRequest;
use crate::token::TokenResponseWithPreviews;
use crate::CredentialErrorCode;
use crate::ErrorResponse;
use crate::TokenErrorCode;

pub type CredentialPreviewsWithMetadata = Vec<(CredentialFormats<CredentialPreview>, Vec<UnverifiedTypeMetadataChain>)>;

#[derive(Debug, thiserror::Error, ErrorCategory)]
#[category(defer)]
pub enum IssuanceSessionError {
    #[error("failed to get public key: {0}")]
    #[category(pd)]
    VerifyingKeyFromPrivateKey(#[source] Box<dyn std::error::Error + Send + Sync>),
    #[error("DPoP error: {0}")]
    Dpop(#[from] DpopError),
    #[error("failed to convert key from/to JWK format: {0}")]
    JwkConversion(#[from] JwkConversionError),
    #[error("JWT error: {0}")]
    Jwt(#[from] JwtError),
    #[error("http request failed: {0}")]
    #[category(expected)]
    Network(#[from] reqwest::Error),
    #[error("missing c_nonce")]
    #[category(critical)]
    MissingNonce,
    #[error("CBOR (de)serialization error: {0}")]
    Cbor(#[from] CborError),
    #[error("base64 decoding failed: {0}")]
    #[category(pd)]
    Base64Error(#[from] base64::DecodeError),
    #[error("mismatch between issued and expected attributes: {0:?}")]
    IssuedMdocMismatch(IssuedDocumentMismatchError<AttributeIdentifier>),
    #[error("mdoc verification failed: {0}")]
    MdocVerification(#[source] mdoc::Error),
    #[error("type metadata verification failed: {0}")]
    #[category(critical)]
    TypeMetadataVerification(#[from] TypeMetadataChainError),
    #[error("error requesting access token: {0:?}")]
    #[category(pd)]
    TokenRequest(ErrorResponse<TokenErrorCode>),
    #[error("error requesting credentials: {0:?}")]
    #[category(pd)]
    CredentialRequest(ErrorResponse<CredentialErrorCode>),
    #[error("generating credential private keys failed: {0}")]
    #[category(pd)]
    PrivateKeyGeneration(#[source] Box<dyn std::error::Error + Send + Sync + 'static>),
    #[error("public key contained in mdoc not equal to expected value")]
    #[category(critical)]
    PublicKeyMismatch,
    #[error("failed to get mdoc public key: {0}")]
    PublicKeyFromMdoc(#[source] mdoc::Error),
    #[error("received {found} responses, expected {expected}")]
    #[category(critical)]
    UnexpectedCredentialResponseCount { found: usize, expected: usize },
    #[error("error reading HTTP error: {0}")]
    #[category(pd)]
    HeaderToStr(#[from] ToStrError),
    #[error("error verifying credential preview: {0}")]
    CredentialPreview(#[from] CredentialPreviewError),
    #[error("error retrieving issuer certificate from issued mdoc: {0}")]
    IssuerCertificate(#[source] CoseError),
    #[error("issuer contained in credential not equal to expected value")]
    #[category(critical)]
    IssuerMismatch,
    #[error("error retrieving metadata from issued mdoc: {0}")]
    Metadata(#[source] mdoc::Error),
    #[error("metadata contained in credential not equal to expected value")]
    #[category(critical)]
    MetadataMismatch,
    #[error("error discovering Oauth metadata: {0}")]
    #[category(expected)]
    OauthDiscovery(#[source] reqwest::Error),
    #[error("error discovering OpenID4VCI Credential Issuer metadata: {0}")]
    #[category(expected)]
    OpenId4vciDiscovery(#[source] reqwest::Error),
    #[error("issuer has no batch credential endpoint")]
    #[category(critical)]
    NoBatchCredentialEndpoint,
    #[error("malformed attribute: random too short (was {0}; minimum {1}")]
    #[category(critical)]
    AttributeRandomLength(usize, usize),
    #[error("received zero credential copies")]
    #[category(critical)]
    NoCredentialCopies,
    #[error("error constructing PoA: {0}")]
    #[category(pd)]
    Poa(#[source] Box<dyn std::error::Error + Send + Sync + 'static>),
    #[error("error converting to a CredentialPayload: {0}")]
    CredentialPayload(#[from] CredentialPayloadError),
}

#[derive(Clone, Debug)]
pub enum IssuedCredential {
    MsoMdoc(Box<Mdoc>),
}

impl TryFrom<IssuedCredential> for Mdoc {
    type Error = IssuanceSessionError;

    fn try_from(value: IssuedCredential) -> Result<Self, Self::Error> {
        match value {
            IssuedCredential::MsoMdoc(mdoc) => Ok(*mdoc),
        }
    }
}

#[derive(Clone, Debug)]
pub enum IssuedCredentialCopies {
    MsoMdoc(MdocCopies),
}

impl IssuedCredentialCopies {
    pub fn len(&self) -> usize {
        match self {
            IssuedCredentialCopies::MsoMdoc(mdocs) => mdocs.len(),
        }
    }

    // Required by clippy
    #[must_use]
    pub fn is_empty(&self) -> bool {
        self.len() == 0
    }
}

impl<'a> TryFrom<&'a IssuedCredentialCopies> for &'a MdocCopies {
    type Error = IssuanceSessionError;

    fn try_from(value: &'a IssuedCredentialCopies) -> Result<Self, Self::Error> {
        match &value {
            IssuedCredentialCopies::MsoMdoc(mdocs) => Ok(mdocs),
        }
    }
}

impl TryFrom<IssuedCredentialCopies> for MdocCopies {
    type Error = IssuanceSessionError;

    fn try_from(value: IssuedCredentialCopies) -> Result<Self, Self::Error> {
        match value {
            IssuedCredentialCopies::MsoMdoc(mdocs) => Ok(mdocs),
        }
    }
}

impl<T> TryFrom<VecNonEmpty<IssuedCredential>> for CredentialCopies<T>
where
    T: TryFrom<IssuedCredential>,
{
    type Error = <T as TryFrom<IssuedCredential>>::Error;

    fn try_from(creds: VecNonEmpty<IssuedCredential>) -> Result<Self, Self::Error> {
        let copies = creds
            .into_inner()
            .into_iter()
            .map(TryInto::try_into)
            .collect::<Result<Vec<T>, _>>()?
            .try_into()
            .unwrap(); // We always have at least one credential because our input was nonempty

        Ok(copies)
    }
}

impl TryFrom<Vec<IssuedCredential>> for IssuedCredentialCopies {
    type Error = IssuanceSessionError;

    fn try_from(creds: Vec<IssuedCredential>) -> Result<Self, Self::Error> {
        let copies = match creds.first().ok_or(IssuanceSessionError::NoCredentialCopies)? {
            // We can unwrap in these arms because we just checked that we have at least one credential
            IssuedCredential::MsoMdoc(_) => {
                IssuedCredentialCopies::MsoMdoc(VecNonEmpty::try_from(creds).unwrap().try_into()?)
            }
        };

        Ok(copies)
    }
}

pub trait IssuanceSession<H = HttpVcMessageClient> {
    async fn start_issuance(
        message_client: H,
        base_url: BaseUrl,
        token_request: TokenRequest,
        trust_anchors: &[TrustAnchor<'_>],
    ) -> Result<(Self, CredentialPreviewsWithMetadata), IssuanceSessionError>
    where
        Self: Sized;

    async fn accept_issuance<K, KF>(
        &self,
        trust_anchors: &[TrustAnchor<'_>],
        key_factory: &KF,
        wte: Option<JwtCredential<WteClaims>>,
        credential_issuer_identifier: BaseUrl,
    ) -> Result<Vec<IssuedCredentialCopies>, IssuanceSessionError>
    where
        K: CredentialEcdsaKey,
        KF: KeyFactory<Key = K>,
        KF: PoaFactory<Key = K>;

    async fn reject_issuance(self) -> Result<(), IssuanceSessionError>;
}

#[derive(Debug)]
pub struct HttpIssuanceSession<H = HttpVcMessageClient> {
    message_client: H,
    session_state: IssuanceState,
}

/// Contract for sending OpenID4VCI protocol messages.
#[cfg_attr(test, mockall::automock)]
pub trait VcMessageClient {
    async fn discover_metadata(&self, url: &BaseUrl) -> Result<IssuerMetadata, IssuanceSessionError>;
    async fn discover_oauth_metadata(&self, url: &BaseUrl) -> Result<oidc::Config, IssuanceSessionError>;

    async fn request_token(
        &self,
        url: &Url,
        token_request: &TokenRequest,
        dpop_header: &Dpop,
    ) -> Result<(TokenResponseWithPreviews, Option<String>), IssuanceSessionError>;

    async fn request_credential(
        &self,
        url: &Url,
        credential_request: &CredentialRequest,
        dpop_header: &str,
        access_token_header: &str,
    ) -> Result<CredentialResponse, IssuanceSessionError>;

    async fn request_credentials(
        &self,
        url: &Url,
        credential_requests: &CredentialRequests,
        dpop_header: &str,
        access_token_header: &str,
    ) -> Result<CredentialResponses, IssuanceSessionError>;

    async fn reject(&self, url: &Url, dpop_header: &str, access_token_header: &str)
        -> Result<(), IssuanceSessionError>;
}

pub struct HttpVcMessageClient {
    http_client: reqwest::Client,
}

impl From<reqwest::Client> for HttpVcMessageClient {
    fn from(http_client: reqwest::Client) -> Self {
        Self { http_client }
    }
}

impl VcMessageClient for HttpVcMessageClient {
    async fn discover_metadata(&self, url: &BaseUrl) -> Result<IssuerMetadata, IssuanceSessionError> {
        let metadata = IssuerMetadata::discover(&self.http_client, url)
            .await
            .map_err(IssuanceSessionError::OpenId4vciDiscovery)?;
        Ok(metadata)
    }

    async fn discover_oauth_metadata(&self, url: &BaseUrl) -> Result<oidc::Config, IssuanceSessionError> {
        let metadata = self
            .http_client
            .get(url.join("/.well-known/oauth-authorization-server"))
            .send()
            .await?
            .error_for_status()?
            .json()
            .await
            .map_err(IssuanceSessionError::OauthDiscovery)?;
        Ok(metadata)
    }

    async fn request_token(
        &self,
        url: &Url,
        token_request: &TokenRequest,
        dpop_header: &Dpop,
    ) -> Result<(TokenResponseWithPreviews, Option<String>), IssuanceSessionError> {
        self.http_client
            .post(url.as_ref())
            .header(DPOP_HEADER_NAME, dpop_header.as_ref())
            .form(&token_request)
            .send()
            .map_err(IssuanceSessionError::from)
            .and_then(|response| async {
                // If the HTTP response code is 4xx or 5xx, parse the JSON as an error
                let status = response.status();
                if status.is_client_error() || status.is_server_error() {
                    let error = response.json::<ErrorResponse<TokenErrorCode>>().await?;
                    Err(IssuanceSessionError::TokenRequest(error))
                } else {
                    let dpop_nonce = response
                        .headers()
                        .get(DPOP_NONCE_HEADER_NAME)
                        .map(|val| val.to_str())
                        .transpose()?
                        .map(str::to_string);
                    let deserialized = response.json::<TokenResponseWithPreviews>().await?;
                    Ok((deserialized, dpop_nonce))
                }
            })
            .await
    }

    async fn request_credential(
        &self,
        url: &Url,
        credential_request: &CredentialRequest,
        dpop_header: &str,
        access_token_header: &str,
    ) -> Result<CredentialResponse, IssuanceSessionError> {
        self.request(url, credential_request, dpop_header, access_token_header)
            .await
    }

    async fn request_credentials(
        &self,
        url: &Url,
        credential_requests: &CredentialRequests,
        dpop_header: &str,
        access_token_header: &str,
    ) -> Result<CredentialResponses, IssuanceSessionError> {
        self.request(url, credential_requests, dpop_header, access_token_header)
            .await
    }

    async fn reject(
        &self,
        url: &Url,
        dpop_header: &str,
        access_token_header: &str,
    ) -> Result<(), IssuanceSessionError> {
        self.http_client
            .delete(url.as_ref())
            .header(DPOP_HEADER_NAME, dpop_header)
            .header(AUTHORIZATION, access_token_header)
            .send()
            .map_err(IssuanceSessionError::from)
            .and_then(|response| async {
                // If the HTTP response code is 4xx or 5xx, parse the JSON as an error
                let status = response.status();
                if status.is_client_error() || status.is_server_error() {
                    let error = response.json::<ErrorResponse<CredentialErrorCode>>().await?;
                    Err(IssuanceSessionError::CredentialRequest(error))
                } else {
                    Ok(())
                }
            })
            .await?;
        Ok(())
    }
}

impl HttpVcMessageClient {
    async fn request<T: Serialize, S: DeserializeOwned>(
        &self,
        url: &Url,
        request: &T,
        dpop_header: &str,
        access_token_header: &str,
    ) -> Result<S, IssuanceSessionError> {
        self.http_client
            .post(url.as_ref())
            .header(DPOP_HEADER_NAME, dpop_header)
            .header(AUTHORIZATION, access_token_header)
            .json(request)
            .send()
            .map_err(IssuanceSessionError::from)
            .and_then(|response| async {
                // If the HTTP response code is 4xx or 5xx, parse the JSON as an error
                let status = response.status();
                if status.is_client_error() || status.is_server_error() {
                    let error = response.json::<ErrorResponse<CredentialErrorCode>>().await?;
                    Err(IssuanceSessionError::CredentialRequest(error))
                } else {
                    let response = response.json().await?;
                    Ok(response)
                }
            })
            .await
    }
}

#[cfg_attr(test, derive(Clone))]
#[derive(Debug)]
struct IssuanceState {
    access_token: AccessToken,
    c_nonce: String,
    credential_previews: CredentialPreviewsWithMetadata,
    issuer_url: BaseUrl,
    #[debug(skip)]
    dpop_private_key: SigningKey,
    dpop_nonce: Option<String>,
}

impl<H: VcMessageClient> HttpIssuanceSession<H> {
    /// Discover the token endpoint from the OAuth server metadata.
    async fn discover_token_endpoint(message_client: &H, base_url: &BaseUrl) -> Result<Url, IssuanceSessionError> {
        let issuer_metadata = message_client.discover_metadata(base_url).await?;

        // The issuer may announce multiple OAuth authorization servers the wallet may use. Which one the wallet
        // uses is left up to the wallet. We just take the first one.
        // authorization_servers() always returns a non-empty vec so the unwrap() is safe.
        let authorization_servers = &issuer_metadata.issuer_config.authorization_servers();
        let oauth_server = authorization_servers.first().unwrap();
        let oauth_metadata = message_client.discover_oauth_metadata(oauth_server).await?;

        let token_endpoint = oauth_metadata.token_endpoint.clone();
        Ok(token_endpoint)
    }

    /// Discover the credential endpoint from the Credential Issuer metadata.
    async fn discover_credential_endpoint(message_client: &H, base_url: &BaseUrl) -> Result<Url, IssuanceSessionError> {
        let url = message_client
            .discover_metadata(base_url)
            .await?
            .issuer_config
            .credential_endpoint
            .as_ref()
            .clone();

        Ok(url)
    }

    /// Discover the batch credential endpoint from the Credential Issuer metadata.
    /// This function returns an `Option` because the batch credential is optional.
    async fn discover_batch_credential_endpoint(
        message_client: &H,
        base_url: &BaseUrl,
    ) -> Result<Option<Url>, IssuanceSessionError> {
        let url = message_client
            .discover_metadata(base_url)
            .await?
            .issuer_config
            .batch_credential_endpoint
            .map(|url| url.as_ref().clone());
        Ok(url)
    }
}

impl<H: VcMessageClient> IssuanceSession<H> for HttpIssuanceSession<H> {
    async fn start_issuance(
        message_client: H,
        base_url: BaseUrl,
        token_request: TokenRequest,
        trust_anchors: &[TrustAnchor<'_>],
    ) -> Result<(Self, CredentialPreviewsWithMetadata), IssuanceSessionError> {
        let token_endpoint = Self::discover_token_endpoint(&message_client, &base_url).await?;

        let dpop_private_key = SigningKey::random(&mut OsRng);
        let dpop_header = Dpop::new(&dpop_private_key, token_endpoint.clone(), Method::POST, None, None).await?;

        let (token_response, dpop_nonce) = message_client
            .request_token(&token_endpoint, &token_request, &dpop_header)
            .await?;

        let credential_previews = token_response
            .credential_previews
            .into_iter()
            .map(|formats| {
                // Verify the issuer certificate against the trust anchors.
                formats.verify(trust_anchors)?;

                let unverified_metadata_chains = formats
                    .as_ref()
                    .iter()
                    .map(|preview| match preview {
                        CredentialPreview::MsoMdoc {
                            unsigned_mdoc,
                            type_metadata,
                            ..
                        } => {
                            // For each preview of each format, decode the metadata chain, given the preview's `vct`.
                            let unverified_metadata_chain = type_metadata
                                .clone()
                                .into_unverified_metadata_chain(&unsigned_mdoc.doc_type)?;

                            // Check the unsigned mdoc payload against the received
                            // metadata by converting it to a `CredentialPayload`.
                            let _credential_payload = CredentialPayload::from_unsigned_mdoc(
                                unsigned_mdoc.clone(),
                                unverified_metadata_chain.as_metadata(),
                            )?;

                            Ok(unverified_metadata_chain)
                        }
                    })
                    .collect::<Result<Vec<_>, IssuanceSessionError>>()?;

                Ok((formats, unverified_metadata_chains))
            })
            .collect::<Result<Vec<_>, IssuanceSessionError>>()?;

        let session_state = IssuanceState {
            access_token: token_response.token_response.access_token,
            c_nonce: token_response
                .token_response
                .c_nonce
                .ok_or(IssuanceSessionError::MissingNonce)?,
            credential_previews: credential_previews.clone(),
            issuer_url: base_url,
            dpop_private_key,
            dpop_nonce,
        };

        let issuance_client = Self {
            message_client,
            session_state,
        };
        Ok((issuance_client, credential_previews))
    }

    async fn accept_issuance<K, KF>(
        &self,
        trust_anchors: &[TrustAnchor<'_>],
        key_factory: &KF,
        wte: Option<JwtCredential<WteClaims>>,
        credential_issuer_identifier: BaseUrl,
    ) -> Result<Vec<IssuedCredentialCopies>, IssuanceSessionError>
    where
        K: CredentialEcdsaKey,
        KF: KeyFactory<Key = K>,
        KF: PoaFactory<Key = K>,
    {
        // The OpenID4VCI `/batch_credential` endpoints supports issuance of multiple attestations, but the protocol
        // has no support (yet) for issuance of multiple copies of multiple attestations.
        // We implement this below by simply flattening the relevant nested iterators when communicating with the
        // issuer.

        let credential_previews = self
            .session_state
            .credential_previews
            .iter()
            .flat_map(|(formats, _)| formats.flatten_copies())
            .collect_vec();

        // Generate the PoPs to be sent to the issuer, and the private keys with which they were generated
        // (i.e., the private key of the future mdoc).
        // If N is the total amount of copies of credentials to be issued, then this returns N key/proof pairs.
        // Note that N > 0 because self.session_state.credential_previews which we mapped above is NonEmpty<_>.
        let keys_and_proofs = CredentialRequestProof::new_multiple(
            self.session_state.c_nonce.clone(),
            NL_WALLET_CLIENT_ID.to_string(),
            credential_issuer_identifier.clone(),
            credential_previews.len().try_into().unwrap(),
            key_factory,
        )
        .await?;

        let pop_claims = JwtPopClaims::new(
            Some(self.session_state.c_nonce.clone()),
            NL_WALLET_CLIENT_ID.to_string(),
            credential_issuer_identifier.as_ref().to_string(),
        );

        // This could be written better with `Option::map`, but `Option::map` does not support async closures
        let (mut wte_disclosure, wte_privkey) = match wte {
            Some(wte) => {
                let wte_privkey = wte.private_key(key_factory)?;
                let wte_release =
                    Jwt::<JwtPopClaims>::sign(&pop_claims, &Header::new(Algorithm::ES256), &wte_privkey).await?;
                (Some(WteDisclosure::new(wte.jwt, wte_release)), Some(wte_privkey))
            }
            None => (None, None),
        };

        // Ensure we include the WTE private key in the keys we need to prove association for.
        let poa_keys = keys_and_proofs
            .iter()
            .map(|(key, _)| key)
            .chain(wte_privkey.as_ref())
            .collect_vec();

        // We need a minimum of two keys to associate for a PoA to be sensible.
        let poa = VecAtLeastTwoUnique::new(poa_keys).ok().map(|poa_keys| async {
            key_factory
                .poa(poa_keys, pop_claims.aud.clone(), pop_claims.nonce.clone())
                .await
                .map_err(|e| IssuanceSessionError::Poa(Box::new(e)))
        });
        let mut poa = OptionFuture::from(poa).await.transpose()?;

        // Split into N keys and N credential requests, so we can send the credential request proofs separately
        // to the issuer.
        let (pubkeys, credential_requests): (Vec<_>, Vec<_>) =
            try_join_all(keys_and_proofs.into_iter().zip(credential_previews).map(
                |((key, response), credential_preview)| async move {
                    let pubkey = key
                        .verifying_key()
                        .await
                        .map_err(|e| IssuanceSessionError::VerifyingKeyFromPrivateKey(e.into()))?;
                    let id = key.identifier().to_string();
                    let cred_request = CredentialRequest {
                        credential_type: credential_preview.credential_request_type().into(),
                        proof: Some(response),
                        attestations: None, // We set this field below if necessary
                        poa: None,          // We set this field below if necessary
                    };
                    Ok::<_, IssuanceSessionError>(((pubkey, id), cred_request))
                },
            ))
            .await?
            .into_iter()
            .unzip();

        // The following two unwraps are safe because N > 0, see above.
        let mut credential_requests = credential_requests; // Make it mutable so we can pop() to avoid cloning
        let responses = match credential_requests.len() {
            1 => {
                let mut credential_request = credential_requests.pop().unwrap();
                credential_request.attestations = wte_disclosure.take();
                credential_request.poa = poa.take();
                vec![self.request_credential(&credential_request).await?]
            }
            _ => {
                let credential_requests = VecNonEmpty::try_from(credential_requests).unwrap();
                self.request_batch_credentials(credential_requests, wte_disclosure.take(), poa.take())
                    .await?
            }
        };
        let mut responses_and_pubkeys: VecDeque<_> = responses.into_iter().zip(pubkeys).collect();

        let docs = self
            .session_state
            .credential_previews
            .iter()
            .map(|(formats, unverified_metadata_chains)| {
                formats
                    .as_ref()
                    .iter()
                    .zip(unverified_metadata_chains)
                    .map(|(preview, unverified_metadata_chain)| {
                        let copy_count: usize = preview.copy_count().into();

                        // Consume the amount of copies from the front of `responses_and_keys`.
                        let cred_copies = responses_and_pubkeys
                            .drain(..copy_count)
                            .map(|(cred_response, (pubkey, key_id))| {
                                // Convert the response into a credential, verifying it against both the
                                // trust anchors and the credential preview we received in the preview.
                                cred_response.into_credential::<K>(
                                    key_id,
                                    &pubkey,
                                    preview,
                                    trust_anchors,
                                    unverified_metadata_chain,
                                )
                            })
                            .collect::<Result<Vec<IssuedCredential>, _>>()?;

                        cred_copies.try_into()
                    })
                    .collect::<Result<Vec<IssuedCredentialCopies>, _>>()
            })
            // Flatten the results, s.t. we're left with a mixed vector of IssuedCredentialCopies
            .process_results(|i| i.flatten().collect())?;

        Ok(docs)
    }

    async fn reject_issuance(self) -> Result<(), IssuanceSessionError> {
        let url = Self::discover_batch_credential_endpoint(&self.message_client, &self.session_state.issuer_url)
            .await?
            .ok_or(IssuanceSessionError::NoBatchCredentialEndpoint)?;
        let (dpop_header, access_token_header) = self.session_state.auth_headers(url.clone(), Method::DELETE).await?;

        self.message_client
            .reject(&url, &dpop_header, &access_token_header)
            .await?;

        Ok(())
    }
}

impl<H: VcMessageClient> HttpIssuanceSession<H> {
    async fn request_credential(
        &self,
        credential_request: &CredentialRequest,
    ) -> Result<CredentialResponse, IssuanceSessionError> {
        let url = Self::discover_credential_endpoint(&self.message_client, &self.session_state.issuer_url).await?;
        let (dpop_header, access_token_header) = self.session_state.auth_headers(url.clone(), Method::POST).await?;

        let response = self
            .message_client
            .request_credential(&url, credential_request, &dpop_header, &access_token_header)
            .await?;

        Ok(response)
    }

    async fn request_batch_credentials(
        &self,
        credential_requests: VecNonEmpty<CredentialRequest>,
        wte_disclosure: Option<WteDisclosure>,
        poa: Option<Poa>,
    ) -> Result<Vec<CredentialResponse>, IssuanceSessionError> {
        let url = Self::discover_batch_credential_endpoint(&self.message_client, &self.session_state.issuer_url)
            .await?
            .ok_or(IssuanceSessionError::NoBatchCredentialEndpoint)?;
        let (dpop_header, access_token_header) = self.session_state.auth_headers(url.clone(), Method::POST).await?;

        let expected_response_count = credential_requests.len().get();
        let responses = self
            .message_client
            .request_credentials(
                &url,
                &CredentialRequests {
                    credential_requests,
                    attestations: wte_disclosure,
                    poa,
                },
                &dpop_header,
                &access_token_header,
            )
            .await?;

        // The server must have responded with enough credential responses, N, so that the caller has exactly enough
        // responses for all copies of all credentials constructed.
        if responses.credential_responses.len() != expected_response_count {
            return Err(IssuanceSessionError::UnexpectedCredentialResponseCount {
                found: responses.credential_responses.len(),
                expected: expected_response_count,
            });
        }

        Ok(responses.credential_responses)
    }
}

impl CredentialResponse {
    /// Create a credential out of the credential response. Also verifies the credential.
    fn into_credential<K: CredentialEcdsaKey>(
        self,
        key_id: String,
        verifying_key: &VerifyingKey,
        preview: &CredentialPreview,
        trust_anchors: &[TrustAnchor<'_>],
        unverified_metadata_chain: &UnverifiedTypeMetadataChain,
    ) -> Result<IssuedCredential, IssuanceSessionError> {
        match self {
            CredentialResponse::MsoMdoc {
                credential: issuer_signed,
            } => {
                let CborBase64(issuer_signed) = *issuer_signed;
                let CredentialPreview::MsoMdoc {
                    unsigned_mdoc,
                    issuer_certificate,
                    type_metadata,
                } = preview;

                if issuer_signed
                    .public_key()
                    .map_err(IssuanceSessionError::PublicKeyFromMdoc)?
                    != *verifying_key
                {
                    return Err(IssuanceSessionError::PublicKeyMismatch);
                }

                // Calculate the minimum of all the lengths of the random bytes
                // included in the attributes of `IssuerSigned`. If this value
                // is too low, we should not accept the attributes.
                if let Some(name_spaces) = issuer_signed.name_spaces.as_ref() {
                    let min_random_length = name_spaces
                        .as_ref()
                        .values()
                        .flat_map(|attributes| attributes.as_ref().iter().map(|TaggedBytes(item)| item.random.len()))
                        .min();

                    if let Some(min_random_length) = min_random_length {
                        if min_random_length < ATTR_RANDOM_LENGTH {
                            return Err(IssuanceSessionError::AttributeRandomLength(
                                min_random_length,
                                ATTR_RANDOM_LENGTH,
                            ));
                        }
                    }
                }

                // The issuer certificate inside the mdoc has to equal the one that the issuer previously announced
                // in the credential preview.
                if issuer_signed
                    .issuer_auth
                    .signing_cert()
                    .map_err(IssuanceSessionError::IssuerCertificate)?
                    != *issuer_certificate
                {
                    return Err(IssuanceSessionError::IssuerMismatch);
                }

                // Check that the metadata received in the mdoc unsigned header
                // is the same as the one received for the preview.
                let (metadata_integrity, metadata_documents) = issuer_signed
                    .type_metadata_documents()
                    .map_err(IssuanceSessionError::Metadata)?;
                if metadata_documents != *type_metadata {
                    return Err(IssuanceSessionError::MetadataMismatch);
                }
                // Check that the integrity hash received in the mdoc unsigned header
                // matches that of encoded JSON of the first metadata document.
                unverified_metadata_chain.verify(metadata_integrity)?;

                // Construct the new mdoc; this also verifies it against the trust anchors.
                let mdoc = Mdoc::new::<K>(key_id, issuer_signed, &TimeGenerator, trust_anchors)
                    .map_err(IssuanceSessionError::MdocVerification)?;

                // Check that our mdoc contains exactly the attributes the issuer said it would have.
                // Note that this also means that the mdoc's attributes must match the received metadata,
                // as both the metadata and attributes are the same as when we checked this for the preview.
                mdoc.compare_unsigned(unsigned_mdoc)
                    .map_err(IssuanceSessionError::IssuedMdocMismatch)?;

                Ok(IssuedCredential::MsoMdoc(Box::new(mdoc)))
            }
        }
    }
}

impl IssuanceState {
    async fn auth_headers(&self, url: Url, method: reqwest::Method) -> Result<(String, String), IssuanceSessionError> {
        let dpop_header = Dpop::new(
            &self.dpop_private_key,
            url,
            method,
            Some(&self.access_token),
            self.dpop_nonce.clone(),
        )
        .await?;

        let access_token_header = "DPoP ".to_string() + self.access_token.as_ref();

        Ok((dpop_header.into(), access_token_header))
    }
}

#[cfg(any(test, feature = "test"))]
pub async fn mock_wte<KF>(key_factory: &KF, privkey: &SigningKey) -> JwtCredential<WteClaims>
where
    KF: KeyFactory,
{
    use crypto::keys::EcdsaKey;
    use crypto::keys::WithIdentifier;
    use jwt::credential::JwtCredentialClaims;

    let wte_privkey = key_factory.generate_new().await.unwrap();

    let wte = JwtCredentialClaims::new_signed(
        &wte_privkey.verifying_key().await.unwrap(),
        privkey,
        "iss".to_string(),
        None,
        WteClaims::new(),
    )
    .await
    .unwrap();

    JwtCredential::new_unverified::<KF::Key>(wte_privkey.identifier().to_string(), wte)
}

#[cfg(test)]
mod tests {
    use assert_matches::assert_matches;
    use chrono::Utc;
<<<<<<< HEAD
    use futures::FutureExt;
=======
    use mdoc::server_keys::generate::mock::generate_issuer_mock;
>>>>>>> 26e2a7c1
    use rstest::rstest;
    use serde_bytes::ByteBuf;

    use crypto::factory::KeyFactory;
    use crypto::mock_remote::MockRemoteEcdsaKey;
    use crypto::mock_remote::MockRemoteKeyFactory;
    use crypto::server_keys::generate::Ca;
    use crypto::x509::CertificateError;
    use mdoc::holder::IssuedDocumentMismatchError;
    use mdoc::test::data;
    use mdoc::unsigned::UnsignedMdoc;
    use mdoc::utils::issuer_auth::IssuerRegistration;
    use mdoc::utils::serialization::CborBase64;
    use mdoc::utils::serialization::TaggedBytes;
    use mdoc::IssuerSigned;
    use sd_jwt::metadata::JsonSchemaPropertyType;
    use sd_jwt::metadata::TypeMetadata;
<<<<<<< HEAD
    use sd_jwt::metadata_chain::TypeMetadataDocuments;
    use wallet_common::keys::factory::KeyFactory;
    use wallet_common::keys::mock_remote::MockRemoteEcdsaKey;
    use wallet_common::keys::mock_remote::MockRemoteKeyFactory;
=======
    use sd_jwt::metadata::TypeMetadataChain;
>>>>>>> 26e2a7c1

    use crate::token::TokenResponse;

    use super::*;

    fn mock_openid_message_client() -> MockVcMessageClient {
        let mut mock_msg_client = MockVcMessageClient::new();
        mock_msg_client
            .expect_discover_metadata()
            .returning(|url| Ok(IssuerMetadata::new_mock(url)));
        mock_msg_client
            .expect_discover_oauth_metadata()
            .returning(|url| Ok(oidc::Config::new_mock(url)));
        mock_msg_client
    }

    async fn create_credential_response() -> (
        CredentialResponse,
        CredentialPreview,
        UnverifiedTypeMetadataChain,
        TrustAnchor<'static>,
        VerifyingKey,
        MockRemoteKeyFactory,
    ) {
        let ca = Ca::generate_issuer_mock_ca().unwrap();
        let issuance_key = generate_issuer_mock(&ca, IssuerRegistration::new_mock().into()).unwrap();
        let key_factory = MockRemoteKeyFactory::default();
        let trust_anchor = ca.to_trust_anchor().to_owned();

        let unsigned_mdoc = UnsignedMdoc::from(data::pid_family_name().into_first().unwrap());

        let metadata = TypeMetadata::example_with_claim_name(
            &unsigned_mdoc.doc_type,
            "family_name",
            JsonSchemaPropertyType::String,
            None,
        );
        let (_, metadata_integrity, metadata_documents) = TypeMetadataDocuments::from_single_example(metadata);

        let mdoc_key = key_factory.generate_new().await.unwrap();
        let mdoc_public_key = mdoc_key.verifying_key();
        let issuer_signed = IssuerSigned::sign(
            unsigned_mdoc.clone(),
            (&metadata_integrity, &metadata_documents),
            mdoc_public_key.try_into().unwrap(),
            &issuance_key,
        )
        .await
        .unwrap();

        let credential_response = CredentialResponse::MsoMdoc {
            credential: Box::new(issuer_signed.into()),
        };

        let unverified_metadata_chain = metadata_documents
            .clone()
            .into_unverified_metadata_chain(&unsigned_mdoc.doc_type)
            .unwrap();

        let preview = CredentialPreview::MsoMdoc {
            unsigned_mdoc,
            issuer_certificate: issuance_key.certificate().clone(),
            type_metadata: metadata_documents,
        };

        (
            credential_response,
            preview,
            unverified_metadata_chain,
            trust_anchor,
            *mdoc_public_key,
            key_factory,
        )
    }

    fn test_start_issuance(
        ca: &Ca,
        trust_anchor: TrustAnchor,
        type_metadata: TypeMetadata,
    ) -> Result<(HttpIssuanceSession<MockVcMessageClient>, CredentialPreviewsWithMetadata), IssuanceSessionError> {
        let issuance_key = ca.generate_issuer_mock(IssuerRegistration::new_mock().into()).unwrap();

        let mut mock_msg_client = mock_openid_message_client();
        mock_msg_client
            .expect_request_token()
<<<<<<< HEAD
            .return_once(move |_url, _token_request, _dpop_header| {
                let unsigned_mdoc = UnsignedMdoc::from(data::pid_family_name().into_first().unwrap());
                let (_, _, type_metadata) = TypeMetadataDocuments::from_single_example(type_metadata);
=======
            .return_once(|_url, _token_request, _dpop_header| {
                // Generate the credential previews with some other CA than what the
                // HttpIssuanceSession::start_issuance() will accept
                let ca = Ca::generate_issuer_mock_ca().unwrap();
                let issuance_key = generate_issuer_mock(&ca, IssuerRegistration::new_mock().into()).unwrap();
                // NOTE: This metadata does not match the attributes.
                let metadata = TypeMetadata::empty_example();
                let metadata_chain = TypeMetadataChain::create(metadata, vec![]).unwrap();
>>>>>>> 26e2a7c1

                let preview = CredentialPreview::MsoMdoc {
                    unsigned_mdoc,
                    issuer_certificate: issuance_key.certificate().clone(),
                    type_metadata,
                };

                let token_response = TokenResponseWithPreviews {
                    token_response: TokenResponse::new("access_token".to_string().into(), "c_nonce".to_string()),
                    credential_previews: VecNonEmpty::try_from(vec![CredentialFormats::try_new(
                        VecNonEmpty::try_from(vec![preview]).unwrap(),
                    )
                    .unwrap()])
                    .unwrap(),
                };

                Ok((token_response, None))
            });

        HttpIssuanceSession::start_issuance(
            mock_msg_client,
            "https://example.com".parse().unwrap(),
            TokenRequest::new_mock(),
            &[trust_anchor],
        )
        .now_or_never()
        .unwrap()
    }

    #[test]
    fn test_start_issuance_ok() {
        let ca = Ca::generate_issuer_mock_ca().unwrap();

        let (_, previews_with_metadata) = test_start_issuance(&ca, ca.to_trust_anchor(), TypeMetadata::pid_example())
            .expect("starting issuance session should succeed");

        let (formats, metadata) = &previews_with_metadata[0];
        match &formats.as_ref().as_ref()[0] {
            CredentialPreview::MsoMdoc {
                unsigned_mdoc,
                type_metadata,
                ..
            } => {
                let first_attribute = &unsigned_mdoc.attributes.as_ref()[0][0];

                assert_eq!(first_attribute.name, "family_name");
                assert_eq!(first_attribute.value.as_text().unwrap(), "De Bruijn");

                assert_eq!(
                    metadata.first().unwrap(),
                    &type_metadata
                        .clone()
                        .into_unverified_metadata_chain(&unsigned_mdoc.doc_type)
                        .unwrap()
                );
            }
        }
    }

    #[test]
    fn test_start_issuance_untrusted_credential_preview() {
        let ca = Ca::generate_issuer_mock_ca().unwrap();
        let other_ca = Ca::generate_issuer_mock_ca().unwrap();

        let error = test_start_issuance(&ca, other_ca.to_trust_anchor(), TypeMetadata::pid_example())
            .expect_err("starting issuance session should not succeed");

        assert_matches!(
            error,
            IssuanceSessionError::CredentialPreview(CredentialPreviewError::Certificate(
                CertificateError::Verification(_)
            ))
        );
    }

    #[test]
    fn test_start_issuance_type_metadata_verification_error() {
        let ca = Ca::generate_issuer_mock_ca().unwrap();

        let error = test_start_issuance(
            &ca,
            ca.to_trust_anchor(),
            TypeMetadata::empty_example_with_attestation_type("other_attestation_type"),
        )
        .expect_err("starting issuance session should not succeed");

        assert_matches!(error, IssuanceSessionError::TypeMetadataVerification(_));
    }

    #[test]
    fn test_start_issuance_type_credential_payload_error() {
        let ca = Ca::generate_issuer_mock_ca().unwrap();

        let error = test_start_issuance(
            &ca,
            ca.to_trust_anchor(),
            TypeMetadata::empty_example_with_attestation_type(data::PID),
        )
        .expect_err("starting issuance session should not succeed");

        assert_matches!(error, IssuanceSessionError::CredentialPayload(_));
    }

    /// Return a new session ready for `accept_issuance()`.
    fn new_session_state(credential_previews: CredentialPreviewsWithMetadata) -> IssuanceState {
        IssuanceState {
            access_token: "access_token".to_string().into(),
            c_nonce: "c_nonce".to_string(),
            credential_previews,
            issuer_url: "https://issuer.example.com".parse().unwrap(),
            dpop_private_key: SigningKey::random(&mut OsRng),
            dpop_nonce: Some("dpop_nonce".to_string()),
        }
    }

    /// Check consistency and validity of the input of the /(batch_)credential endpoints.
    fn check_credential_endpoint_input(
        url: &Url,
        session_state: &IssuanceState,
        dpop_header: &str,
        access_token_header: &str,
        attestations: &Option<WteDisclosure>,
        use_wte: bool,
    ) {
        assert_eq!(
            access_token_header,
            "DPoP ".to_string() + session_state.access_token.as_ref()
        );

        Dpop::from(dpop_header.to_string())
            .verify_expecting_key(
                session_state.dpop_private_key.verifying_key(),
                url,
                &Method::POST,
                Some(&session_state.access_token),
                session_state.dpop_nonce.as_deref(),
            )
            .unwrap();

        if use_wte != attestations.is_some() {
            panic!("unexpected WTE usage");
        }
    }

    #[rstest]
    #[tokio::test]
    async fn test_accept_issuance(#[values(true, false)] use_wte: bool, #[values(true, false)] multiple_creds: bool) {
        let (cred_response, preview, unverified_metadata_chain, trust_anchor, _, key_factory) =
            create_credential_response().await;
        let wte = if use_wte {
            Some(mock_wte(&key_factory, &SigningKey::random(&mut OsRng)).await)
        } else {
            None
        };
        let format = CredentialFormats::try_new(VecNonEmpty::try_from(vec![preview]).unwrap()).unwrap();
        let format_with_metadata = (format, vec![unverified_metadata_chain]);
        let session_state = new_session_state(if multiple_creds {
            vec![format_with_metadata.clone(), format_with_metadata]
        } else {
            vec![format_with_metadata]
        });

        let mut mock_msg_client = mock_openid_message_client();

        // The client must use `request_credentials()` (which uses `/batch_credentials`) iff more than one credential
        // is being issued, and `request_credential()` instead (which uses `/credential`).
        if multiple_creds {
            mock_msg_client.expect_request_credentials().times(1).return_once({
                let session_state = session_state.clone();
                move |url, credential_requests, dpop_header, access_token_header| {
                    check_credential_endpoint_input(
                        url,
                        &session_state,
                        dpop_header,
                        access_token_header,
                        &credential_requests.attestations,
                        use_wte,
                    );
                    Ok(CredentialResponses {
                        credential_responses: vec![cred_response.clone(), cred_response],
                    })
                }
            });
        } else {
            mock_msg_client.expect_request_credential().times(1).return_once({
                let session_state = session_state.clone();
                move |url, credential_request, dpop_header, access_token_header| {
                    check_credential_endpoint_input(
                        url,
                        &session_state,
                        dpop_header,
                        access_token_header,
                        &credential_request.attestations,
                        use_wte,
                    );
                    Ok(cred_response)
                }
            });
        }

        // _ is an error because our mock does not behave like an actual issuer should, but it doesn't matter
        // because we are just inspecting what the client sent in this test with the expectation above.
        let _ = HttpIssuanceSession {
            message_client: mock_msg_client,
            session_state,
        }
        .accept_issuance(
            &[trust_anchor],
            &key_factory,
            wte,
            "https://issuer.example.com".parse().unwrap(),
        )
        .await;
    }

    #[tokio::test]
    async fn test_accept_issuance_wrong_response_count() {
        let mut mock_msg_client = mock_openid_message_client();
        let (cred_response, preview, unverified_metadata_chain, trust_anchor, _, _) =
            create_credential_response().await;

        mock_msg_client.expect_request_credentials().return_once(
            |_url, _credential_requests, _dpop_header, _access_token_header| {
                Ok(CredentialResponses {
                    credential_responses: vec![cred_response], // return one credential response
                })
            },
        );

        let format = CredentialFormats::try_new(VecNonEmpty::try_from(vec![preview]).unwrap()).unwrap();
        let format_with_metadata = (format, vec![unverified_metadata_chain]);
        let error = HttpIssuanceSession {
            message_client: mock_msg_client,
            session_state: new_session_state(vec![format_with_metadata.clone(), format_with_metadata]),
        }
        .accept_issuance(
            &[trust_anchor],
            &MockRemoteKeyFactory::default(),
            None,
            "https://issuer.example.com".parse().unwrap(),
        )
        .await
        .unwrap_err();

        assert_matches!(
            error,
            IssuanceSessionError::UnexpectedCredentialResponseCount { found: 1, expected: 2 }
        );
    }

    #[tokio::test]
    async fn test_credential_response_into_mdoc() {
        let (credential_response, preview, unverified_metadata_chain, trust_anchor, mdoc_public_key, _) =
            create_credential_response().await;

        let _ = credential_response
            .into_credential::<MockRemoteEcdsaKey>(
                "key_id".to_string(),
                &mdoc_public_key,
                &preview,
                &[trust_anchor],
                &unverified_metadata_chain,
            )
            .expect("should be able to convert CredentialResponse into Mdoc");
    }

    #[tokio::test]
    async fn test_credential_response_into_mdoc_public_key_mismatch_error() {
        let (credential_response, preview, unverified_metadata_chain, trust_anchor, _, _) =
            create_credential_response().await;

        // Converting a `CredentialResponse` into an `Mdoc` using a different mdoc
        // public key than the one contained within the response should fail.
        let other_public_key = *SigningKey::random(&mut OsRng).verifying_key();
        let error = credential_response
            .into_credential::<MockRemoteEcdsaKey>(
                "key_id".to_string(),
                &other_public_key,
                &preview,
                &[trust_anchor],
                &unverified_metadata_chain,
            )
            .expect_err("should not be able to convert CredentialResponse into Mdoc");

        assert_matches!(error, IssuanceSessionError::PublicKeyMismatch);
    }

    #[tokio::test]
    async fn test_credential_response_into_mdoc_attribute_random_length_error() {
        let (credential_response, preview, unverified_metadata_chain, trust_anchor, mdoc_public_key, _) =
            create_credential_response().await;

        // Converting a `CredentialResponse` into an `Mdoc` from a response
        // that contains insufficient random data should fail.
        let credential_response = match credential_response {
            CredentialResponse::MsoMdoc { mut credential } => {
                let CborBase64(ref mut credential_inner) = *credential;
                let name_spaces = credential_inner.name_spaces.as_mut().unwrap();

                name_spaces.modify_first_attributes(|attributes| {
                    let TaggedBytes(first_item) = attributes.first_mut().unwrap();

                    first_item.random = ByteBuf::from(b"12345");
                });

                CredentialResponse::MsoMdoc { credential }
            }
        };

        let error = credential_response
            .into_credential::<MockRemoteEcdsaKey>(
                "key_id".to_string(),
                &mdoc_public_key,
                &preview,
                &[trust_anchor],
                &unverified_metadata_chain,
            )
            .expect_err("should not be able to convert CredentialResponse into Mdoc");

        assert_matches!(
            error,
            IssuanceSessionError::AttributeRandomLength(5, ATTR_RANDOM_LENGTH)
        );
    }

    #[tokio::test]
    async fn test_credential_response_into_mdoc_issuer_certificate_mismatch_error() {
        let (credential_response, preview, unverified_metadata_chain, trust_anchor, mdoc_public_key, _) =
            create_credential_response().await;

        // Converting a `CredentialResponse` into an `Mdoc` using a different issuer
        // public key in the preview than is contained within the response should fail.
        let other_ca = Ca::generate_issuer_mock_ca().unwrap();
        let other_issuance_key = generate_issuer_mock(&other_ca, IssuerRegistration::new_mock().into()).unwrap();
        let preview = match preview {
            CredentialPreview::MsoMdoc {
                unsigned_mdoc,
                issuer_certificate: _,
                type_metadata,
            } => CredentialPreview::MsoMdoc {
                unsigned_mdoc,
                issuer_certificate: other_issuance_key.certificate().clone(),
                type_metadata,
            },
        };

        let error = credential_response
            .into_credential::<MockRemoteEcdsaKey>(
                "key_id".to_string(),
                &mdoc_public_key,
                &preview,
                &[trust_anchor],
                &unverified_metadata_chain,
            )
            .expect_err("should not be able to convert CredentialResponse into Mdoc");

        assert_matches!(error, IssuanceSessionError::IssuerMismatch);
    }

    #[tokio::test]
    async fn test_credential_response_into_mdoc_issuer_metadata_mismatch_error() {
        let (credential_response, preview, unverified_metadata_chain, trust_anchor, mdoc_public_key, _) =
            create_credential_response().await;

        // Converting a `CredentialResponse` into an `Mdoc` using different metadata
        // in the preview than is contained within the response should fail.
        let (_, _, different_metadata_documents) =
            TypeMetadataDocuments::from_single_example(TypeMetadata::empty_example_with_attestation_type("different"));
        let preview = match preview {
            CredentialPreview::MsoMdoc {
                unsigned_mdoc,
                issuer_certificate,
                type_metadata: _,
            } => CredentialPreview::MsoMdoc {
                unsigned_mdoc,
                issuer_certificate,
                type_metadata: different_metadata_documents,
            },
        };

        let error = credential_response
            .into_credential::<MockRemoteEcdsaKey>(
                "key_id".to_string(),
                &mdoc_public_key,
                &preview,
                &[trust_anchor],
                &unverified_metadata_chain,
            )
            .expect_err("should not be able to convert CredentialResponse into Mdoc");

        assert_matches!(error, IssuanceSessionError::MetadataMismatch);
    }

    #[tokio::test]
    async fn test_credential_response_into_mdoc_mdoc_verification_error() {
        let (credential_response, preview, unverified_metadata_chain, _, mdoc_public_key, _) =
            create_credential_response().await;

        // Converting a `CredentialResponse` into an `Mdoc` that is
        // validated against incorrect trust anchors should fail.
        let error = credential_response
            .into_credential::<MockRemoteEcdsaKey>(
                "key_id".to_string(),
                &mdoc_public_key,
                &preview,
                &[],
                &unverified_metadata_chain,
            )
            .expect_err("should not be able to convert CredentialResponse into Mdoc");

        assert_matches!(error, IssuanceSessionError::MdocVerification(_));
    }

    #[tokio::test]
    async fn test_credential_response_into_mdoc_issued_attributes_mismatch_error() {
        let (credential_response, preview, unverified_metadata_chain, trust_anchor, mdoc_public_key, _) =
            create_credential_response().await;

        // Converting a `CredentialResponse` into an `Mdoc` with different attributes
        // in the preview than are contained within the response should fail.
        let preview = match preview {
            CredentialPreview::MsoMdoc {
                mut unsigned_mdoc,
                issuer_certificate,
                type_metadata,
            } => {
                let attributes = UnsignedMdoc::from(data::pid_full_name().into_first().unwrap()).attributes;
                unsigned_mdoc.attributes = attributes;
                CredentialPreview::MsoMdoc {
                    unsigned_mdoc,
                    issuer_certificate,
                    type_metadata,
                }
            }
        };

        let error = credential_response
            .into_credential::<MockRemoteEcdsaKey>(
                "key_id".to_string(),
                &mdoc_public_key,
                &preview,
                &[trust_anchor],
                &unverified_metadata_chain,
            )
            .expect_err("should not be able to convert CredentialResponse into Mdoc");

        assert_matches!(
            error,
            IssuanceSessionError::IssuedMdocMismatch(IssuedDocumentMismatchError::IssuedAttributesMismatch(missing, unexpected))
                if missing.len() == 1 && unexpected.is_empty()
        );
    }

    #[tokio::test]
    async fn test_credential_response_into_mdoc_issued_issuer_mismatch_error() {
        let (credential_response, preview, unverified_metadata_chain, trust_anchor, mdoc_public_key, _) =
            create_credential_response().await;

        // Converting a `CredentialResponse` into an `Mdoc` with a different `issuer_uri` in the preview than
        // contained within the response should fail.
        let preview = match preview {
            CredentialPreview::MsoMdoc {
                mut unsigned_mdoc,
                issuer_certificate,
                type_metadata,
            } => {
                unsigned_mdoc.issuer_uri = "https://other-issuer.example.com".parse().unwrap();
                CredentialPreview::MsoMdoc {
                    unsigned_mdoc,
                    issuer_certificate,
                    type_metadata,
                }
            }
        };

        let error = credential_response
            .into_credential::<MockRemoteEcdsaKey>(
                "key_id".to_string(),
                &mdoc_public_key,
                &preview,
                &[trust_anchor],
                &unverified_metadata_chain,
            )
            .expect_err("should not be able to convert CredentialResponse into Mdoc");

        assert_matches!(
            error,
            IssuanceSessionError::IssuedMdocMismatch(IssuedDocumentMismatchError::IssuedIssuerMismatch(_, _))
        );
    }

    #[tokio::test]
    async fn test_credential_response_into_mdoc_issued_doctype_mismatch_error() {
        let (credential_response, preview, unverified_metadata_chain, trust_anchor, mdoc_public_key, _) =
            create_credential_response().await;

        // Converting a `CredentialResponse` into an `Mdoc` with a different doc_type in the preview than contained
        // within the response should fail.
        let preview = match preview {
            CredentialPreview::MsoMdoc {
                mut unsigned_mdoc,
                issuer_certificate,
                type_metadata,
            } => {
                unsigned_mdoc.doc_type = String::from("other.doc_type");
                CredentialPreview::MsoMdoc {
                    unsigned_mdoc,
                    issuer_certificate,
                    type_metadata,
                }
            }
        };

        let error = credential_response
            .into_credential::<MockRemoteEcdsaKey>(
                "key_id".to_string(),
                &mdoc_public_key,
                &preview,
                &[trust_anchor],
                &unverified_metadata_chain,
            )
            .expect_err("should not be able to convert CredentialResponse into Mdoc");

        assert_matches!(
            error,
            IssuanceSessionError::IssuedMdocMismatch(IssuedDocumentMismatchError::IssuedDoctypeMismatch(_, _))
        );
    }

    #[tokio::test]
    async fn test_credential_response_into_mdoc_issued_validity_info_mismatch_error() {
        let (credential_response, preview, unverified_metadata_chain, trust_anchor, mdoc_public_key, _) =
            create_credential_response().await;

        // Converting a `CredentialResponse` into an `Mdoc` with different expiration information in the preview than
        // contained within the response should fail.
        let preview = match preview {
            CredentialPreview::MsoMdoc {
                mut unsigned_mdoc,
                issuer_certificate,
                type_metadata,
            } => {
                unsigned_mdoc.valid_from = (Utc::now() + chrono::Duration::days(1)).into();
                CredentialPreview::MsoMdoc {
                    unsigned_mdoc,
                    issuer_certificate,
                    type_metadata,
                }
            }
        };

        let error = credential_response
            .into_credential::<MockRemoteEcdsaKey>(
                "key_id".to_string(),
                &mdoc_public_key,
                &preview,
                &[trust_anchor],
                &unverified_metadata_chain,
            )
            .expect_err("should not be able to convert CredentialResponse into Mdoc");

        assert_matches!(
            error,
            IssuanceSessionError::IssuedMdocMismatch(IssuedDocumentMismatchError::IssuedValidityInfoMismatch(_, _))
        );
    }
}<|MERGE_RESOLUTION|>--- conflicted
+++ resolved
@@ -930,11 +930,7 @@
 mod tests {
     use assert_matches::assert_matches;
     use chrono::Utc;
-<<<<<<< HEAD
     use futures::FutureExt;
-=======
-    use mdoc::server_keys::generate::mock::generate_issuer_mock;
->>>>>>> 26e2a7c1
     use rstest::rstest;
     use serde_bytes::ByteBuf;
 
@@ -944,6 +940,7 @@
     use crypto::server_keys::generate::Ca;
     use crypto::x509::CertificateError;
     use mdoc::holder::IssuedDocumentMismatchError;
+    use mdoc::server_keys::generate::mock::generate_issuer_mock;
     use mdoc::test::data;
     use mdoc::unsigned::UnsignedMdoc;
     use mdoc::utils::issuer_auth::IssuerRegistration;
@@ -952,14 +949,7 @@
     use mdoc::IssuerSigned;
     use sd_jwt::metadata::JsonSchemaPropertyType;
     use sd_jwt::metadata::TypeMetadata;
-<<<<<<< HEAD
     use sd_jwt::metadata_chain::TypeMetadataDocuments;
-    use wallet_common::keys::factory::KeyFactory;
-    use wallet_common::keys::mock_remote::MockRemoteEcdsaKey;
-    use wallet_common::keys::mock_remote::MockRemoteKeyFactory;
-=======
-    use sd_jwt::metadata::TypeMetadataChain;
->>>>>>> 26e2a7c1
 
     use crate::token::TokenResponse;
 
@@ -1040,25 +1030,14 @@
         trust_anchor: TrustAnchor,
         type_metadata: TypeMetadata,
     ) -> Result<(HttpIssuanceSession<MockVcMessageClient>, CredentialPreviewsWithMetadata), IssuanceSessionError> {
-        let issuance_key = ca.generate_issuer_mock(IssuerRegistration::new_mock().into()).unwrap();
+        let issuance_key = generate_issuer_mock(ca, IssuerRegistration::new_mock().into()).unwrap();
 
         let mut mock_msg_client = mock_openid_message_client();
         mock_msg_client
             .expect_request_token()
-<<<<<<< HEAD
             .return_once(move |_url, _token_request, _dpop_header| {
                 let unsigned_mdoc = UnsignedMdoc::from(data::pid_family_name().into_first().unwrap());
                 let (_, _, type_metadata) = TypeMetadataDocuments::from_single_example(type_metadata);
-=======
-            .return_once(|_url, _token_request, _dpop_header| {
-                // Generate the credential previews with some other CA than what the
-                // HttpIssuanceSession::start_issuance() will accept
-                let ca = Ca::generate_issuer_mock_ca().unwrap();
-                let issuance_key = generate_issuer_mock(&ca, IssuerRegistration::new_mock().into()).unwrap();
-                // NOTE: This metadata does not match the attributes.
-                let metadata = TypeMetadata::empty_example();
-                let metadata_chain = TypeMetadataChain::create(metadata, vec![]).unwrap();
->>>>>>> 26e2a7c1
 
                 let preview = CredentialPreview::MsoMdoc {
                     unsigned_mdoc,

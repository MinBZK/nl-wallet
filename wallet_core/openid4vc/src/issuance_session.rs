use std::{collections::VecDeque, fmt::Debug};

use futures::{
    future::{try_join_all, OptionFuture},
    TryFutureExt,
};
use itertools::Itertools;
use jsonwebtoken::{Algorithm, Header};
use p256::{
    ecdsa::{SigningKey, VerifyingKey},
    elliptic_curve::rand_core::OsRng,
};
use reqwest::{
    header::{ToStrError, AUTHORIZATION},
    Method,
};
use serde::{de::DeserializeOwned, Serialize};
use url::Url;

use error_category::ErrorCategory;
use nl_wallet_mdoc::{
    holder::{IssuedAttributesMismatch, Mdoc, TrustAnchor},
    utils::{
        cose::CoseError,
        serialization::{CborBase64, CborError, TaggedBytes},
        x509::CertificateError,
    },
    ATTR_RANDOM_LENGTH,
};
use wallet_common::{
    generator::TimeGenerator,
    jwt::{JwkConversionError, Jwt, JwtError, JwtPopClaims, NL_WALLET_CLIENT_ID},
    keys::{
        factory::KeyFactory,
        poa::{Poa, VecAtLeastTwo},
        CredentialEcdsaKey,
    },
    nonempty::NonEmpty,
    urls::BaseUrl,
};

use crate::{
    credential::{
        CredentialCopies, CredentialRequest, CredentialRequestProof, CredentialRequests, CredentialResponse,
        CredentialResponses, MdocCopies, WteDisclosure,
    },
    dpop::{Dpop, DpopError, DPOP_HEADER_NAME, DPOP_NONCE_HEADER_NAME},
    jwt::{compare_jwt_attributes, JwtCredential, JwtCredentialError},
    metadata::IssuerMetadata,
    oidc,
    token::{AccessToken, CredentialPreview, TokenRequest, TokenResponseWithPreviews},
    CredentialErrorCode, ErrorResponse, Format, TokenErrorCode,
};

#[derive(Debug, thiserror::Error, ErrorCategory)]
#[category(defer)]
pub enum IssuanceSessionError {
    #[error("failed to get public key: {0}")]
    #[category(pd)]
    VerifyingKeyFromPrivateKey(#[source] Box<dyn std::error::Error + Send + Sync>),
    #[error("DPoP error: {0}")]
    Dpop(#[from] DpopError),
    #[error("failed to convert key from/to JWK format: {0}")]
    JwkConversion(#[from] JwkConversionError),
    #[error("JWT error: {0}")]
    Jwt(#[from] JwtError),
    #[error("http request failed: {0}")]
    #[category(expected)]
    Network(#[from] reqwest::Error),
    #[error("missing c_nonce")]
    #[category(critical)]
    MissingNonce,
    #[error("CBOR (de)serialization error: {0}")]
    Cbor(#[from] CborError),
    #[error("base64 decoding failed: {0}")]
    #[category(pd)]
    Base64Error(#[from] base64::DecodeError),
    #[error("mismatch between issued and expected attributes in mdoc: {0}")]
    IssuedMdocAttributesMismatch(#[source] IssuedAttributesMismatch),
    #[error("mismatch between issued and expected attributes in JWT: {0}")]
    IssuedJwtAttributesMismatch(#[source] IssuedAttributesMismatch<String>),
    #[error("mdoc verification failed: {0}")]
    MdocVerification(#[source] nl_wallet_mdoc::Error),
    #[error("jwt credential verification failed: {0}")]
    JwtCredentialVerification(#[from] JwtCredentialError),
    #[error("error requesting access token: {0:?}")]
    #[category(pd)]
    TokenRequest(ErrorResponse<TokenErrorCode>),
    #[error("error requesting credentials: {0:?}")]
    #[category(pd)]
    CredentialRequest(ErrorResponse<CredentialErrorCode>),
    #[error("generating credential private keys failed: {0}")]
    #[category(pd)]
    PrivateKeyGeneration(#[source] Box<dyn std::error::Error + Send + Sync + 'static>),
    #[error("public key contained in mdoc not equal to expected value")]
    #[category(critical)]
    PublicKeyMismatch,
    #[error("failed to get mdoc public key: {0}")]
    PublicKeyFromMdoc(#[source] nl_wallet_mdoc::Error),
    #[error("received {found} responses, expected {expected}")]
    #[category(critical)]
    UnexpectedCredentialResponseCount { found: usize, expected: usize },
    #[error("error reading HTTP error: {0}")]
    #[category(pd)]
    HeaderToStr(#[from] ToStrError),
    #[error("error verifying certificate of credential preview: {0}")]
    Certificate(#[from] CertificateError),
    #[error("issuer contained in credential not equal to expected value")]
    #[category(critical)]
    IssuerMismatch,
    #[error("error retrieving issuer certificate from issued mdoc: {0}")]
    Cose(#[from] CoseError),
    #[error("error discovering Oauth metadata: {0}")]
    #[category(expected)]
    OauthDiscovery(#[source] reqwest::Error),
    #[error("error discovering OpenID4VCI Credential Issuer metadata: {0}")]
    #[category(expected)]
    OpenId4vciDiscovery(#[source] reqwest::Error),
    #[error("issuer has no batch credential endpoint")]
    #[category(critical)]
    NoBatchCredentialEndpoint,
    #[error("malformed attribute: random too short (was {0}; minimum {1}")]
    #[category(critical)]
    AttributeRandomLength(usize, usize),
    #[error("unexpected credential format: expected {expected:?}, found {found:?}")]
    #[category(critical)]
    UnexpectedCredentialFormat { expected: Format, found: Format },
    #[error("received zero credential copies")]
    #[category(critical)]
    NoCredentialCopies,
    #[error("error constructing PoA: {0}")]
    #[category(pd)]
    Poa(#[source] Box<dyn std::error::Error + Send + Sync + 'static>),
}

#[derive(Clone, Debug)]
pub enum IssuedCredential {
    MsoMdoc(Mdoc),
    Jwt(JwtCredential),
}

impl TryFrom<IssuedCredential> for Mdoc {
    type Error = IssuanceSessionError;

    fn try_from(value: IssuedCredential) -> Result<Self, Self::Error> {
        match value {
            IssuedCredential::MsoMdoc(mdoc) => Ok(mdoc),
            _ => Err(IssuanceSessionError::UnexpectedCredentialFormat {
                expected: Format::MsoMdoc,
                found: (&value).into(),
            }),
        }
    }
}

impl TryFrom<IssuedCredential> for JwtCredential {
    type Error = IssuanceSessionError;

    fn try_from(value: IssuedCredential) -> Result<Self, Self::Error> {
        match value {
            IssuedCredential::Jwt(jwt) => Ok(jwt),
            _ => Err(IssuanceSessionError::UnexpectedCredentialFormat {
                expected: Format::Jwt,
                found: (&value).into(),
            }),
        }
    }
}

impl From<&IssuedCredential> for Format {
    fn from(value: &IssuedCredential) -> Self {
        match value {
            IssuedCredential::MsoMdoc(_) => Format::MsoMdoc,
            IssuedCredential::Jwt(_) => Format::Jwt,
        }
    }
}

#[derive(Clone, Debug)]
pub enum IssuedCredentialCopies {
    MsoMdoc(MdocCopies),
    Jwt(CredentialCopies<JwtCredential>),
}

impl IssuedCredentialCopies {
    pub fn len(&self) -> usize {
        match self {
            IssuedCredentialCopies::MsoMdoc(mdocs) => mdocs.as_ref().len(),
            IssuedCredentialCopies::Jwt(jwts) => jwts.as_ref().len(),
        }
    }

    // Required by clippy
    #[must_use]
    pub fn is_empty(&self) -> bool {
        self.len() == 0
    }
}

impl From<&IssuedCredentialCopies> for Format {
    fn from(value: &IssuedCredentialCopies) -> Self {
        match value {
            IssuedCredentialCopies::MsoMdoc(_) => Format::MsoMdoc,
            IssuedCredentialCopies::Jwt(_) => Format::Jwt,
        }
    }
}

impl<'a> TryFrom<&'a IssuedCredentialCopies> for &'a MdocCopies {
    type Error = IssuanceSessionError;

    fn try_from(value: &'a IssuedCredentialCopies) -> Result<Self, Self::Error> {
        match &value {
            IssuedCredentialCopies::MsoMdoc(mdocs) => Ok(mdocs),
            _ => Err(IssuanceSessionError::UnexpectedCredentialFormat {
                expected: Format::MsoMdoc,
                found: value.into(),
            }),
        }
    }
}

impl TryFrom<IssuedCredentialCopies> for MdocCopies {
    type Error = IssuanceSessionError;

    fn try_from(value: IssuedCredentialCopies) -> Result<Self, Self::Error> {
        match value {
            IssuedCredentialCopies::MsoMdoc(mdocs) => Ok(mdocs),
            _ => Err(IssuanceSessionError::UnexpectedCredentialFormat {
                expected: Format::MsoMdoc,
                found: (&value).into(),
            }),
        }
    }
}

impl<T> TryFrom<NonEmpty<Vec<IssuedCredential>>> for CredentialCopies<T>
where
    T: TryFrom<IssuedCredential>,
{
    type Error = <T as TryFrom<IssuedCredential>>::Error;

    fn try_from(creds: NonEmpty<Vec<IssuedCredential>>) -> Result<Self, Self::Error> {
        let copies = creds
            .into_inner()
            .into_iter()
            .map(TryInto::try_into)
            .collect::<Result<Vec<T>, _>>()?
            .try_into()
            .unwrap(); // We always have at least one credential because our input was nonempty

        Ok(copies)
    }
}

impl TryFrom<Vec<IssuedCredential>> for IssuedCredentialCopies {
    type Error = IssuanceSessionError;

    fn try_from(creds: Vec<IssuedCredential>) -> Result<Self, Self::Error> {
        let copies = match creds.first().ok_or(IssuanceSessionError::NoCredentialCopies)? {
            // We can unwrap in these arms because we just checked that we have at least one credential
            IssuedCredential::MsoMdoc(_) => IssuedCredentialCopies::MsoMdoc(NonEmpty::new(creds).unwrap().try_into()?),
            IssuedCredential::Jwt(_) => IssuedCredentialCopies::Jwt(NonEmpty::new(creds).unwrap().try_into()?),
        };

        Ok(copies)
    }
}

pub trait IssuanceSession<H = HttpVcMessageClient> {
    async fn start_issuance(
        message_client: H,
        base_url: BaseUrl,
        token_request: TokenRequest,
        trust_anchors: &[TrustAnchor<'_>],
    ) -> Result<(Self, Vec<CredentialPreview>), IssuanceSessionError>
    where
        Self: Sized;

    async fn accept_issuance<K: CredentialEcdsaKey>(
        &self,
        mdoc_trust_anchors: &[TrustAnchor<'_>],
        key_factory: impl KeyFactory<Key = K>,
        wte: Option<JwtCredential>,
        credential_issuer_identifier: BaseUrl,
    ) -> Result<Vec<IssuedCredentialCopies>, IssuanceSessionError>;

    async fn reject_issuance(self) -> Result<(), IssuanceSessionError>;
}

#[derive(Debug)]
pub struct HttpIssuanceSession<H = HttpVcMessageClient> {
    message_client: H,
    session_state: IssuanceState,
}

/// Contract for sending OpenID4VCI protocol messages.
#[cfg_attr(test, mockall::automock)]
pub trait VcMessageClient {
    async fn discover_metadata(&self, url: &BaseUrl) -> Result<IssuerMetadata, IssuanceSessionError>;
    async fn discover_oauth_metadata(&self, url: &BaseUrl) -> Result<oidc::Config, IssuanceSessionError>;

    async fn request_token(
        &self,
        url: &Url,
        token_request: &TokenRequest,
        dpop_header: &Dpop,
    ) -> Result<(TokenResponseWithPreviews, Option<String>), IssuanceSessionError>;

    async fn request_credential(
        &self,
        url: &Url,
        credential_request: &CredentialRequest,
        dpop_header: &str,
        access_token_header: &str,
    ) -> Result<CredentialResponse, IssuanceSessionError>;

    async fn request_credentials(
        &self,
        url: &Url,
        credential_requests: &CredentialRequests,
        dpop_header: &str,
        access_token_header: &str,
    ) -> Result<CredentialResponses, IssuanceSessionError>;

    async fn reject(&self, url: &Url, dpop_header: &str, access_token_header: &str)
        -> Result<(), IssuanceSessionError>;
}

pub struct HttpVcMessageClient {
    http_client: reqwest::Client,
}

impl From<reqwest::Client> for HttpVcMessageClient {
    fn from(http_client: reqwest::Client) -> Self {
        Self { http_client }
    }
}

impl VcMessageClient for HttpVcMessageClient {
    async fn discover_metadata(&self, url: &BaseUrl) -> Result<IssuerMetadata, IssuanceSessionError> {
        let metadata = IssuerMetadata::discover(&self.http_client, url)
            .await
            .map_err(IssuanceSessionError::OpenId4vciDiscovery)?;
        Ok(metadata)
    }

    async fn discover_oauth_metadata(&self, url: &BaseUrl) -> Result<oidc::Config, IssuanceSessionError> {
        let metadata = self
            .http_client
            .get(url.join("/.well-known/oauth-authorization-server"))
            .send()
            .await?
            .error_for_status()?
            .json()
            .await
            .map_err(IssuanceSessionError::OauthDiscovery)?;
        Ok(metadata)
    }

    async fn request_token(
        &self,
        url: &Url,
        token_request: &TokenRequest,
        dpop_header: &Dpop,
    ) -> Result<(TokenResponseWithPreviews, Option<String>), IssuanceSessionError> {
        self.http_client
            .post(url.as_ref())
            .header(DPOP_HEADER_NAME, dpop_header.as_ref())
            .form(&token_request)
            .send()
            .map_err(IssuanceSessionError::from)
            .and_then(|response| async {
                // If the HTTP response code is 4xx or 5xx, parse the JSON as an error
                let status = response.status();
                if status.is_client_error() || status.is_server_error() {
                    let error = response.json::<ErrorResponse<TokenErrorCode>>().await?;
                    Err(IssuanceSessionError::TokenRequest(error))
                } else {
                    let dpop_nonce = response
                        .headers()
                        .get(DPOP_NONCE_HEADER_NAME)
                        .map(|val| val.to_str())
                        .transpose()?
                        .map(str::to_string);
                    let deserialized = response.json::<TokenResponseWithPreviews>().await?;
                    Ok((deserialized, dpop_nonce))
                }
            })
            .await
    }

    async fn request_credential(
        &self,
        url: &Url,
        credential_request: &CredentialRequest,
        dpop_header: &str,
        access_token_header: &str,
    ) -> Result<CredentialResponse, IssuanceSessionError> {
        self.request(url, credential_request, dpop_header, access_token_header)
            .await
    }

    async fn request_credentials(
        &self,
        url: &Url,
        credential_requests: &CredentialRequests,
        dpop_header: &str,
        access_token_header: &str,
    ) -> Result<CredentialResponses, IssuanceSessionError> {
        self.request(url, credential_requests, dpop_header, access_token_header)
            .await
    }

    async fn reject(
        &self,
        url: &Url,
        dpop_header: &str,
        access_token_header: &str,
    ) -> Result<(), IssuanceSessionError> {
        self.http_client
            .delete(url.as_ref())
            .header(DPOP_HEADER_NAME, dpop_header)
            .header(AUTHORIZATION, access_token_header)
            .send()
            .map_err(IssuanceSessionError::from)
            .and_then(|response| async {
                // If the HTTP response code is 4xx or 5xx, parse the JSON as an error
                let status = response.status();
                if status.is_client_error() || status.is_server_error() {
                    let error = response.json::<ErrorResponse<CredentialErrorCode>>().await?;
                    Err(IssuanceSessionError::CredentialRequest(error))
                } else {
                    Ok(())
                }
            })
            .await?;
        Ok(())
    }
}

impl HttpVcMessageClient {
    async fn request<T: Serialize, S: DeserializeOwned>(
        &self,
        url: &Url,
        request: &T,
        dpop_header: &str,
        access_token_header: &str,
    ) -> Result<S, IssuanceSessionError> {
        self.http_client
            .post(url.as_ref())
            .header(DPOP_HEADER_NAME, dpop_header)
            .header(AUTHORIZATION, access_token_header)
            .json(request)
            .send()
            .map_err(IssuanceSessionError::from)
            .and_then(|response| async {
                // If the HTTP response code is 4xx or 5xx, parse the JSON as an error
                let status = response.status();
                if status.is_client_error() || status.is_server_error() {
                    let error = response.json::<ErrorResponse<CredentialErrorCode>>().await?;
                    Err(IssuanceSessionError::CredentialRequest(error))
                } else {
                    let response = response.json().await?;
                    Ok(response)
                }
            })
            .await
    }
}

#[cfg_attr(test, derive(Clone))]
struct IssuanceState {
    access_token: AccessToken,
    c_nonce: String,
    credential_previews: NonEmpty<Vec<CredentialPreview>>,
    issuer_url: BaseUrl,
    dpop_private_key: SigningKey,
    dpop_nonce: Option<String>,
}

impl Debug for IssuanceState {
    fn fmt(&self, f: &mut std::fmt::Formatter<'_>) -> std::fmt::Result {
        f.debug_struct("IssuanceState")
            .field("access_token", &self.access_token)
            .field("c_nonce", &self.c_nonce)
            .field("credential_previews", &self.credential_previews)
            .field("issuer_url", &self.issuer_url)
            .field("dpop_nonce", &self.dpop_nonce)
            .finish_non_exhaustive() // don't show dpop_private_key
    }
}

impl<H: VcMessageClient> HttpIssuanceSession<H> {
    /// Discover the token endpoint from the OAuth server metadata.
    async fn discover_token_endpoint(message_client: &H, base_url: &BaseUrl) -> Result<Url, IssuanceSessionError> {
        let issuer_metadata = message_client.discover_metadata(base_url).await?;

        // The issuer may announce multiple OAuth authorization servers the wallet may use. Which one the wallet
        // uses is left up to the wallet. We just take the first one.
        // authorization_servers() always returns a non-empty vec so the unwrap() is safe.
        let authorization_servers = &issuer_metadata.issuer_config.authorization_servers();
        let oauth_server = authorization_servers.first().unwrap();
        let oauth_metadata = message_client.discover_oauth_metadata(oauth_server).await?;

        let token_endpoint = oauth_metadata.token_endpoint.clone();
        Ok(token_endpoint)
    }

    /// Discover the credential endpoint from the Credential Issuer metadata.
    async fn discover_credential_endpoint(message_client: &H, base_url: &BaseUrl) -> Result<Url, IssuanceSessionError> {
        let url = message_client
            .discover_metadata(base_url)
            .await?
            .issuer_config
            .credential_endpoint
            .as_ref()
            .clone();

        Ok(url)
    }

    /// Discover the batch credential endpoint from the Credential Issuer metadata.
    /// This function returns an `Option` because the batch credential is optional.
    async fn discover_batch_credential_endpoint(
        message_client: &H,
        base_url: &BaseUrl,
    ) -> Result<Option<Url>, IssuanceSessionError> {
        let url = message_client
            .discover_metadata(base_url)
            .await?
            .issuer_config
            .batch_credential_endpoint
            .map(|url| url.as_ref().clone());
        Ok(url)
    }
}

impl<H: VcMessageClient> IssuanceSession<H> for HttpIssuanceSession<H> {
    async fn start_issuance(
        message_client: H,
        base_url: BaseUrl,
        token_request: TokenRequest,
        trust_anchors: &[TrustAnchor<'_>],
    ) -> Result<(Self, Vec<CredentialPreview>), IssuanceSessionError> {
        let token_endpoint = Self::discover_token_endpoint(&message_client, &base_url).await?;

        let dpop_private_key = SigningKey::random(&mut OsRng);
        let dpop_header = Dpop::new(&dpop_private_key, token_endpoint.clone(), Method::POST, None, None).await?;

        let (token_response, dpop_nonce) = message_client
            .request_token(&token_endpoint, &token_request, &dpop_header)
            .await?;

        token_response
            .credential_previews
            .as_ref()
            .iter()
            .try_for_each(|preview| preview.verify(trust_anchors))?;

        let credential_previews = token_response.credential_previews.clone().into_inner();

        let session_state = IssuanceState {
            access_token: token_response.token_response.access_token,
            c_nonce: token_response
                .token_response
                .c_nonce
                .ok_or(IssuanceSessionError::MissingNonce)?,
            credential_previews: token_response.credential_previews,
            issuer_url: base_url,
            dpop_private_key,
            dpop_nonce,
        };

        let issuance_client = Self {
            message_client,
            session_state,
        };
        Ok((issuance_client, credential_previews))
    }

    async fn accept_issuance<K: CredentialEcdsaKey>(
        &self,
        trust_anchors: &[TrustAnchor<'_>],
        key_factory: impl KeyFactory<Key = K>,
        wte: Option<JwtCredential>,
        credential_issuer_identifier: BaseUrl,
    ) -> Result<Vec<IssuedCredentialCopies>, IssuanceSessionError> {
        // The OpenID4VCI `/batch_credential` endpoints supports issuance of multiple attestations, but the protocol
        // has no support (yet) for issuance of multiple copies of multiple attestations.
        // We implement this below by simply flattening the relevant nested iterators when communicating with the
        // issuer.

        let types = self
            .session_state
            .credential_previews
            .as_ref()
            .iter()
            .flat_map(|preview| itertools::repeat_n(preview.into(), preview.copy_count().into()))
            .collect_vec();

        // Generate the PoPs to be sent to the issuer, and the private keys with which they were generated
        // (i.e., the private key of the future mdoc).
        // If N is the total amount of copies of credentials to be issued, then this returns N key/proof pairs.
        // Note that N > 0 because self.session_state.credential_previews which we mapped above is NonEmpty<_>.
        let keys_and_proofs = CredentialRequestProof::new_multiple(
            self.session_state.c_nonce.clone(),
            NL_WALLET_CLIENT_ID.to_string(),
            credential_issuer_identifier.clone(),
            types.len().try_into().unwrap(),
            &key_factory,
        )
        .await?;

        let pop_claims = JwtPopClaims::new(
            Some(self.session_state.c_nonce.clone()),
            NL_WALLET_CLIENT_ID.to_string(),
            credential_issuer_identifier.as_ref().to_string(),
        );

        // This could be written better with `Option::map`, but `Option::map` does not support async closures
        let (mut wte_disclosure, wte_privkey) = match wte {
            Some(wte) => {
<<<<<<< HEAD
                let wte_release = Jwt::<JwtPopClaims>::sign(
                    &pop_claims,
                    &Header::new(Algorithm::ES256),
                    wte_privkey.as_ref().unwrap(), // We just constructed this iff wte is Some
                )
                .await?;

                Some(WteDisclosure::new(wte.jwt, wte_release))
=======
                let wte_privkey = wte.private_key(&key_factory)?;

                let wte_release =
                    Jwt::<JwtPopClaims>::sign(&pop_claims, &Header::new(Algorithm::ES256), &wte_privkey).await?;

                (Some((wte.jwt, wte_release)), Some(wte_privkey))
>>>>>>> d3e5b693
            }
            None => (None, None),
        };

        // Ensure we include the WTE private key in the keys we need to prove association for.
        let poa_keys = keys_and_proofs
            .iter()
            .map(|(key, _)| key)
            .chain(wte_privkey.as_ref())
            .collect_vec();

        // We need a minimum of two keys to associate for a PoA to be sensible.
        let poa = VecAtLeastTwo::try_new(poa_keys).ok().map(|poa_keys| async {
            key_factory
                .poa(poa_keys, pop_claims.aud.clone(), pop_claims.nonce.clone())
                .await
                .map_err(|e| IssuanceSessionError::Poa(Box::new(e)))
        });
        let mut poa = OptionFuture::from(poa).await.transpose()?;

        // Split into N keys and N credential requests, so we can send the credential request proofs separately
        // to the issuer.
        let (pubkeys, credential_requests): (Vec<_>, Vec<_>) = try_join_all(
            keys_and_proofs
                .into_iter()
                .zip(types)
                .map(|((key, response), credential_type)| async move {
                    let pubkey = key
                        .verifying_key()
                        .await
                        .map_err(|e| IssuanceSessionError::VerifyingKeyFromPrivateKey(e.into()))?;
                    let id = key.identifier().to_string();
                    let cred_request = CredentialRequest {
                        credential_type,
                        proof: Some(response),
                        attestations: None, // We set this field below if necessary
                        poa: None,          // We set this field below if necessary
                    };
                    Ok::<_, IssuanceSessionError>(((pubkey, id), cred_request))
                }),
        )
        .await?
        .into_iter()
        .unzip();

        // The following two unwraps are safe because N > 0, see above.
        let mut credential_requests = credential_requests; // Make it mutable so we can pop() to avoid cloning
        let responses = match credential_requests.len() {
            1 => {
                let mut credential_request = credential_requests.pop().unwrap();
                credential_request.attestations = wte_disclosure.take();
                credential_request.poa = poa.take();
                vec![self.request_credential(&credential_request).await?]
            }
            _ => {
                let credential_requests = NonEmpty::new(credential_requests).unwrap();
                self.request_batch_credentials(credential_requests, wte_disclosure.take(), poa.take())
                    .await?
            }
        };
        let mut responses_and_pubkeys: VecDeque<_> = responses.into_iter().zip(pubkeys).collect();

        let mdocs = self
            .session_state
            .credential_previews
            .as_ref()
            .iter()
            .map(|preview| {
                let copy_count: usize = preview.copy_count().into();

                // Consume the amount of copies from the front of `responses_and_keys`.
                let cred_copies = responses_and_pubkeys
                    .drain(..copy_count)
                    .map(|(cred_response, (pubkey, key_id))| {
                        // Convert the response into an credential, verifying it against both the
                        // trust anchors and the credential preview we received in the preview.
                        cred_response.into_credential::<K>(key_id, &pubkey, preview, trust_anchors)
                    })
                    .collect::<Result<Vec<IssuedCredential>, _>>()?;

                // For each preview we have an `IssuedCredentialCopies` instance.
                cred_copies.try_into()
            })
            .collect::<Result<_, IssuanceSessionError>>()?;

        Ok(mdocs)
    }

    async fn reject_issuance(self) -> Result<(), IssuanceSessionError> {
        let url = Self::discover_batch_credential_endpoint(&self.message_client, &self.session_state.issuer_url)
            .await?
            .ok_or(IssuanceSessionError::NoBatchCredentialEndpoint)?;
        let (dpop_header, access_token_header) = self.session_state.auth_headers(url.clone(), Method::DELETE).await?;

        self.message_client
            .reject(&url, &dpop_header, &access_token_header)
            .await?;

        Ok(())
    }
}

impl<H: VcMessageClient> HttpIssuanceSession<H> {
    async fn request_credential(
        &self,
        credential_request: &CredentialRequest,
    ) -> Result<CredentialResponse, IssuanceSessionError> {
        let url = Self::discover_credential_endpoint(&self.message_client, &self.session_state.issuer_url).await?;
        let (dpop_header, access_token_header) = self.session_state.auth_headers(url.clone(), Method::POST).await?;

        let response = self
            .message_client
            .request_credential(&url, credential_request, &dpop_header, &access_token_header)
            .await?;

        Ok(response)
    }

    async fn request_batch_credentials(
        &self,
        credential_requests: NonEmpty<Vec<CredentialRequest>>,
        wte_disclosure: Option<WteDisclosure>,
        poa: Option<Poa>,
    ) -> Result<Vec<CredentialResponse>, IssuanceSessionError> {
        let url = Self::discover_batch_credential_endpoint(&self.message_client, &self.session_state.issuer_url)
            .await?
            .ok_or(IssuanceSessionError::NoBatchCredentialEndpoint)?;
        let (dpop_header, access_token_header) = self.session_state.auth_headers(url.clone(), Method::POST).await?;

        let expected_response_count = credential_requests.as_ref().len();
        let responses = self
            .message_client
            .request_credentials(
                &url,
                &CredentialRequests {
                    credential_requests,
                    attestations: wte_disclosure,
                    poa,
                },
                &dpop_header,
                &access_token_header,
            )
            .await?;

        // The server must have responded with enough credential responses, N, so that the caller has exactly enough
        // responses for all copies of all credentials constructed.
        if responses.credential_responses.len() != expected_response_count {
            return Err(IssuanceSessionError::UnexpectedCredentialResponseCount {
                found: responses.credential_responses.len(),
                expected: expected_response_count,
            });
        }

        Ok(responses.credential_responses)
    }
}

impl CredentialResponse {
    /// Create a credential out of the credential response. Also verifies the credential.
    fn into_credential<K: CredentialEcdsaKey>(
        self,
        key_id: String,
        verifying_key: &VerifyingKey,
        preview: &CredentialPreview,
        trust_anchors: &[TrustAnchor<'_>],
    ) -> Result<IssuedCredential, IssuanceSessionError> {
        match self {
            CredentialResponse::MsoMdoc {
                credential: CborBase64(issuer_signed),
            } => {
                let CredentialPreview::MsoMdoc { unsigned_mdoc, issuer } = preview else {
                    return Err(IssuanceSessionError::UnexpectedCredentialFormat {
                        expected: Format::MsoMdoc,
                        found: preview.into(),
                    });
                };

                if issuer_signed
                    .public_key()
                    .map_err(IssuanceSessionError::PublicKeyFromMdoc)?
                    != *verifying_key
                {
                    return Err(IssuanceSessionError::PublicKeyMismatch);
                }

                // Calculate the minimum of all the lengths of the random bytes
                // included in the attributes of `IssuerSigned`. If this value
                // is too low, we should not accept the attributes.
                if let Some(name_spaces) = issuer_signed.name_spaces.as_ref() {
                    let min_random_length = name_spaces
                        .as_ref()
                        .values()
                        .flat_map(|attributes| attributes.as_ref().iter().map(|TaggedBytes(item)| item.random.len()))
                        .min();

                    if let Some(min_random_length) = min_random_length {
                        if min_random_length < ATTR_RANDOM_LENGTH {
                            return Err(IssuanceSessionError::AttributeRandomLength(
                                min_random_length,
                                ATTR_RANDOM_LENGTH,
                            ));
                        }
                    }
                }

                // The issuer certificate inside the mdoc has to equal the one that the issuer previously announced
                // in the credential preview.
                if issuer_signed.issuer_auth.signing_cert()? != *issuer {
                    return Err(IssuanceSessionError::IssuerMismatch);
                }

                // Construct the new mdoc; this also verifies it against the trust anchors.
                let mdoc = Mdoc::new::<K>(key_id, issuer_signed, &TimeGenerator, trust_anchors)
                    .map_err(IssuanceSessionError::MdocVerification)?;

                // Check that our mdoc contains exactly the attributes the issuer said it would have
                mdoc.compare_unsigned(unsigned_mdoc)
                    .map_err(IssuanceSessionError::IssuedMdocAttributesMismatch)?;

                Ok(IssuedCredential::MsoMdoc(mdoc))
            }
            CredentialResponse::Jwt { credential } => {
                let (cred, cred_claims) =
                    JwtCredential::new_verify_against_trust_anchors::<K>(key_id, credential, trust_anchors)?;

                let CredentialPreview::Jwt {
                    claims: expected_claims,
                    ..
                } = preview
                else {
                    return Err(IssuanceSessionError::UnexpectedCredentialFormat {
                        expected: Format::Jwt,
                        found: preview.into(),
                    });
                };

                if cred_claims.contents.iss != expected_claims.iss {
                    return Err(IssuanceSessionError::IssuerMismatch);
                }

                compare_jwt_attributes(&cred_claims.contents, expected_claims)
                    .map_err(IssuanceSessionError::IssuedJwtAttributesMismatch)?;

                Ok(IssuedCredential::Jwt(cred))
            }
        }
    }
}

impl IssuanceState {
    async fn auth_headers(&self, url: Url, method: reqwest::Method) -> Result<(String, String), IssuanceSessionError> {
        let dpop_header = Dpop::new(
            &self.dpop_private_key,
            url,
            method,
            Some(&self.access_token),
            self.dpop_nonce.clone(),
        )
        .await?;

        let access_token_header = "DPoP ".to_string() + self.access_token.as_ref();

        Ok((dpop_header.into(), access_token_header))
    }
}

#[cfg(any(test, feature = "test"))]
pub async fn mock_wte(key_factory: &impl KeyFactory, privkey: &SigningKey) -> JwtCredential {
    use chrono::{TimeDelta, Utc};
    use indexmap::IndexMap;
    use wallet_common::{
        jwt::JwtCredentialClaims,
        keys::{software::SoftwareEcdsaKey, EcdsaKey, WithIdentifier},
    };

    let wte_privkey = key_factory.generate_new().await.unwrap();

    let wte = JwtCredentialClaims::new_signed(
        &wte_privkey.verifying_key().await.unwrap(),
        privkey,
        "iss".to_string(),
        None,
        IndexMap::from([(
            "exp".to_string(),
            Utc::now()
                .checked_add_signed(TimeDelta::minutes(5))
                .unwrap() // Adding 5 minutes won't overflow
                .timestamp()
                .into(),
        )]),
    )
    .await
    .unwrap();

    JwtCredential::new_unverified::<SoftwareEcdsaKey>(wte_privkey.identifier().to_string(), wte)
}

#[cfg(test)]
mod tests {
    use assert_matches::assert_matches;
    use rstest::rstest;
    use serde_bytes::ByteBuf;

    use nl_wallet_mdoc::{
        server_keys::KeyPair,
        test::data,
        unsigned::UnsignedMdoc,
        utils::{
            issuer_auth::IssuerRegistration,
            serialization::{CborBase64, TaggedBytes},
            x509::Certificate,
        },
        IssuerSigned,
    };
    use wallet_common::{
        keys::{factory::KeyFactory, software::SoftwareEcdsaKey, software_key_factory::SoftwareKeyFactory, EcdsaKey},
        nonempty::NonEmpty,
    };

    use crate::token::TokenResponse;

    use super::*;

    fn mock_openid_message_client() -> MockVcMessageClient {
        let mut mock_msg_client = MockVcMessageClient::new();
        mock_msg_client
            .expect_discover_metadata()
            .returning(|url| Ok(IssuerMetadata::new_mock(url)));
        mock_msg_client
            .expect_discover_oauth_metadata()
            .returning(|url| Ok(oidc::Config::new_mock(url)));
        mock_msg_client
    }

    async fn create_credential_response() -> (
        CredentialResponse,
        CredentialPreview,
        Certificate,
        VerifyingKey,
        SoftwareKeyFactory,
    ) {
        let ca = KeyPair::generate_issuer_mock_ca().unwrap();
        let issuance_key = ca.generate_issuer_mock(IssuerRegistration::new_mock().into()).unwrap();
        let key_factory = SoftwareKeyFactory::default();

        let unsigned_mdoc = UnsignedMdoc::from(data::pid_family_name().into_first().unwrap());
        let preview = CredentialPreview::MsoMdoc {
            unsigned_mdoc: unsigned_mdoc.clone(),
            issuer: issuance_key.certificate().clone(),
        };

        let mdoc_key = key_factory.generate_new().await.unwrap();
        let mdoc_public_key = mdoc_key.verifying_key().await.unwrap();
        let issuer_signed = IssuerSigned::sign(unsigned_mdoc, (&mdoc_public_key).try_into().unwrap(), &issuance_key)
            .await
            .unwrap();
        let credential_response = CredentialResponse::MsoMdoc {
            credential: issuer_signed.into(),
        };

        (
            credential_response,
            preview,
            ca.certificate().clone(),
            mdoc_public_key,
            key_factory,
        )
    }

    #[tokio::test]
    async fn test_start_issuance_untrusted_credential_preview() {
        let ca = KeyPair::generate_issuer_mock_ca().unwrap();
        let ca_cert = ca.certificate();
        let trust_anchors = &[(ca_cert.try_into().unwrap())];

        let mut mock_msg_client = mock_openid_message_client();
        mock_msg_client
            .expect_request_token()
            .return_once(|_url, _token_request, _dpop_header| {
                // Generate the credential previews with some other CA than what the
                // HttpIssuanceSession::start_issuance() will accept
                let ca = KeyPair::generate_issuer_mock_ca().unwrap();
                let issuance_key = ca.generate_issuer_mock(IssuerRegistration::new_mock().into()).unwrap();

                let preview = CredentialPreview::MsoMdoc {
                    unsigned_mdoc: UnsignedMdoc::from(data::pid_family_name().into_first().unwrap()),
                    issuer: issuance_key.certificate().clone(),
                };

                Ok((
                    TokenResponseWithPreviews {
                        token_response: TokenResponse::new("access_token".to_string().into(), "c_nonce".to_string()),
                        credential_previews: NonEmpty::new(vec![preview]).unwrap(),
                    },
                    None,
                ))
            });

        let token_request = TokenRequest::new_mock();

        let error = HttpIssuanceSession::start_issuance(
            mock_msg_client,
            "https://example.com".parse().unwrap(),
            token_request,
            trust_anchors,
        )
        .await
        .unwrap_err();

        assert_matches!(
            error,
            IssuanceSessionError::Certificate(CertificateError::Verification(_))
        );
    }

    /// Return a new session ready for `accept_issuance()`.
    fn new_session_state(previews: Vec<CredentialPreview>) -> IssuanceState {
        IssuanceState {
            access_token: "access_token".to_string().into(),
            c_nonce: "c_nonce".to_string(),
            credential_previews: NonEmpty::new(previews).unwrap(),
            issuer_url: "https://issuer.example.com".parse().unwrap(),
            dpop_private_key: SigningKey::random(&mut OsRng),
            dpop_nonce: Some("dpop_nonce".to_string()),
        }
    }

    /// Check consistency and validity of the input of the /(batch_)credential endpoints.
    fn check_credential_endpoint_input(
        url: &Url,
        session_state: &IssuanceState,
        dpop_header: &str,
        access_token_header: &str,
        attestations: &Option<WteDisclosure>,
        use_wte: bool,
    ) {
        assert_eq!(
            access_token_header,
            "DPoP ".to_string() + session_state.access_token.as_ref()
        );

        Dpop::from(dpop_header.to_string())
            .verify_expecting_key(
                session_state.dpop_private_key.verifying_key(),
                url,
                &Method::POST,
                Some(&session_state.access_token),
                session_state.dpop_nonce.as_deref(),
            )
            .unwrap();

        if use_wte != attestations.is_some() {
            panic!("unexpected WTE usage");
        }
    }

    #[rstest]
    #[tokio::test]
    async fn test_accept_issuance(#[values(true, false)] use_wte: bool, #[values(true, false)] multiple_creds: bool) {
        let (cred_response, preview, ca_cert, _, key_factory) = create_credential_response().await;
        let wte = if use_wte {
            Some(mock_wte(&key_factory, &SigningKey::random(&mut OsRng)).await)
        } else {
            None
        };
        let session_state = new_session_state(if multiple_creds {
            vec![preview.clone(), preview]
        } else {
            vec![preview]
        });

        let mut mock_msg_client = mock_openid_message_client();

        // The client must use `request_credentials()` (which uses `/batch_credentials`) iff more than one credential
        // is being issued, and `request_credential()` instead (which uses `/credential`).
        if multiple_creds {
            mock_msg_client.expect_request_credentials().times(1).return_once({
                let session_state = session_state.clone();
                move |url, credential_requests, dpop_header, access_token_header| {
                    check_credential_endpoint_input(
                        url,
                        &session_state,
                        dpop_header,
                        access_token_header,
                        &credential_requests.attestations,
                        use_wte,
                    );
                    Ok(CredentialResponses {
                        credential_responses: vec![cred_response.clone(), cred_response],
                    })
                }
            });
        } else {
            mock_msg_client.expect_request_credential().times(1).return_once({
                let session_state = session_state.clone();
                move |url, credential_request, dpop_header, access_token_header| {
                    check_credential_endpoint_input(
                        url,
                        &session_state,
                        dpop_header,
                        access_token_header,
                        &credential_request.attestations,
                        use_wte,
                    );
                    Ok(cred_response)
                }
            });
        }

        // _ is an error because our mock does not behave like an actual issuer should, but it doesn't matter
        // because we are just inspecting what the client sent in this test with the expectation above.
        let _ = HttpIssuanceSession {
            message_client: mock_msg_client,
            session_state,
        }
        .accept_issuance(
            &[((&ca_cert).try_into().unwrap())],
            key_factory,
            wte,
            "https://issuer.example.com".parse().unwrap(),
        )
        .await;
    }

    #[tokio::test]
    async fn test_accept_issuance_wrong_response_count() {
        let mut mock_msg_client = mock_openid_message_client();
        let (cred_response, preview, ca_cert, _, _) = create_credential_response().await;

        mock_msg_client.expect_request_credentials().return_once(
            |_url, _credential_requests, _dpop_header, _access_token_header| {
                Ok(CredentialResponses {
                    credential_responses: vec![cred_response], // return one credential response
                })
            },
        );

        let error = HttpIssuanceSession {
            message_client: mock_msg_client,
            session_state: new_session_state(vec![preview.clone(), preview]),
        }
        .accept_issuance(
            &[((&ca_cert).try_into().unwrap())],
            SoftwareKeyFactory::default(),
            None,
            "https://issuer.example.com".parse().unwrap(),
        )
        .await
        .unwrap_err();

        assert_matches!(
            error,
            IssuanceSessionError::UnexpectedCredentialResponseCount { found: 1, expected: 2 }
        );
    }

    #[tokio::test]
    async fn test_credential_response_into_mdoc() {
        let (credential_response, preview, ca_cert, mdoc_public_key, _) = create_credential_response().await;

        let _ = credential_response
            .into_credential::<SoftwareEcdsaKey>(
                "key_id".to_string(),
                &mdoc_public_key,
                &preview,
                &[((&ca_cert).try_into().unwrap())],
            )
            .expect("should be able to convert CredentialResponse into Mdoc");
    }

    #[tokio::test]
    async fn test_credential_response_into_mdoc_public_key_mismatch_error() {
        let (credential_response, preview, ca_cert, _, _) = create_credential_response().await;

        // Converting a `CredentialResponse` into an `Mdoc` using a different mdoc
        // public key than the one contained within the response should fail.
        let other_public_key = *SigningKey::random(&mut OsRng).verifying_key();
        let error = credential_response
            .into_credential::<SoftwareEcdsaKey>(
                "key_id".to_string(),
                &other_public_key,
                &preview,
                &[((&ca_cert).try_into().unwrap())],
            )
            .expect_err("should not be able to convert CredentialResponse into Mdoc");

        assert_matches!(error, IssuanceSessionError::PublicKeyMismatch);
    }

    #[tokio::test]
    async fn test_credential_response_into_mdoc_attribute_random_length_error() {
        let (credential_response, preview, ca_cert, mdoc_public_key, _) = create_credential_response().await;

        // Converting a `CredentialResponse` into an `Mdoc` from a response
        // that contains insufficient random data should fail.
        let credential_response = match credential_response {
            CredentialResponse::MsoMdoc { mut credential } => {
                let CborBase64(ref mut credential_inner) = credential;
                let name_spaces = credential_inner.name_spaces.as_mut().unwrap();

                name_spaces.modify_first_attributes(|attributes| {
                    let TaggedBytes(first_item) = attributes.first_mut().unwrap();

                    first_item.random = ByteBuf::from(b"12345");
                });

                CredentialResponse::MsoMdoc { credential }
            }
            _ => panic!("unexpected credential format"),
        };

        let error = credential_response
            .into_credential::<SoftwareEcdsaKey>(
                "key_id".to_string(),
                &mdoc_public_key,
                &preview,
                &[((&ca_cert).try_into().unwrap())],
            )
            .expect_err("should not be able to convert CredentialResponse into Mdoc");

        assert_matches!(
            error,
            IssuanceSessionError::AttributeRandomLength(5, ATTR_RANDOM_LENGTH)
        );
    }

    #[tokio::test]
    async fn test_credential_response_into_mdoc_issuer_certificate_mismatch_error() {
        let (credential_response, preview, ca_cert, mdoc_public_key, _) = create_credential_response().await;

        // Converting a `CredentialResponse` into an `Mdoc` using a different issuer
        // public key in the preview than is contained within the response should fail.
        let other_ca = KeyPair::generate_issuer_mock_ca().unwrap();
        let other_issuance_key = other_ca
            .generate_issuer_mock(IssuerRegistration::new_mock().into())
            .unwrap();
        let preview = match preview {
            CredentialPreview::MsoMdoc {
                unsigned_mdoc,
                issuer: _,
            } => CredentialPreview::MsoMdoc {
                unsigned_mdoc,
                issuer: other_issuance_key.certificate().clone(),
            },
            _ => panic!("unexpected credential format"),
        };

        let error = credential_response
            .into_credential::<SoftwareEcdsaKey>(
                "key_id".to_string(),
                &mdoc_public_key,
                &preview,
                &[((&ca_cert).try_into().unwrap())],
            )
            .expect_err("should not be able to convert CredentialResponse into Mdoc");

        assert_matches!(error, IssuanceSessionError::IssuerMismatch);
    }

    #[tokio::test]
    async fn test_credential_response_into_mdoc_mdoc_verification_error() {
        let (credential_response, preview, _, mdoc_public_key, _) = create_credential_response().await;

        // Converting a `CredentialResponse` into an `Mdoc` that is
        // validated against incorrect trust anchors should fail.
        let error = credential_response
            .into_credential::<SoftwareEcdsaKey>("key_id".to_string(), &mdoc_public_key, &preview, &[])
            .expect_err("should not be able to convert CredentialResponse into Mdoc");

        assert_matches!(error, IssuanceSessionError::MdocVerification(_));
    }

    #[tokio::test]
    async fn test_credential_response_into_mdoc_issued_attributes_mismatch_error() {
        let (credential_response, preview, ca_cert, mdoc_public_key, _) = create_credential_response().await;

        // Converting a `CredentialResponse` into an `Mdoc` with different attributes
        // in the preview than are contained within the response should fail.
        let preview = match preview {
            CredentialPreview::MsoMdoc {
                unsigned_mdoc: _,
                issuer,
            } => CredentialPreview::MsoMdoc {
                unsigned_mdoc: UnsignedMdoc::from(data::pid_full_name().into_first().unwrap()),
                issuer,
            },
            _ => panic!("unexpected credential format"),
        };

        let error = credential_response
            .into_credential::<SoftwareEcdsaKey>(
                "key_id".to_string(),
                &mdoc_public_key,
                &preview,
                &[((&ca_cert).try_into().unwrap())],
            )
            .expect_err("should not be able to convert CredentialResponse into Mdoc");

        assert_matches!(
            error,
            IssuanceSessionError::IssuedMdocAttributesMismatch(IssuedAttributesMismatch { missing, unexpected })
                if missing.len() == 1 && unexpected.is_empty()
        );
    }
}<|MERGE_RESOLUTION|>--- conflicted
+++ resolved
@@ -621,23 +621,10 @@
         // This could be written better with `Option::map`, but `Option::map` does not support async closures
         let (mut wte_disclosure, wte_privkey) = match wte {
             Some(wte) => {
-<<<<<<< HEAD
-                let wte_release = Jwt::<JwtPopClaims>::sign(
-                    &pop_claims,
-                    &Header::new(Algorithm::ES256),
-                    wte_privkey.as_ref().unwrap(), // We just constructed this iff wte is Some
-                )
-                .await?;
-
-                Some(WteDisclosure::new(wte.jwt, wte_release))
-=======
                 let wte_privkey = wte.private_key(&key_factory)?;
-
                 let wte_release =
                     Jwt::<JwtPopClaims>::sign(&pop_claims, &Header::new(Algorithm::ES256), &wte_privkey).await?;
-
-                (Some((wte.jwt, wte_release)), Some(wte_privkey))
->>>>>>> d3e5b693
+                (Some(WteDisclosure::new(wte.jwt, wte_release)), Some(wte_privkey))
             }
             None => (None, None),
         };

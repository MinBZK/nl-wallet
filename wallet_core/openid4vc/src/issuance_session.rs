--- conflicted
+++ resolved
@@ -15,11 +15,7 @@
 
 use error_category::ErrorCategory;
 use nl_wallet_mdoc::{
-<<<<<<< HEAD
-    holder::{CredentialCopies, IssuedAttributesMismatch, Mdoc, MdocCopies, TrustAnchor},
-=======
     holder::{IssuedAttributesMismatch, Mdoc, TrustAnchor},
->>>>>>> e1ad614f
     utils::{
         cose::CoseError,
         keys::{KeyFactory, MdocEcdsaKey},
@@ -32,8 +28,8 @@
 
 use crate::{
     credential::{
-        CredentialRequest, CredentialRequestProof, CredentialRequests, CredentialResponse, CredentialResponses,
-        MdocCopies,
+        CredentialCopies, CredentialRequest, CredentialRequestProof, CredentialRequests, CredentialResponse,
+        CredentialResponses, MdocCopies,
     },
     dpop::{Dpop, DpopError, DPOP_HEADER_NAME, DPOP_NONCE_HEADER_NAME},
     jwt::{JwkConversionError, JwtCredential, JwtCredentialError},

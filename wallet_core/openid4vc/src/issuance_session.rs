--- conflicted
+++ resolved
@@ -79,17 +79,14 @@
     IssuerCertificateMismatch,
     #[error("error retrieving issuer certificate from issued mdoc: {0}")]
     Cose(#[from] CoseError),
-<<<<<<< HEAD
     #[error("error discovering Oauth metadata: {0}")]
     OauthDiscovery(#[source] reqwest::Error),
     #[error("error discovering OpenID4VCI Credential Issuer metadata: {0}")]
     OpenId4vciDiscovery(#[source] reqwest::Error),
     #[error("issuer has no batch credential endpoint")]
     NoBatchCredentialEndpoint,
-=======
     #[error("malformed attribute: random too short (was {0}; minimum {1}")]
     AttributeRandomLength(usize, usize),
->>>>>>> 44099173
 }
 
 pub trait IssuanceSession<H = HttpOpenidMessageClient> {

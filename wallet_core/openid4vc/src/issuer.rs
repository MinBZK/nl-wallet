--- conflicted
+++ resolved
@@ -21,7 +21,6 @@
 use tokio::task::JoinHandle;
 use tracing::info;
 
-<<<<<<< HEAD
 use jwt::credential::JwtCredentialClaims;
 use jwt::error::JwkConversionError;
 use jwt::error::JwtError;
@@ -31,18 +30,11 @@
 use jwt::EcdsaDecodingKey;
 use jwt::VerifiedJwt;
 use jwt::NL_WALLET_CLIENT_ID;
-use nl_wallet_mdoc::server_keys::KeyPair;
-use nl_wallet_mdoc::utils::crypto::CryptoError;
-use nl_wallet_mdoc::utils::serialization::CborError;
-use nl_wallet_mdoc::utils::x509::CertificateError;
-use nl_wallet_mdoc::IssuerSigned;
-=======
 use mdoc::server_keys::KeyPair;
 use mdoc::utils::crypto::CryptoError;
 use mdoc::utils::serialization::CborError;
 use mdoc::utils::x509::CertificateError;
 use mdoc::IssuerSigned;
->>>>>>> 06f90991
 use poa::Poa;
 use poa::PoaVerificationError;
 use sd_jwt::metadata::TypeMetadataChain;
@@ -974,7 +966,7 @@
 
 impl CredentialPreview {
     /// Returns an identifier for the issuer private key with which this credential is to be issued.
-    /// The issuer will need to have a private key for this identifier
+    /// The issuer will need to have a private key under this identifier in its [`KeyRing`].
     fn issuer_key_identifier(&self) -> &str {
         match self {
             CredentialPreview::MsoMdoc { unsigned_mdoc, .. } => &unsigned_mdoc.doc_type,

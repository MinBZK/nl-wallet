--- conflicted
+++ resolved
@@ -21,7 +21,6 @@
 use tokio::task::JoinHandle;
 use tracing::info;
 
-<<<<<<< HEAD
 use jwt::error::JwkConversionError;
 use jwt::error::JwtError;
 use jwt::jwk_to_p256;
@@ -31,10 +30,7 @@
 use jwt::JwtPopClaims;
 use jwt::VerifiedJwt;
 use jwt::NL_WALLET_CLIENT_ID;
-use nl_wallet_mdoc::server_keys::KeyRing;
-=======
 use nl_wallet_mdoc::server_keys::KeyPair;
->>>>>>> 8c4894ab
 use nl_wallet_mdoc::utils::crypto::CryptoError;
 use nl_wallet_mdoc::utils::serialization::CborError;
 use nl_wallet_mdoc::utils::x509::CertificateError;
@@ -43,19 +39,7 @@
 use poa::PoaVerificationError;
 use sd_jwt::metadata::TypeMetadataChain;
 use sd_jwt::metadata::TypeMetadataError;
-<<<<<<< HEAD
-=======
-use wallet_common::jwt::jwk_to_p256;
-use wallet_common::jwt::validations;
-use wallet_common::jwt::EcdsaDecodingKey;
-use wallet_common::jwt::JwkConversionError;
-use wallet_common::jwt::JwtCredentialClaims;
-use wallet_common::jwt::JwtError;
-use wallet_common::jwt::JwtPopClaims;
-use wallet_common::jwt::VerifiedJwt;
-use wallet_common::jwt::NL_WALLET_CLIENT_ID;
 use wallet_common::keys::EcdsaKey;
->>>>>>> 8c4894ab
 use wallet_common::urls::BaseUrl;
 use wallet_common::urls::HttpsUri;
 use wallet_common::utils::random_string;
@@ -982,7 +966,7 @@
 
 impl CredentialPreview {
     /// Returns an identifier for the issuer private key with which this credential is to be issued.
-    /// The issuer will need to have a private key under this identifier in its [`KeyRing`].
+    /// The issuer will need to have a private key for this identifier
     fn issuer_key_identifier(&self) -> &str {
         match self {
             CredentialPreview::MsoMdoc { unsigned_mdoc, .. } => &unsigned_mdoc.doc_type,

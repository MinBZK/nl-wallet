use std::collections::HashMap;
use std::collections::HashSet;
use std::num::NonZeroU8;
use std::sync::Arc;
use std::sync::LazyLock;

use chrono::DateTime;
use chrono::Utc;
use futures::future::try_join_all;
use itertools::Itertools;
use jsonwebtoken::Algorithm;
use jsonwebtoken::Validation;
use p256::ecdsa::VerifyingKey;
use reqwest::Method;
use serde::Deserialize;
use serde::Serialize;
use tokio::task::JoinHandle;
use tracing::info;

use nl_wallet_mdoc::server_keys::KeyRing;
use nl_wallet_mdoc::utils::crypto::CryptoError;
use nl_wallet_mdoc::utils::serialization::CborError;
use nl_wallet_mdoc::utils::x509::CertificateError;
use nl_wallet_mdoc::IssuerSigned;
use sd_jwt::metadata::TypeMetadataChain;
use sd_jwt::metadata::TypeMetadataError;
use wallet_common::jwt::jwk_to_p256;
use wallet_common::jwt::validations;
use wallet_common::jwt::EcdsaDecodingKey;
use wallet_common::jwt::JwkConversionError;
use wallet_common::jwt::JwtCredentialClaims;
use wallet_common::jwt::JwtError;
use wallet_common::jwt::JwtPopClaims;
use wallet_common::jwt::VerifiedJwt;
use wallet_common::jwt::NL_WALLET_CLIENT_ID;
use wallet_common::keys::poa::Poa;
use wallet_common::keys::poa::PoaVerificationError;
use wallet_common::urls::BaseUrl;
use wallet_common::utils::random_string;
use wallet_common::vec_at_least::VecNonEmpty;
use wallet_common::wte::WteClaims;

use crate::attributes::AttributeError;
use crate::credential::CredentialRequest;
use crate::credential::CredentialRequestProof;
use crate::credential::CredentialRequests;
use crate::credential::CredentialResponse;
use crate::credential::CredentialResponses;
use crate::credential::WteDisclosure;
use crate::credential::OPENID4VCI_VC_POP_JWT_TYPE;
use crate::credential_formats::CredentialFormats;
use crate::credential_formats::CredentialType;
use crate::credential_payload::CredentialPayload;
use crate::credential_payload::CredentialPayloadError;
use crate::dpop::Dpop;
use crate::dpop::DpopError;
use crate::issuable_document::IssuableDocument;
use crate::metadata;
use crate::metadata::CredentialResponseEncryption;
use crate::metadata::IssuerMetadata;
use crate::oidc;
use crate::server_state::Expirable;
use crate::server_state::HasProgress;
use crate::server_state::Progress;
use crate::server_state::SessionState;
use crate::server_state::SessionStore;
use crate::server_state::SessionStoreError;
use crate::server_state::WteTracker;
use crate::server_state::CLEANUP_INTERVAL_SECONDS;
use crate::token::AccessToken;
use crate::token::AuthorizationCode;
use crate::token::CredentialPreview;
use crate::token::TokenRequest;
use crate::token::TokenRequestGrantType;
use crate::token::TokenResponse;
use crate::token::TokenResponseWithPreviews;
use crate::token::TokenType;
use crate::Format;

// Errors are structured as follow in this module: the handler for a token request on the one hand, and the handlers for
// the other endpoints on the other hand, have specific error types. (There is also a general error type included by
// both of them for errors that can occur in all endpoints.) The reason for this split in the errors is because per the
// OpenID4VCI and OAuth specs, these endpoints each have to return error codes that are specific to them, i.e., the
// token request endpoint can return error codes that the credential endpoint can't and vice versa, so we want to keep
// the errors separate in the type system here.

/// Errors that can occur during processing of any of the endpoints.
#[derive(Debug, thiserror::Error)]
pub enum IssuanceError {
    #[error("session not in expected state")]
    UnexpectedState,
    #[error("unknown session: {0:?}")]
    UnknownSession(AuthorizationCode),
    #[error("failed to retrieve session: {0}")]
    SessionStore(#[from] SessionStoreError),
    #[error("invalid DPoP header: {0}")]
    DpopInvalid(#[source] DpopError),
}

/// Errors that can occur during processing of the token request.
#[derive(Debug, thiserror::Error)]
pub enum TokenRequestError {
    #[error("issuance error: {0}")]
    IssuanceError(#[from] IssuanceError),
    #[error("unsupported token request type: must be of type pre-authorized_code")]
    UnsupportedTokenRequestType,
    #[error("failed to get attributes to be issued: {0}")]
    AttributeService(#[source] Box<dyn std::error::Error + Send + Sync + 'static>),
    #[error("credential type not offered: {0}")]
    CredentialTypeNotOffered(String),
    #[error("could not convert attributes: {0}")]
    Attribute(#[from] AttributeError),
    #[error("error converting unsigned mdoc to credential_payload: {0}")]
    CredentialPayload(#[from] CredentialPayloadError),
    #[error("error verifying type metadata integrity: {0}")]
    TypeMetadata(#[from] TypeMetadataError),
    #[error("certificate error: {0}")]
    Certificate(#[from] CertificateError),
}

/// Errors that can occur during handling of the (batch) credential request.
#[derive(Debug, thiserror::Error)]
pub enum CredentialRequestError {
    #[error("issuance error: {0}")]
    IssuanceError(#[from] IssuanceError),
    #[error("unauthorized: incorrect access token")]
    Unauthorized,
    #[error("malformed access token")]
    MalformedToken,
    #[error("credential type not offered")]
    CredentialTypeNotOffered(String),
    #[error("credential request ambiguous, use /batch_credential instead")]
    UseBatchIssuance,
    #[error("unsupported credential format: {0:?}")]
    UnsupportedCredentialFormat(Format),
    #[error("missing JWK")]
    MissingJwk,
    #[error("incorrect nonce")]
    IncorrectNonce,
    #[error(
        "unsupported JWT algorithm: expected {}, found {}",
        expected,
        found.as_ref().unwrap_or(&"<None>".to_string())
    )]
    UnsupportedJwtAlgorithm { expected: String, found: Option<String> },
    #[error("JWT decoding failed: {0}")]
    JwtDecodingFailed(#[from] jsonwebtoken::errors::Error),
    #[error("JWK conversion error: {0}")]
    JwkConversion(#[from] JwkConversionError),
    #[error("JWT error: {0}")]
    Jwt(#[from] JwtError),
    #[error("failed to convert P256 public key to COSE key: {0}")]
    CoseKeyConversion(CryptoError),
    #[error("missing issuance private key for doctype {0}")]
    MissingPrivateKey(String),
    #[error("failed to sign credential: {0}")]
    CredentialSigning(nl_wallet_mdoc::Error),
    #[error("CBOR error: {0}")]
    CborSerialization(#[from] CborError),
    #[error("JSON serialization failed: {0}")]
    JsonSerialization(#[from] serde_json::Error),
    #[error("mismatch between rquested and offered doctypes")]
    CredentialTypeMismatch,
    #[error("missing credential request proof of possession")]
    MissingCredentialRequestPoP,
    #[error("missing WTE")]
    MissingWte,
    #[error("error checking WTE usage status: {0}")]
    WteTracking(#[source] Box<dyn std::error::Error + Send + Sync + 'static>),
    #[error("WTE has already been used")]
    WteAlreadyUsed,
    #[error("missing PoA")]
    MissingPoa,
    #[error("error verifying PoA: {0}")]
    PoaVerification(#[from] PoaVerificationError),
    #[error("error converting unsigned mdoc to credential_payload: {0}")]
    CredentialPayload(#[from] CredentialPayloadError),
    #[error("error verifying type metadata integrity: {0}")]
    TypeMetadata(#[from] TypeMetadataError),
}

#[derive(Serialize, Deserialize, Debug, Clone)]
pub struct Created {
    pub credential_previews: Option<Vec<CredentialFormats<CredentialPreview>>>,
}

#[derive(Serialize, Deserialize, Debug, Clone)]
pub struct WaitingForResponse {
    pub access_token: AccessToken,
    pub c_nonce: String,
    pub credential_previews: Vec<CredentialFormats<CredentialPreview>>,
    pub dpop_public_key: VerifyingKey,
    pub dpop_nonce: String,
}

#[derive(Serialize, Deserialize, Debug, Clone)]
pub struct Done {
    pub session_result: SessionResult,
}

#[derive(Serialize, Deserialize, Debug, Clone)]
pub enum IssuanceData {
    Created(Created),
    WaitingForResponse(Box<WaitingForResponse>),
    Done(Done),
}

impl HasProgress for IssuanceData {
    fn progress(&self) -> Progress {
        match self {
            Self::Created(_) | Self::WaitingForResponse(_) => Progress::Active,
            Self::Done(done) => Progress::Finished {
                has_succeeded: matches!(done.session_result, SessionResult::Done { .. }),
            },
        }
    }
}

impl Expirable for IssuanceData {
    fn is_expired(&self) -> bool {
        matches!(
            self,
            Self::Done(Done {
                session_result: SessionResult::Expired
            })
        )
    }

    fn expire(&mut self) {
        *self = Self::Done(Done {
            session_result: SessionResult::Expired,
        });
    }
}

pub trait IssuanceState {}
impl IssuanceState for Created {}
impl IssuanceState for WaitingForResponse {}
impl IssuanceState for Done {}

#[derive(Serialize, Deserialize, Debug, Clone)]
#[serde(rename_all = "UPPERCASE", tag = "status")]
pub enum SessionResult {
    Done,
    Failed { error: String },
    Cancelled,
    Expired,
}

#[derive(Debug)]
pub struct Session<S: IssuanceState> {
    pub state: SessionState<S>,
}

#[derive(Debug, Clone)]
pub struct IssuableCredential {
    pub document: IssuableDocument,
    pub metadata_chain: TypeMetadataChain,
    pub valid_from: DateTime<Utc>,
    pub valid_until: DateTime<Utc>,
    pub copy_count: NonZeroU8,
}

/// Implementations of this trait are responsible for determine the attributes to be issued, given the session and
/// the token request. See for example the [`BrpPidAttributeService`].
///
/// A future implementation of this trait is expected to enable generic issuance of attributes as follows:
/// - The owner of the issuance server determines the attributes to be issued and sends those to the issuance server.
/// - The issuance server creates a new `SessionState<Created>` instance, puts that in its session store, and returns an
///   authorization code that is to be forwarded to the wallet.
/// - The wallet contacts the issuance server with the authorization code.
/// - The issuance server looks up the `SessionState<Created>` from its session store and feeds that to the future
///   implementation of this trait.
/// - That implementation of this trait returns the attributes to be issued out of the `SessionState<Created>`.
#[trait_variant::make(Send)]
pub trait AttributeService {
    type Error: std::error::Error + Send + Sync + 'static;

    async fn attributes(&self, token_request: TokenRequest) -> Result<VecNonEmpty<IssuableCredential>, Self::Error>;

    async fn oauth_metadata(&self, issuer_url: &BaseUrl) -> Result<oidc::Config, Self::Error>;
}

pub struct Issuer<A, K, S, W> {
    sessions: Arc<S>,
    attr_service: A,
    issuer_data: IssuerData<K, W>,
    sessions_cleanup_task: JoinHandle<()>,
    wte_cleanup_task: JoinHandle<()>,
    pub metadata: IssuerMetadata,
}

/// Fields of the [`Issuer`] needed by the issuance functions.
pub struct IssuerData<K, W> {
    key_ring: K,

    /// URL identifying the issuer; should host ` /.well-known/openid-credential-issuer`,
    /// and MUST be used by the wallet as `aud` in its PoP JWTs.
    credential_issuer_identifier: BaseUrl,

    /// Wallet IDs accepted by this server, MUST be used by the wallet as `iss` in its PoP JWTs.
    accepted_wallet_client_ids: Vec<String>,

    /// URL prefix of the `/token`, `/credential` and `/batch_crededential` endpoints.
    server_url: BaseUrl,

    /// Public key of the WTE issuer.
    wte_issuer_pubkey: EcdsaDecodingKey,

    wte_tracker: Arc<W>,
}

impl<A, K, S, W> Drop for Issuer<A, K, S, W> {
    fn drop(&mut self) {
        // Stop the tasks at the next .await
        self.sessions_cleanup_task.abort();
        self.wte_cleanup_task.abort();
    }
}

impl<A, K, S, W> Issuer<A, K, S, W>
where
    A: AttributeService,
    K: KeyRing,
    S: SessionStore<IssuanceData> + Send + Sync + 'static,
    W: WteTracker + Send + Sync + 'static,
{
    pub fn new(
        sessions: S,
        attr_service: A,
        key_ring: K,
        server_url: &BaseUrl,
        wallet_client_ids: Vec<String>,
        wte_issuer_pubkey: VerifyingKey,
        wte_tracker: W,
    ) -> Self {
        let sessions = Arc::new(sessions);
        let wte_tracker = Arc::new(wte_tracker);

        let issuer_url = server_url.join_base_url("issuance/");
        let issuer_data = IssuerData {
            key_ring,
            credential_issuer_identifier: issuer_url.clone(),
            accepted_wallet_client_ids: wallet_client_ids,
            wte_issuer_pubkey: (&wte_issuer_pubkey).into(),
            wte_tracker: Arc::clone(&wte_tracker),

            // In this implementation, for now the Credential Issuer Identifier also always acts as
            // the public server URL.
            server_url: issuer_url.clone(),
        };

        Self {
            sessions: Arc::clone(&sessions),
            attr_service,
            issuer_data,
            sessions_cleanup_task: sessions.start_cleanup_task(CLEANUP_INTERVAL_SECONDS),
            wte_cleanup_task: wte_tracker.start_cleanup_task(CLEANUP_INTERVAL_SECONDS),
            metadata: IssuerMetadata {
                issuer_config: metadata::IssuerData {
                    credential_issuer: issuer_url.clone(),
                    authorization_servers: None,
                    credential_endpoint: issuer_url.join_base_url("/credential"),
                    batch_credential_endpoint: Some(issuer_url.join_base_url("/batch_credential")),
                    deferred_credential_endpoint: None,
                    notification_endpoint: None,
                    credential_response_encryption: CredentialResponseEncryption {
                        alg_values_supported: vec![],
                        enc_values_supported: vec![],
                        encryption_required: false,
                    },
                    credential_identifiers_supported: Some(false),
                    display: None,
                    credential_configurations_supported: HashMap::new(),
                },
                protected_metadata: None,
            },
        }
    }
}

fn logged_issuance_result<T, E: std::error::Error>(result: Result<T, E>) -> Result<T, E> {
    result
        .inspect(|_| info!("Issuance success"))
        .inspect_err(|error| info!("Issuance error: {error}"))
}

impl<A, K, S, W> Issuer<A, K, S, W>
where
    A: AttributeService,
    K: KeyRing,
    S: SessionStore<IssuanceData>,
    W: WteTracker,
{
    pub async fn process_token_request(
        &self,
        token_request: TokenRequest,
        dpop: Dpop,
    ) -> Result<(TokenResponseWithPreviews, String), TokenRequestError> {
        let session_token = token_request.code().clone().into();

        // Retrieve the session from the session store, if present. It need not be, depending on the implementation of
        // the attribute service.
        let session = self
            .sessions
            .get(&session_token)
            .await
            .map_err(IssuanceError::SessionStore)?
            .unwrap_or(SessionState::<IssuanceData>::new(
                session_token,
                IssuanceData::Created(Created {
                    credential_previews: None,
                }),
            ));
        let session: Session<Created> = session.try_into().map_err(TokenRequestError::IssuanceError)?;

        let result = session
            .process_token_request(
                token_request,
                dpop,
                &self.attr_service,
                &self.issuer_data.credential_issuer_identifier,
                &self.issuer_data.key_ring,
            )
            .await;

        let (response, next) = match result {
            Ok((response, dpop_nonce, next)) => (Ok((response, dpop_nonce)), next.into()),
            Err((err, next)) => (Err(err), next.into()),
        };

        self.sessions
            .write(next, true)
            .await
            .map_err(|e| TokenRequestError::IssuanceError(e.into()))?;

        response
    }

    async fn get_session(
        &self,
        code: AuthorizationCode,
    ) -> Result<Session<WaitingForResponse>, CredentialRequestError> {
        self.sessions
            .get(&code.clone().into())
            .await
            .map_err(IssuanceError::SessionStore)?
            .ok_or(IssuanceError::UnknownSession(code))?
            .try_into()
            .map_err(CredentialRequestError::IssuanceError)
    }

    pub async fn process_credential(
        &self,
        access_token: AccessToken,
        dpop: Dpop,
        credential_request: CredentialRequest,
    ) -> Result<CredentialResponse, CredentialRequestError> {
        let code = access_token.code().ok_or(CredentialRequestError::MalformedToken)?;
        let session = self.get_session(code).await?;

        let (response, next) = session
            .process_credential(credential_request, access_token, dpop, &self.issuer_data)
            .await;

        self.sessions
            .write(next.into(), false)
            .await
            .map_err(IssuanceError::SessionStore)?;

        logged_issuance_result(response)
    }

    pub async fn process_batch_credential(
        &self,
        access_token: AccessToken,
        dpop: Dpop,
        credential_requests: CredentialRequests,
    ) -> Result<CredentialResponses, CredentialRequestError> {
        let code = access_token.code().ok_or(CredentialRequestError::MalformedToken)?;
        let session = self.get_session(code).await?;

        let (response, next) = session
            .process_batch_credential(credential_requests, access_token, dpop, &self.issuer_data)
            .await;

        self.sessions
            .write(next.into(), false)
            .await
            .map_err(IssuanceError::SessionStore)?;

        logged_issuance_result(response)
    }

    pub async fn process_reject_issuance(
        &self,
        access_token: AccessToken,
        dpop: Dpop,
        endpoint_name: &str,
    ) -> Result<(), CredentialRequestError> {
        let code = access_token.code().ok_or(CredentialRequestError::MalformedToken)?;
        let session = self.get_session(code).await?;

        // Check authorization of the request
        let session_data = session.session_data();
        if session_data.access_token != access_token {
            return Err(CredentialRequestError::Unauthorized);
        }

        dpop.verify_expecting_key(
            &session_data.dpop_public_key,
            &self.issuer_data.credential_issuer_identifier.join(endpoint_name),
            &Method::DELETE,
            Some(&access_token),
            Some(&session_data.dpop_nonce),
        )
        .map_err(|err| CredentialRequestError::IssuanceError(IssuanceError::DpopInvalid(err)))?;

        let next = session.transition(Done {
            session_result: SessionResult::Cancelled,
        });

        self.sessions
            .write(next.into(), false)
            .await
            .map_err(IssuanceError::SessionStore)?;

        Ok(())
    }

    pub async fn oauth_metadata(&self) -> Result<oidc::Config, A::Error> {
        self.attr_service
            .oauth_metadata(&self.issuer_data.credential_issuer_identifier)
            .await
    }
}

impl TryFrom<SessionState<IssuanceData>> for Session<Created> {
    type Error = IssuanceError;

    fn try_from(value: SessionState<IssuanceData>) -> Result<Self, Self::Error> {
        let IssuanceData::Created(session_data) = value.data else {
            return Err(IssuanceError::UnexpectedState);
        };
        Ok(Session::<Created> {
            state: SessionState {
                data: session_data,
                token: value.token,
                last_active: value.last_active,
            },
        })
    }
}

impl Session<Created> {
    pub async fn process_token_request(
        self,
        token_request: TokenRequest,
        dpop: Dpop,
        attr_service: &impl AttributeService,
        server_url: &BaseUrl,
        key_ring: &impl KeyRing,
    ) -> Result<(TokenResponseWithPreviews, String, Session<WaitingForResponse>), (TokenRequestError, Session<Done>)>
    {
        let result = self
            .process_token_request_inner(token_request, dpop, attr_service, server_url, key_ring)
            .await;

        match result {
            Ok((response, dpop_pubkey, dpop_nonce)) => {
                let next = self.transition(WaitingForResponse {
                    access_token: response.token_response.access_token.clone(),
                    c_nonce: response.token_response.c_nonce.as_ref().unwrap().clone(), // field is always set below
                    credential_previews: response.credential_previews.clone().into_inner(),
                    dpop_public_key: dpop_pubkey,
                    dpop_nonce: dpop_nonce.clone(),
                });
                Ok((response, dpop_nonce, next))
            }
            Err(err) => {
                let next = self.transition_fail(&err);
                Err((err, next))
            }
        }
    }

    pub async fn process_token_request_inner(
        &self,
        token_request: TokenRequest,
        dpop: Dpop,
        attr_service: &impl AttributeService,
        server_url: &BaseUrl,
        key_ring: &impl KeyRing,
    ) -> Result<(TokenResponseWithPreviews, VerifyingKey, String), TokenRequestError> {
        if !matches!(
            token_request.grant_type,
            TokenRequestGrantType::PreAuthorizedCode { pre_authorized_code: _ }
        ) {
            return Err(TokenRequestError::UnsupportedTokenRequestType);
        }

        let dpop_public_key = dpop
            .verify(&server_url.join("token"), &Method::POST, None)
            .map_err(|err| TokenRequestError::IssuanceError(IssuanceError::DpopInvalid(err)))?;

        let code = token_request.code().clone();

        let issuables = attr_service
            .attributes(token_request)
            .await
            .map_err(|e| TokenRequestError::AttributeService(Box::new(e)))?;

        let previews = issuables
            .into_inner()
            .into_iter()
            .map(|doc| {
                let issuer_certificate = key_ring
                    .key_pair(doc.document.attestation_type())
                    .ok_or_else(|| {
                        TokenRequestError::CredentialTypeNotOffered(doc.document.attestation_type().to_string())
                    })?
                    .certificate()
                    .to_owned();

                let unsigned_mdoc =
                    doc.document
                        .to_unsigned_mdoc(doc.valid_from.into(), doc.valid_until.into(), doc.copy_count)?;
<<<<<<< HEAD
                let credential_payload =
                    CredentialPayload::from_unsigned_mdoc(unsigned_mdoc.clone(), Uri::from_static("org_uri"))?; // TODO: PVW-3823
=======
                let credential_payload = CredentialPayload::from_unsigned_mdoc(&unsigned_mdoc)?;
>>>>>>> a5093395
                credential_payload.validate(&doc.metadata_chain)?;

                // TODO do this for all formats that we want to issue (PVW-3830)
                let mdoc = CredentialPreview::MsoMdoc {
                    unsigned_mdoc,
                    issuer_certificate,
                    metadata_chain: doc.metadata_chain,
                };

                Ok(CredentialFormats::try_new(VecNonEmpty::try_from(vec![mdoc]).unwrap()).unwrap())
            })
            .collect::<Result<Vec<_>, TokenRequestError>>()?
            .try_into()
            .unwrap();

        let c_nonce = random_string(32);
        let dpop_nonce = random_string(32);

        let response = TokenResponseWithPreviews {
            token_response: TokenResponse::new(AccessToken::new(&code), c_nonce),
            credential_previews: previews,
        };

        Ok((response, dpop_public_key, dpop_nonce))
    }
}

impl TokenResponse {
    pub(crate) fn new(access_token: AccessToken, c_nonce: String) -> TokenResponse {
        TokenResponse {
            access_token,
            c_nonce: Some(c_nonce),
            token_type: TokenType::DPoP,
            expires_in: None,
            refresh_token: None,
            scope: None,
            c_nonce_expires_in: None,
            authorization_details: None,
        }
    }
}

impl From<Session<WaitingForResponse>> for SessionState<IssuanceData> {
    fn from(value: Session<WaitingForResponse>) -> Self {
        SessionState {
            data: IssuanceData::WaitingForResponse(Box::new(value.state.data)),
            token: value.state.token,
            last_active: value.state.last_active,
        }
    }
}

impl TryFrom<SessionState<IssuanceData>> for Session<WaitingForResponse> {
    type Error = IssuanceError;

    fn try_from(value: SessionState<IssuanceData>) -> Result<Self, Self::Error> {
        let IssuanceData::WaitingForResponse(session_data) = value.data else {
            return Err(IssuanceError::UnexpectedState);
        };
        Ok(Session::<WaitingForResponse> {
            state: SessionState {
                data: *session_data,
                token: value.token,
                last_active: value.last_active,
            },
        })
    }
}

impl Session<WaitingForResponse> {
    pub async fn process_credential(
        self,
        credential_request: CredentialRequest,
        access_token: AccessToken,
        dpop: Dpop,
        issuer_data: &IssuerData<impl KeyRing, impl WteTracker>,
    ) -> (Result<CredentialResponse, CredentialRequestError>, Session<Done>) {
        let result = self
            .process_credential_inner(credential_request, access_token, dpop, issuer_data)
            .await;

        // In case of success, transition the session to done. This means the client won't be able to reuse its access
        // token in more requests to this endpoint. (The OpenID4VCI and OAuth specs allow reuse of access tokens, but
        // don't forbid that a server doesn't allow that.)
        let next = match &result {
            Ok(_) => self.transition(Done {
                session_result: SessionResult::Done,
            }),
            Err(err) => self.transition_fail(err),
        };

        (result, next)
    }

    pub fn check_credential_endpoint_access(
        &self,
        access_token: &AccessToken,
        dpop: &Dpop,
        endpoint: &str,
        issuer_data: &IssuerData<impl KeyRing, impl WteTracker>,
    ) -> Result<(), CredentialRequestError> {
        let session_data = self.session_data();

        // Check authorization of the request
        if session_data.access_token != *access_token {
            return Err(CredentialRequestError::Unauthorized);
        }

        // Check that the DPoP is valid and its key matches the one from the Token Request
        dpop.verify_expecting_key(
            &session_data.dpop_public_key,
            &issuer_data.server_url.join(endpoint),
            &Method::POST,
            Some(access_token),
            Some(&session_data.dpop_nonce),
        )
        .map_err(|err| CredentialRequestError::IssuanceError(IssuanceError::DpopInvalid(err)))?;

        Ok(())
    }

    pub async fn verify_wte_and_poa(
        &self,
        attestations: Option<WteDisclosure>,
        poa: Option<Poa>,
        attestation_keys: impl Iterator<Item = VerifyingKey>,
        issuer_data: &IssuerData<impl KeyRing, impl WteTracker>,
    ) -> Result<(), CredentialRequestError> {
        let wte_disclosure = attestations.ok_or(CredentialRequestError::MissingWte)?;

        let issuer_identifier = issuer_data.credential_issuer_identifier.as_ref().as_str();
        let (verified_wte, wte_pubkey) = wte_disclosure.verify(
            &issuer_data.wte_issuer_pubkey,
            issuer_identifier,
            NL_WALLET_CLIENT_ID,
            &self.state.data.c_nonce,
        )?;

        // Check that the WTE is fresh
        if issuer_data
            .wte_tracker
            .track_wte(&verified_wte)
            .await
            .map_err(|err| CredentialRequestError::WteTracking(Box::new(err)))?
        {
            return Err(CredentialRequestError::WteAlreadyUsed);
        }

        poa.ok_or(CredentialRequestError::MissingPoa)?.verify(
            &attestation_keys.chain([wte_pubkey]).collect_vec(),
            issuer_identifier,
            NL_WALLET_CLIENT_ID,
            &self.state.data.c_nonce,
        )?;

        Ok(())
    }

    pub async fn process_credential_inner(
        &self,
        credential_request: CredentialRequest,
        access_token: AccessToken,
        dpop: Dpop,
        issuer_data: &IssuerData<impl KeyRing, impl WteTracker>,
    ) -> Result<CredentialResponse, CredentialRequestError> {
        let session_data = self.session_data();

        self.check_credential_endpoint_access(&access_token, &dpop, "credential", issuer_data)?;

        // If we have exactly one credential on offer that matches the credential type that the client is
        // requesting, then we issue that credential.
        // NB: the OpenID4VCI specification leaves open how to make this decision, this is our own behaviour.
        let offered_creds = session_data
            .credential_previews
            .as_slice()
            .iter()
            .flat_map(|formats| {
                formats
                    .as_ref()
                    .as_slice()
                    .iter()
                    .filter(|preview| credential_request.credential_type.as_ref().matches(*preview))
                    .collect_vec()
            })
            .collect_vec();
        let preview = match offered_creds.len() {
            1 => Ok(*offered_creds.first().unwrap()),
            0 => Err(CredentialRequestError::CredentialTypeNotOffered(
                credential_request.credential_type.as_ref().to_string(),
            )),
            // If we have more than one credential on offer of the specified credential type then it is not clear which
            // one we should issue; abort
            _ => Err(CredentialRequestError::UseBatchIssuance),
        }?;

        let holder_pubkey = credential_request.verify(&session_data.c_nonce, preview, issuer_data)?;

        self.verify_wte_and_poa(
            credential_request.attestations,
            credential_request.poa,
            [holder_pubkey].into_iter(),
            issuer_data,
        )
        .await?;

        let credential_response = CredentialResponse::new(preview.clone(), holder_pubkey, issuer_data).await?;

        Ok(credential_response)
    }

    pub async fn process_batch_credential(
        self,
        credential_requests: CredentialRequests,
        access_token: AccessToken,
        dpop: Dpop,
        issuer_data: &IssuerData<impl KeyRing, impl WteTracker>,
    ) -> (Result<CredentialResponses, CredentialRequestError>, Session<Done>) {
        let result = self
            .process_batch_credential_inner(credential_requests, access_token, dpop, issuer_data)
            .await;

        // In case of success, transition the session to done. This means the client won't be able to reuse its access
        // token in more requests to this endpoint. (The OpenID4VCI and OAuth specs allow reuse of access tokens, but
        // don't forbid that a server doesn't allow that.)
        let next = match &result {
            Ok(_) => self.transition(Done {
                session_result: SessionResult::Done,
            }),
            Err(err) => self.transition_fail(err),
        };

        (result, next)
    }

    async fn process_batch_credential_inner(
        &self,
        credential_requests: CredentialRequests,
        access_token: AccessToken,
        dpop: Dpop,
        issuer_data: &IssuerData<impl KeyRing, impl WteTracker>,
    ) -> Result<CredentialResponses, CredentialRequestError> {
        let session_data = self.session_data();

        self.check_credential_endpoint_access(&access_token, &dpop, "batch_credential", issuer_data)?;

        let previews_and_holder_pubkeys = try_join_all(
            credential_requests
                .credential_requests
                .as_slice()
                .iter()
                .zip(
                    session_data
                        .credential_previews
                        .iter()
                        .flat_map(|preview| preview.flatten_copies()),
                )
                .map(|(cred_req, preview)| async move {
                    let key = cred_req.verify(&session_data.c_nonce, &preview, issuer_data)?;

                    Ok::<_, CredentialRequestError>((preview, key))
                }),
        )
        .await?;

        self.verify_wte_and_poa(
            credential_requests.attestations,
            credential_requests.poa,
            previews_and_holder_pubkeys.iter().map(|(_, key)| *key),
            issuer_data,
        )
        .await?;

        let credential_responses = try_join_all(
            previews_and_holder_pubkeys
                .into_iter()
                .map(|(preview, key)| CredentialResponse::new(preview, key, issuer_data)),
        )
        .await?;

        Ok(CredentialResponses { credential_responses })
    }
}

impl From<Session<Done>> for SessionState<IssuanceData> {
    fn from(value: Session<Done>) -> Self {
        SessionState {
            data: IssuanceData::Done(value.state.data),
            token: value.state.token,
            last_active: value.state.last_active,
        }
    }
}

// Transitioning functions and helpers valid for any state
impl<T: IssuanceState> Session<T> {
    /// Transition `self` to a new state, consuming the old state, also updating the `last_active` timestamp.
    pub fn transition<NewT: IssuanceState>(self, new_state: NewT) -> Session<NewT> {
        Session {
            state: SessionState::new(self.state.token, new_state),
        }
    }

    fn transition_fail(self, error: &impl ToString) -> Session<Done> {
        self.transition(Done {
            session_result: SessionResult::Failed {
                error: error.to_string(),
            },
        })
    }

    pub fn session_data(&self) -> &T {
        &self.state.data
    }
}

impl CredentialPreview {
    /// Returns an identifier for the issuer private key with which this credential is to be issued.
    /// The issuer will need to have a private key under this identifier in its [`KeyRing`].
    fn issuer_key_identifier(&self) -> &str {
        match self {
            CredentialPreview::MsoMdoc { unsigned_mdoc, .. } => &unsigned_mdoc.doc_type,
        }
    }
}

impl CredentialRequest {
    pub(crate) fn verify(
        &self,
        c_nonce: &str,
        expected_credential_type: &impl CredentialType,
        issuer_data: &IssuerData<impl KeyRing, impl WteTracker>,
    ) -> Result<VerifyingKey, CredentialRequestError> {
        if !self.credential_type.as_ref().matches(expected_credential_type) {
            return Err(CredentialRequestError::CredentialTypeMismatch);
        }

        let holder_pubkey = self
            .proof
            .as_ref()
            .ok_or(CredentialRequestError::MissingCredentialRequestPoP)?
            .verify(
                c_nonce,
                &issuer_data.accepted_wallet_client_ids,
                &issuer_data.credential_issuer_identifier,
            )?;

        Ok(holder_pubkey)
    }
}

impl CredentialResponse {
    async fn new(
        preview: CredentialPreview,
        holder_pubkey: VerifyingKey,
        issuer_data: &IssuerData<impl KeyRing, impl WteTracker>,
    ) -> Result<CredentialResponse, CredentialRequestError> {
        let key_id = preview.issuer_key_identifier();
        let issuer_privkey = issuer_data
            .key_ring
            .key_pair(key_id)
            .ok_or(CredentialRequestError::MissingPrivateKey(key_id.to_string()))?;

        match preview {
            CredentialPreview::MsoMdoc {
                unsigned_mdoc,
                metadata_chain,
                ..
            } => {
                let cose_pubkey = (&holder_pubkey)
                    .try_into()
                    .map_err(CredentialRequestError::CoseKeyConversion)?;

<<<<<<< HEAD
                let credential_payload =
                    CredentialPayload::from_unsigned_mdoc(unsigned_mdoc.clone(), Uri::from_static("org_uri"))?; // TODO: PVW-3823
=======
                let credential_payload = CredentialPayload::from_unsigned_mdoc(&unsigned_mdoc)?;
>>>>>>> a5093395
                credential_payload.validate(&metadata_chain)?;

                let issuer_signed = IssuerSigned::sign(unsigned_mdoc, metadata_chain, cose_pubkey, issuer_privkey)
                    .await
                    .map_err(CredentialRequestError::CredentialSigning)?;

                Ok(CredentialResponse::MsoMdoc {
                    credential: Box::new(issuer_signed.into()),
                })
            }
        }
    }
}

impl CredentialRequestProof {
    pub fn verify(
        &self,
        nonce: &str,
        accepted_wallet_client_ids: &[impl ToString],
        credential_issuer_identifier: &BaseUrl,
    ) -> Result<VerifyingKey, CredentialRequestError> {
        let jwt = match self {
            CredentialRequestProof::Jwt { jwt } => jwt,
        };
        let header = jsonwebtoken::decode_header(&jwt.0)?;
        let verifying_key = jwk_to_p256(&header.jwk.ok_or(CredentialRequestError::MissingJwk)?)?;

        let mut validation_options = Validation::new(Algorithm::ES256);
        validation_options.required_spec_claims = HashSet::default();
        validation_options.set_issuer(accepted_wallet_client_ids);
        validation_options.set_audience(&[credential_issuer_identifier]);

        // We use `jsonwebtoken` crate directly instead of our `Jwt` because we need to inspect the header
        let token_data = jsonwebtoken::decode::<JwtPopClaims>(
            &jwt.0,
            &EcdsaDecodingKey::from(&verifying_key).0,
            &validation_options,
        )?;

        if token_data.header.typ != Some(OPENID4VCI_VC_POP_JWT_TYPE.to_string()) {
            return Err(CredentialRequestError::UnsupportedJwtAlgorithm {
                expected: OPENID4VCI_VC_POP_JWT_TYPE.to_string(),
                found: token_data.header.typ,
            });
        }
        if token_data.claims.nonce.as_deref() != Some(nonce) {
            return Err(CredentialRequestError::IncorrectNonce);
        }

        Ok(verifying_key)
    }
}

// Returns the JWS validations for WTE verification.
//
// NOTE: the returned validation allows for no clock drift: time-based claims such as `exp` are validated
// without leeway. There must be no clock drift between the WTE issuer and the caller.
pub static WTE_JWT_VALIDATIONS: LazyLock<Validation> = LazyLock::new(|| {
    let mut validations = validations();
    validations.leeway = 0;

    // Enforce presence of exp, meaning it is also verified since `validations().validate_exp` is `true` by default.
    // Note that the PID issuer and the issuer of the WTE (the WP) have a mutual trust relationship with each other
    // in which they jointly ensure, through the WTE, that each wallet can obtain at most one PID. Therefore the PID
    // issuer, which runs this code, trusts the WP to set `exp` to a reasonable value (the `WTE_EXPIRY` constant).
    validations.set_required_spec_claims(&["exp"]);

    validations
});

impl WteDisclosure {
    fn verify(
        self,
        issuer_public_key: &EcdsaDecodingKey,
        expected_aud: &str,
        expected_issuer: &str,
        expected_nonce: &str,
    ) -> Result<(VerifiedJwt<JwtCredentialClaims<WteClaims>>, VerifyingKey), CredentialRequestError> {
        let verified_jwt = VerifiedJwt::try_new(self.0, issuer_public_key, &WTE_JWT_VALIDATIONS)?;
        let wte_pubkey = jwk_to_p256(&verified_jwt.payload().confirmation.jwk)?;

        let mut validations = validations();
        validations.set_audience(&[expected_aud]);
        validations.set_issuer(&[expected_issuer]);
        let wte_disclosure_claims = self.1.parse_and_verify(&(&wte_pubkey).into(), &validations)?;

        if wte_disclosure_claims.nonce.as_deref() != Some(expected_nonce) {
            return Err(CredentialRequestError::IncorrectNonce);
        }

        Ok((verified_jwt, wte_pubkey))
    }
}

#[cfg(test)]
mod tests {
    use thiserror::Error;
    use tracing_test::traced_test;

    use super::*;

    #[derive(Debug, Error, Clone, Eq, PartialEq)]
    #[error("MyError")]
    struct MyError;

    #[traced_test]
    #[test]
    fn test_logged_issuance_result() {
        let mut input: Result<String, MyError>;

        assert!(!logs_contain("Issuance success"));
        input = Ok("Alright".into());
        let result = logged_issuance_result(input.clone());
        assert_eq!(result, input);
        assert!(logs_contain("Issuance success"));

        assert!(!logs_contain("Issuance error: MyError"));
        input = Err(MyError);
        let result = logged_issuance_result(input.clone());
        assert_eq!(result, input);
        assert!(logs_contain("Issuance error: MyError"));
    }
}<|MERGE_RESOLUTION|>--- conflicted
+++ resolved
@@ -625,12 +625,7 @@
                 let unsigned_mdoc =
                     doc.document
                         .to_unsigned_mdoc(doc.valid_from.into(), doc.valid_until.into(), doc.copy_count)?;
-<<<<<<< HEAD
-                let credential_payload =
-                    CredentialPayload::from_unsigned_mdoc(unsigned_mdoc.clone(), Uri::from_static("org_uri"))?; // TODO: PVW-3823
-=======
-                let credential_payload = CredentialPayload::from_unsigned_mdoc(&unsigned_mdoc)?;
->>>>>>> a5093395
+                let credential_payload = CredentialPayload::from_unsigned_mdoc(unsigned_mdoc.clone())?;
                 credential_payload.validate(&doc.metadata_chain)?;
 
                 // TODO do this for all formats that we want to issue (PVW-3830)
@@ -1003,12 +998,7 @@
                     .try_into()
                     .map_err(CredentialRequestError::CoseKeyConversion)?;
 
-<<<<<<< HEAD
-                let credential_payload =
-                    CredentialPayload::from_unsigned_mdoc(unsigned_mdoc.clone(), Uri::from_static("org_uri"))?; // TODO: PVW-3823
-=======
-                let credential_payload = CredentialPayload::from_unsigned_mdoc(&unsigned_mdoc)?;
->>>>>>> a5093395
+                let credential_payload = CredentialPayload::from_unsigned_mdoc(unsigned_mdoc.clone())?;
                 credential_payload.validate(&metadata_chain)?;
 
                 let issuer_signed = IssuerSigned::sign(unsigned_mdoc, metadata_chain, cose_pubkey, issuer_privkey)

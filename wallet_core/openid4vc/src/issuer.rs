use std::{
    collections::{HashMap, HashSet},
    sync::Arc,
};

use futures::future::try_join_all;
use jsonwebtoken::{Algorithm, Header, Validation};
use p256::ecdsa::VerifyingKey;
use reqwest::Method;
use serde::{Deserialize, Serialize};
use tokio::task::JoinHandle;
use tracing::info;

use nl_wallet_mdoc::{
    server_keys::{KeyPair, KeyRing},
    utils::{crypto::CryptoError, serialization::CborError},
    IssuerSigned,
};
<<<<<<< HEAD
use wallet_common::{
    config::wallet_config::BaseUrl,
    jwt::{EcdsaDecodingKey, Jwt},
    nonempty::NonEmpty,
    utils::random_string,
};
=======
use wallet_common::{jwt::EcdsaDecodingKey, nonempty::NonEmpty, urls::BaseUrl, utils::random_string};
>>>>>>> addea0e5

use crate::{
    credential::{
        CredentialRequest, CredentialRequestProof, CredentialRequestProofJwtPayload, CredentialRequests,
        CredentialResponse, CredentialResponses, OPENID4VCI_VC_POP_JWT_TYPE,
    },
    dpop::{Dpop, DpopError},
    jwt::{
        jwk_from_p256, jwk_to_p256, JwkConversionError, JwtCredentialClaims, JwtCredentialCnf, JwtCredentialContents,
    },
    metadata::{self, CredentialResponseEncryption, IssuerMetadata},
    oidc,
    server_state::{
        Expirable, HasProgress, Progress, SessionState, SessionStore, SessionStoreError, CLEANUP_INTERVAL_SECONDS,
    },
    token::{
        AccessToken, AuthorizationCode, CredentialPreview, TokenRequest, TokenRequestGrantType, TokenResponse,
        TokenResponseWithPreviews, TokenType,
    },
    Format,
};

// Errors are structured as follow in this module: the handler for a token request on the one hand, and the handlers for
// the other endpoints on the other hand, have specific error types. (There is also a general error type included by
// both of them for errors that can occur in all endpoints.) The reason for this split in the errors is because per the
// OpenID4VCI and OAuth specs, these endpoints each have to return error codes that are specific to them, i.e., the
// token request endpoint can return error codes that the credential endpoint can't and vice versa, so we want to keep
// the errors separate in the type system here.

/// Errors that can occur during processing of any of the endpoints.
#[derive(Debug, thiserror::Error)]
pub enum IssuanceError {
    #[error("session not in expected state")]
    UnexpectedState,
    #[error("unknown session: {0:?}")]
    UnknownSession(AuthorizationCode),
    #[error("failed to retrieve session: {0}")]
    SessionStore(#[from] SessionStoreError),
    #[error("invalid DPoP header: {0}")]
    DpopInvalid(#[source] DpopError),
}

/// Errors that can occur during processing of the token request.
#[derive(Debug, thiserror::Error)]
pub enum TokenRequestError {
    #[error("issuance error: {0}")]
    IssuanceError(#[from] IssuanceError),
    #[error("unsupported token request type: must be of type pre-authorized_code")]
    UnsupportedTokenRequestType,
    #[error("failed to get attributes to be issued: {0}")]
    AttributeService(#[source] Box<dyn std::error::Error + Send + Sync + 'static>),
}

/// Errors that can occur during handling of the (batch) credential request.
#[derive(Debug, thiserror::Error)]
pub enum CredentialRequestError {
    #[error("issuance error: {0}")]
    IssuanceError(#[from] IssuanceError),
    #[error("unauthorized: incorrect access token")]
    Unauthorized,
    #[error("malformed access token")]
    MalformedToken,
    #[error("doctype not offered")]
    DoctypeNotOffered(Option<String>),
    #[error("credential request ambiguous, use /batch_credential instead")]
    UseBatchIssuance,
    #[error("unsupported credential format: {0:?}")]
    UnsupportedCredentialFormat(Format),
    #[error("missing JWK")]
    MissingJwk,
    #[error("incorrect nonce")]
    IncorrectNonce,
    #[error(
        "unsupported JWT algorithm: expected {}, found {}",
        expected,
        found.as_ref().unwrap_or(&"<None>".to_string())
    )]
    UnsupportedJwtAlgorithm { expected: String, found: Option<String> },
    #[error("JWT decoding failed: {0}")]
    JwtDecodingFailed(#[from] jsonwebtoken::errors::Error),
    #[error("JWK conversion error: {0}")]
    JwkConversion(#[from] JwkConversionError),
    #[error("failed to convert P256 public key to COSE key: {0}")]
    CoseKeyConversion(CryptoError),
    #[error("missing issuance private key for doctype {0}")]
    MissingPrivateKey(String),
    #[error("failed to sign credential: {0}")]
    CredentialSigning(nl_wallet_mdoc::Error),
    #[error("CBOR error: {0}")]
    CborSerialization(#[from] CborError),
    #[error("JSON serialization failed: {0}")]
    JsonSerialization(#[from] serde_json::Error),
    #[error("mismatch between rquested and offered doctypes")]
    DoctypeMismatch,
    #[error("missing credential request proof of possession")]
    MissingCredentialRequestPoP,
}

#[derive(Serialize, Deserialize, Debug, Clone)]
pub struct Created {
    pub credential_previews: Option<Vec<CredentialPreview>>,
}

#[derive(Serialize, Deserialize, Debug, Clone)]
pub struct WaitingForResponse {
    pub access_token: AccessToken,
    pub c_nonce: String,
    pub credential_previews: Vec<CredentialPreview>,
    pub dpop_public_key: VerifyingKey,
    pub dpop_nonce: String,
}

#[derive(Serialize, Deserialize, Debug, Clone)]
pub struct Done {
    pub session_result: SessionResult,
}

#[derive(Serialize, Deserialize, Debug, Clone)]
pub enum IssuanceData {
    Created(Created),
    WaitingForResponse(WaitingForResponse),
    Done(Done),
}

impl HasProgress for IssuanceData {
    fn progress(&self) -> Progress {
        match self {
            Self::Created(_) | Self::WaitingForResponse(_) => Progress::Active,
            Self::Done(done) => Progress::Finished {
                has_succeeded: matches!(done.session_result, SessionResult::Done { .. }),
            },
        }
    }
}

impl Expirable for IssuanceData {
    fn is_expired(&self) -> bool {
        matches!(
            self,
            Self::Done(Done {
                session_result: SessionResult::Expired
            })
        )
    }

    fn expire(&mut self) {
        *self = Self::Done(Done {
            session_result: SessionResult::Expired,
        })
    }
}

pub trait IssuanceState {}
impl IssuanceState for Created {}
impl IssuanceState for WaitingForResponse {}
impl IssuanceState for Done {}

#[derive(Serialize, Deserialize, Debug, Clone)]
#[serde(rename_all = "UPPERCASE", tag = "status")]
pub enum SessionResult {
    Done,
    Failed { error: String },
    Cancelled,
    Expired,
}

#[derive(Debug)]
pub struct Session<S: IssuanceState> {
    pub state: SessionState<S>,
}

/// Implementations of this trait are responsible for determine the attributes to be issued, given the session and
/// the token request. See for example the [`BrpPidAttributeService`].
///
/// A future implementation of this trait is expected to enable generic issuance of attributes as follows:
/// - The owner of the issuance server determines the attributes to be issued and sends those to the issuance server.
/// - The issuance server creates a new `SessionState<Created>` instance, puts that in its session store, and returns an
///   authorization code that is to be forwarded to the wallet.
/// - The wallet contacts the issuance server with the authorization code.
/// - The issuance server looks up the `SessionState<Created>` from its session store and feeds that to the future
///   implementation of this trait.
/// - That implementation of this trait returns the attributes to be issued out of the `SessionState<Created>`.
#[trait_variant::make(AttributeService: Send)]
pub trait LocalAttributeService {
    type Error: std::error::Error + Send + Sync + 'static;

    async fn attributes(
        &self,
        session: &SessionState<Created>,
        token_request: TokenRequest,
    ) -> Result<NonEmpty<Vec<CredentialPreview>>, Self::Error>;

    async fn oauth_metadata(&self, issuer_url: &BaseUrl) -> Result<oidc::Config, Self::Error>;
}

pub struct Issuer<A, K, S> {
    sessions: Arc<S>,
    attr_service: A,
    issuer_data: IssuerData<K>,
    cleanup_task: JoinHandle<()>,
    pub metadata: IssuerMetadata,
}

/// Fields of the [`Issuer`] needed by the issuance functions.
pub struct IssuerData<K> {
    private_keys: K,

    /// URL identifying the issuer; should host ` /.well-known/openid-credential-issuer`,
    /// and MUST be used by the wallet as `aud` in its PoP JWTs.
    credential_issuer_identifier: BaseUrl,

    /// Wallet IDs accepted by this server, MUST be used by the wallet as `iss` in its PoP JWTs.
    accepted_wallet_client_ids: Vec<String>,

    /// URL prefix of the `/token`, `/credential` and `/batch_crededential` endpoints.
    server_url: BaseUrl,
}

impl<A, K, S> Drop for Issuer<A, K, S> {
    fn drop(&mut self) {
        // Stop the task at the next .await
        self.cleanup_task.abort();
    }
}

impl<A, K, S> Issuer<A, K, S>
where
    A: AttributeService,
    K: KeyRing,
    S: SessionStore<IssuanceData> + Send + Sync + 'static,
{
    pub fn new(
        sessions: S,
        attr_service: A,
        private_keys: K,
        server_url: &BaseUrl,
        wallet_client_ids: Vec<String>,
    ) -> Self {
        let sessions = Arc::new(sessions);

        let issuer_url = server_url.join_base_url("issuance/");
        let issuer_data = IssuerData {
            private_keys,
            credential_issuer_identifier: issuer_url.clone(),
            accepted_wallet_client_ids: wallet_client_ids,

            // In this implementation, for now the Credential Issuer Identifier also always acts as
            // the public server URL.
            server_url: issuer_url.clone(),
        };

        Self {
            sessions: Arc::clone(&sessions),
            attr_service,
            issuer_data,
            cleanup_task: sessions.start_cleanup_task(CLEANUP_INTERVAL_SECONDS),
            metadata: IssuerMetadata {
                issuer_config: metadata::IssuerData {
                    credential_issuer: issuer_url.clone(),
                    authorization_servers: None,
                    credential_endpoint: issuer_url.join_base_url("/credential"),
                    batch_credential_endpoint: Some(issuer_url.join_base_url("/batch_credential")),
                    deferred_credential_endpoint: None,
                    notification_endpoint: None,
                    credential_response_encryption: CredentialResponseEncryption {
                        alg_values_supported: vec![],
                        enc_values_supported: vec![],
                        encryption_required: false,
                    },
                    credential_identifiers_supported: Some(false),
                    display: None,
                    credential_configurations_supported: HashMap::new(),
                },
                signed_metadata: None,
            },
        }
    }
}

fn logged_issuance_result<T, E: std::error::Error>(result: Result<T, E>) -> Result<T, E> {
    result
        .inspect(|_| info!("Issuance success"))
        .inspect_err(|error| info!("Issuance error: {error}"))
}

impl<A, K, S> Issuer<A, K, S>
where
    A: AttributeService,
    K: KeyRing,
    S: SessionStore<IssuanceData>,
{
    pub async fn process_token_request(
        &self,
        token_request: TokenRequest,
        dpop: Dpop,
    ) -> Result<(TokenResponseWithPreviews, String), TokenRequestError> {
        let session_token = token_request.code().clone().into();

        // Retrieve the session from the session store, if present. It need not be, depending on the implementation of
        // the attribute service.
        let session = self
            .sessions
            .get(&session_token)
            .await
            .map_err(IssuanceError::SessionStore)?
            .unwrap_or(SessionState::<IssuanceData>::new(
                session_token,
                IssuanceData::Created(Created {
                    credential_previews: None,
                }),
            ));
        let session: Session<Created> = session.try_into().map_err(TokenRequestError::IssuanceError)?;

        let result = session
            .process_token_request(
                token_request,
                dpop,
                &self.attr_service,
                &self.issuer_data.credential_issuer_identifier,
            )
            .await;

        let (response, next) = match result {
            Ok((response, dpop_nonce, next)) => (Ok((response, dpop_nonce)), next.into()),
            Err((err, next)) => (Err(err), next.into()),
        };

        self.sessions
            .write(next, true)
            .await
            .map_err(|e| TokenRequestError::IssuanceError(e.into()))?;

        response
    }

    async fn get_session(
        &self,
        code: AuthorizationCode,
    ) -> Result<Session<WaitingForResponse>, CredentialRequestError> {
        self.sessions
            .get(&code.clone().into())
            .await
            .map_err(IssuanceError::SessionStore)?
            .ok_or(IssuanceError::UnknownSession(code))?
            .try_into()
            .map_err(CredentialRequestError::IssuanceError)
    }

    pub async fn process_credential(
        &self,
        access_token: AccessToken,
        dpop: Dpop,
        credential_request: CredentialRequest,
    ) -> Result<CredentialResponse, CredentialRequestError> {
        let code = access_token.code().ok_or(CredentialRequestError::MalformedToken)?;
        let session = self.get_session(code).await?;

        let (response, next) = session
            .process_credential(credential_request, access_token, dpop, &self.issuer_data)
            .await;

        self.sessions
            .write(next.into(), false)
            .await
            .map_err(IssuanceError::SessionStore)?;

        logged_issuance_result(response)
    }

    pub async fn process_batch_credential(
        &self,
        access_token: AccessToken,
        dpop: Dpop,
        credential_requests: CredentialRequests,
    ) -> Result<CredentialResponses, CredentialRequestError> {
        let code = access_token.code().ok_or(CredentialRequestError::MalformedToken)?;
        let session = self.get_session(code).await?;

        let (response, next) = session
            .process_batch_credential(credential_requests, access_token, dpop, &self.issuer_data)
            .await;

        self.sessions
            .write(next.into(), false)
            .await
            .map_err(IssuanceError::SessionStore)?;

        logged_issuance_result(response)
    }

    pub async fn process_reject_issuance(
        &self,
        access_token: AccessToken,
        dpop: Dpop,
        endpoint_name: &str,
    ) -> Result<(), CredentialRequestError> {
        let code = access_token.code().ok_or(CredentialRequestError::MalformedToken)?;
        let session = self.get_session(code).await?;

        // Check authorization of the request
        let session_data = session.session_data();
        if session_data.access_token != access_token {
            return Err(CredentialRequestError::Unauthorized);
        }

        dpop.verify_expecting_key(
            &session_data.dpop_public_key,
            &self.issuer_data.credential_issuer_identifier.join(endpoint_name),
            &Method::DELETE,
            Some(&access_token),
            Some(&session_data.dpop_nonce),
        )
        .map_err(|err| CredentialRequestError::IssuanceError(IssuanceError::DpopInvalid(err)))?;

        let next = session.transition(Done {
            session_result: SessionResult::Cancelled,
        });

        self.sessions
            .write(next.into(), false)
            .await
            .map_err(IssuanceError::SessionStore)?;

        Ok(())
    }

    pub async fn oauth_metadata(&self) -> Result<oidc::Config, A::Error> {
        self.attr_service
            .oauth_metadata(&self.issuer_data.credential_issuer_identifier)
            .await
    }
}

impl TryFrom<SessionState<IssuanceData>> for Session<Created> {
    type Error = IssuanceError;

    fn try_from(value: SessionState<IssuanceData>) -> Result<Self, Self::Error> {
        let IssuanceData::Created(session_data) = value.data else {
            return Err(IssuanceError::UnexpectedState);
        };
        Ok(Session::<Created> {
            state: SessionState {
                data: session_data,
                token: value.token,
                last_active: value.last_active,
            },
        })
    }
}

impl Session<Created> {
    pub async fn process_token_request(
        self,
        token_request: TokenRequest,
        dpop: Dpop,
        attr_service: &impl AttributeService,
        server_url: &BaseUrl,
    ) -> Result<(TokenResponseWithPreviews, String, Session<WaitingForResponse>), (TokenRequestError, Session<Done>)>
    {
        let result = self
            .process_token_request_inner(token_request, dpop, attr_service, server_url)
            .await;

        match result {
            Ok((response, dpop_pubkey, dpop_nonce)) => {
                let next = self.transition(WaitingForResponse {
                    access_token: response.token_response.access_token.clone(),
                    c_nonce: response.token_response.c_nonce.as_ref().unwrap().clone(), // field is always set below
                    credential_previews: response.credential_previews.clone().into_inner(),
                    dpop_public_key: dpop_pubkey,
                    dpop_nonce: dpop_nonce.clone(),
                });
                Ok((response, dpop_nonce, next))
            }
            Err(err) => {
                let next = self.transition_fail(&err);
                Err((err, next))
            }
        }
    }

    pub async fn process_token_request_inner(
        &self,
        token_request: TokenRequest,
        dpop: Dpop,
        attr_service: &impl AttributeService,
        server_url: &BaseUrl,
    ) -> Result<(TokenResponseWithPreviews, VerifyingKey, String), TokenRequestError> {
        if !matches!(
            token_request.grant_type,
            TokenRequestGrantType::PreAuthorizedCode { pre_authorized_code: _ }
        ) {
            return Err(TokenRequestError::UnsupportedTokenRequestType);
        }

        let dpop_public_key = dpop
            .verify(server_url.join("token"), Method::POST, None)
            .map_err(|err| TokenRequestError::IssuanceError(IssuanceError::DpopInvalid(err)))?;

        let code = token_request.code().clone();

        let previews = attr_service
            .attributes(&self.state, token_request)
            .await
            .map_err(|e| TokenRequestError::AttributeService(Box::new(e)))?;

        let c_nonce = random_string(32);
        let dpop_nonce = random_string(32);

        let response = TokenResponseWithPreviews {
            token_response: TokenResponse::new(AccessToken::new(&code), c_nonce),
            credential_previews: previews,
        };

        Ok((response, dpop_public_key, dpop_nonce))
    }
}

impl TokenResponse {
    pub(crate) fn new(access_token: AccessToken, c_nonce: String) -> TokenResponse {
        TokenResponse {
            access_token,
            c_nonce: Some(c_nonce),
            token_type: TokenType::DPoP,
            expires_in: None,
            refresh_token: None,
            scope: None,
            c_nonce_expires_in: None,
            authorization_details: None,
        }
    }
}

impl From<Session<WaitingForResponse>> for SessionState<IssuanceData> {
    fn from(value: Session<WaitingForResponse>) -> Self {
        SessionState {
            data: IssuanceData::WaitingForResponse(value.state.data),
            token: value.state.token,
            last_active: value.state.last_active,
        }
    }
}

impl TryFrom<SessionState<IssuanceData>> for Session<WaitingForResponse> {
    type Error = IssuanceError;

    fn try_from(value: SessionState<IssuanceData>) -> Result<Self, Self::Error> {
        let IssuanceData::WaitingForResponse(session_data) = value.data else {
            return Err(IssuanceError::UnexpectedState);
        };
        Ok(Session::<WaitingForResponse> {
            state: SessionState {
                data: session_data,
                token: value.token,
                last_active: value.last_active,
            },
        })
    }
}

impl Session<WaitingForResponse> {
    pub async fn process_credential(
        self,
        credential_request: CredentialRequest,
        access_token: AccessToken,
        dpop: Dpop,
        issuer_data: &IssuerData<impl KeyRing>,
    ) -> (Result<CredentialResponse, CredentialRequestError>, Session<Done>) {
        let result = self
            .process_credential_inner(credential_request, access_token, dpop, issuer_data)
            .await;

        // In case of success, transition the session to done. This means the client won't be able to reuse its access
        // token in more requests to this endpoint. (The OpenID4VCI and OAuth specs allow reuse of access tokens, but
        // don't forbid that a server doesn't allow that.)
        let next = match &result {
            Ok(_) => self.transition(Done {
                session_result: SessionResult::Done,
            }),
            Err(err) => self.transition_fail(err),
        };

        (result, next)
    }

    pub async fn process_credential_inner(
        &self,
        credential_request: CredentialRequest,
        access_token: AccessToken,
        dpop: Dpop,
        issuer_data: &IssuerData<impl KeyRing>,
    ) -> Result<CredentialResponse, CredentialRequestError> {
        let session_data = self.session_data();

        // Check authorization of the request
        if session_data.access_token != access_token {
            return Err(CredentialRequestError::Unauthorized);
        }

        dpop.verify_expecting_key(
            &session_data.dpop_public_key,
            &issuer_data.server_url.join("credential"),
            &Method::POST,
            Some(&access_token),
            Some(&session_data.dpop_nonce),
        )
        .map_err(|err| CredentialRequestError::IssuanceError(IssuanceError::DpopInvalid(err)))?;

        // Try to determine which credential the wallet is requesting:
        // - If it names a credential type and we are offering a single credential of that credential type,
        //   return that.
        // - If it names no credential type and we are offering a single credential, return that.
        // NB: the OpenID4VCI specification leaves open how to make this determination, this is our own behaviour.
        let requested_type = credential_request.credential_type();
        let offered_creds: Vec<_> = session_data
            .credential_previews
            .iter()
            .filter(|preview| preview.credential_type() == requested_type)
            .collect();
        let preview = match offered_creds.len() {
            1 => Ok(*offered_creds.first().unwrap()),
            0 => Err(CredentialRequestError::DoctypeNotOffered(
                requested_type.map(str::to_string),
            )),
            // If we have more than one mdoc on offer of the specified doctype then it is not clear which one
            // we should issue; abort
            _ => Err(CredentialRequestError::UseBatchIssuance),
        }?;

        let credential_response = credential_request
            .verify_and_sign_credential(&session_data.c_nonce, preview.clone(), issuer_data)
            .await?;

        Ok(credential_response)
    }

    pub async fn process_batch_credential(
        self,
        credential_requests: CredentialRequests,
        access_token: AccessToken,
        dpop: Dpop,
        issuer_data: &IssuerData<impl KeyRing>,
    ) -> (Result<CredentialResponses, CredentialRequestError>, Session<Done>) {
        let result = self
            .process_batch_credential_inner(credential_requests, access_token, dpop, issuer_data)
            .await;

        // In case of success, transition the session to done. This means the client won't be able to reuse its access
        // token in more requests to this endpoint. (The OpenID4VCI and OAuth specs allow reuse of access tokens, but
        // don't forbid that a server doesn't allow that.)
        let next = match &result {
            Ok(_) => self.transition(Done {
                session_result: SessionResult::Done,
            }),
            Err(err) => self.transition_fail(err),
        };

        (result, next)
    }

    async fn process_batch_credential_inner(
        &self,
        credential_requests: CredentialRequests,
        access_token: AccessToken,
        dpop: Dpop,
        issuer_data: &IssuerData<impl KeyRing>,
    ) -> Result<CredentialResponses, CredentialRequestError> {
        let session_data = self.session_data();

        // Check authorization of the request
        if session_data.access_token != access_token {
            return Err(CredentialRequestError::Unauthorized);
        }

        dpop.verify_expecting_key(
            &session_data.dpop_public_key,
            &issuer_data.server_url.join("batch_credential"),
            &Method::POST,
            Some(&access_token),
            Some(&session_data.dpop_nonce),
        )
        .map_err(|err| CredentialRequestError::IssuanceError(IssuanceError::DpopInvalid(err)))?;

        let credential_responses = try_join_all(
            credential_requests
                .credential_requests
                .as_ref()
                .iter()
                .zip(
                    session_data
                        .credential_previews
                        .iter()
                        .flat_map(|preview| itertools::repeat_n(preview, preview.copy_count().into())),
                )
                .map(|(cred_req, preview)| async move {
                    cred_req
                        .verify_and_sign_credential(&session_data.c_nonce, preview.clone(), issuer_data)
                        .await
                }),
        )
        .await?;

        Ok(CredentialResponses { credential_responses })
    }
}

impl From<Session<Done>> for SessionState<IssuanceData> {
    fn from(value: Session<Done>) -> Self {
        SessionState {
            data: IssuanceData::Done(value.state.data),
            token: value.state.token,
            last_active: value.state.last_active,
        }
    }
}

// Transitioning functions and helpers valid for any state
impl<T: IssuanceState> Session<T> {
    /// Transition `self` to a new state, consuming the old state, also updating the `last_active` timestamp.
    pub fn transition<NewT: IssuanceState>(self, new_state: NewT) -> Session<NewT> {
        Session {
            state: SessionState::new(self.state.token, new_state),
        }
    }

    fn transition_fail(self, error: &impl ToString) -> Session<Done> {
        self.transition(Done {
            session_result: SessionResult::Failed {
                error: error.to_string(),
            },
        })
    }

    pub fn session_data(&self) -> &T {
        &self.state.data
    }
}

impl CredentialRequest {
    pub(crate) async fn verify_and_sign_credential(
        &self,
        c_nonce: &str,
        preview: CredentialPreview,
        issuer_data: &IssuerData<impl KeyRing>,
    ) -> Result<CredentialResponse, CredentialRequestError> {
        let requested_type = self.credential_type();
        let to_issue_type = preview.credential_type();
<<<<<<< HEAD
        if requested_type != to_issue_type {
=======
        if !requested_type.is_some_and(|t| t == to_issue_type) {
>>>>>>> addea0e5
            return Err(CredentialRequestError::DoctypeMismatch);
        }

        let holder_pubkey = self
            .proof
            .as_ref()
            .ok_or(CredentialRequestError::MissingCredentialRequestPoP)?
            .verify(
                c_nonce,
                &issuer_data.accepted_wallet_client_ids,
                &issuer_data.credential_issuer_identifier,
            )?;

        let to_issue_type = to_issue_type.map(str::to_string).unwrap_or_default();
        let issuer_privkey = issuer_data
            .private_keys
            .key_pair(&to_issue_type)
            .ok_or(CredentialRequestError::MissingPrivateKey(to_issue_type))?;

        CredentialResponse::new(preview, holder_pubkey, issuer_privkey).await
    }
}

impl CredentialResponse {
    async fn new(
        preview: CredentialPreview,
        holder_pubkey: VerifyingKey,
        issuer_privkey: &KeyPair,
    ) -> Result<CredentialResponse, CredentialRequestError> {
        match preview {
            CredentialPreview::MsoMdoc { unsigned_mdoc, .. } => {
                let cose_pubkey = (&holder_pubkey)
                    .try_into()
                    .map_err(CredentialRequestError::CoseKeyConversion)?;

                let issuer_signed = IssuerSigned::sign(unsigned_mdoc, cose_pubkey, issuer_privkey)
                    .await
                    .map_err(CredentialRequestError::CredentialSigning)?;

                Ok(CredentialResponse::MsoMdoc {
                    credential: issuer_signed.into(),
                })
            }

            CredentialPreview::Jwt { claims, jwt_typ, .. } => {
                // Add the holder public key to the claims that are going to be signed
                let jwk = jwk_from_p256(&holder_pubkey)?;
                let claims = JwtCredentialClaims {
                    cnf: JwtCredentialCnf { jwk },
                    contents: JwtCredentialContents {
                        iss: issuer_privkey.certificate().common_names().unwrap().first().cloned(),
                        attributes: claims.attributes,
                    },
                };

                let mut header = Header::new(Algorithm::ES256);
                header.typ = jwt_typ.or(header.typ);

                let jwt = Jwt::sign(&claims, &header, issuer_privkey.private_key()).await.unwrap();

                Ok(CredentialResponse::Jwt { credential: jwt.0 })
            }
        }
    }
}

impl CredentialRequestProof {
    pub fn verify(
        &self,
        nonce: &str,
        accepted_wallet_client_ids: &[impl ToString],
        credential_issuer_identifier: &BaseUrl,
    ) -> Result<VerifyingKey, CredentialRequestError> {
        let jwt = match self {
            CredentialRequestProof::Jwt { jwt } => jwt,
        };
        let header = jsonwebtoken::decode_header(&jwt.0)?;
        let verifying_key = jwk_to_p256(&header.jwk.ok_or(CredentialRequestError::MissingJwk)?)?;

        let mut validation_options = Validation::new(Algorithm::ES256);
        validation_options.required_spec_claims = HashSet::default();
        validation_options.set_issuer(accepted_wallet_client_ids);
        validation_options.set_audience(&[credential_issuer_identifier]);

        // We use `jsonwebtoken` crate directly instead of our `Jwt` because we need to inspect the header
        let token_data = jsonwebtoken::decode::<CredentialRequestProofJwtPayload>(
            &jwt.0,
            &EcdsaDecodingKey::from(&verifying_key).0,
            &validation_options,
        )?;

        if token_data.header.typ != Some(OPENID4VCI_VC_POP_JWT_TYPE.to_string()) {
            return Err(CredentialRequestError::UnsupportedJwtAlgorithm {
                expected: OPENID4VCI_VC_POP_JWT_TYPE.to_string(),
                found: token_data.header.typ,
            });
        }
        if token_data
            .claims
            .nonce
            .as_ref()
            .ok_or(CredentialRequestError::IncorrectNonce)?
            != nonce
        {
            return Err(CredentialRequestError::IncorrectNonce);
        }

        Ok(verifying_key)
    }
}

#[cfg(test)]
mod tests {
    use thiserror::Error;
    use tracing_test::traced_test;

    use super::*;

    #[derive(Debug, Error, Clone, Eq, PartialEq)]
    #[error("MyError")]
    struct MyError;

    #[traced_test]
    #[test]
    fn test_logged_issuance_result() {
        let mut input: Result<String, MyError>;

        assert!(!logs_contain("Issuance success"));
        input = Ok("Alright".into());
        let result = logged_issuance_result(input.clone());
        assert_eq!(result, input);
        assert!(logs_contain("Issuance success"));

        assert!(!logs_contain("Issuance error: MyError"));
        input = Err(MyError);
        let result = logged_issuance_result(input.clone());
        assert_eq!(result, input);
        assert!(logs_contain("Issuance error: MyError"));
    }
}<|MERGE_RESOLUTION|>--- conflicted
+++ resolved
@@ -16,16 +16,12 @@
     utils::{crypto::CryptoError, serialization::CborError},
     IssuerSigned,
 };
-<<<<<<< HEAD
 use wallet_common::{
-    config::wallet_config::BaseUrl,
     jwt::{EcdsaDecodingKey, Jwt},
     nonempty::NonEmpty,
+    urls::BaseUrl,
     utils::random_string,
 };
-=======
-use wallet_common::{jwt::EcdsaDecodingKey, nonempty::NonEmpty, urls::BaseUrl, utils::random_string};
->>>>>>> addea0e5
 
 use crate::{
     credential::{
@@ -773,11 +769,7 @@
     ) -> Result<CredentialResponse, CredentialRequestError> {
         let requested_type = self.credential_type();
         let to_issue_type = preview.credential_type();
-<<<<<<< HEAD
         if requested_type != to_issue_type {
-=======
-        if !requested_type.is_some_and(|t| t == to_issue_type) {
->>>>>>> addea0e5
             return Err(CredentialRequestError::DoctypeMismatch);
         }
 

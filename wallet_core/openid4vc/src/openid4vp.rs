--- conflicted
+++ resolved
@@ -241,16 +241,11 @@
         Ok(VpAuthorizationRequest {
             aud: VpAuthorizationRequestAudience::SelfIssued,
             oauth_request: AuthorizationRequest {
-<<<<<<< HEAD
-                response_type: ResponseType::VpToken,
+                response_type: ResponseType::VpToken.into(),
                 client_id: rp_certificate
                     .san_dns_name()
                     .map_err(AuthRequestError::CertificateParsing)?
                     .ok_or(AuthRequestError::MissingSAN)?,
-=======
-                response_type: ResponseType::VpToken.into(),
-                client_id: parse_dns_san(rp_certificate)?,
->>>>>>> 387c91d0
                 nonce: Some(nonce),
                 response_mode: Some(ResponseMode::DirectPostJwt),
                 redirect_uri: None,

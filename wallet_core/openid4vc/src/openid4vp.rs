use std::string::FromUtf8Error;

use base64::DecodeError;
use chrono::{DateTime, Utc};
use indexmap::IndexSet;
use josekit::{
    jwe::{alg::ecdh_es::EcdhEsJweAlgorithm, JweHeader},
    jwk::{alg::ec::EcKeyPair, Jwk},
    jwt::JwtPayload,
    JoseError,
};
use serde::{Deserialize, Serialize};
use serde_with::{formats::PreferOne, serde_as, skip_serializing_none, OneOrMany};

use nl_wallet_mdoc::{
    holder::TrustAnchor,
    utils::{
        serialization::CborBase64,
        x509::{Certificate, CertificateError},
    },
    verifier::{DisclosedAttributes, ItemsRequests},
    DeviceResponse, SessionTranscript,
};
use wallet_common::{
    config::wallet_config::BaseUrl,
    generator::{Generator, TimeGenerator},
    jwt::{Jwt, JwtError},
    utils::random_string,
};

use crate::{
    authorization::{AuthorizationErrorCode, AuthorizationRequest, ResponseMode, ResponseType},
    jwt::{self, JwkConversionError, JwtX5cError},
<<<<<<< HEAD
    presentation_exchange::{
        FormatAlg, InputDescriptorMappingObject, PdConversionError, PresentationDefinition, PresentationSubmission,
        PsError,
    },
=======
    presentation_exchange::{InputDescriptorMappingObject, PresentationDefinition, PresentationSubmission, PsError},
>>>>>>> d9426413
    Format,
};

#[derive(Debug, thiserror::Error)]
pub enum AuthRequestError {
    #[error("error validating Authorization Request: {0}")]
    Validation(#[from] AuthRequestValidationError),
    #[error("error parsing X.509 certificate: {0}")]
    CertificateParsing(#[from] CertificateError),
    #[error("failed to verify Authorization Request JWT: {0}")]
    JwtVerification(#[from] JwtError),
    #[error("Subject Alternative Name missing from X.509 certificate")]
    MissingSAN,
    #[error("failed to convert encryption key to JWK format")]
    JwkConversion(#[from] JwkConversionError),
    #[error("error verifying Authorization Request JWT: {0}")]
    AuthRequestJwtVerification(#[from] JwtX5cError),
    #[error("client_id from Authorization Request was {client_id}, should have been equal to SAN DNSName from X.509 certificate ({dns_san})")]
    UnauthorizedClientId { client_id: String, dns_san: String },
}

/// A Request URI object, as defined in RFC 9101.
/// Contains URL from which the wallet is to retrieve the Authorization Request.
/// To be URL-encoded in the wallet's UL, which can then be put on a website directly, or in a QR code.
#[derive(Debug, Clone, Serialize, Deserialize)]
pub struct VpRequestUriObject {
    /// URL at which the full Authorization Request is to be retrieved.
    pub request_uri: BaseUrl,

    /// MUST equal the client_id from the full Authorization Request.
    pub client_id: String,
}

/// An OpenID4VP Authorization Request, allowing an RP to request a set of attestations/attributes from a wallet.
#[skip_serializing_none]
#[derive(Debug, Clone, Serialize, Deserialize)]
pub struct VpAuthorizationRequest {
    pub aud: VpAuthorizationRequestAudience,

    #[serde(flatten)]
    pub oauth_request: AuthorizationRequest,

    /// Contains requirements on the attestations and/or attributes to be disclosed.
    #[serde(flatten)]
    pub presentation_definition: VpPresentationDefinition,

    /// Metadata about the verifier such as their encryption key(s).
    #[serde(flatten)]
    pub client_metadata: Option<VpClientMetadata>,

    /// Determines how the verifier is to be authenticated.
    pub client_id_scheme: Option<ClientIdScheme>,

    /// REQUIRED if the ResponseMode `direct_post` or `direct_post.jwt` is used.
    /// In that case, the Authorization Response is to be posted to this URL by the wallet.
    pub response_uri: Option<BaseUrl>,
}

#[derive(Debug, Clone, Default, Serialize, Deserialize)]
pub enum VpAuthorizationRequestAudience {
    #[default]
    #[serde(rename = "https://self-issued.me/v2")]
    SelfIssued,
}

#[derive(Debug, Clone, Serialize, Deserialize)]
pub enum VpPresentationDefinition {
    #[serde(rename = "presentation_definition")]
    Direct(PresentationDefinition),
    #[serde(rename = "presentation_definition_url")]
    Indirect(BaseUrl),
}

impl VpPresentationDefinition {
    pub fn direct(&self) -> &PresentationDefinition {
        match self {
            VpPresentationDefinition::Direct(pd) => pd,
            VpPresentationDefinition::Indirect(_) => panic!("uri variant not supported"),
        }
    }
}

#[derive(Debug, Clone, Serialize, Deserialize)]
pub enum VpClientMetadata {
    #[serde(rename = "client_metadata")]
    Direct(ClientMetadata),
    #[serde(rename = "client_metadata_url")]
    Indirect(BaseUrl),
}

impl VpClientMetadata {
    pub fn direct(&self) -> &ClientMetadata {
        match self {
            VpClientMetadata::Direct(c) => c,
            VpClientMetadata::Indirect(_) => panic!("uri variant not supported"),
        }
    }
}

/// Metadata of the verifier (which acts as the "client" in OAuth).
/// OpenID4VP refers to https://openid.net/specs/openid-connect-registration-1_0.html and
/// https://www.rfc-editor.org/rfc/rfc7591.html for this, but here we implement only what we need.
#[derive(Debug, Clone, Serialize, Deserialize)]
pub struct ClientMetadata {
    #[serde(flatten)]
    jwks: VpJwks,
    vp_formats: VpFormat,

    // These two are defined in https://openid.net/specs/oauth-v2-jarm-final.html
    authorization_encryption_alg_values_supported: VpAlgValues,
    authorization_encryption_enc_values_supported: VpEncValues,
}

#[derive(Debug, Clone, PartialEq, Eq, Serialize, Deserialize)]
#[serde(rename_all = "snake_case")]
pub enum ClientIdScheme {
    #[serde(rename = "pre-registered")]
    PreRegistered,
    RedirectUri,
    EntityId,
    Did,
    VerifierAttestation,
    X509SanDns,
    X509SanUri,
}

#[derive(Debug, Clone, Serialize, Deserialize)]
pub enum VpJwks {
    #[serde(rename = "jwks")]
    Direct { keys: Vec<Jwk> },
    #[serde(rename = "jwks_uri")]
    Indirect(BaseUrl),
}

impl VpJwks {
    pub fn direct(&self) -> &Vec<Jwk> {
        match self {
            VpJwks::Direct { keys } => keys,
            VpJwks::Indirect(_) => panic!("uri variant not supported"),
        }
    }
}

#[derive(Debug, Clone, Serialize, Deserialize)]
pub enum VpAlgValues {
    #[serde(rename = "ECDH-ES")]
    EcdhEs,
}

#[derive(Debug, Clone, Serialize, Deserialize, strum::Display)]
pub enum VpEncValues {
    A128GCM,
    A192GCM,
    A256GCM,
}

#[derive(Debug, Clone, Serialize, Deserialize)]
#[serde(rename_all = "snake_case")]
pub enum VpFormat {
    MsoMdoc { alg: IndexSet<FormatAlg> },
}

<<<<<<< HEAD
=======
#[derive(Debug, Clone, Copy, Default, PartialEq, Eq, Hash, Serialize, Deserialize)]
pub enum FormatAlg {
    #[default]
    ES256,
}

fn parse_dns_san(cert: &Certificate) -> Result<String, AuthRequestError> {
    match cert
        .to_x509()?
        .subject_alternative_name()
        .map_err(AuthRequestError::X509)?
        .ok_or(AuthRequestError::MissingSAN)?
        .value
        .general_names
        .first()
        .ok_or(AuthRequestError::MissingSAN)?
    {
        GeneralName::DNSName(name) => Ok(name.to_string()),
        _ => Err(AuthRequestError::UnexpectedSANType),
    }
}

>>>>>>> d9426413
use nutype::nutype;
#[nutype(
    derive(Debug, Clone, TryFrom, AsRef, Serialize, Deserialize),
    validate(predicate = |u| JwePublicKey::validate(u).is_ok()),
)]
pub struct JwePublicKey(Jwk);

impl JwePublicKey {
    fn validate(jwk: &Jwk) -> Result<(), AuthRequestValidationError> {
        // Avoid jwk.key_type() which panics if `kty` is not set.
        if jwk.parameter("kty").and_then(serde_json::Value::as_str) != Some("EC") {
            return Err(AuthRequestValidationError::UnsupportedJwk {
                field: "kty",
                expected: "EC",
                found: jwk.parameter("kty").cloned(),
            });
        }

        if jwk.curve() != Some("P-256") {
            return Err(AuthRequestValidationError::UnsupportedJwk {
                field: "crv",
                expected: "P-256",
                found: jwk.curve().map(serde_json::Value::from),
            });
        }

        Ok(())
    }
}

/// An OpenID4VP Authorization Request that has been validated to conform to the ISO 18013-7 profile:
/// a subset of [`VpAuthorizationRequest`] that always contains fields we require, and no fields we don't.
#[skip_serializing_none]
#[derive(Debug, Clone, Serialize, Deserialize)]
pub struct IsoVpAuthorizationRequest {
    pub client_id: String,
    pub nonce: String,
    pub encryption_pubkey: Jwk,
    pub response_uri: BaseUrl,
    pub items_requests: ItemsRequests,
    pub presentation_definition: PresentationDefinition,
    pub client_metadata: ClientMetadata,
    pub state: Option<String>,
}

#[derive(Debug, thiserror::Error)]
pub enum AuthRequestValidationError {
    #[error("unexpected field: {0}")]
    UnexpectedField(&'static str),
    #[error("missing required field: {0}")]
    ExpectedFieldMissing(&'static str),
    #[error("unsupported value for field {field}: expected {expected}, found {found}")]
    UnsupportedFieldValue {
        field: &'static str,
        expected: &'static str,
        found: String,
    },
    #[error("field {0}_uri found, expected field directly")]
    UriVariantNotSupported(&'static str),
    #[error("unexpected amount of JWKs found in client_metadata: expected 1, found {0}")]
    UnexpectedJwkAmount(usize),
    #[error("unsupported JWK: expected {expected}, found {found:?} in {field}")]
    UnsupportedJwk {
        field: &'static str,
        expected: &'static str,
        found: Option<serde_json::Value>,
    },
    #[error("no attributes were requested")]
    NoAttributesRequested,
    #[error("unsupported Presentation Definition: {0}")]
    UnsupportedPresentationDefinition(#[from] PdConversionError),
}

impl VpAuthorizationRequest {
    pub fn new(
        items_requests: &ItemsRequests,
        rp_certificate: &Certificate,
        nonce: String,
        encryption_pubkey: JwePublicKey,
        response_uri: BaseUrl,
    ) -> Result<Self, AuthRequestError> {
        Ok(VpAuthorizationRequest {
            aud: VpAuthorizationRequestAudience::SelfIssued,
            oauth_request: AuthorizationRequest {
                response_type: ResponseType::VpToken.into(),
                client_id: rp_certificate
                    .san_dns_name()
                    .map_err(AuthRequestError::CertificateParsing)?
                    .ok_or(AuthRequestError::MissingSAN)?,
                nonce: Some(nonce),
                response_mode: Some(ResponseMode::DirectPostJwt),
                redirect_uri: None,
                state: None,
                authorization_details: None,
                request_uri: None,
                code_challenge: None,
                scope: None,
            },
            presentation_definition: VpPresentationDefinition::Direct(items_requests.into()),
            client_metadata: Some(VpClientMetadata::Direct(ClientMetadata {
                jwks: VpJwks::Direct {
                    keys: vec![encryption_pubkey.into_inner()],
                },
                vp_formats: VpFormat::MsoMdoc {
                    alg: IndexSet::from([FormatAlg::ES256]),
                },
                authorization_encryption_alg_values_supported: VpAlgValues::EcdhEs,
                authorization_encryption_enc_values_supported: VpEncValues::A128GCM,
            })),
            client_id_scheme: Some(ClientIdScheme::X509SanDns),
            response_uri: Some(response_uri),
        })
    }

    /// Verify an Authorization Request JWT against the specified trust anchors, additionally checking that
    /// - the request contents are compliant with the profile from ISO 18013-7 Appendix B,
    /// - the `client_id` equals the DNS SAN name in the X.509 certificate, as required by the
    ///   [`x509_san_dns` value for `client_id_scheme`](https://openid.github.io/OpenID4VP/openid-4-verifiable-presentations-wg-draft.html#section-5.7-12.2),
    ///   which is used by the mentioned profile.
    pub fn verify(
        jws: &Jwt<VpAuthorizationRequest>,
        trust_anchors: &[TrustAnchor],
    ) -> Result<(IsoVpAuthorizationRequest, Certificate), AuthRequestError> {
        let (auth_request, rp_cert) = jwt::verify_against_trust_anchors(jws, trust_anchors, &TimeGenerator)?;

        let dns_san = rp_cert.san_dns_name()?.ok_or(AuthRequestError::MissingSAN)?;
        if dns_san != auth_request.oauth_request.client_id {
            return Err(AuthRequestError::UnauthorizedClientId {
                client_id: auth_request.oauth_request.client_id,
                dns_san,
            });
        }

        let validated_auth_request = auth_request.validate()?;

        Ok((validated_auth_request, rp_cert))
    }

    /// Validate that the request contents are compliant with the profile from ISO 18013-7 Appendix B.
    pub fn validate(&self) -> Result<IsoVpAuthorizationRequest, AuthRequestValidationError> {
        // Check absence of fields that must not be present in an OpenID4VP Authorization Request
        if self.oauth_request.authorization_details.is_some() {
            return Err(AuthRequestValidationError::UnexpectedField("authorization_details"));
        }
        if self.oauth_request.code_challenge.is_some() {
            return Err(AuthRequestValidationError::UnexpectedField("code_challenge"));
        }
        if self.oauth_request.redirect_uri.is_some() {
            return Err(AuthRequestValidationError::UnexpectedField("redirect_uri"));
        }
        if self.oauth_request.scope.is_some() {
            return Err(AuthRequestValidationError::UnexpectedField("scope"));
        }
        if self.oauth_request.request_uri.is_some() {
            return Err(AuthRequestValidationError::UnexpectedField("request_uri"));
        }
        // Check presence of fields that must be present in an OpenID4VP Authorization Request
        if self.oauth_request.nonce.is_none() {
            return Err(AuthRequestValidationError::ExpectedFieldMissing("nonce"));
        }
        if self.oauth_request.response_mode.is_none() {
            return Err(AuthRequestValidationError::ExpectedFieldMissing("response_mode"));
        }
        if self.client_metadata.is_none() {
            return Err(AuthRequestValidationError::ExpectedFieldMissing("client_metadata"));
        }
        if self.client_id_scheme.is_none() {
            return Err(AuthRequestValidationError::ExpectedFieldMissing("client_id_scheme"));
        }
        if self.response_uri.is_none() {
            return Err(AuthRequestValidationError::ExpectedFieldMissing("response_uri"));
        }

        // Check that various enums have the expected values
        if self.oauth_request.response_type != ResponseType::VpToken.into() {
            return Err(AuthRequestValidationError::UnsupportedFieldValue {
                field: "response_type",
                expected: "vp_token",
                found: serde_json::to_string(&self.oauth_request.response_type).unwrap(),
            });
        }
        if *self.oauth_request.response_mode.as_ref().unwrap() != ResponseMode::DirectPostJwt {
            return Err(AuthRequestValidationError::UnsupportedFieldValue {
                field: "response_mode",
                expected: "direct_post.jwt",
                found: serde_json::to_string(&self.oauth_request.response_mode).unwrap(),
            });
        }
        if *self.client_id_scheme.as_ref().unwrap() != ClientIdScheme::X509SanDns {
            return Err(AuthRequestValidationError::UnsupportedFieldValue {
                field: "client_id_scheme",
                expected: "x509_san_dns",
                found: serde_json::to_string(&self.client_id_scheme).unwrap(),
            });
        }

        // Of fields that have an "_uri" variant, check that they are not used
        if matches!(self.presentation_definition, VpPresentationDefinition::Indirect(..)) {
            return Err(AuthRequestValidationError::UriVariantNotSupported(
                "presentation_definition",
            ));
        }
        if matches!(*self.client_metadata.as_ref().unwrap(), VpClientMetadata::Indirect(..)) {
            return Err(AuthRequestValidationError::UriVariantNotSupported("client_metadata"));
        }
        let client_metadata = self.client_metadata.as_ref().unwrap().direct();
        if matches!(client_metadata.jwks, VpJwks::Indirect(..)) {
            return Err(AuthRequestValidationError::UriVariantNotSupported(
                "presentation_definition",
            ));
        }

        // check that we received exactly one EC/P256 curve
        let jwks = client_metadata.jwks.direct();
        if jwks.len() != 1 {
            return Err(AuthRequestValidationError::UnexpectedJwkAmount(jwks.len()));
        }
        JwePublicKey::validate(jwks.first().unwrap())?;

        if self
            .presentation_definition
            .direct()
            .input_descriptors
            .iter()
            .map(|i| i.constraints.fields.len())
            .sum::<usize>()
            == 0
        {
            return Err(AuthRequestValidationError::NoAttributesRequested);
        }

        // The code above establishes that all these .unwrap() and .direct() calls are safe.
        Ok(IsoVpAuthorizationRequest {
            client_id: self.oauth_request.client_id.clone(),
            nonce: self.oauth_request.nonce.as_ref().unwrap().clone(),
            encryption_pubkey: jwks.first().unwrap().clone(),
            items_requests: self.presentation_definition.direct().try_into()?,
            response_uri: self.response_uri.as_ref().unwrap().clone(),
            presentation_definition: self.presentation_definition.direct().clone(),
            client_metadata: client_metadata.clone(),
            state: self.oauth_request.state.clone(),
        })
    }
}

impl TryFrom<VpAuthorizationRequest> for IsoVpAuthorizationRequest {
    type Error = AuthRequestError;

    fn try_from(value: VpAuthorizationRequest) -> Result<Self, Self::Error> {
        Ok(value.validate()?)
    }
}

#[derive(Debug, thiserror::Error)]
pub enum AuthResponseError {
    #[error("error (de)serializing JWE payload: {0}")]
    Json(#[from] serde_json::Error),
    #[error("error parsing JWK: {0}")]
    JwkConversion(#[source] JoseError),
    #[error("error encrypting/decrypting JWE: {0}")]
    Jwe(#[source] JoseError),
    #[error("apv (nonce) field in JWE had incorrect value")]
    NonceIncorrect,
    #[error("state had incorrect value: expected {expected:?}, found {found:?}")]
    StateIncorrect {
        expected: Option<String>,
        found: Option<String>,
    },
    #[error("failed to base64 decode JWE header fields: {0}")]
    Base64(#[from] DecodeError),
    #[error("missing apu field from JWE")]
    MissingApu,
    #[error("missing apv field from JWE")]
    MissingApv,
    #[error("failed to decode apu/apv field from JWE")]
    Utf8(#[from] FromUtf8Error),
    #[error("error verifying disclosed mdoc(s): {0}")]
    Verification(#[source] nl_wallet_mdoc::Error),
    #[error("missing requested attributes: {0}")]
    MissingAttributes(#[source] nl_wallet_mdoc::Error),
    #[error("received unexpected amount of Verifiable Presentations: expected 1, found {0}")]
    UnexpectedVpCount(usize),
    #[error("error in Presentation Submission: {0}")]
    PresentationSubmission(#[from] PsError),
}

// We do not reuse or embed the `AuthorizationResponse` struct from `authorization.rs`, because in no variant
// of OpenID4VP that we (plan to) support do we need the `code` field from that struct, which is its primary citizen.
/// An OpenID4VP Authorization Response, with the wallet's disclosed attestations/attributes in the `vp_token`.
#[serde_as]
#[derive(Debug, Clone, Serialize, Deserialize)]
pub struct VpAuthorizationResponse {
    /// One or more Verifiable Presentations.
    #[serde_as(as = "OneOrMany<_, PreferOne>")]
    pub vp_token: Vec<VerifiablePresentation>,

    pub presentation_submission: PresentationSubmission,

    /// MUST equal the `state` from the Authorization Request.
    /// May be used by the RP to link incoming Authorization Responses to its corresponding Authorization Request,
    /// for example in case the `response_uri` contains no session token or other identifier.
    pub state: Option<String>,
}

/// Disclosure of an attestation, generally containing the issuer-signed attestation itself, the disclosed attributes,
/// and a holder signature over some nonce provided by the verifier.
#[derive(Debug, Clone, Serialize, Deserialize)]
#[serde(untagged)]
pub enum VerifiablePresentation {
    // NB: a `DeviceResponse` can contain disclosures of multiple mdocs.
    // In case of other (not yet supported) formats, each attestation is expected to result in a separate
    // Verifiable Presentation. See e.g. this example:
    // https://openid.github.io/OpenID4VP/openid-4-verifiable-presentations-wg-draft.html#section-6.1-13
    MsoMdoc(CborBase64<DeviceResponse>),
}

impl VpAuthorizationResponse {
    fn new(device_response: DeviceResponse, auth_request: &IsoVpAuthorizationRequest) -> Self {
        let presentation_submission = PresentationSubmission {
            id: random_string(16),
            definition_id: auth_request.presentation_definition.id.clone(),
            descriptor_map: device_response
                .documents
                .as_ref()
                .unwrap() // we never produce DeviceResponse instances without documents in it
                .iter()
                .map(|doc| InputDescriptorMappingObject {
                    id: doc.doc_type.clone(),
                    format: Format::MsoMdoc,
                    path: "$".to_string(),
                })
                .collect(),
        };

        VpAuthorizationResponse {
            vp_token: vec![VerifiablePresentation::MsoMdoc(device_response.into())],
            presentation_submission,
            state: auth_request.state.clone(),
        }
    }

    /// Create a JWE containing a new encrypted Authorization Request.
    ///
    /// NB: this method assumes that the provided Authorization Request has been validated with
    ///  `auth_request.validate()?` before.
    pub fn new_encrypted(
        device_response: DeviceResponse,
        auth_request: &IsoVpAuthorizationRequest,
        mdoc_nonce: &str,
    ) -> Result<String, AuthResponseError> {
        Self::new(device_response, auth_request).encrypt(auth_request, mdoc_nonce)
    }

    fn encrypt(&self, auth_request: &IsoVpAuthorizationRequest, mdoc_nonce: &str) -> Result<String, AuthResponseError> {
        let mut header = JweHeader::new();
        header.set_token_type("JWT");

        // Set the `apu` and `apv` fields to the mdoc nonce and nonce, per the ISO 18013-7 profile.
        header.set_agreement_partyuinfo(mdoc_nonce);
        header.set_agreement_partyvinfo(auth_request.nonce.clone());

        // Use the AES key size that the server wants.
        let client_metadata = &auth_request.client_metadata;
        header.set_content_encryption(
            client_metadata
                .authorization_encryption_enc_values_supported
                .to_string(),
        );

        // VpAuthorizationRequest always serializes to a JSON object useable as a JWT payload.
        let serde_json::Value::Object(payload) = serde_json::to_value(self)? else {
            panic!("VpAuthorizationResponse did not serialize to object")
        };
        let payload = JwtPayload::from_map(payload).unwrap();

        // The key the RP wants us to encrypt our response to.

        let encrypter = EcdhEsJweAlgorithm::EcdhEs
            .encrypter_from_jwk(&auth_request.encryption_pubkey)
            .map_err(AuthResponseError::JwkConversion)?;
        let jwe = josekit::jwt::encode_with_encrypter(&payload, &header, &encrypter).map_err(AuthResponseError::Jwe)?;

        Ok(jwe)
    }

    pub fn decrypt_and_verify(
        jwe: &str,
        private_key: &EcKeyPair,
        auth_request: &IsoVpAuthorizationRequest,
        time: &impl Generator<DateTime<Utc>>,
        trust_anchors: &[TrustAnchor],
    ) -> Result<DisclosedAttributes, AuthResponseError> {
        let (response, mdoc_nonce) = Self::decrypt(jwe, private_key, &auth_request.nonce)?;

        response.verify(auth_request, &mdoc_nonce, time, trust_anchors)
    }

    pub fn decrypt(
        jwe: &str,
        private_key: &EcKeyPair,
        nonce: &str,
    ) -> Result<(VpAuthorizationResponse, String), AuthResponseError> {
        let decrypter = EcdhEsJweAlgorithm::EcdhEs
            .decrypter_from_jwk(&private_key.to_jwk_key_pair())
            .map_err(AuthResponseError::JwkConversion)?;
        let (payload, header) = josekit::jwt::decode_with_decrypter(jwe, &decrypter).map_err(AuthResponseError::Jwe)?;

        let jwe_nonce = String::from_utf8(header.agreement_partyvinfo().ok_or(AuthResponseError::MissingApv)?)?;
        if nonce != jwe_nonce {
            return Err(AuthResponseError::NonceIncorrect);
        }
        let mdoc_nonce = String::from_utf8(header.agreement_partyuinfo().ok_or(AuthResponseError::MissingApu)?)?;

        let payload = serde_json::from_value(serde_json::Value::Object(payload.into()))?;
        Ok((payload, mdoc_nonce))
    }

    fn device_response(&self) -> Result<&DeviceResponse, AuthResponseError> {
        if self.vp_token.len() != 1 {
            return Err(AuthResponseError::UnexpectedVpCount(self.vp_token.len()));
        }

        let VerifiablePresentation::MsoMdoc(device_response) = &self.vp_token.first().unwrap();
        Ok(&device_response.0)
    }

    pub fn verify(
        &self,
        auth_request: &IsoVpAuthorizationRequest,
        mdoc_nonce: &str,
        time: &impl Generator<DateTime<Utc>>,
        trust_anchors: &[TrustAnchor],
    ) -> Result<DisclosedAttributes, AuthResponseError> {
        // Verify the cryptographic integrity of the disclosed attributes.
        let session_transcript = SessionTranscript::new_oid4vp(
            &auth_request.response_uri,
            &auth_request.client_id,
            auth_request.nonce.clone(),
            mdoc_nonce,
        );
        let device_response = self.device_response()?;
        let disclosed_attrs = device_response
            .verify(None, &session_transcript, time, trust_anchors)
            .map_err(AuthResponseError::Verification)?;

        // Check that we received all attributes that we requested
        auth_request
            .items_requests
            .match_against_response(device_response)
            .map_err(AuthResponseError::MissingAttributes)?;

        // Safe: if we have found all requested items in the documents, then the documents are not absent.
        let documents = device_response.documents.as_ref().unwrap();

        // Check that the Presentation Submission is what it should be per the Presentation Exchange spec and ISO 18013-7.
        self.presentation_submission
            .verify(documents, &auth_request.presentation_definition)?;

        // If `state` is provided it must equal the `state` from the Authorization Request.
        if self.state != auth_request.state {
            return Err(AuthResponseError::StateIncorrect {
                expected: auth_request.state.clone(),
                found: self.state.clone(),
            });
        }

        Ok(disclosed_attrs)
    }
}

#[derive(Debug, Clone, Serialize, Deserialize)]
pub struct VpResponse {
    pub redirect_uri: Option<BaseUrl>,
}

#[derive(Debug, Clone, Serialize, Deserialize)]
#[serde(untagged)]
pub enum VpAuthorizationErrorCode {
    AuthorizationError(AuthorizationErrorCode),
    VpFormatsNotSupported,
    InvalidPresentationDefinitionUri,
    InvalidPresentationDefinitionReference,
    InvalidRequestUriMethod,
}

#[cfg(test)]
mod tests {
    use std::borrow::Cow;

    use indexmap::IndexMap;
    use josekit::jwk::alg::ec::{EcCurve, EcKeyPair};
    use serde_json::json;

    use nl_wallet_mdoc::{
        examples::{Example, Examples, IsoCertTimeGenerator, EXAMPLE_DOC_TYPE, EXAMPLE_KEY_IDENTIFIER},
        server_keys::KeyPair,
        software_key_factory::SoftwareKeyFactory,
        utils::serialization::{cbor_serialize, CborBase64, CborSeq, TaggedBytes},
        DeviceAuthenticationKeyed, DeviceResponse, DeviceResponseVersion, DeviceSigned, Document, SessionTranscript,
    };
    use wallet_common::keys::software::SoftwareEcdsaKey;

    use super::{jwt, VerifiablePresentation, VpAuthorizationRequest, VpAuthorizationResponse};

    fn setup() -> (KeyPair, KeyPair, EcKeyPair, VpAuthorizationRequest) {
        let ca = KeyPair::generate_ca("myca", Default::default()).unwrap();
        let rp_keypair = ca.generate_reader_mock(None).unwrap();

        let encryption_privkey = EcKeyPair::generate(EcCurve::P256).unwrap();

        let auth_request = VpAuthorizationRequest::new(
            &Examples::items_requests(),
            rp_keypair.certificate(),
            "nonce".to_string(),
            encryption_privkey.to_jwk_public_key().try_into().unwrap(),
            "https://example.com/response_uri".parse().unwrap(),
        )
        .unwrap();

        (ca, rp_keypair, encryption_privkey, auth_request)
    }

    #[test]
    fn test_encrypt_decrypt_authorization_response() {
        let (_, _, encryption_privkey, auth_request) = setup();

        // NB: the example DeviceResponse verifies as an ISO 18013-5 DeviceResponse while here we use it in
        // an OpenID4VP setting, i.e. with different SessionTranscript contents, so it can't be verified.
        // This is not an issue here because this code only deals with en/decrypting the DeviceResponse into
        // an Authorization Response JWE.
        let mdoc_nonce = "mdoc_nonce".to_string();
        let device_response = DeviceResponse::example();
        let auth_request = auth_request.validate().unwrap();
        let auth_response = VpAuthorizationResponse::new(device_response, &auth_request);
        let jwe = auth_response.encrypt(&auth_request, &mdoc_nonce).unwrap();

        let (decrypted, jwe_mdoc_nonce) =
            VpAuthorizationResponse::decrypt(&jwe, &encryption_privkey, &auth_request.nonce).unwrap();
        assert_eq!(mdoc_nonce, jwe_mdoc_nonce);

        let VerifiablePresentation::MsoMdoc(CborBase64(encrypted_device_response)) =
            auth_response.vp_token.first().unwrap();
        let VerifiablePresentation::MsoMdoc(CborBase64(decrypted_device_response)) =
            decrypted.vp_token.first().unwrap();
        let encrypted_document = encrypted_device_response.documents.as_ref().unwrap().first().unwrap();
        let decrypted_document = decrypted_device_response.documents.as_ref().unwrap().first().unwrap();

        assert_eq!(decrypted_document.doc_type, encrypted_document.doc_type);
        assert_eq!(decrypted_document.issuer_signed, encrypted_document.issuer_signed);
    }

    #[tokio::test]
    async fn test_authorization_request_jwt() {
        let (ca, rp_keypair, _, auth_request) = setup();

        let auth_request_jwt = jwt::sign_with_certificate(&auth_request, &rp_keypair).await.unwrap();

        VpAuthorizationRequest::verify(&auth_request_jwt, &[ca.certificate().try_into().unwrap()]).unwrap();
    }

    #[test]
    fn deserialize_authorization_request_example() {
        let example_json = json!(
            {
                "aud": "https://self-issued.me/v2",
                "response_type": "vp_token",
                "response_mode": "direct_post.jwt",
                "client_id_scheme": "x509_san_dns",
                "client_id": "example.com",
                "response_uri": "https://example.com/post",
                "nonce": "%%2_fsd32434!==r",
                "client_metadata": {
                    "jwks": {
                        "keys": [{
                            "kty": "EC", "use": "enc", "crv": "P-256", "alg": "ECDH-ES",
                            "x": "xVLtZaPPK-xvruh1fEClNVTR6RCZBsQai2-DrnyKkxg",
                            "y": "-5-QtFqJqGwOjEL3Ut89nrE0MeaUp5RozksKHpBiyw0"
                        }]
                    },
                    "authorization_encryption_alg_values_supported": "ECDH-ES",
                    "authorization_encryption_enc_values_supported": "A256GCM",
                    "vp_formats": {
                        "mso_mdoc": {
                            "alg": [ "ES256" ]
                        }
                    }
                },
                "presentation_definition": {
                    "id": "mDL-sample-req",
                    "input_descriptors": [{
                        "format": {
                            "mso_mdoc": {
                                "alg": [ "ES256" ]
                            }
                        },
                        "id": "org.iso.18013.5.1.mDL",
                        "constraints": {
                            "limit_disclosure": "required",
                            "fields": [
                                { "path": ["$['org.iso.18013.5.1']['family_name']"], "intent_to_retain": false },
                                { "path": ["$['org.iso.18013.5.1']['birth_date']"], "intent_to_retain": false },
                                { "path": ["$['org.iso.18013.5.1']['document_number']"], "intent_to_retain": false },
                                { "path": ["$['org.iso.18013.5.1']['driving_privileges']"], "intent_to_retain": false }
                            ]
                        }
                    }]
                }
            }
        );

        let auth_request: VpAuthorizationRequest = serde_json::from_value(example_json).unwrap();
        auth_request.validate().unwrap();
    }

    #[test]
    fn deserialize_authorization_response_example() {
        let example_json = json!(
            {
                "presentation_submission": {
                    "definition_id": "mDL-sample-req",
                    "id": "mDL-sample-res",
                    "descriptor_map": [
                        {
                            "id": "org.iso.18013.5.1.mDL",
                            "format": "mso_mdoc",
                            "path": "$"
                        }
                    ]
                },
                "vp_token": "o2d2ZXJzaW9uYzEuMGlkb2N1bWVudHOBo2dkb2NUeXBldW9yZy5pc28uMTgwMTMuNS4xLm1ETGxpc3N1ZXJTaWduZWSiam5hbWVTcGFjZXOhcW9yZy5pc28uMTgwMTMuNS4xi9gYWF-kaGRpZ2VzdElEGhU-n8JmcmFuZG9tUBhhBdaBj6yzbcAptxJFt5NxZWxlbWVudElkZW50aWZpZXJqYmlydGhfZGF0ZWxlbGVtZW50VmFsdWXZA-xqMTk5MC0wMS0wMdgYWF-kaGRpZ2VzdElEGgGfQ2JmcmFuZG9tUD_vjxEDDiHVNPYQrc-z3qJxZWxlbWVudElkZW50aWZpZXJvZG9jdW1lbnRfbnVtYmVybGVsZW1lbnRWYWx1ZWhBQkNEMTIzNNgYWPOkaGRpZ2VzdElEGhYhPvdmcmFuZG9tUPeQCdM61nPIh-T2KdDLzJ9xZWxlbWVudElkZW50aWZpZXJyZHJpdmluZ19wcml2aWxlZ2VzbGVsZW1lbnRWYWx1ZYKjamlzc3VlX2RhdGXZA-xqMjAyMC0wMS0wMWtleHBpcnlfZGF0ZdkD7GoyMDI1LTAxLTAxdXZlaGljbGVfY2F0ZWdvcnlfY29kZWFCo2ppc3N1ZV9kYXRl2QPsajIwMjAtMDEtMDFrZXhwaXJ5X2RhdGXZA-xqMjAyNS0wMS0wMXV2ZWhpY2xlX2NhdGVnb3J5X2NvZGViQkXYGFhgpGhkaWdlc3RJRBo23jMjZnJhbmRvbVBRkUqBtZ0-cdgL-Ah55BRHcWVsZW1lbnRJZGVudGlmaWVya2V4cGlyeV9kYXRlbGVsZW1lbnRWYWx1ZdkD7GoyMDI1LTAxLTAx2BhYWKRoZGlnZXN0SUQaZYFFSmZyYW5kb21QdKpwyVh1BG0egitavv8UWXFlbGVtZW50SWRlbnRpZmllcmtmYW1pbHlfbmFtZWxlbGVtZW50VmFsdWVlU21pdGjYGFhXpGhkaWdlc3RJRBoX9SvMZnJhbmRvbVBD8vu88PnK3lzRO9sRvnNDcWVsZW1lbnRJZGVudGlmaWVyamdpdmVuX25hbWVsZWxlbWVudFZhbHVlZUFsaWNl2BhYX6RoZGlnZXN0SUQaMaFJlmZyYW5kb21Q9AoSQ1BmYmKEqfADoeKDunFlbGVtZW50SWRlbnRpZmllcmppc3N1ZV9kYXRlbGVsZW1lbnRWYWx1ZdkD7GoyMDIwLTAxLTAx2BhYX6RoZGlnZXN0SUQaA8azMWZyYW5kb21Qb5Fu5qMeqndj9esMYWzh5XFlbGVtZW50SWRlbnRpZmllcnFpc3N1aW5nX2F1dGhvcml0eWxlbGVtZW50VmFsdWVmTlksVVNB2BhYWaRoZGlnZXN0SUQaUUgWkmZyYW5kb21Qgh02uXoPCuF2NCY9MlUucHFlbGVtZW50SWRlbnRpZmllcm9pc3N1aW5nX2NvdW50cnlsZWxlbWVudFZhbHVlYlVT2BhZCD-kaGRpZ2VzdElEGmTXNGdmcmFuZG9tUE2OWXxsntQn-CrtHF_AfwVxZWxlbWVudElkZW50aWZpZXJocG9ydHJhaXRsZWxlbWVudFZhbHVlWQft_9j_4AAQSkZJRgABAQAAAAAAAAD_4gIoSUNDX1BST0ZJTEUAAQEAAAIYAAAAAAQwAABtbnRyUkdCIFhZWiAAAAAAAAAAAAAAAABhY3NwAAAAAAAAAAAAAAAAAAAAAAAAAAAAAAAAAAAAAQAA9tYAAQAAAADTLQAAAAAAAAAAAAAAAAAAAAAAAAAAAAAAAAAAAAAAAAAAAAAAAAAAAAAAAAAAAAAAAAAAAAlkZXNjAAAA8AAAAHRyWFlaAAABZAAAABRnWFlaAAABeAAAABRiWFlaAAABjAAAABRyVFJDAAABoAAAAChnVFJDAAABoAAAAChiVFJDAAABoAAAACh3dHB0AAAByAAAABRjcHJ0AAAB3AAAADxtbHVjAAAAAAAAAAEAAAAMZW5VUwAAAFgAAAAcAHMAUgBHAEIAAAAAAAAAAAAAAAAAAAAAAAAAAAAAAAAAAAAAAAAAAAAAAAAAAAAAAAAAAAAAAAAAAAAAAAAAAAAAAAAAAAAAAAAAAAAAAAAAAAAAAAAAAFhZWiAAAAAAAABvogAAOPUAAAOQWFlaIAAAAAAAAGKZAAC3hQAAGNpYWVogAAAAAAAAJKAAAA-EAAC2z3BhcmEAAAAAAAQAAAACZmYAAPKnAAANWQAAE9AAAApbAAAAAAAAAABYWVogAAAAAAAA9tYAAQAAAADTLW1sdWMAAAAAAAAAAQAAAAxlblVTAAAAIAAAABwARwBvAG8AZwBsAGUAIABJAG4AYwAuACAAMgAwADEANv_bAEMAEAsMDgwKEA4NDhIREBMYKBoYFhYYMSMlHSg6Mz08OTM4N0BIXE5ARFdFNzhQbVFXX2JnaGc-TXF5cGR4XGVnY__bAEMBERISGBUYLxoaL2NCOEJjY2NjY2NjY2NjY2NjY2NjY2NjY2NjY2NjY2NjY2NjY2NjY2NjY2NjY2NjY2NjY2NjY__AABEIALAAeQMBIgACEQEDEQH_xAAaAAADAQEBAQAAAAAAAAAAAAAAAwQFBgcB_8QALhAAAgIBAwIEBQMFAAAAAAAAAAMEEyMFFDNDUyRjc4MBBhU0oxZEkyU1UVWz_8QAFgEBAQEAAAAAAAAAAAAAAAAAAAME_8QAFhEBAQEAAAAAAAAAAAAAAAAAAAMT_9oADAMBAAIRAxEAPwDlwACSRoAAAAW1CrQGgS7pR93q_wDAFIEu6C0CoAAAAAAAAAFDRQ0AFNGksoBVtrRTQAqqAUFQAN9VoWh6oW-UA1TRvSJbQbykheptoCopUEigAAAAAAFSmq4gktqUSxVWtAbFgNlNOji_LihsBVRsqDVkxm_LiukQfpyUdkNCuTklfK-LK0y5WjNitqaegks9VqqgZODlaW2Ll6QrpG9PVa2pXS5TLnq2srymhJBxFRK1RUriCQAACQAAAglcpfpaiCVympACsnRxVGoogil6g1GjQAkC2ogqbP8AKUX1Daiog2ClKqUo5zVIFVp2Rl6pFtUBwbcQKGz_ALpoqLyhlNAACQAAAllcpfFbUQSuUaFZOoiz1VF6p6u6ckpqhtVqrVBXR2SpQ23KcbAa1rVKOtqtihVVaNtOXlNlKxWios9tuWUB1pK3KSqa1vV9oqy9UDz7VMUpqhUXiKte_ukr1RSsSgy1AAASAChoCmqL1RbVClelaakVVTagrJLFgeUbKqlRaqhtQqVxBqZass9SlNqOoqaqL9-33VHL6Mrx9p2XKqoCDaqbF81uUg-lqt6vpGzAVVFUoaBlxYFTcXEXtt5VKyjahTW1NVUB59PU36o23ujRs_K22olDLUAKAJFDRQ0Bqi-LKqaQDVBWTe3TcWK0lntaNi8QqVFtDUboLVW1HRnJRYErdYjqNq1qlZcoBbU1o1spSuVtXqjasQVEgq23iyg1XLbytKiCfPVAytbiKjktZbbqjf4iAbKlKbKa3utFBgKAAAUNFAA0aKADeit8KNVKtMuA3ul9SmhqbOl1Wl_dOXixVW27pqjZVU391b7oVag3lJVKq4mjbSQGnJfNsrxSldo6OVKqU1rekcHKlbqU2U3qlUqlCgAqygPdAUAAABU0GtFNbUErFiAqi8RswMpgwOIvU2okq62LAVUNVpaldUggT1VZTUVKV3QqbUDQ3XaBSiQy9exaW1rTiG8uI7L5jlKa3a9rK05dtTeWpRVKqACrYYrVNVUKapqiqRQAASXyorVKxKIKi_3be6StVb9r0gqlVyqKmqa1ouL8Pj8Pjj-GVnGbsWKptrWt4lAZcA2dgQKgNixVN7p2UVXhVElWDF0trTZi6MpRepVQ20KhSlKINU1RUBXmip-s7XErlOXlSmz222gakC1Wlyp_VbiMvWVKVFV0ml8ptUCLF7SvymNryqpSovaUEilKtxWim7qBibaoa1VSjU1SA1XErF_yKpMZSlNVlKtr5opTVKblVxF-6i_6v8oCmxdhFU3lt5SVsVsXpNOolRbZSoHutMaU1u6a3KBjZVZTeVPV9LUpTfFN5RWsRlJ0uL3eUlbF2qospXE0DZVlgbXqqOogfaqOD0ue3f5fyneK4sRJqkGmXPlYsRqN4jnJ8rqtJDLlBAV_V2yv2o1VvVVla3ENbK8BUr-JpVI1VUrVMrcSsrfVMGU23VGt801GxZWl6Nl6pgxVNa3EVSXymq3SsuI3lSlSlYuXzTkpSmqlVHRq0tu1U0DLn2qnhaGsKlVKa1Rlkh__2dgYWGGkaGRpZ2VzdElEGnHvWL5mcmFuZG9tUPHruXHjv35Iu-rzOkKBD2xxZWxlbWVudElkZW50aWZpZXJ2dW5fZGlzdGluZ3Vpc2hpbmdfc2lnbmxlbGVtZW50VmFsdWVjVVNBamlzc3VlckF1dGiEQ6EBJqEYIVkCvjCCArowggJhoAMCAQICFA7VlOKXxKg_rJ6UiVqmXVQjpptXMAoGCCqGSM49BAMCMGAxCzAJBgNVBAYTAlVTMQswCQYDVQQIDAJOWTEZMBcGA1UECgwQSVNPbURMIFRlc3QgUm9vdDEpMCcGA1UEAwwgSVNPMTgwMTMtNSBUZXN0IENlcnRpZmljYXRlIFJvb3QwHhcNMjMxMTE0MTAwMTA1WhcNMjQxMTEzMTAwMTA1WjBrMQswCQYDVQQGEwJVUzELMAkGA1UECAwCTlkxIjAgBgNVBAoMGUlTT21ETCBUZXN0IElzc3VlciBTaWduZXIxKzApBgNVBAMMIklTTzE4MDEzLTUgVGVzdCBDZXJ0aWZpY2F0ZSBTaWduZXIwWTATBgcqhkjOPQIBBggqhkjOPQMBBwNCAAQgaK6KmQ1mWKt-Vo6ixfHxsmX9YlGAuUPkOvQ_uHrxgsZLC6FheRwtU3v-5GGkHD70FJNmz7DJUiR6G8TWMYZGo4HtMIHqMB0GA1UdDgQWBBQEpN0hSF6BFZJCDvZwASaa6ewoXzAfBgNVHSMEGDAWgBQ1RoOxz04dQvKPF76VhBf-jMv3EDAxBglghkgBhvhCAQ0EJBYiSVNPMTgwMTMtNSBUZXN0IFNpZ25lciBDZXJ0aWZpY2F0ZTAOBgNVHQ8BAf8EBAMCB4AwFQYDVR0lAQH_BAswCQYHKIGMXQUBAjAdBgNVHRIEFjAUgRJleGFtcGxlQGlzb21kbC5jb20wLwYDVR0fBCgwJjAkoCKgIIYeaHR0cHM6Ly9leGFtcGxlLmNvbS9JU09tREwuY3JsMAoGCCqGSM49BAMCA0cAMEQCIGV5CQ0EFGjFzVBSqWfaPVUMziescVQ4W-lxw5bq7nCBAiBf1D9SPeA05Sdf0iWHanW3N0FBtS7Iz5XdSKWT2IqMKFkFzNgYWQXHpmd2ZXJzaW9uYzEuMG9kaWdlc3RBbGdvcml0aG1nU0hBLTI1Nmx2YWx1ZURpZ2VzdHOhcW9yZy5pc28uMTgwMTMuNS4xuB4aAZ9DYlggxtL2LRFm_GWjYft8lw02WZS4CLbChc-NakfbNNyTuAcaA8azMVggpZCl5WRduZFAMb0vykZCxA-AdeM1R8eoiC1d9d3pkLUaEU3f71ggHp0cG-ZNraR6vcOgLZSORP9rDEipOlXzHh18YamiANoaFT6fwlggEphIDgQUoblEdUCq34aMJ50OQ8QmCVFJuQgiB1_YwhoaFiE-91ggeEtCLmPzCOD0suxhDwW43s7yNc1x6Jd4DZ6tO4ObD6IaFxmGZVgguLSRAKQ1dwJGOS_soukGSZUkCqvW7zN4R4eoTO-phFAaF_UrzFggJ4LaSDWgaeLF8hkPWLaDZGrjYCOuLYCcZk5tWXug4aMaGthQz1ggg3jAWBkkHRE9l4AoDdqdFYgJ56crlzeAf47JtJ662VMaKXLy5lggQBw9uLpXYKFP4ZdoO7zzb_vtymKttmA_qeaaEW_jbWUaLBiyUVggR3AnIGXnmMTMHPjuR19-e4lLs6vi3digyHN0iyzc3PkaMQCGYVggKvs-nJVYFRwH_TbFGPy1X_t69MR1l94toRIIK98UBvAaMaFJllggCoQYDBIY_rk6s0MhMbC8ibfzGegfY-Pfwauy9GHW_38aMqbHz1ggtrjS6GQsMtSQaKf7Voa6kxPLDqK24EZ-9WhB8JaO4f4aNUVesFggOzxV3ZrJ8FQMCuThmR6L7B4SMN5bxLy05i6v9wgpejYaNt4zI1ggzzpJiJuTxtgMDAxycYe7TYmsovh5Aw_EDfDX8rRqYV4aOTYKk1ggEnnTJHhcMseTjVtPRGnCRRCE0WvwelO1dECZvlLXeIQaSkPcgFggyKs6jeFkCIjai1k5xYqZyqjK45ImuVOzPVC8jPXPXksaT9EOg1ggO9johmBdbxTYTcMQDSB1K9jwdd350VIjMuCHDZ8DDUEaUUgWklggGz_ddBP3N_0mxg7fco-oJ2HorIFAptTj78ZseE5gfmAaUUqijlgglmqfTA5d9Wi85wDcpdTO1NrlH02nOx4zP7FZ8TE7KroaXagLOFggt3m7aHSfgJ3rEl1nn-Pp8YitK572a64L2GAa-UZCiGkaXyMT31gghLUPLnlPsZaDTk7Yd_JsjeEuWwIeAyu5FNeYRDkajlUaYLUtAlggb0He6jVXV1OGqzZidHIWpba3yCffluLpOiKAiVzVeXEaZNc0Z1gggSJJmw3Dt0YsH38Flq1hxybrP4tWRR6nSUUPZOah6BUaZYFFSlgg9-83mx19kFY-tbUDXndIdXL1oXs_2nYgchpnvWuENjIaaMXpU1gg5iCCWrzVNvXZa8I_jfmTpwZFxdmEfv7D3rcYhza65Dcaa4ST6Vggrz6sluAmWjOaVRmKC6lLFyqEglIyTwZlGA3Q6tbF_WcacYeIV1ggk1fOHKjmMaPlh7SaVtWk-6jC38DqPcWz3UcH6xuiZ1Mace9YvlggJCOAb023GTSEcNt48NYF2ZOM2p9RIqO8W91zORSzMFQaecXSi1ggFZp2VG3VaCEgchdZPgbK8JSuYsMCmy9Dy4WXyZD1Z1RtZGV2aWNlS2V5SW5mb6FpZGV2aWNlS2V5pAECIAEhWCCS9P-a8TB2KJzTBif0C32CrhjX3XKMVykLFFTHdFXpnSJYIADctY3zP9kjfSptLs9kyUhDUDRf4xOSIs0FkbyjHnsFZ2RvY1R5cGV1b3JnLmlzby4xODAxMy41LjEubURMbHZhbGlkaXR5SW5mb6Nmc2lnbmVkwHQyMDIzLTExLTE2VDA5OjI1OjIyWml2YWxpZEZyb23AdDIwMjMtMTEtMTZUMDk6MjU6MjJaanZhbGlkVW50aWzAdDIwMjMtMTItMTZUMDk6MjU6MjJaWEC8OJJedu29mak8hVi1X__VJhpQ6QhgOhTqHZMtdrqyWdalv457ykvXnq3U5Zl5NC1GDyIDdr23_L67HUOKFqCHbGRldmljZVNpZ25lZKJqbmFtZVNwYWNlc9gYQaBqZGV2aWNlQXV0aKFvZGV2aWNlU2lnbmF0dXJlhEOhASag9lhAX4O7CImR03EijrZDHYgdzQefwdix5l-hJ7ow05OvOyQj0f_kW9GYbvWbDYbHN_kreXHaXpDh5Swm1nc5X39N6mZzdGF0dXMA"
            }
        );

        let auth_response: VpAuthorizationResponse = serde_json::from_value(example_json).unwrap();

        let VerifiablePresentation::MsoMdoc(CborBase64(decrypted_device_response)) =
            auth_response.vp_token.first().unwrap();
        let decrypted_document = decrypted_device_response.documents.as_ref().unwrap().first().unwrap();
        assert_eq!(decrypted_document.doc_type, "org.iso.18013.5.1.mDL".to_string());
    }

    /// Given a `session_transcript`, manually construct a mock `DeviceResponse` using the examples from ISO 18013-5.
    async fn mock_device_response(session_transcript: &SessionTranscript) -> DeviceResponse {
        let issuer_signed = DeviceResponse::example()
            .documents
            .unwrap()
            .pop()
            .unwrap()
            .issuer_signed;

        // Assemble the challenge (serialized Device Authentication) to sign with the mdoc key
        let device_authentication = TaggedBytes(CborSeq(DeviceAuthenticationKeyed {
            device_authentication: Default::default(),
            session_transcript: Cow::Borrowed(session_transcript),
            doc_type: Cow::Borrowed(EXAMPLE_DOC_TYPE),
            device_name_spaces_bytes: IndexMap::new().into(),
        }));
        let challenge = cbor_serialize(&device_authentication).unwrap();
        let key = SoftwareEcdsaKey::new(EXAMPLE_KEY_IDENTIFIER.to_string(), Examples::static_device_key());
        let keys_and_challenges = vec![(key, challenge.as_ref())];

        // Sign the challenge using the mdoc key
        let device_signed = DeviceSigned::new_signatures(keys_and_challenges, &SoftwareKeyFactory::default())
            .await
            .unwrap()
            .first()
            .unwrap()
            .clone();

        let device_response = DeviceResponse {
            version: DeviceResponseVersion::V1_0,
            documents: Some(vec![Document {
                doc_type: EXAMPLE_DOC_TYPE.to_string(),
                issuer_signed,
                device_signed,
                errors: None,
            }]),
            document_errors: None,
            status: 0,
        };
        device_response
            .verify(
                None,
                session_transcript,
                &IsoCertTimeGenerator,
                Examples::iaca_trust_anchors(),
            )
            .unwrap();

        device_response
    }

    #[tokio::test]
    async fn test_verify_authorization_response() {
        let (_, _, _, auth_request) = setup();
        let mdoc_nonce = "mdoc_nonce";

        let auth_request = auth_request.validate().unwrap();
        let session_transcript = SessionTranscript::new_oid4vp(
            &auth_request.response_uri,
            &auth_request.client_id,
            auth_request.nonce.clone(),
            mdoc_nonce,
        );
        let device_response = mock_device_response(&session_transcript).await;
        let auth_response = VpAuthorizationResponse::new(device_response, &auth_request);

        auth_response
            .verify(
                &auth_request,
                mdoc_nonce,
                &IsoCertTimeGenerator,
                Examples::iaca_trust_anchors(),
            )
            .unwrap();
    }
}<|MERGE_RESOLUTION|>--- conflicted
+++ resolved
@@ -31,14 +31,9 @@
 use crate::{
     authorization::{AuthorizationErrorCode, AuthorizationRequest, ResponseMode, ResponseType},
     jwt::{self, JwkConversionError, JwtX5cError},
-<<<<<<< HEAD
     presentation_exchange::{
-        FormatAlg, InputDescriptorMappingObject, PdConversionError, PresentationDefinition, PresentationSubmission,
-        PsError,
+        InputDescriptorMappingObject, PdConversionError, PresentationDefinition, PresentationSubmission, PsError,
     },
-=======
-    presentation_exchange::{InputDescriptorMappingObject, PresentationDefinition, PresentationSubmission, PsError},
->>>>>>> d9426413
     Format,
 };
 
@@ -201,31 +196,12 @@
     MsoMdoc { alg: IndexSet<FormatAlg> },
 }
 
-<<<<<<< HEAD
-=======
 #[derive(Debug, Clone, Copy, Default, PartialEq, Eq, Hash, Serialize, Deserialize)]
 pub enum FormatAlg {
     #[default]
     ES256,
 }
 
-fn parse_dns_san(cert: &Certificate) -> Result<String, AuthRequestError> {
-    match cert
-        .to_x509()?
-        .subject_alternative_name()
-        .map_err(AuthRequestError::X509)?
-        .ok_or(AuthRequestError::MissingSAN)?
-        .value
-        .general_names
-        .first()
-        .ok_or(AuthRequestError::MissingSAN)?
-    {
-        GeneralName::DNSName(name) => Ok(name.to_string()),
-        _ => Err(AuthRequestError::UnexpectedSANType),
-    }
-}
-
->>>>>>> d9426413
 use nutype::nutype;
 #[nutype(
     derive(Debug, Clone, TryFrom, AsRef, Serialize, Deserialize),

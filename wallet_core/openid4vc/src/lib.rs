// Data structures implemening OAuth/OpenID(4VCI) protocol messages.
pub mod authorization;
pub mod credential;
pub mod token;

// Cryptographic tools.
pub mod dpop;
pub mod jwt;
pub mod pkce;

// Issuance code for the server and client.
pub mod issuance_session;
pub mod issuer;

// Errors used throughout the crate.
pub mod errors;
pub use errors::*;

pub mod metadata;

pub mod oidc;

<<<<<<< HEAD
pub mod openid4vp;
pub mod presentation_exchange;

#[cfg(feature = "mock")]
=======
#[cfg(any(test, feature = "mock"))]
>>>>>>> b9de516b
pub mod mock;

pub const NL_WALLET_CLIENT_ID: &str = "https://example.com";

#[derive(Debug, Clone, Default, PartialEq, Eq, Hash, serde::Serialize, serde::Deserialize)]
#[serde(rename_all = "snake_case")]
pub enum Format {
    #[default]
    MsoMdoc,

    // Other formats we don't currently support; we include them here so we can give the appropriate error message
    // when they might be requested by the wallet (as opposed to a deserialization error).
    // The OpenID4VCI and OpenID4VP specs aim to be general and do not provide an exhaustive list; the formats below
    // are found as examples in the specs.
    LdpVc,
    JwtVc,
    JwtVcJson,
    AcVc, // Anonymous Credentials i.e. Idemix
}<|MERGE_RESOLUTION|>--- conflicted
+++ resolved
@@ -20,14 +20,10 @@
 
 pub mod oidc;
 
-<<<<<<< HEAD
 pub mod openid4vp;
 pub mod presentation_exchange;
 
-#[cfg(feature = "mock")]
-=======
 #[cfg(any(test, feature = "mock"))]
->>>>>>> b9de516b
 pub mod mock;
 
 pub const NL_WALLET_CLIENT_ID: &str = "https://example.com";

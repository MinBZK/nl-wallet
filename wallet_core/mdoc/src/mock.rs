use std::{fmt::Debug, iter};

use futures::{executor, future};
use indexmap::IndexMap;
use p256::ecdsa::{Signature, VerifyingKey};
use webpki::TrustAnchor;

use wallet_common::{
    keys::{software::SoftwareEcdsaKey, ConstructibleWithIdentifier, EcdsaKey, SecureEcdsaKey, WithIdentifier},
    utils,
};

use crate::{
    examples::{Example, Examples, IsoCertTimeGenerator},
    holder::Mdoc,
    identifiers::AttributeIdentifier,
    iso::{disclosure::DeviceResponse, mdocs::DataElementValue},
    server_keys::PrivateKey,
    utils::{
        keys::{KeyFactory, MdocEcdsaKey, MdocKeyType},
        reader_auth::{AuthorizedAttribute, AuthorizedMdoc, AuthorizedNamespace},
        x509::{Certificate, CertificateError, CertificateType},
    },
    verifier::DisclosedAttributes,
};

/// Out of the example data structures in the standard, assemble an mdoc.
/// The issuer-signed part of the mdoc is based on a [`DeviceResponse`] in which not all attributes of the originating
/// mdoc are disclosed. Consequentially, the issuer signed-part of the resulting mdoc misses some [`IssuerSignedItem`]
/// instances, i.e. attributes.
/// This is because the other attributes are actually nowhere present in the standard so it is impossible to construct
/// the example mdoc with all attributes present.
///
/// Using tests should not rely on all attributes being present.
pub fn mdoc_from_example_device_response(trust_anchors: &[TrustAnchor<'_>]) -> Mdoc {
    // Prepare the mdoc's private key
    let static_device_key = Examples::static_device_key();
    SoftwareEcdsaKey::insert("example_static_device_key", static_device_key);

    let issuer_signed = DeviceResponse::example().documents.as_ref().unwrap()[0]
        .issuer_signed
        .clone();

    Mdoc::new::<SoftwareEcdsaKey>(
        "example_static_device_key".to_string(),
        issuer_signed,
        &IsoCertTimeGenerator,
        trust_anchors,
    )
    .unwrap()
}

const ISSUANCE_CA_CN: &str = "ca.issuer.example.com";
const ISSUANCE_CERT_CN: &str = "cert.issuer.example.com";

pub fn generate_issuance_key_and_ca() -> Result<(PrivateKey, Certificate), CertificateError> {
    // Issuer CA certificate and normal certificate
    let (ca, ca_privkey) = Certificate::new_ca(ISSUANCE_CA_CN)?;
    let (issuer_cert, issuer_privkey) = Certificate::new(&ca, &ca_privkey, ISSUANCE_CERT_CN, CertificateType::Mdl)?;
    let issuance_key = PrivateKey::new(issuer_privkey, issuer_cert);

    Ok((issuance_key, ca))
}

#[derive(Debug, thiserror::Error, PartialEq, Eq)]
pub enum AttributeIdParsingError {
    #[error("Expected string with 3 parts separated by '/', got {0} parts")]
    InvalidPartsCount(usize),
}

// This implementation is solely intended for unit testing purposes to easily construct AttributeIdentifiers.
// This implementation should never end up in production code, because the use of '/' is officially allowed in the
// various parts.
impl std::str::FromStr for AttributeIdentifier {
    type Err = AttributeIdParsingError;

    fn from_str(source: &str) -> Result<Self, Self::Err> {
        let parts = source.split('/').collect::<Vec<&str>>();
        if parts.len() != 3 {
            return Err(AttributeIdParsingError::InvalidPartsCount(parts.len()));
        }
        let result = Self {
            doc_type: parts[0].to_owned(),
            namespace: parts[1].to_owned(),
            attribute: parts[2].to_owned(),
        };
        Ok(result)
    }
}

/// The [`FactorySoftwareEcdsaKey`] type wraps [`SoftwareEcdsaKey`] and has
/// the possibility of returning [`SoftwareKeyFactoryError::Signing`] when signing.
pub struct FactorySoftwareEcdsaKey {
    key: SoftwareEcdsaKey,
    has_signing_error: bool,
}

impl MdocEcdsaKey for FactorySoftwareEcdsaKey {
    const KEY_TYPE: MdocKeyType = MdocKeyType::Software;
}
impl SecureEcdsaKey for FactorySoftwareEcdsaKey {}
impl EcdsaKey for FactorySoftwareEcdsaKey {
    type Error = SoftwareKeyFactoryError;

    async fn verifying_key(&self) -> Result<VerifyingKey, Self::Error> {
        let verifying_key = self.key.verifying_key().await.unwrap();

        Ok(verifying_key)
    }

    async fn try_sign(&self, msg: &[u8]) -> Result<Signature, Self::Error> {
        if self.has_signing_error {
            return Err(SoftwareKeyFactoryError::Signing);
        }

        let signature = self.key.try_sign(msg).await.unwrap();

        Ok(signature)
    }
}
impl WithIdentifier for FactorySoftwareEcdsaKey {
    fn identifier(&self) -> &str {
        self.key.identifier()
    }
}

/// The [`SoftwareKeyFactory`] type implements [`KeyFactory`] and has the option
/// of returning [`SoftwareKeyFactoryError::Generating`] when generating keys, as well as generating
/// [`FactorySoftwareEcdsaKey`] that return [`SoftwareKeyFactoryError::Signing`] when signing.
#[derive(Debug, Default)]
pub struct SoftwareKeyFactory {
    pub has_generating_error: bool,
    pub has_key_signing_error: bool,
}

#[derive(Debug, thiserror::Error)]
#[error("SoftwareKeyFactoryError")]
pub enum SoftwareKeyFactoryError {
    #[error("error generating keys")]
    Generating,
    #[error("signing error")]
    Signing,
}

impl SoftwareKeyFactory {
    fn new_key(&self, identifier: &str) -> FactorySoftwareEcdsaKey {
        FactorySoftwareEcdsaKey {
            key: SoftwareEcdsaKey::new(identifier),
            has_signing_error: self.has_key_signing_error,
        }
    }
}

impl KeyFactory for SoftwareKeyFactory {
    type Key = FactorySoftwareEcdsaKey;
    type Error = SoftwareKeyFactoryError;

    async fn generate_new_multiple(&self, count: u64) -> Result<Vec<Self::Key>, Self::Error> {
        if self.has_generating_error {
            return Err(SoftwareKeyFactoryError::Generating);
        }

        let keys = iter::repeat_with(|| self.new_key(&utils::random_string(32)))
            .take(count as usize)
            .collect();

        Ok(keys)
    }

    fn generate_existing<I: Into<String>>(&self, identifier: I, public_key: VerifyingKey) -> Self::Key {
        let key = self.new_key(&identifier.into());

        // If the provided public key does not match the key fetched
        // using the identifier, this is programmer error.
        assert_eq!(executor::block_on(key.verifying_key()).unwrap(), public_key);

        key
    }

<<<<<<< HEAD
    async fn sign_with_new_keys<T: Into<Vec<u8>>>(
        &self,
        msg: T,
=======
    async fn sign_with_new_keys(
        &'a self,
        msg: Vec<u8>,
>>>>>>> ff1636c1
        number_of_keys: u64,
    ) -> Result<Vec<(Self::Key, Signature)>, Self::Error> {
        let keys = self.generate_new_multiple(number_of_keys).await?;

        let signatures_by_identifier = future::try_join_all(keys.into_iter().map(|key| async {
            let signature = SoftwareEcdsaKey::new(key.identifier())
                .try_sign(msg.as_slice())
                .await
                .map_err(|_| SoftwareKeyFactoryError::Signing)?;

            Ok((key, signature))
        }))
        .await?
        .into_iter()
        .collect();

        Ok(signatures_by_identifier)
    }

    async fn sign_with_existing_keys(
        &'a self,
        messages_and_keys: Vec<(Vec<u8>, Vec<Self::Key>)>,
    ) -> Result<Vec<(Self::Key, Signature)>, Self::Error> {
        let result = future::try_join_all(
            messages_and_keys
                .into_iter()
                .map(|(msg, keys)| async move {
                    let signatures_by_identifier: Vec<(Self::Key, Signature)> =
                        future::try_join_all(keys.into_iter().map(|key| async {
                            let signature = key.try_sign(&msg).await?;
                            Ok((key, signature))
                        }))
                        .await?
                        .into_iter()
                        .collect();

                    Ok(signatures_by_identifier)
                })
                .collect::<Vec<_>>(),
        )
        .await?
        .into_iter()
        .flatten()
        .collect::<Vec<_>>();

        Ok(result)
    }
}

/// Build attributes for [`ReaderRegistration`] from a list of attributes.
pub fn reader_registration_attributes(
    doc_type: String,
    name_space: String,
    attributes: impl Iterator<Item = impl Into<String>>,
) -> IndexMap<String, AuthorizedMdoc> {
    [(
        doc_type,
        AuthorizedMdoc(
            [(
                name_space,
                AuthorizedNamespace(
                    attributes
                        .map(|attribute| (attribute.into(), AuthorizedAttribute {}))
                        .collect(),
                ),
            )]
            .into(),
        ),
    )]
    .into()
}

/// Wrapper around `T` that implements `Debug` by using `T`'s implementation,
/// but with byte sequences (which can take a lot of vertical space) replaced with
/// a CBOR diagnostic-like notation.
///
/// Example output:
///
/// ```text
/// Test {
///     a_string: "Hello, World",
///     an_int: 42,
///     a_byte_sequence: h'00012AFF',
/// }
/// ```
///
/// Example code:
/// ```rust
/// use nl_wallet_mdoc::mock::DebugCollapseBts;
///
/// #[derive(Debug)]
/// struct Test {
///     a_string: String,
///     an_int: u64,
///     a_byte_sequence: Vec<u8>,
/// }
///
/// let test = Test {
///     a_string: "Hello, World".to_string(),
///     an_int: 42,
///     a_byte_sequence: vec![0, 1, 42, 255],
/// };
///
/// println!("{:#?}", DebugCollapseBts::from(test));
/// ```
pub struct DebugCollapseBts<T>(T);

impl<T> From<T> for DebugCollapseBts<T> {
    fn from(value: T) -> Self {
        DebugCollapseBts(value)
    }
}

impl<T> Debug for DebugCollapseBts<T>
where
    T: Debug,
{
    fn fmt(&self, f: &mut std::fmt::Formatter<'_>) -> std::fmt::Result {
        // Match numbers within square brackets, e.g.: [1, 2, 3]
        let debugstr = format!("{:#?}", self.0);
        let debugstr_collapsed =
            regex::Regex::new(r"\[\s*(\d,?\s*)+]")
                .unwrap()
                .replace_all(debugstr.as_str(), |caps: &regex::Captures| {
                    let no_whitespace = remove_whitespace(&caps[0]);
                    let trimmed = no_whitespace[1..no_whitespace.len() - 2].to_string(); // Remove square brackets
                    if trimmed.split(',').any(|r| r.parse::<u8>().is_err()) {
                        // If any of the numbers don't fit in a u8, just return the numbers without whitespace
                        no_whitespace
                    } else {
                        format!(
                            "h'{}'", // CBOR diagnostic-like notation
                            hex::encode(
                                trimmed
                                    .split(',')
                                    .map(|i| i.parse::<u8>().unwrap())
                                    .collect::<Vec<u8>>(),
                            )
                            .to_uppercase()
                        )
                    }
                });

        write!(f, "{}", debugstr_collapsed)
    }
}

fn remove_whitespace(s: &str) -> String {
    s.chars().filter(|c| !c.is_whitespace()).collect()
}

/// Assert that the specified doctype was disclosed, and that it contained the specified namespace,
/// and that the first attribute in that namespace has the specified name and value.
pub fn assert_disclosure_contains(
    disclosed_attrs: &DisclosedAttributes,
    doctype: &str,
    namespace: &str,
    name: &str,
    value: &DataElementValue,
) {
    let disclosed_attr = disclosed_attrs
        .get(doctype)
        .unwrap()
        .get(namespace)
        .unwrap()
        .first()
        .unwrap();
    assert_eq!(disclosed_attr.name, *name);
    assert_eq!(disclosed_attr.value, *value);
}<|MERGE_RESOLUTION|>--- conflicted
+++ resolved
@@ -177,15 +177,9 @@
         key
     }
 
-<<<<<<< HEAD
-    async fn sign_with_new_keys<T: Into<Vec<u8>>>(
+    async fn sign_with_new_keys(
         &self,
-        msg: T,
-=======
-    async fn sign_with_new_keys(
-        &'a self,
         msg: Vec<u8>,
->>>>>>> ff1636c1
         number_of_keys: u64,
     ) -> Result<Vec<(Self::Key, Signature)>, Self::Error> {
         let keys = self.generate_new_multiple(number_of_keys).await?;
@@ -206,7 +200,7 @@
     }
 
     async fn sign_with_existing_keys(
-        &'a self,
+        &self,
         messages_and_keys: Vec<(Vec<u8>, Vec<Self::Key>)>,
     ) -> Result<Vec<(Self::Key, Signature)>, Self::Error> {
         let result = future::try_join_all(

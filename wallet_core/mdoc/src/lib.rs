--- conflicted
+++ resolved
@@ -17,11 +17,8 @@
 pub mod errors;
 pub use errors::*;
 
-<<<<<<< HEAD
-=======
 #[cfg(any(test, feature = "mock"))]
 pub mod mock;
 
->>>>>>> 704636f7
 #[cfg(any(test, feature = "examples"))]
 pub mod examples;
--- conflicted
+++ resolved
@@ -89,13 +89,8 @@
         let trust_anchors = &[(ca.certificate()).try_into().unwrap()];
 
         let unsigned = UnsignedMdoc {
-<<<<<<< HEAD
             doctype: ISSUANCE_DOC_TYPE.to_string(),
-            copy_count: 2,
-=======
-            doc_type: ISSUANCE_DOC_TYPE.to_string(),
             copy_count: NonZeroU8::new(2).unwrap(),
->>>>>>> 28129bc0
             valid_from: chrono::Utc::now().into(),
             valid_until: chrono::Utc::now().add(chrono::Duration::days(365)).into(),
             attributes: IndexMap::from([(

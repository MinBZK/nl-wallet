use std::collections::VecDeque;

use chrono::Utc;
use ciborium::value::Value;
use coset::CoseSign1;
use coset::Header;
use coset::HeaderBuilder;
use coset::Label;

use sd_jwt::metadata::ResourceIntegrity;
use sd_jwt::metadata::TypeMetadata;
use sd_jwt::metadata::TypeMetadataChain;
use sd_jwt::metadata::TypeMetadataError;
use sd_jwt::metadata::COSE_METADATA_HEADER_LABEL;
use sd_jwt::metadata::COSE_METADATA_INTEGRITY_HEADER_LABEL;
use wallet_common::keys::EcdsaKey;
use wallet_common::vec_at_least::VecNonEmpty;

use crate::iso::*;
use crate::server_keys::KeyPair;
use crate::unsigned::UnsignedMdoc;
use crate::utils::cose::CoseError;
use crate::utils::cose::CoseKey;
use crate::utils::cose::MdocCose;
use crate::utils::cose::COSE_X5CHAIN_HEADER_LABEL;
use crate::utils::serialization::TaggedBytes;
use crate::Error;
use crate::Result;

impl IssuerSigned {
    pub async fn sign(
        unsigned_mdoc: UnsignedMdoc,
        type_metadata: TypeMetadataChain,
        device_public_key: CoseKey,
        key: &KeyPair<impl EcdsaKey>,
    ) -> Result<Self> {
        let now = Utc::now();
        let validity = ValidityInfo {
            signed: now.into(),
            valid_from: unsigned_mdoc.valid_from,
            valid_until: unsigned_mdoc.valid_until,
            expected_update: None,
        };

        let doc_type = unsigned_mdoc.doc_type;
        let attrs = IssuerNameSpaces::from(unsigned_mdoc.attributes);

        let mso = MobileSecurityObject {
            version: MobileSecurityObjectVersion::V1_0,
            digest_algorithm: DigestAlgorithm::SHA256,
            doc_type,
            value_digests: (&attrs).try_into()?,
            device_key_info: device_public_key.into(),
            validity_info: validity,
            issuer_uri: Some(unsigned_mdoc.issuer_uri),
        };

        let (metadata, integrity) = type_metadata.verify_and_destructure()?;
        let headers = Self::create_unprotected_header(key.certificate().to_vec(), metadata, integrity)?;

        let mso_tagged = mso.into();
        let issuer_auth: MdocCose<CoseSign1, TaggedBytes<MobileSecurityObject>> =
            MdocCose::sign(&mso_tagged, headers, key, true).await?;

        let issuer_signed = IssuerSigned {
            name_spaces: attrs.into(),
            issuer_auth,
        };

        Ok(issuer_signed)
    }

    pub(crate) fn create_unprotected_header(
        x5chain: Vec<u8>,
        metadata_chain: VecNonEmpty<TypeMetadata>,
        metadata_integrity: ResourceIntegrity,
    ) -> Result<Header> {
        let header = HeaderBuilder::new()
            .value(COSE_X5CHAIN_HEADER_LABEL, Value::Bytes(x5chain))
            .text_value(
                String::from(COSE_METADATA_HEADER_LABEL),
                Value::Array(
                    metadata_chain
                        .into_iter()
                        .map(|m| {
                            let encoded = m.try_as_base64()?;
                            Ok(Value::Text(encoded))
                        })
                        .collect::<Result<_, TypeMetadataError>>()?,
                ),
            )
            .text_value(
                String::from(COSE_METADATA_INTEGRITY_HEADER_LABEL),
                Value::Text(metadata_integrity.into()),
            )
            .build();

        Ok(header)
    }

    pub fn type_metadata(&self) -> Result<TypeMetadataChain> {
        let metadata_label = Label::Text(String::from(COSE_METADATA_HEADER_LABEL));

        let encoded_chain = self
            .issuer_auth
            .unprotected_header_item(&metadata_label)?
            .as_array()
            .ok_or(CoseError::MissingLabel(metadata_label.clone()))?;

        let mut chain = encoded_chain
            .iter()
            .map(|value| {
                let encoded = value.as_text().ok_or(CoseError::MissingLabel(metadata_label.clone()))?;
                let type_metadata = TypeMetadata::try_from_base64(encoded).map_err(Error::TypeMetadata)?;
                Ok(type_metadata)
            })
            .collect::<Result<VecDeque<_>, Error>>()?;

        let root = chain.pop_front().ok_or(CoseError::MissingLabel(metadata_label))?;

        Ok(TypeMetadataChain::create(root, chain.into())?)
    }

    #[cfg(any(test, feature = "test"))]
    pub async fn resign(&mut self, key: &KeyPair<impl EcdsaKey>) -> Result<()> {
        let mut mso = self.issuer_auth.dangerous_parse_unverified()?.0;

        // Update (fill) the issuer_uri to match the new key
        mso.issuer_uri = Some(key.certificate().san_dns_name_or_uris()?.into_first());

        self.issuer_auth = MdocCose::sign(&mso.into(), self.issuer_auth.0.unprotected.clone(), key, true).await?;

        Ok(())
    }
}

#[cfg(test)]
mod tests {
    use std::num::NonZeroU8;
    use std::ops::Add;

    use ciborium::Value;
    use indexmap::IndexMap;
    use p256::ecdsa::SigningKey;
    use rand_core::OsRng;
    use sd_jwt::metadata::TypeMetadata;
    use sd_jwt::metadata::TypeMetadataChain;
    use wallet_common::generator::TimeGenerator;
    use wallet_common::keys::mock_remote::MockRemoteEcdsaKey;

    use crate::holder::Mdoc;
    use crate::server_keys::generate::Ca;
    use crate::unsigned::Entry;
    use crate::unsigned::UnsignedMdoc;
    use crate::utils::cose::CoseKey;
    use crate::utils::issuer_auth::IssuerRegistration;
    use crate::utils::serialization::TaggedBytes;
    use crate::verifier::ValidityRequirement;
    use crate::IssuerSigned;

    const ISSUANCE_DOC_TYPE: &str = "example_doctype";
    const ISSUANCE_NAME_SPACE: &str = "example_namespace";
    const ISSUANCE_ATTRS: [(&str, &str); 2] = [("first_name", "John"), ("family_name", "Doe")];

    #[tokio::test]
    async fn it_works() {
        let ca = Ca::generate_issuer_mock_ca().unwrap();
        let issuance_key = ca.generate_issuer_mock(IssuerRegistration::new_mock().into()).unwrap();
        let trust_anchors = &[ca.to_trust_anchor()];

        let unsigned = UnsignedMdoc {
            doc_type: ISSUANCE_DOC_TYPE.to_string(),
            copy_count: NonZeroU8::new(2).unwrap(),
            valid_from: chrono::Utc::now().into(),
            valid_until: chrono::Utc::now().add(chrono::Duration::days(365)).into(),
            attributes: IndexMap::from([(
                ISSUANCE_NAME_SPACE.to_string(),
                ISSUANCE_ATTRS
                    .iter()
                    .map(|(key, val)| Entry {
                        name: key.to_string(),
                        value: Value::Text(val.to_string()),
                    })
                    .collect(),
            )])
            .try_into()
            .unwrap(),
            issuer_uri: issuance_key.certificate().san_dns_name_or_uris().unwrap().into_first(),
        };
<<<<<<< HEAD
        // NOTE: This metadata does not match the attributes.
        let metadata = TypeMetadata::empty_example();
        let metadata_chain = TypeMetadataChain::create(metadata, vec![]).unwrap();
=======
        let metadata_chain = TypeMetadataChain::create(TypeMetadata::bsn_only_example(), vec![]).unwrap();
>>>>>>> a5093395

        let device_key = CoseKey::try_from(SigningKey::random(&mut OsRng).verifying_key()).unwrap();
        let issuer_signed = IssuerSigned::sign(unsigned.clone(), metadata_chain, device_key, &issuance_key)
            .await
            .unwrap();

        // The IssuerSigned should be valid
        issuer_signed
            .verify(ValidityRequirement::Valid, &TimeGenerator, trust_anchors)
            .unwrap();

        // The issuer certificate generated above should be included in the IssuerAuth
        assert_eq!(
            &issuer_signed.issuer_auth.signing_cert().unwrap(),
            issuance_key.certificate()
        );

        let TaggedBytes(cose_payload) = issuer_signed.issuer_auth.dangerous_parse_unverified().unwrap();
        assert_eq!(cose_payload.doc_type, unsigned.doc_type);
        assert_eq!(cose_payload.validity_info.valid_from, unsigned.valid_from);
        assert_eq!(cose_payload.validity_info.valid_until, unsigned.valid_until);

        // Construct an mdoc so we can use `compare_unsigned()` to check that the attributes have the expected values
        let mdoc = Mdoc::new::<MockRemoteEcdsaKey>(
            "key_id_not_used_in_this_test".to_string(),
            issuer_signed,
            &TimeGenerator,
            trust_anchors,
        )
        .unwrap();
        mdoc.compare_unsigned(&unsigned).unwrap();
    }
}<|MERGE_RESOLUTION|>--- conflicted
+++ resolved
@@ -187,14 +187,9 @@
             .unwrap(),
             issuer_uri: issuance_key.certificate().san_dns_name_or_uris().unwrap().into_first(),
         };
-<<<<<<< HEAD
+
         // NOTE: This metadata does not match the attributes.
-        let metadata = TypeMetadata::empty_example();
-        let metadata_chain = TypeMetadataChain::create(metadata, vec![]).unwrap();
-=======
-        let metadata_chain = TypeMetadataChain::create(TypeMetadata::bsn_only_example(), vec![]).unwrap();
->>>>>>> a5093395
-
+        let metadata_chain = TypeMetadataChain::create(TypeMetadata::empty_example(), vec![]).unwrap();
         let device_key = CoseKey::try_from(SigningKey::random(&mut OsRng).verifying_key()).unwrap();
         let issuer_signed = IssuerSigned::sign(unsigned.clone(), metadata_chain, device_key, &issuance_key)
             .await

--- conflicted
+++ resolved
@@ -9,12 +9,7 @@
 use crypto::keys::EcdsaKey;
 use crypto::server_keys::KeyPair;
 use sd_jwt_vc_metadata::TypeMetadataDocuments;
-<<<<<<< HEAD
-use sd_jwt_vc_metadata::COSE_METADATA_HEADER_LABEL;
-=======
-use sd_jwt_vc_metadata::COSE_METADATA_INTEGRITY_HEADER_LABEL;
 use sd_jwt_vc_metadata::SD_JWT_VC_TYPE_METADATA_KEY;
->>>>>>> 14327596
 
 use crate::iso::*;
 use crate::unsigned::UnsignedMdoc;
@@ -77,15 +72,7 @@
         let header = HeaderBuilder::new()
             .value(COSE_X5CHAIN_HEADER_LABEL, Value::Bytes(x5chain))
             .text_value(
-<<<<<<< HEAD
-                String::from(COSE_METADATA_HEADER_LABEL),
-=======
-                String::from(COSE_METADATA_INTEGRITY_HEADER_LABEL),
-                Value::Text(metadata_integrity.to_string()),
-            )
-            .text_value(
                 String::from(SD_JWT_VC_TYPE_METADATA_KEY),
->>>>>>> 14327596
                 Value::serialized(metadata_documents).map_err(CborError::Value)?,
             )
             .build();
@@ -93,14 +80,8 @@
         Ok(header)
     }
 
-<<<<<<< HEAD
     pub fn type_metadata_documents(&self) -> Result<TypeMetadataDocuments> {
-        let documents_label = Label::Text(String::from(COSE_METADATA_HEADER_LABEL));
-=======
-    pub fn type_metadata_documents(&self) -> Result<(Integrity, TypeMetadataDocuments)> {
-        let integrity_label = Label::Text(String::from(COSE_METADATA_INTEGRITY_HEADER_LABEL));
         let documents_label = Label::Text(String::from(SD_JWT_VC_TYPE_METADATA_KEY));
->>>>>>> 14327596
 
         let metadata_documents = self
             .issuer_auth

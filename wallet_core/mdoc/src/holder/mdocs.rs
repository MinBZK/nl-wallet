--- conflicted
+++ resolved
@@ -80,12 +80,6 @@
         Ok(metadata)
     }
 
-<<<<<<< HEAD
-    /// Check that the namespaces, attribute names and attribute values of this instance are equal to to the
-    /// provided unsigned value.
-    pub fn compare_unsigned(&self, unsigned: &UnsignedMdoc) -> Result<(), IssuedAttributesMismatch> {
-        let our_attrs = self.issuer_signed.clone().into_entries_by_namespace();
-=======
     /// Check that the doc_type, issuer, validity_info, namespaces, attribute names and attribute values of this
     /// instance are equal to to the provided unsigned value.
     pub fn compare_unsigned(&self, unsigned: &UnsignedMdoc) -> Result<(), IssuedDocumentMismatchError> {
@@ -119,8 +113,7 @@
             ));
         }
 
-        let our_attrs = self.attributes();
->>>>>>> a5093395
+        let our_attrs = self.issuer_signed.clone().into_entries_by_namespace();
         let our_attrs = &flatten_attributes(self.doc_type(), &our_attrs);
         let expected_attrs = &flatten_attributes(&unsigned.doc_type, unsigned.attributes.as_ref());
 

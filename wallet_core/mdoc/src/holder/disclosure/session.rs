--- conflicted
+++ resolved
@@ -329,11 +329,7 @@
             .collect()
     }
 
-<<<<<<< HEAD
-    pub async fn disclose<'a, KF, K>(&self, key_factory: &'a KF) -> DisclosureResult<()>
-=======
-    pub async fn disclose<KF, K>(&self, key_factory: &KF) -> Result<()>
->>>>>>> 6d0fe9a2
+    pub async fn disclose<KF, K>(&self, key_factory: &KF) -> DisclosureResult<()>
     where
         KF: KeyFactory<Key = K>,
         K: MdocEcdsaKey,
@@ -805,11 +801,7 @@
 
     async fn test_disclosure_session_start_error_http_client<F>(error_factory: F) -> (Error, Vec<Vec<u8>>)
     where
-<<<<<<< HEAD
-        F: Fn() -> HttpClientError + Send + Sync,
-=======
-        F: Fn() -> Error,
->>>>>>> 6d0fe9a2
+        F: Fn() -> HttpClientError,
     {
         // Set up a `MockHttpClient` with the receiver `error_factory`.
         let (payload_sender, mut payload_receiver) = mpsc::channel(256);

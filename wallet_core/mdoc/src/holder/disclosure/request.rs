use std::collections::HashMap;

use chrono::{DateTime, Utc};

use indexmap::IndexSet;
use wallet_common::generator::Generator;
use webpki::TrustAnchor;

use crate::{
    device_retrieval::{DeviceRequest, DocRequest, ReaderAuthenticationKeyed},
    engagement::{DeviceAuthenticationKeyed, SessionTranscript},
    errors::Result,
    holder::HolderError,
    identifiers::{AttributeIdentifier, AttributeIdentifierHolder},
    mdocs::DocType,
    utils::{
        cose::ClonePayload,
        reader_auth::ReaderRegistration,
        serialization::{self, CborSeq, TaggedBytes},
        x509::{Certificate, CertificateType, CertificateUsage},
    },
};

use super::{proposed_document::ProposedDocument, MdocDataSource};

#[derive(Debug)]
pub(super) enum DeviceRequestMatch<I> {
    Candidates(HashMap<DocType, Vec<ProposedDocument<I>>>),
    MissingAttributes(Vec<AttributeIdentifier>), // TODO: Report on missing attributes per `Mdoc` candidate.
}

impl DeviceRequest {
    /// Returns `true` if this request has any attributes at all.
    pub fn has_attributes(&self) -> bool {
        self.doc_requests
            .iter()
            .flat_map(|doc_request| doc_request.items_request.0.name_spaces.values())
            .any(|name_space| !name_space.is_empty())
    }

    /// Verify reader authentication, if present.
    /// Note that since each DocRequest carries its own reader authentication, the spec allows the
    /// the DocRequests to be signed by distinct readers. TODO maybe support this.
    /// For now, this function requires either none of the DocRequests to be signed, or all of them
    /// by the same reader.
    pub fn verify(
        &self,
        session_transcript: &SessionTranscript,
        time: &impl Generator<DateTime<Utc>>,
        trust_anchors: &[TrustAnchor],
    ) -> Result<Option<(Certificate, ReaderRegistration)>> {
        // If there are no doc requests or none of them have reader authentication, return `None`.
        if self.doc_requests.iter().all(|d| d.reader_auth.is_none()) {
            return Ok(None);
        }

        // Otherwise, all of the doc requests need reader authentication.
        if self.doc_requests.iter().any(|d| d.reader_auth.is_none()) {
            return Err(HolderError::ReaderAuthMissing.into());
        }

        // Verify all `DocRequest` entries and make sure the resulting certificates are all exactly equal.
        let certificate = self
            .doc_requests
            .iter()
            .try_fold(None, {
                |result_cert, doc_request| -> Result<_> {
                    // This `.unwrap()` is safe, because `.verify()` will only return `None`
                    // if `reader_auth` is absent, the presence of which we checked above.
                    let doc_request_cert = doc_request.verify(session_transcript, time, trust_anchors)?.unwrap();

                    // If there is a certificate from a previous iteration, compare our certificate to that.
                    if let Some(result_cert) = result_cert {
                        if doc_request_cert != result_cert {
                            return Err(HolderError::ReaderAuthsInconsistent.into());
                        }
                    }

                    Ok(doc_request_cert.into())
                }
            })?
            .unwrap(); // This `.unwrap()` is safe for the same reason stated above.

        // Extract `ReaderRegistration` from the one certificate.
        let reader_registration = match CertificateType::from_certificate(&certificate).map_err(HolderError::from)? {
            CertificateType::ReaderAuth(Some(reader_registration)) => *reader_registration,
            _ => return Err(HolderError::NoReaderRegistration(certificate).into()),
        };

        // Verify that the requested attributes are included in the reader authentication.
        self.verify_requested_attributes(&reader_registration)
            .map_err(HolderError::from)?;

        Ok((certificate, reader_registration).into())
    }

    pub(super) async fn match_stored_documents<S, I>(
        &self,
        mdoc_data_source: &S,
        session_transcript: &SessionTranscript,
    ) -> Result<DeviceRequestMatch<I>>
    where
        S: MdocDataSource<MdocIdentifier = I>,
    {
        // Make a `HashSet` of doc types from the `DeviceRequest` to account
        // for potential duplicate doc types in the request, then fetch them
        // from our data source.
        let doc_types = self
            .doc_requests
            .iter()
            .map(|doc_request| doc_request.items_request.0.doc_type.as_str())
            .collect();

        let stored_mdocs = mdoc_data_source
            .mdoc_by_doc_types(&doc_types)
            .await
            .map_err(|error| HolderError::MdocDataSource(error.into()))?;

        // For each `doc_type`, calculate the set of `AttributeIdentifier`s that
        // are needed to satisfy the request. Note that a `doc_type` may occur more
        // than once in a `DeviceRequest`, so we combine all attributes and then split
        // them out by `doc_type`.
        let mut requested_attributes_by_doc_type = self.attribute_identifiers().into_iter().fold(
            HashMap::<_, IndexSet<_>>::with_capacity(doc_types.len()),
            |mut requested_attributes, attribute_identifier| {
                // This unwrap is safe, as `doc_types` is derived from the same `DeviceRequest`.
                let doc_type = *doc_types.get(attribute_identifier.doc_type.as_str()).unwrap();
                requested_attributes
                    .entry(doc_type)
                    .or_default()
                    .insert(attribute_identifier);

                requested_attributes
            },
        );

        // Each `Vec<Mdoc>` that is returned from storage should contain `Mdoc`s
        // that have the same `doc_type`. Below, we iterate over all of these
        // `Vec`s and perform the following steps:
        //
        // * Filter out any empty `Vec<Mdoc>`.
        // * Get the `doc_type` from the first `Mdoc` entry.
        // * Remove the value for this `doc_type` from `requested_attributes_by_doc_type`.
        // * Do some sanity checks, as the request should actually contain this `doc_type`
        //   and any subsequent `Mdoc`s should have the same `doc_type`. This is part of
        //   the contract of `MdocDataSource` that is not enforceable.
        // * Calculate the challenge needed to create the `DeviceSigned` for this
        //   `doc_type` later on during actual disclosure.
        // * Convert all `Mdoc`s that satisfy the requirement to `ProposedDocument`,
        //   while collecting any missing attributes separately.
        // * Collect the candidates in a `HashMap` per `doc_type`.
        //
        // Note that we consume the requested attributes from
        // `requested_attributes_by_doc_type` for the following reasons:
        //
        // * A `doc_type` should not occur more than once in the top-level
        //  `Vec` returned by `MdocDataSource`.
        // * After gathering all the candidates, any requested attributes that
        //   still remain in `requested_attributes_by_doc_type` are not satisfied,
        //   which means that all of them count as missing attributes.
        let mut all_missing_attributes = Vec::<Vec<AttributeIdentifier>>::new();

        let stored_mdocs = stored_mdocs
            .into_iter()
            .filter(|doc_type_mdocs| !doc_type_mdocs.is_empty())
            .collect::<Vec<_>>();

        let candidates_by_doc_type = stored_mdocs
            .into_iter()
            .map(|doc_type_stored_mdocs| {
                // First, remove the `IndexSet` of attributes that are required for this
                // `doc_type` from the global `HashSet`. If this cannot be found, then
                // `MdocDataSource` did not obey the contract as noted in the comment above.
                let first_doc_type = doc_type_stored_mdocs.first().unwrap().mdoc.doc_type.as_str();
                let (doc_type, requested_attributes) = requested_attributes_by_doc_type
                    .remove_entry(first_doc_type)
                    .expect("Received mdoc candidate with unexpected doc_type from storage");

                // Do another sanity check, all of the remaining `Mdoc`s
                // in the `Vec` should have the same `doc_type`.
                for stored_mdoc in &doc_type_stored_mdocs {
                    if stored_mdoc.mdoc.doc_type != doc_type {
                        panic!("Received mdoc candidate with inconsistent doc_type from storage");
                    }
                }

                // Calculate the `DeviceAuthentication` for this `doc_type` and turn it into bytes,
                // so that it can be used as a challenge when constructing `DeviceSigned` later on.
                let device_authentication = DeviceAuthenticationKeyed::new(doc_type, session_transcript);
                let device_signed_challenge =
                    serialization::cbor_serialize(&TaggedBytes(CborSeq(device_authentication)))?;

                // Get all the candidates and missing attributes from the provided `Mdoc`s.
                let (candidates, missing_attributes) =
                    ProposedDocument::candidates_and_missing_attributes_from_stored_mdocs(
                        doc_type_stored_mdocs,
                        &requested_attributes,
                        device_signed_challenge,
                    )?;

                // If we have multiple `Mdoc`s with missing attributes, just record the first one.
                // TODO: Report on missing attributes for multiple `Mdoc` candidates.
                if let Some(missing_attributes) = missing_attributes.into_iter().next() {
                    all_missing_attributes.push(missing_attributes);
                }

                Ok((doc_type.to_string(), candidates))
            })
            .collect::<Result<HashMap<_, _>>>()?;

        // If we cannot find a suitable candidate for any of the doc types
        // or one of the doc types is missing entirely, collect all of the
        // attributes that are missing and return this as the
        // `DeviceRequestMatch::MissingAttributes` invariant.
        if candidates_by_doc_type.values().any(|candidates| candidates.is_empty())
            || !requested_attributes_by_doc_type.is_empty()
        {
            // Combine the missing attributes from the processed `Mdoc`s with
            // the requested attributes for any `doc_type` we did not see at all.
            let missing_attributes = all_missing_attributes
                .into_iter()
                .flatten()
                .chain(requested_attributes_by_doc_type.into_values().flatten())
                .collect();

            return Ok(DeviceRequestMatch::MissingAttributes(missing_attributes));
        }

        // Each `doc_type` has at least one candidates, return these now.
        Ok(DeviceRequestMatch::Candidates(candidates_by_doc_type))
    }
}

impl DocRequest {
    pub fn verify(
        &self,
        session_transcript: &SessionTranscript,
        time: &impl Generator<DateTime<Utc>>,
        trust_anchors: &[TrustAnchor],
    ) -> Result<Option<Certificate>> {
        // If reader authentication is present, verify it and return the certificate.
        self.reader_auth
            .as_ref()
            .map(|reader_auth| {
                // Reconstruct the reader authentication bytes for this `DocRequest`,
                // based on the item requests and session transcript.
                let reader_auth_payload = ReaderAuthenticationKeyed::new(session_transcript, &self.items_request);
                let reader_auth_payload = TaggedBytes(CborSeq(reader_auth_payload));

                // Perform verification and return the `Certificate`.
                let cose = reader_auth.clone_with_payload(serialization::cbor_serialize(&reader_auth_payload)?);
                cose.verify_against_trust_anchors(CertificateUsage::ReaderAuth, time, trust_anchors)?;
                let cert = cose.signing_cert()?;

                Ok(cert)
            })
            .transpose()
    }
}

#[cfg(test)]
mod tests {
    use assert_matches::assert_matches;

    use wallet_common::{generator::TimeGenerator, trust_anchor::DerTrustAnchor};

    use crate::{
        errors::Error,
        examples::{EXAMPLE_DOC_TYPE, EXAMPLE_NAMESPACE},
        iso::device_retrieval::DeviceRequestVersion,
        server_keys::KeyPair,
    };

    use super::{super::test::*, *};

    #[tokio::test]
    async fn test_device_request_verify() {
        // Create two certificates and private keys.
<<<<<<< HEAD
        let ca = KeyPair::generate_reader_mock_ca().unwrap();
        let der_trust_anchors = vec![DerTrustAnchor::from_der(ca.certificate().as_bytes().to_vec()).unwrap()];
=======
        let (ca, ca_privkey) = Certificate::new_ca(RP_CA_CN, Default::default()).unwrap();
        let der_trust_anchors = vec![DerTrustAnchor::from_der(ca.as_bytes().to_vec()).unwrap()];
>>>>>>> 02bb99e9
        let reader_registration = ReaderRegistration::new_mock();
        let private_key1 = ca.generate_reader_mock(reader_registration.clone().into()).unwrap();
        let private_key2 = ca.generate_reader_mock(reader_registration.clone().into()).unwrap();

        let session_transcript = create_basic_session_transcript();

        // Create an empty `ItemsRequest` and generate `DeviceRequest` with two `DocRequest`s
        // from it, each signed with the same certificate.
        let items_request = emtpy_items_request();

        let device_request = DeviceRequest {
            version: DeviceRequestVersion::V1_0,
            doc_requests: vec![
                create_doc_request(items_request.clone(), &session_transcript, &private_key1).await,
                create_doc_request(items_request.clone(), &session_transcript, &private_key1).await,
            ],
        };

        // Verifying this `DeviceRequest` should succeed and return the `ReaderRegistration`.
        let trust_anchors = der_trust_anchors
            .iter()
            .map(|anchor| (&anchor.owned_trust_anchor).into())
            .collect::<Vec<_>>();

        let verified_reader_registration = device_request
            .verify(&session_transcript, &TimeGenerator, &trust_anchors)
            .expect("Could not verify DeviceRequest");

        assert_eq!(
            verified_reader_registration,
            Some((private_key1.certificate().clone(), reader_registration))
        );

        // Verifying a `DeviceRequest` that has no reader auth at all should succeed and return `None`.
        let device_request = DeviceRequest {
            version: DeviceRequestVersion::V1_0,
            doc_requests: vec![
                DocRequest {
                    items_request: items_request.clone().into(),
                    reader_auth: None,
                },
                DocRequest {
                    items_request: items_request.clone().into(),
                    reader_auth: None,
                },
            ],
        };

        let no_reader_registration = device_request
            .verify(&session_transcript, &TimeGenerator, &trust_anchors)
            .expect("Could not verify DeviceRequest");

        assert!(no_reader_registration.is_none());

        // Generate `DeviceRequest` with two `DocRequest`s, each signed
        // with a different key and including a different certificate.
        let device_request = DeviceRequest {
            version: DeviceRequestVersion::V1_0,
            doc_requests: vec![
                create_doc_request(items_request.clone(), &session_transcript, &private_key1).await,
                create_doc_request(items_request, &session_transcript, &private_key2).await,
            ],
        };

        // Verifying this `DeviceRequest` should result in a `HolderError::ReaderAuthsInconsistent` error.
        let error = device_request
            .verify(&session_transcript, &TimeGenerator, &trust_anchors)
            .expect_err("Verifying DeviceRequest should have resulted in an error");

        assert_matches!(error, Error::Holder(HolderError::ReaderAuthsInconsistent));
    }

    // TODO: Add more complex test cases for `DeviceRequest.match_stored_documents()`.

    #[tokio::test]
    async fn test_device_request_match_stored_documents() {
        let mut mdoc_data_source = MockMdocDataSource::default();
        let session_transcript = create_basic_session_transcript();

        let empty_device_request = DeviceRequest {
            version: DeviceRequestVersion::V1_0,
            doc_requests: vec![],
        };

        // An empty `DeviceRequest` should result in an empty set of candidates.
        let match_result = empty_device_request
            .match_stored_documents(&mdoc_data_source, &session_transcript)
            .await
            .expect("Could not match device request with stored documents");

        assert_matches!(match_result, DeviceRequestMatch::Candidates(candidates) if candidates.is_empty());

        // Have the `MdocDataSource` contain several mdocs with different attributes
        let mdoc1 = mdoc_data_source.mdocs.pop().unwrap();
        let mdoc2 = {
            let mut mdoc = mdoc1.clone();

            // Remove the `driving_privileges` attribute.
            mdoc.issuer_signed
                .name_spaces
                .as_mut()
                .unwrap()
                .first_mut()
                .unwrap()
                .1
                 .0
                .pop();

            mdoc
        };
        let mdoc3 = {
            let mut mdoc = mdoc1.clone();

            // Add a fake `foobar` attribute.
            let attributes = &mut mdoc
                .issuer_signed
                .name_spaces
                .as_mut()
                .unwrap()
                .first_mut()
                .unwrap()
                .1
                 .0;

            let mut attribute = attributes.first().unwrap().clone();
            attribute.0.element_identifier = "foobar".to_string();
            attributes.push(attribute);

            mdoc
        };
        let mdoc4 = {
            let mut mdoc = mdoc1.clone();

            // Remove all attributes.
            mdoc.issuer_signed
                .name_spaces
                .as_mut()
                .unwrap()
                .first_mut()
                .unwrap()
                .1
                 .0
                .clear();

            mdoc
        };
        mdoc_data_source.mdocs = vec![mdoc1, mdoc2, mdoc3, mdoc4];

        let items_request = example_items_request();

        let device_request = DeviceRequest {
            version: DeviceRequestVersion::V1_0,
            doc_requests: vec![DocRequest {
                items_request: items_request.into(),
                reader_auth: None,
            }],
        };

        // Only two of the `Mdoc` should match and be returned as a `DocumentProposal`,
        // which should contain only the requested attributes.
        let match_result = device_request
            .match_stored_documents(&mdoc_data_source, &session_transcript)
            .await
            .expect("Could not match device request with stored documents");

        assert_matches!(
            match_result,
            DeviceRequestMatch::Candidates(candidates) if candidates.get(EXAMPLE_DOC_TYPE).unwrap().len() == 2 &&
                candidates.get(EXAMPLE_DOC_TYPE).unwrap().iter().all(|proposed_document|
                    proposed_document
                        .issuer_signed
                        .name_spaces
                        .as_ref()
                        .unwrap()
                        .get(EXAMPLE_NAMESPACE)
                        .unwrap()
                        .0
                        .len() == 5
                )
        );

        // Remove all but `mdoc2` from `MdocDataSource`.
        mdoc_data_source.mdocs.pop();
        mdoc_data_source.mdocs.pop();
        mdoc_data_source.mdocs.swap_remove(0);

        // Now there should not be a match, one of the attributes should be reported as missing.
        let match_result = device_request
            .match_stored_documents(&mdoc_data_source, &session_transcript)
            .await
            .expect("Could not match device request with stored documents");

        let expected_missing_attributes = example_identifiers_from_attributes(["driving_privileges"]);
        assert_matches!(
            match_result,
            DeviceRequestMatch::MissingAttributes(missing_attributes)
                if missing_attributes.iter().eq(expected_missing_attributes.iter())
        );
    }

    #[tokio::test]
    async fn test_doc_request_verify() {
        // Create a CA, certificate and private key and trust anchors.
<<<<<<< HEAD
        let ca = KeyPair::generate_reader_mock_ca().unwrap();
=======
        let (ca, ca_privkey) = Certificate::new_ca(RP_CA_CN, Default::default()).unwrap();
>>>>>>> 02bb99e9
        let reader_registration = ReaderRegistration::new_mock();
        let private_key = ca.generate_reader_mock(reader_registration.into()).unwrap();
        let der_trust_anchor = DerTrustAnchor::from_der(ca.certificate().as_bytes().to_vec()).unwrap();

        // Create a basic session transcript, item request and a `DocRequest`.
        let session_transcript = create_basic_session_transcript();
        let items_request = emtpy_items_request();
        let doc_request = create_doc_request(items_request.clone(), &session_transcript, &private_key).await;

        // Verification of the `DocRequest` should succeed and return the certificate contained within it.
        let certificate = doc_request
            .verify(
                &session_transcript,
                &TimeGenerator,
                &[(&der_trust_anchor.owned_trust_anchor).into()],
            )
            .expect("Could not verify DeviceRequest");

        assert_matches!(certificate, Some(cert) if cert == private_key.into());

<<<<<<< HEAD
        let other_ca = KeyPair::generate_reader_mock_ca().unwrap();
        let other_der_trust_anchor = DerTrustAnchor::from_der(other_ca.certificate().as_bytes().to_vec()).unwrap();
=======
        let (other_ca, _) = Certificate::new_ca(RP_CA_CN, Default::default()).unwrap();
        let other_der_trust_anchor = DerTrustAnchor::from_der(other_ca.as_bytes().to_vec()).unwrap();
>>>>>>> 02bb99e9
        let error = doc_request
            .verify(
                &session_transcript,
                &TimeGenerator,
                &[(&other_der_trust_anchor.owned_trust_anchor).into()],
            )
            .expect_err("Verifying DeviceRequest should have resulted in an error");

        assert_matches!(error, Error::Cose(_));

        // Verifying a `DocRequest` that has no reader auth should succeed and return `None`.
        let doc_request = DocRequest {
            items_request: items_request.into(),
            reader_auth: None,
        };

        let no_certificate = doc_request
            .verify(
                &session_transcript,
                &TimeGenerator,
                &[(&der_trust_anchor.owned_trust_anchor).into()],
            )
            .expect("Could not verify DeviceRequest");

        assert!(no_certificate.is_none());
    }
}<|MERGE_RESOLUTION|>--- conflicted
+++ resolved
@@ -276,13 +276,8 @@
     #[tokio::test]
     async fn test_device_request_verify() {
         // Create two certificates and private keys.
-<<<<<<< HEAD
         let ca = KeyPair::generate_reader_mock_ca().unwrap();
         let der_trust_anchors = vec![DerTrustAnchor::from_der(ca.certificate().as_bytes().to_vec()).unwrap()];
-=======
-        let (ca, ca_privkey) = Certificate::new_ca(RP_CA_CN, Default::default()).unwrap();
-        let der_trust_anchors = vec![DerTrustAnchor::from_der(ca.as_bytes().to_vec()).unwrap()];
->>>>>>> 02bb99e9
         let reader_registration = ReaderRegistration::new_mock();
         let private_key1 = ca.generate_reader_mock(reader_registration.clone().into()).unwrap();
         let private_key2 = ca.generate_reader_mock(reader_registration.clone().into()).unwrap();
@@ -486,11 +481,7 @@
     #[tokio::test]
     async fn test_doc_request_verify() {
         // Create a CA, certificate and private key and trust anchors.
-<<<<<<< HEAD
         let ca = KeyPair::generate_reader_mock_ca().unwrap();
-=======
-        let (ca, ca_privkey) = Certificate::new_ca(RP_CA_CN, Default::default()).unwrap();
->>>>>>> 02bb99e9
         let reader_registration = ReaderRegistration::new_mock();
         let private_key = ca.generate_reader_mock(reader_registration.into()).unwrap();
         let der_trust_anchor = DerTrustAnchor::from_der(ca.certificate().as_bytes().to_vec()).unwrap();
@@ -511,13 +502,8 @@
 
         assert_matches!(certificate, Some(cert) if cert == private_key.into());
 
-<<<<<<< HEAD
         let other_ca = KeyPair::generate_reader_mock_ca().unwrap();
         let other_der_trust_anchor = DerTrustAnchor::from_der(other_ca.certificate().as_bytes().to_vec()).unwrap();
-=======
-        let (other_ca, _) = Certificate::new_ca(RP_CA_CN, Default::default()).unwrap();
-        let other_der_trust_anchor = DerTrustAnchor::from_der(other_ca.as_bytes().to_vec()).unwrap();
->>>>>>> 02bb99e9
         let error = doc_request
             .verify(
                 &session_transcript,

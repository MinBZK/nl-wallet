--- conflicted
+++ resolved
@@ -61,10 +61,8 @@
     MultipleCandidates(Vec<DocType>),
     #[error("verifier returned error in response to disclosure: {0:?}")]
     DisclosureResponse(SessionStatus),
-<<<<<<< HEAD
     #[error("not all expected attributes were issued")]
     ExpectedAttributesMissing,
-=======
 }
 
 pub type DisclosureResult<T> = std::result::Result<T, DisclosureError>;
@@ -109,5 +107,4 @@
         };
         Self::new(data_shared, Error::Holder(HolderError::RequestError(source)))
     }
->>>>>>> d044697e
 }
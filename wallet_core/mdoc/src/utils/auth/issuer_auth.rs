--- conflicted
+++ resolved
@@ -17,36 +17,8 @@
     pub organization: Organization,
 }
 
-<<<<<<< HEAD
-impl IssuerRegistration {
-    pub fn from_certificate(source: &Certificate) -> Result<Option<Self>, CertificateError> {
-        // unwrap() is safe here, because we process a fixed value
-        let oid = Oid::from(OID_EXT_ISSUER_AUTH).unwrap();
-        source.extract_custom_ext(oid)
-    }
-}
-
-#[cfg(any(test, feature = "generate"))]
-mod generate {
-    use p256::pkcs8::der::{asn1::Utf8StringRef, Encode};
-    use rcgen::CustomExtension;
-
-    use crate::utils::x509::CertificateError;
-
-    use super::{IssuerRegistration, OID_EXT_ISSUER_AUTH};
-
-    impl IssuerRegistration {
-        pub fn to_custom_ext(&self) -> Result<CustomExtension, CertificateError> {
-            let json_string = serde_json::to_string(self)?;
-            let string = Utf8StringRef::new(&json_string)?;
-            let ext = CustomExtension::from_oid_content(OID_EXT_ISSUER_AUTH, string.to_der()?);
-            Ok(ext)
-        }
-    }
-=======
 impl MdocCertificateExtension for IssuerRegistration {
     const OID: &'static [u64] = OID_EXT_ISSUER_AUTH;
->>>>>>> 0e35a68a
 }
 
 #[cfg(any(test, feature = "mock"))]

use std::error::Error;

use p256::ecdsa::{Signature, VerifyingKey};
use serde::{Deserialize, Serialize};

use wallet_common::keys::{SecureEcdsaKey, WithIdentifier};

/// Contract for ECDSA private keys suitable for mdoc attestations.
/// Should be sufficiently secured e.g. through a HSM, or Android's TEE/StrongBox or Apple's SE.
pub trait MdocEcdsaKey: SecureEcdsaKey + WithIdentifier {
    const KEY_TYPE: MdocKeyType;

    // from WithIdentifier: identifier()
    // from SecureSigningKey: verifying_key(), try_sign() and sign() methods
}

#[derive(Debug, Clone, Serialize, Deserialize, PartialEq, Eq)]
pub enum MdocKeyType {
    Software,
    Remote,
}

pub trait KeyFactory {
    type Key: MdocEcdsaKey;
    type Error: Error + Send + Sync + 'static;

    async fn generate_new(&self) -> Result<Self::Key, Self::Error> {
        self.generate_new_multiple(1).await.map(|mut keys| keys.remove(1))
    }

    async fn generate_new_multiple(&self, count: u64) -> Result<Vec<Self::Key>, Self::Error>;
    fn generate_existing<I: Into<String>>(&self, identifier: I, public_key: VerifyingKey) -> Self::Key;

<<<<<<< HEAD
    async fn sign_with_new_keys<T: Into<Vec<u8>>>(
        &self,
        msg: T,
=======
    async fn sign_with_new_keys(
        &'a self,
        msg: Vec<u8>,
>>>>>>> ff1636c1
        number_of_keys: u64,
    ) -> Result<Vec<(Self::Key, Signature)>, Self::Error>;

    async fn sign_with_existing_keys(
        &'a self,
        messages_and_keys: Vec<(Vec<u8>, Vec<Self::Key>)>,
    ) -> Result<Vec<(Self::Key, Signature)>, Self::Error>;
}

#[cfg(any(test, feature = "mock"))]
mod mock {
    use crate::utils::keys::MdocKeyType;
    use wallet_common::keys::software::SoftwareEcdsaKey;

    use super::MdocEcdsaKey;

    impl MdocEcdsaKey for SoftwareEcdsaKey {
        const KEY_TYPE: MdocKeyType = MdocKeyType::Software;
    }
}<|MERGE_RESOLUTION|>--- conflicted
+++ resolved
@@ -31,20 +31,14 @@
     async fn generate_new_multiple(&self, count: u64) -> Result<Vec<Self::Key>, Self::Error>;
     fn generate_existing<I: Into<String>>(&self, identifier: I, public_key: VerifyingKey) -> Self::Key;
 
-<<<<<<< HEAD
-    async fn sign_with_new_keys<T: Into<Vec<u8>>>(
+    async fn sign_with_new_keys(
         &self,
-        msg: T,
-=======
-    async fn sign_with_new_keys(
-        &'a self,
         msg: Vec<u8>,
->>>>>>> ff1636c1
         number_of_keys: u64,
     ) -> Result<Vec<(Self::Key, Signature)>, Self::Error>;
 
     async fn sign_with_existing_keys(
-        &'a self,
+        &self,
         messages_and_keys: Vec<(Vec<u8>, Vec<Self::Key>)>,
     ) -> Result<Vec<(Self::Key, Signature)>, Self::Error>;
 }

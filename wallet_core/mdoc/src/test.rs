--- conflicted
+++ resolved
@@ -209,16 +209,10 @@
             unsigned
         };
         // NOTE: This metadata does not match the attributes.
-<<<<<<< HEAD
         let (_, metadata_integrity, metadata_documents) = TypeMetadataDocuments::from_single_example(
             TypeMetadata::empty_example_with_attestation_type(&unsigned.doc_type),
         );
-        let issuance_key = ca.generate_issuer_mock(IssuerRegistration::new_mock().into()).unwrap();
-=======
-        let metadata = TypeMetadata::empty_example();
-        let metadata_chain = TypeMetadataChain::create(metadata, vec![]).unwrap();
         let issuance_key = generate_issuer_mock(ca, IssuerRegistration::new_mock().into()).unwrap();
->>>>>>> 26e2a7c1
 
         let mdoc_key = key_factory.generate_new().await.unwrap();
         let mdoc_public_key = (&mdoc_key.verifying_key().await.unwrap()).try_into().unwrap();

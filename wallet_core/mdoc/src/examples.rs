--- conflicted
+++ resolved
@@ -253,13 +253,6 @@
     use crypto::keys::WithIdentifier;
     use crypto::mock_remote::MockRemoteEcdsaKey;
     use sd_jwt::metadata::TypeMetadata;
-<<<<<<< HEAD
-    use wallet_common::keys::examples::EXAMPLE_KEY_IDENTIFIER;
-    use wallet_common::keys::mock_remote::MockRemoteEcdsaKey;
-    use wallet_common::keys::WithIdentifier;
-=======
-    use sd_jwt::metadata::TypeMetadataChain;
->>>>>>> 26e2a7c1
 
     use crate::holder::Mdoc;
     use crate::server_keys::generate::mock::generate_issuer_mock;

--- conflicted
+++ resolved
@@ -18,7 +18,7 @@
 mock = ["crypto/mock"]
 # Include example based constructors to several types for testing
 mock_example_constructors = [
-    "test",                          # TODO PVW-4130: either cleanly separarate test and mock, or merge the two
+    "test",                   # TODO PVW-4130: either cleanly separarate test and mock, or merge the two
     "examples",
     "mock",
     "crypto/examples",
@@ -48,12 +48,8 @@
 serde_bytes = { workspace = true, features = ["std"] }
 serde_repr.workspace = true
 serde_urlencoded.workspace = true
-<<<<<<< HEAD
-serde_with = { workspace = true, features = ["base64", "chrono", "hex", "indexmap_2"] }
+serde_with = { workspace = true, features = ["base64", "chrono", "hex", "indexmap_2", "macros"] }
 ssri.workspace = true
-=======
-serde_with = { workspace = true, features = ["base64", "chrono", "hex", "indexmap_2", "macros"] }
->>>>>>> f4e24591
 strum = { workspace = true, features = ["derive"] }
 thiserror.workspace = true
 time.workspace = true

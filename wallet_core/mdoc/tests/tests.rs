use core::fmt::Debug;
use std::{iter, ops::Add, sync::Arc};

use anyhow::Result;
use async_trait::async_trait;
use chrono::{DateTime, Duration, Utc};
use ciborium::value::Value;
use futures::future;
use indexmap::IndexMap;
use once_cell::sync::Lazy;
use p256::ecdsa::{Signature, VerifyingKey};
use serde::{de::DeserializeOwned, Serialize};
use url::Url;

use nl_wallet_mdoc::{
    basic_sa_ext::{Entry, UnsignedMdoc},
    examples::*,
    holder::*,
    iso::*,
    issuer::*,
<<<<<<< HEAD
    mock::{mdoc_from_example_device_response, IsoCertTimeGenerator},
    server_keys::{KeyRing, PrivateKey},
    server_state::{MemorySessionStore, SessionState, SessionStore},
=======
    mock::{self, IsoCertTimeGenerator},
>>>>>>> a1d21121
    utils::{
        keys::KeyFactory,
        mdocs_map::MdocsMap,
        serialization::{cbor_deserialize, cbor_serialize},
        x509::{Certificate, CertificateUsage},
    },
    verifier::DisclosedAttributes,
    Error,
};
use wallet_common::{
    generator::TimeGenerator,
    keys::{software::SoftwareEcdsaKey, ConstructibleWithIdentifier, EcdsaKey, WithIdentifier},
    utils::random_string,
};

const EXAMPLE_DOC_TYPE: &str = "org.iso.18013.5.1.mDL";
const EXAMPLE_NAMESPACE: &str = "org.iso.18013.5.1";
const EXAMPLE_ATTR_NAME: &str = "family_name";
static EXAMPLE_ATTR_VALUE: Lazy<Value> = Lazy::new(|| Value::Text("Doe".to_string())); // Lazy since can't have a const String

type MockWallet = Wallet<MockHttpClient<MockIssuanceKeyring, MemorySessionStore<IssuanceData>>>;
type MockServer = Server<MockIssuanceKeyring, MemorySessionStore<IssuanceData>>;

struct SoftwareKeyFactory {}

#[async_trait]
impl<'a> KeyFactory<'a> for SoftwareKeyFactory {
    type Key = SoftwareEcdsaKey;
    type Error = Error;

    async fn generate_new_multiple(&'a self, count: u64) -> Result<Vec<Self::Key>, Error> {
        let keys = iter::repeat_with(|| SoftwareEcdsaKey::new(&random_string(32)))
            .take(count as usize)
            .collect();
        Ok(keys)
    }

    fn generate_existing<I: Into<String> + Send>(&'a self, identifier: I, _public_key: VerifyingKey) -> Self::Key {
        SoftwareEcdsaKey::new(&identifier.into())
    }

    async fn sign_with_new_keys<T: Into<Vec<u8>> + Send>(
        &'a self,
        msg: T,
        number_of_keys: u64,
    ) -> Result<Vec<(Self::Key, Signature)>, Self::Error> {
        let bytes = msg.into();
        let keys = self.generate_new_multiple(number_of_keys).await?;

        let signatures_by_identifier = future::join_all(keys.into_iter().map(|key| async {
            let signature = SoftwareEcdsaKey::new(key.identifier())
                .try_sign(bytes.as_slice())
                .await
                .unwrap();

            (key, signature)
        }))
        .await
        .into_iter()
        .collect();

        Ok(signatures_by_identifier)
    }
}

/// Verify the example disclosure from the standard.
#[tokio::test]
async fn verify_iso_example_disclosure() {
    let device_response = DeviceResponse::example();
    println!("DeviceResponse: {:#?} ", DebugCollapseBts(&device_response));

    // Examine the first attribute in the device response
    let document = device_response.documents.as_ref().unwrap()[0].clone();
    assert_eq!(document.doc_type, EXAMPLE_DOC_TYPE);
    let namespaces = document.issuer_signed.name_spaces.as_ref().unwrap();
    let attrs = namespaces.get(EXAMPLE_NAMESPACE).unwrap();
    let issuer_signed_attr = attrs.0.first().unwrap().0.clone();
    assert_eq!(issuer_signed_attr.element_identifier, EXAMPLE_ATTR_NAME);
    assert_eq!(issuer_signed_attr.element_value, *EXAMPLE_ATTR_VALUE);
    println!("issuer_signed_attr: {:#?}", DebugCollapseBts(&issuer_signed_attr));

    // Do the verification
    let eph_reader_key = Examples::ephemeral_reader_key();
    let trust_anchors = Examples::iaca_trust_anchors();
    let disclosed_attrs = device_response
        .verify(
            Some(&eph_reader_key),
            &DeviceAuthenticationBytes::example().0 .0.session_transcript, // To be signed by device key found in MSO
            &IsoCertTimeGenerator,
            trust_anchors,
        )
        .unwrap();
    println!("DisclosedAttributes: {:#?}", DebugCollapseBts(&disclosed_attrs));

    // The first disclosed attribute is the same as we saw earlier in the DeviceResponse
    assert_disclosure_contains(
        &disclosed_attrs,
        EXAMPLE_DOC_TYPE,
        EXAMPLE_NAMESPACE,
        EXAMPLE_ATTR_NAME,
        &EXAMPLE_ATTR_VALUE,
    );
}

/// Construct the example mdoc from the standard and disclose attributes
/// by running the example device request from the standard against it.
#[tokio::test]
async fn do_and_verify_iso_example_disclosure() {
    let device_request = DeviceRequest::example();

    // Examine some fields in the device request
    let items_request = device_request.doc_requests.first().unwrap().items_request.0.clone();
    assert_eq!(items_request.doc_type, EXAMPLE_DOC_TYPE);
    let requested_attrs = items_request.name_spaces.get(EXAMPLE_NAMESPACE).unwrap();
    let intent_to_retain = requested_attrs.get(EXAMPLE_ATTR_NAME).unwrap();
    assert!(intent_to_retain);
    println!("DeviceRequest: {:#?}", DebugCollapseBts(&device_request));

    // Verify reader's request
    let reader_trust_anchors = Examples::reader_trust_anchors();
    let reader_x509_subject = device_request
        .verify(
            &ReaderAuthenticationBytes::example_bts(),
            &IsoCertTimeGenerator,
            reader_trust_anchors,
        )
        .unwrap();

    // The reader's certificate contains who it is
    assert_eq!(
        reader_x509_subject.as_ref().unwrap().first().unwrap(),
        (&"CN".to_string(), &"reader".to_string())
    );
    println!("Reader: {:#?}", reader_x509_subject);

    // Construct the mdoc from the example device response in the standard
    let trust_anchors = Examples::iaca_trust_anchors();
    let mdoc = mock::mdoc_from_example_device_response(trust_anchors);

    // Do the disclosure and verify it
    let wallet = Wallet::new(DummyHttpClient);
    let storage = MdocsMap::try_from([mdoc]).unwrap();
    let session_transcript = DeviceAuthenticationBytes::example().0 .0.session_transcript;
    let resp = wallet
        .disclose::<SoftwareEcdsaKey>(
            &device_request,
            &session_transcript.clone(),
            &SoftwareKeyFactory {},
            &storage,
        )
        .await
        .unwrap();
    println!("DeviceResponse: {:#?}", DebugCollapseBts(&resp));

    let disclosed_attrs = resp
        .verify(None, &session_transcript, &IsoCertTimeGenerator, trust_anchors)
        .unwrap();
    println!("DisclosedAttributes: {:#?}", DebugCollapseBts(&disclosed_attrs));

    // The first disclosed attribute is the same as we saw earlier in the DeviceRequest
    assert_disclosure_contains(
        &disclosed_attrs,
        EXAMPLE_DOC_TYPE,
        EXAMPLE_NAMESPACE,
        EXAMPLE_ATTR_NAME,
        &EXAMPLE_ATTR_VALUE,
    );
}

/// Disclose some of the attributes of the example mdoc from the spec.
#[tokio::test]
async fn iso_examples_custom_disclosure() {
    let request = DeviceRequest::new(vec![ItemsRequest {
        doc_type: EXAMPLE_DOC_TYPE.to_string(),
        name_spaces: IndexMap::from([(
            EXAMPLE_NAMESPACE.to_string(),
            IndexMap::from([(EXAMPLE_ATTR_NAME.to_string(), false)]),
        )]),
        request_info: None,
    }]);
    println!("My Request: {:#?}", DebugCollapseBts(&request));

    let trust_anchors = Examples::iaca_trust_anchors();
<<<<<<< HEAD
    let mdoc = mdoc_from_example_device_response(trust_anchors);
=======
    let mdoc = mock::mdoc_from_example_device_response(trust_anchors);

>>>>>>> a1d21121
    let storage = MdocsMap::try_from([mdoc]).unwrap();
    let wallet = Wallet::new(DummyHttpClient);
    let session_transcript = DeviceAuthenticationBytes::example().0 .0.session_transcript;

    let resp = wallet
        .disclose::<SoftwareEcdsaKey>(&request, &session_transcript.clone(), &SoftwareKeyFactory {}, &storage)
        .await
        .unwrap();
    println!("My DeviceResponse: {:#?}", DebugCollapseBts(&resp));

    let disclosed_attrs = resp
        .verify(None, &session_transcript, &IsoCertTimeGenerator, trust_anchors)
        .unwrap();
    println!("My Disclosure: {:#?}", DebugCollapseBts(&disclosed_attrs));

    // The first disclosed attribute is the one we requested in our device request
    assert_disclosure_contains(
        &disclosed_attrs,
        EXAMPLE_DOC_TYPE,
        EXAMPLE_NAMESPACE,
        EXAMPLE_ATTR_NAME,
        &EXAMPLE_ATTR_VALUE,
    );
}

/// Assert that the specified doctype was disclosed, and that it contained the specified namespace,
/// and that the first attribute in that namespace has the specified name and value.
fn assert_disclosure_contains(
    disclosed_attrs: &DisclosedAttributes,
    doctype: &str,
    namespace: &str,
    name: &str,
    value: &DataElementValue,
) {
    let disclosed_attr = disclosed_attrs
        .get(doctype)
        .unwrap()
        .get(namespace)
        .unwrap()
        .first()
        .unwrap();
    assert_eq!(disclosed_attr.name, *name);
    assert_eq!(disclosed_attr.value, *value);
}

/// Verify that the static device key example from the spec is the public key in the MSO.
#[test]
fn iso_examples_consistency() {
    let static_device_key = Examples::static_device_key();

    let device_key = &DeviceResponse::example().documents.unwrap()[0]
        .issuer_signed
        .issuer_auth
        .verify_against_trust_anchors(
            CertificateUsage::Mdl,
            &IsoCertTimeGenerator,
            Examples::iaca_trust_anchors(),
        )
        .unwrap()
        .0
        .device_key_info
        .device_key;

    assert_eq!(
        *static_device_key.verifying_key(),
        VerifyingKey::try_from(device_key).unwrap(),
    );
}

const ISSUANCE_DOC_TYPE: &str = "example_doctype";
const ISSUANCE_NAME_SPACE: &str = "example_namespace";
const ISSUANCE_ATTRS: [(&str, &str); 2] = [("first_name", "John"), ("family_name", "Doe")];

fn new_issuance_request() -> Vec<UnsignedMdoc> {
    let now = chrono::Utc::now();
    vec![UnsignedMdoc {
        doc_type: ISSUANCE_DOC_TYPE.to_string(),
        copy_count: 2,
        valid_from: now.into(),
        valid_until: chrono::Utc::now().add(chrono::Duration::days(365)).into(),
        attributes: IndexMap::from([(
            ISSUANCE_NAME_SPACE.to_string(),
            ISSUANCE_ATTRS
                .iter()
                .map(|(key, val)| Entry {
                    name: key.to_string(),
                    value: Value::Text(val.to_string()),
                })
                .collect(),
        )]),
    }]
}

struct DummyHttpClient;

#[async_trait]
impl HttpClient for DummyHttpClient {
    async fn post<R, V>(&self, _: &Url, _: &V) -> Result<R, Error> {
        panic!("not implemented")
    }
}

struct MockHttpClient<K, S> {
    issuance_server: Arc<Server<K, S>>,
}

#[async_trait]
impl<K, S> HttpClient for MockHttpClient<K, S>
where
    K: KeyRing + Send + Sync,
    S: SessionStore<Data = SessionState<IssuanceData>> + Send + Sync + 'static,
{
    async fn post<R, V>(&self, url: &Url, val: &V) -> Result<R, Error>
    where
        V: Serialize + Sync,
        R: DeserializeOwned,
    {
        let session_token = url.path_segments().unwrap().last().unwrap().to_string();
        let val = &cbor_serialize(val).unwrap();
        let response = self
            .issuance_server
            .process_message(session_token.into(), val)
            .await
            .unwrap();
        let response = cbor_deserialize(response.as_slice()).unwrap();
        Ok(response)
    }
}

struct MockIssuanceKeyring {
    issuance_key: PrivateKey,
}
impl KeyRing for MockIssuanceKeyring {
    fn private_key(&self, _: &str) -> Option<&PrivateKey> {
        Some(&self.issuance_key)
    }
}

fn setup_issuance_test() -> (MockWallet, Arc<MockServer>, Certificate) {
    let (issuance_key, ca) = mock::generate_issuance_key_and_ca().unwrap();

    // Setup issuer
    let issuance_server = Arc::new(MockServer::new(
        "http://example.com".parse().unwrap(),
        MockIssuanceKeyring { issuance_key },
        MemorySessionStore::new(),
    ));

    let client = MockHttpClient {
        issuance_server: Arc::clone(&issuance_server),
    };
    let wallet = MockWallet::new(client);

    (wallet, issuance_server, ca)
}

#[tokio::test]
async fn issuance_and_disclosure() {
    // Agree with issuance
    let (mut wallet, server, ca) = setup_issuance_test();
    let mdocs = issuance_using_consent(true, new_issuance_request(), &mut wallet, Arc::clone(&server), &ca)
        .await
        .unwrap();
    assert_eq!(1, mdocs.len());

    // We can disclose the mdoc that was just issued to us
    let mdocs_map = mdocs.into_iter().flatten().collect::<Vec<_>>().try_into().unwrap();
    custom_disclosure(wallet, ca, mdocs_map).await;

    // Decline issuance
    let (mut wallet, server, ca) = setup_issuance_test();
    let mdocs = issuance_using_consent(false, new_issuance_request(), &mut wallet, Arc::clone(&server), &ca).await;
    assert!(mdocs.is_none());

    // Issue not-yet-valid mdocs
    let now = Utc::now();
    let mut request = new_issuance_request();
    request
        .iter_mut()
        .for_each(|r| r.valid_from = now.add(Duration::days(132)).into());
    assert!(request[0].valid_from.0 .0.parse::<DateTime<Utc>>().unwrap() > now);

    let (mut wallet, server, ca) = setup_issuance_test();
    let mdocs = issuance_using_consent(true, new_issuance_request(), &mut wallet, Arc::clone(&server), &ca)
        .await
        .unwrap();
    assert_eq!(1, mdocs.len());
}

async fn issuance_using_consent(
    user_consent: bool,
    request: Vec<UnsignedMdoc>,
    wallet: &mut MockWallet,
    issuance_server: Arc<MockServer>,
    ca: &Certificate,
) -> Option<Vec<MdocCopies>> {
    let service_engagement = issuance_server.new_session(request).unwrap();

    wallet.start_issuance(service_engagement).await.unwrap();

    if !user_consent {
        wallet.stop_issuance().await.unwrap();
        return None;
    }

    let mdocs = wallet
        .finish_issuance::<SoftwareEcdsaKey>(&[ca.try_into().unwrap()], &SoftwareKeyFactory {})
        .await
        .unwrap();

    Some(mdocs)
}

async fn custom_disclosure(wallet: MockWallet, ca: Certificate, mdocs: MdocsMap) {
    assert!(!mdocs.list().is_empty());

    // Create a request asking for one attribute
    let request = DeviceRequest::new(vec![ItemsRequest {
        doc_type: ISSUANCE_DOC_TYPE.to_string(),
        name_spaces: IndexMap::from([(
            ISSUANCE_NAME_SPACE.to_string(),
            ISSUANCE_ATTRS.iter().map(|(key, _)| (key.to_string(), false)).collect(),
        )]),
        request_info: None,
    }]);

    // Do the disclosure and verify it
    let session_transcript = DeviceAuthenticationBytes::example().0 .0.session_transcript;
    let disclosed = wallet
        .disclose::<SoftwareEcdsaKey>(&request, &session_transcript.clone(), &SoftwareKeyFactory {}, &mdocs)
        .await
        .unwrap();
    let disclosed_attrs = disclosed
        .verify(None, &session_transcript, &TimeGenerator, &[(&ca).try_into().unwrap()])
        .unwrap();
    println!("Disclosure: {:#?}", DebugCollapseBts(&disclosed_attrs));

    // Check the first disclosed attribute has the expected name and value
    let attr = ISSUANCE_ATTRS.first().unwrap();
    assert_disclosure_contains(
        &disclosed_attrs,
        ISSUANCE_DOC_TYPE,
        ISSUANCE_NAME_SPACE,
        attr.0,
        &Value::Text(attr.1.to_string()),
    );
}

/// Wrapper around `T` that implements `Debug` by using `T`'s implementation,
/// but with byte sequences (which can take a lot of vertical space) replaced with
/// a CBOR diagnostic-like notation.
///
/// Example output:
///
/// ```text
/// Test {
///     a_string: "Hello, World",
///     an_int: 42,
///     a_byte_sequence: h'00012AFF',
/// }
/// ```
///
/// Example code:
/// ```rust
/// #[derive(Debug)]
/// struct Test {
///     a_string: String,
///     an_int: u64,
///     a_byte_sequence: Vec<u8>,
/// }
///
/// let test = Test {
///     a_string: "Hello, World".to_string(),
///     an_int: 42,
///     a_byte_sequence: vec![0, 1, 42, 255],
/// };
///
/// println!("{:#?}", DebugCollapseBts(test));
/// ```
struct DebugCollapseBts<T>(T);

impl<T> Debug for DebugCollapseBts<T>
where
    T: Debug,
{
    fn fmt(&self, f: &mut std::fmt::Formatter<'_>) -> std::fmt::Result {
        // Match numbers within square brackets, e.g.: [1, 2, 3]
        let debugstr = format!("{:#?}", self.0);
        let debugstr_collapsed = regex::Regex::new(r"\[\s*(\d,?\s*)+\]").unwrap().replace_all(
            debugstr.as_str(),
            |caps: &regex::Captures| {
                let no_whitespace = remove_whitespace(&caps[0]);
                let trimmed = no_whitespace[1..no_whitespace.len() - 2].to_string(); // Remove square brackets
                if trimmed.split(',').any(|r| r.parse::<u8>().is_err()) {
                    // If any of the numbers don't fit in a u8, just return the numbers without whitespace
                    no_whitespace
                } else {
                    format!(
                        "h'{}'", // CBOR diagnostic-like notation
                        hex::encode(
                            trimmed
                                .split(',')
                                .map(|i| i.parse::<u8>().unwrap())
                                .collect::<Vec<u8>>(),
                        )
                        .to_uppercase()
                    )
                }
            },
        );

        write!(f, "{}", debugstr_collapsed)
    }
}

fn remove_whitespace(s: &str) -> String {
    s.chars().filter(|c| !c.is_whitespace()).collect()
}<|MERGE_RESOLUTION|>--- conflicted
+++ resolved
@@ -18,13 +18,9 @@
     holder::*,
     iso::*,
     issuer::*,
-<<<<<<< HEAD
-    mock::{mdoc_from_example_device_response, IsoCertTimeGenerator},
+    mock::{self, IsoCertTimeGenerator},
     server_keys::{KeyRing, PrivateKey},
     server_state::{MemorySessionStore, SessionState, SessionStore},
-=======
-    mock::{self, IsoCertTimeGenerator},
->>>>>>> a1d21121
     utils::{
         keys::KeyFactory,
         mdocs_map::MdocsMap,
@@ -208,12 +204,8 @@
     println!("My Request: {:#?}", DebugCollapseBts(&request));
 
     let trust_anchors = Examples::iaca_trust_anchors();
-<<<<<<< HEAD
-    let mdoc = mdoc_from_example_device_response(trust_anchors);
-=======
     let mdoc = mock::mdoc_from_example_device_response(trust_anchors);
 
->>>>>>> a1d21121
     let storage = MdocsMap::try_from([mdoc]).unwrap();
     let wallet = Wallet::new(DummyHttpClient);
     let session_transcript = DeviceAuthenticationBytes::example().0 .0.session_transcript;

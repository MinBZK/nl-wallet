--- conflicted
+++ resolved
@@ -326,7 +326,7 @@
             KeyHolderType::Google { ca_chain } => {
                 // The token is simply the Base64 encoded challenge hash, which can then be used by
                 // a mock Play Integrity implementation in order to generate an integrity verdict.
-                let app_attestation_token = BASE64_STANDARD.encode(&challenge).into_bytes();
+                let app_attestation_token = BASE64_STANDARD.encode(&challenge);
 
                 let key_description = KeyDescription::new_valid_mock(challenge);
 
@@ -341,12 +341,7 @@
                 KeyWithAttestation::Google {
                     key,
                     certificate_chain,
-<<<<<<< HEAD
                     app_attestation_token,
-=======
-                    // As this token is opaque anyway, just provide some random data.
-                    app_attestation_token: utils::random_string(32),
->>>>>>> 9b3ffb8f
                 }
             }
         };

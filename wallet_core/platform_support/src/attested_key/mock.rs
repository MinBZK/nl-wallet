--- conflicted
+++ resolved
@@ -11,13 +11,9 @@
 use rand_core::OsRng;
 use uuid::Uuid;
 
-<<<<<<< HEAD
 use android_attest::attestation_extension::key_description::KeyDescription;
 use android_attest::attestation_extension::key_description::OctetString;
 use android_attest::attestation_extension::key_description::SecurityLevel;
-=======
-#[cfg(feature = "mock_attested_key_google")]
->>>>>>> ce98e83c
 use android_attest::mock::MockCaChain;
 #[cfg(feature = "mock_attested_key_apple")]
 use apple_app_attest::AppIdentifier;
@@ -280,7 +276,7 @@
     async fn attest(
         &self,
         key_identifier: String,
-        #[allow(unused_variables)] challenge: Vec<u8>,
+        challenge: Vec<u8>,
     ) -> Result<KeyWithAttestation<Self::AppleKey, Self::GoogleKey>, AttestationError<Self::Error>> {
         match self.error_scenario {
             KeyHolderErrorScenario::UnretryableAttestationError => {

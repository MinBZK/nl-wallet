use std::collections::HashMap;
use std::sync::atomic::AtomicU32;
use std::sync::Arc;

use p256::ecdsa::signature::Signer;
use p256::ecdsa::Signature;
use p256::ecdsa::SigningKey;
use p256::ecdsa::VerifyingKey;
use parking_lot::RwLock;
use rand_core::OsRng;
use uuid::Uuid;

use android_attest::mock::MockCaChain;
use apple_app_attest::AppIdentifier;
use apple_app_attest::AttestationEnvironment;
use apple_app_attest::MockAttestationCa;
use wallet_common::apple::MockAppleAttestedKey;
use wallet_common::keys::EcdsaKey;
use wallet_common::keys::SecureEcdsaKey;
use wallet_common::utils;

use super::AttestationError;
use super::AttestedKey;
use super::AttestedKeyHolder;
use super::GoogleAttestedKey;
use super::KeyWithAttestation;

type KeyStates = Arc<RwLock<HashMap<String, AttestedKeyState>>>;

#[derive(Debug)]
struct SharedSigningKey {
    signing_key: Arc<SigningKey>,
    #[cfg(feature = "persistent_mock_attested_key")]
    der: Vec<u8>,
}

impl SharedSigningKey {
    fn new(signing_key: Arc<SigningKey>) -> Self {
        #[cfg(feature = "persistent_mock_attested_key")]
        let der = {
            use p256::pkcs8::EncodePrivateKey;

            signing_key.to_pkcs8_der().unwrap().as_bytes().to_vec()
        };

        Self {
            signing_key,
            #[cfg(feature = "persistent_mock_attested_key")]
            der,
        }
    }
}

impl AsRef<Arc<SigningKey>> for SharedSigningKey {
    fn as_ref(&self) -> &Arc<SigningKey> {
        &self.signing_key
    }
}

#[cfg_attr(feature = "persistent_mock_attested_key", serde_with::serde_as)]
#[derive(Debug)]
#[cfg_attr(
    feature = "persistent_mock_attested_key",
    derive(serde::Serialize, serde::Deserialize)
)]
#[cfg_attr(feature = "persistent_mock_attested_key", serde(rename_all = "snake_case"))]
enum AttestedKeyState {
    Generated,
    Attested {
        // Ugly workaround for `#[cfg_attr(feature = "persistent_mock_attested_key", serde_as(...))]` not working here.
        #[cfg(not(feature = "persistent_mock_attested_key"))]
        signing_key: SharedSigningKey,

        #[cfg(feature = "persistent_mock_attested_key")]
        #[serde_as(as = "serde_with::base64::Base64")]
        signing_key: SharedSigningKey,

        // This is set to `None` for Google attested keys.
        next_counter: Option<Arc<AtomicU32>>,
    },
}

#[derive(Debug, thiserror::Error)]
pub enum MockHardwareAttestedKeyError {
    #[error("identifier was not generated or attested")]
    UnknownIdentifier,
    #[error("key with identifier was already attested")]
    KeyAttested,
    #[error("key with identifier was not attested")]
    KeyNotAttested,
    #[error("identifier is already in use in this process")]
    IdentifierInUse,
    #[error("mock error to be used in tests")]
    Mock,
}

#[derive(Debug)]
pub enum KeyHolderType {
    Apple {
        ca: MockAttestationCa,
        environment: AttestationEnvironment,
        app_identifier: AppIdentifier,
    },
    Google {
        ca_chain: MockCaChain,
    },
}

#[derive(Debug, Default)]
pub enum KeyHolderErrorScenario {
    #[default]
    NoError,
    GenerateError,
    UnretryableAttestationError,
    RetryableAttestationError,
    SigningError,
}

/// Implements [`AttestedKeyHolder`] and returns either [`MockAppleAttestedKey`] types, based on
/// the mock root CA included in the [`apple_app_attest`] crate, or [`MockGoogleAttestedKey`]
/// types based on the mock root CA chain included in the [`android_attest`] crate.
#[derive(Debug)]
pub struct MockHardwareAttestedKeyHolder {
    key_states: KeyStates,
    pub holder_type: KeyHolderType,
    pub error_scenario: KeyHolderErrorScenario,
}

impl MockHardwareAttestedKeyHolder {
    fn new(holder_type: KeyHolderType) -> Self {
        Self {
            key_states: Arc::new(RwLock::new(HashMap::new())),
            holder_type,
            error_scenario: KeyHolderErrorScenario::default(),
        }
    }

<<<<<<< HEAD
    /// Create a key holder that produces mock Apple attested keys by generating a self-signed Apple CA.
    pub fn generate_apple(environment: AttestationEnvironment, app_identifier: AppIdentifier) -> Self {
        Self::new(KeyHolderType::Apple {
            ca: MockAttestationCa::generate(),
            environment,
            app_identifier,
        })
    }

    /// Create a key holder that produces mock Apple attested keys using the
    /// self-signed static Apple CA contained in the "mock_ca" files.
    #[cfg(feature = "mock_apple_ca")]
    pub fn new_apple_mock(environment: AttestationEnvironment, app_identifier: AppIdentifier) -> Self {
        Self::new(KeyHolderType::Apple {
            ca: MockAttestationCa::new_mock(),
            environment,
=======
    #[cfg(feature = "mock_attested_key_apple_ca")]
    pub fn new_mock(environment: AttestationEnvironment, app_identifier: AppIdentifier) -> Self {
        Self {
            key_states: &KEY_STATES,
            ca: MockAttestationCa::new_mock(environment),
>>>>>>> 5fdaba7f
            app_identifier,
        })
    }

    /// Create a key holder that produces mock Google attested keys by generating a self-signed Google CA chain.
    pub fn generate_google() -> Self {
        Self::new(KeyHolderType::Google {
            ca_chain: MockCaChain::generate(1),
        })
    }

    fn state_from_apple_key(key: &MockAppleAttestedKey) -> AttestedKeyState {
        AttestedKeyState::Attested {
            signing_key: SharedSigningKey::new(Arc::clone(&key.signing_key)),
            next_counter: Some(Arc::clone(&key.next_counter)),
        }
    }

    fn state_from_google_key(key: &MockGoogleAttestedKey) -> AttestedKeyState {
        AttestedKeyState::Attested {
            signing_key: SharedSigningKey::new(Arc::clone(&key.signing_key)),
            next_counter: None,
        }
    }

    pub fn is_attested(&self, key_identifier: &str) -> bool {
        self.key_states.read().contains_key(key_identifier)
    }

    /// Populate a particular identifier within the state with a signing key
    /// and, for Apple attested keys, a default initial counter.
    pub fn populate_key_identifier(&self, key_identifier: String, signing_key: SigningKey) {
        let next_counter = match self.holder_type {
            KeyHolderType::Apple { .. } => Some(Arc::new(AtomicU32::from(1))),
            KeyHolderType::Google { .. } => None,
        };
        let existing_state = self.key_states.write().insert(
            key_identifier,
            AttestedKeyState::Attested {
                signing_key: SharedSigningKey::new(Arc::new(signing_key)),
                next_counter,
            },
        );

        if existing_state.is_some() {
            panic!("key identifier is already populated")
        }
    }

    /// Insert a new random key into the global state, bypassing attestation.
    pub fn random_key(&self) -> (AttestedKey<MockAppleAttestedKey, MockGoogleAttestedKey>, String) {
        let key_identifier = Uuid::new_v4().to_string();

        let has_error = matches!(self.error_scenario, KeyHolderErrorScenario::SigningError);
        let (key, state) = match &self.holder_type {
            KeyHolderType::Apple { app_identifier, .. } => {
                let mut key = MockAppleAttestedKey::new_random(app_identifier.clone());
                key.has_error = has_error;

                let state = Self::state_from_apple_key(&key);

                (AttestedKey::Apple(key), state)
            }
            KeyHolderType::Google { .. } => {
                let mut key = MockGoogleAttestedKey::new_random(Arc::clone(&self.key_states), key_identifier.clone());
                key.has_error = has_error;

                let state = Self::state_from_google_key(&key);

                (AttestedKey::Google(key), state)
            }
        };

        let existing_state = self.key_states.write().insert(key_identifier.clone(), state);

        // Sanity check, this only happens on a key collision.
        assert!(existing_state.is_none());

        (key, key_identifier)
    }
}

impl AttestedKeyHolder for MockHardwareAttestedKeyHolder {
    type Error = MockHardwareAttestedKeyError;
    type AppleKey = MockAppleAttestedKey;
    type GoogleKey = MockGoogleAttestedKey;

    async fn generate(&self) -> Result<String, Self::Error> {
        if let KeyHolderErrorScenario::GenerateError = self.error_scenario {
            return Err(MockHardwareAttestedKeyError::Mock);
        }

        let key_identifier = Uuid::new_v4().to_string();

        // Reserve a key identifier without actually generating the private key.
        let existing_state = self
            .key_states
            .write()
            .insert(key_identifier.clone(), AttestedKeyState::Generated);

        // Sanity check, this only happens on a key collision.
        assert!(existing_state.is_none());

        Ok(key_identifier)
    }

    async fn attest(
        &self,
        key_identifier: String,
        challenge: Vec<u8>,
    ) -> Result<KeyWithAttestation<Self::AppleKey, Self::GoogleKey>, AttestationError<Self::Error>> {
        match self.error_scenario {
            KeyHolderErrorScenario::UnretryableAttestationError => {
                return Err(AttestationError::new_unretryable(MockHardwareAttestedKeyError::Mock))
            }
            KeyHolderErrorScenario::RetryableAttestationError => {
                return Err(AttestationError::new_retryable(MockHardwareAttestedKeyError::Mock))
            }
            _ => {}
        };

        let mut key_states = self.key_states.write();

        // The key's current state should be `AttestedKeyState::Generated`,
        // return the relevant error if this is not the case.
        let AttestedKeyState::Generated = key_states
            .get(&key_identifier)
            .ok_or(AttestationError::new_unretryable(
                MockHardwareAttestedKeyError::UnknownIdentifier,
            ))?
        else {
            return Err(AttestationError::new_unretryable(
                MockHardwareAttestedKeyError::KeyAttested,
            ));
        };

        let has_error = matches!(self.error_scenario, KeyHolderErrorScenario::SigningError);
        let key_with_attestation = match &self.holder_type {
            KeyHolderType::Apple {
                ca,
                environment,
                app_identifier,
            } => {
                // Generate a new Apple key and mock attestation data.
                let (mut key, attestation_data) =
                    MockAppleAttestedKey::new_with_attestation(ca, &challenge, *environment, app_identifier.clone());
                key.has_error = has_error;

                // Update the global key state with both the key's private key and counter.
                key_states.insert(key_identifier, Self::state_from_apple_key(&key));

                KeyWithAttestation::Apple { key, attestation_data }
            }
            KeyHolderType::Google { ca_chain } => {
                // Generate a new Google key and mock certificate chain.
                let (certificate_chain, signing_key) = ca_chain.generate_leaf_certificate();
                let mut key =
                    MockGoogleAttestedKey::new(Arc::clone(&self.key_states), key_identifier.clone(), signing_key);
                key.has_error = has_error;

                key_states.insert(key_identifier, Self::state_from_google_key(&key));

                KeyWithAttestation::Google {
                    key,
                    certificate_chain,
                    // As this token is opaque anyway, just provide some random data.
                    app_attestation_token: utils::random_bytes(32),
                }
            }
        };

        Ok(key_with_attestation)
    }

    fn attested_key(
        &self,
        key_identifier: String,
    ) -> Result<AttestedKey<Self::AppleKey, Self::GoogleKey>, Self::Error> {
        let key_states = self.key_states.read();

        // The key's current state should be `AttestedKeyState::Attested`.
        match key_states
            .get(&key_identifier)
            .ok_or(MockHardwareAttestedKeyError::UnknownIdentifier)?
        {
            AttestedKeyState::Generated => Err(MockHardwareAttestedKeyError::KeyNotAttested),
            AttestedKeyState::Attested {
                signing_key: SharedSigningKey { signing_key, .. },
                next_counter,
            } => {
                // Use the Arc's reference counter as a proxy to determine if a key already
                // exists within memory, as this would own the second reference to it.
                if Arc::strong_count(signing_key) > 1 {
                    return Err(MockHardwareAttestedKeyError::IdentifierInUse);
                }

                // Construct the correct type of key based on the private key
                // retrieved from the state and, for Apple keys, the counter.
                let has_error = matches!(self.error_scenario, KeyHolderErrorScenario::SigningError);
                let signing_key = Arc::clone(signing_key);
                let key = match (&self.holder_type, next_counter) {
                    (KeyHolderType::Apple { app_identifier, .. }, Some(next_counter)) => {
                        let key = MockAppleAttestedKey {
                            app_identifier: app_identifier.clone(),
                            signing_key,
                            next_counter: Arc::clone(next_counter),
                            has_error,
                        };

                        AttestedKey::Apple(key)
                    }
                    (KeyHolderType::Google { .. }, None) => {
                        let key = MockGoogleAttestedKey {
                            key_states: Arc::clone(&self.key_states),
                            key_identifier,
                            signing_key,
                            has_error,
                        };

                        AttestedKey::Google(key)
                    }
                    // The `next_counter` field should always be used for Apple keys and never for Google keys.
                    _ => unreachable!(),
                };

                Ok(key)
            }
        }
    }
}

#[derive(Debug, thiserror::Error)]
#[error("mock error to be used in tests")]
pub struct MockGoogleAttestedKeyError {}

/// Mock Google attested key that mostly wraps a `SigningKey`. It also contains its own key identifier
/// and a referenced copy of the key state, so that it may delete itself from the state.
#[derive(Debug)]
pub struct MockGoogleAttestedKey {
    key_states: KeyStates,
    key_identifier: String,
    pub signing_key: Arc<SigningKey>,
    pub has_error: bool,
}

impl MockGoogleAttestedKey {
    fn new(key_states: KeyStates, key_identifier: String, signing_key: SigningKey) -> Self {
        Self {
            key_states,
            key_identifier,
            signing_key: Arc::new(signing_key),
            has_error: false,
        }
    }

    fn new_random(key_states: KeyStates, key_identifier: String) -> Self {
        Self::new(key_states, key_identifier, SigningKey::random(&mut OsRng))
    }

    pub fn verifying_key(&self) -> &VerifyingKey {
        self.signing_key.verifying_key()
    }
}

impl GoogleAttestedKey for MockGoogleAttestedKey {
    async fn delete(self) -> Result<(), Self::Error> {
        self.key_states.write().remove(&self.key_identifier);

        Ok(())
    }
}

impl SecureEcdsaKey for MockGoogleAttestedKey {}

impl EcdsaKey for MockGoogleAttestedKey {
    type Error = MockGoogleAttestedKeyError;

    async fn verifying_key(&self) -> Result<VerifyingKey, Self::Error> {
        let verifying_key = *self.signing_key.verifying_key();

        Ok(verifying_key)
    }

    async fn try_sign(&self, msg: &[u8]) -> Result<Signature, Self::Error> {
        if self.has_error {
            return Err(MockGoogleAttestedKeyError {});
        }

        let signature = Signer::try_sign(self.signing_key.as_ref(), msg).unwrap();

        Ok(signature)
    }
}

#[cfg(feature = "persistent_mock_attested_key")]
pub use persistent::*;

#[cfg(feature = "persistent_mock_attested_key")]
mod persistent {
    use std::future::Future;
    use std::ops::Deref;
    use std::path::Path;
    use std::path::PathBuf;
    use std::sync::LazyLock;

    use futures::TryFutureExt;
    use p256::pkcs8::DecodePrivateKey;
    use tokio::fs;
    use tokio::sync::Mutex;

    use wallet_common::apple::AppleAssertion;
    use wallet_common::apple::AppleAttestedKey;

    use crate::utils::PlatformUtilities;

    use super::*;

    /// The global state of all keys managed by [`PersistentMockAttestedKeyHolder`] instances.
    static KEY_STATES: LazyLock<KeyStates> = LazyLock::new(|| Arc::new(RwLock::new(HashMap::new())));
    /// Async mutex around the filesystem backing store that holds [`KEY_STATES`].
    static KEY_STATES_FILE: Mutex<Option<PathBuf>> = Mutex::const_new(None);

    // Have `SharedSigningKey` be serializable as Base64 through `serde_with`.
    impl AsRef<[u8]> for SharedSigningKey {
        fn as_ref(&self) -> &[u8] {
            &self.der
        }
    }

    // Have `SharedSigningKey` be deserializable as Base64 through `serde_with`.
    impl TryFrom<Vec<u8>> for SharedSigningKey {
        type Error = p256::pkcs8::Error;

        fn try_from(value: Vec<u8>) -> Result<Self, Self::Error> {
            let signing_key = SigningKey::from_pkcs8_der(&value)?;

            Ok(Self::new(Arc::new(signing_key)))
        }
    }

    /// A wrapper around [`MockHardwareAttestedKeyHolder`] that synchronizes the global key state
    /// with a JSON file on the filesystem. As the iOS simulator does not support attested keys, this
    /// type can be used in place of of `HardwareAttestedKeyHolder` in order to emulate generation and
    /// attestation of and signing by attested keys that survive termination and relaunch of the
    /// application. As it is specifically meant for use of the iOS simulator, the storage path is
    /// determined using [`PlatformUtilities`] and it will only ever produce mock Apple attested keys.
    ///
    /// Note that this only ever produces mock Apple keys.
    #[derive(Debug)]
    pub struct PersistentMockAttestedKeyHolder(MockHardwareAttestedKeyHolder);

    impl PersistentMockAttestedKeyHolder {
        const FILE_NAME: &str = "mock_apple_attested_keys.json";

        /// Initialization function that should be called exactly once within the lifetime of the application.
        /// It reads the JSON file (if present) and loads the global key state from it.
        pub async fn init<U>()
        where
            U: PlatformUtilities,
        {
            let mut key_states_file = KEY_STATES_FILE.lock().await;

            if key_states_file.is_some() {
                panic!("PersistentMockAttestedKeyHolder::init() called more than once");
            }

            let storage_path = U::storage_path().await.expect("could not get application storage path");
            let file_path = storage_path.join(Path::new(Self::FILE_NAME));
            let path = file_path.as_path();

            let json = fs::try_exists(path)
                .and_then(|file_exists| async move {
                    match file_exists {
                        true => Some(fs::read(path).await).transpose(),
                        false => Ok(None),
                    }
                })
                .await
                .expect("could not read mock Apple attested keys JSON data file");

            let key_states = json
                .map(|json| {
                    serde_json::from_slice::<HashMap<String, AttestedKeyState>>(&json)
                        .expect("could not decode mock Apple attested keys JSON data file")
                })
                .unwrap_or_default();

            *KEY_STATES.write() = key_states;
            *key_states_file = Some(file_path);
        }

        pub fn new_mock(environment: AttestationEnvironment, app_identifier: AppIdentifier) -> Self {
            let holder = MockHardwareAttestedKeyHolder {
                key_states: Arc::clone(&KEY_STATES),
                holder_type: KeyHolderType::Apple {
                    ca: MockAttestationCa::new_mock(),
                    environment,
                    app_identifier,
                },
                error_scenario: KeyHolderErrorScenario::default(),
            };

            Self(holder)
        }

        /// Helper function that wraps an async operation. Before the operation a lock on the
        /// JSON key state file is obtained, which is used after the operation to write this
        /// state to the file.
        async fn with_key_state_write<F, T, E>(future: F) -> Result<T, E>
        where
            F: Future<Output = Result<T, E>>,
        {
            let key_states_file = KEY_STATES_FILE.lock().await;

            let Some(file_path) = key_states_file.as_deref() else {
                panic!("PersistentMockAttestedKeyHolder::init() should be called first")
            };

            future
                .and_then(|key_identifier| async {
                    let json = serde_json::to_string_pretty(KEY_STATES.read().deref())
                        .expect("could not encode mock Apple attested keys JSON file");
                    fs::write(file_path, json)
                        .await
                        .expect("could not write mock Apple attested keys JSON file");

                    Ok(key_identifier)
                })
                .await
        }

        #[cfg(feature = "xcode_env")]
        pub fn new_mock_xcode(environment: AttestationEnvironment) -> Self {
            Self::new_mock(environment, AppIdentifier::default())
        }
    }

    impl AttestedKeyHolder for PersistentMockAttestedKeyHolder {
        type Error = MockHardwareAttestedKeyError;
        type AppleKey = PersistentMockAppleAttestedKey;
        type GoogleKey = MockGoogleAttestedKey;

        async fn generate(&self) -> Result<String, Self::Error> {
            Self::with_key_state_write(self.0.generate()).await
        }

        async fn attest(
            &self,
            key_identifier: String,
            challenge: Vec<u8>,
        ) -> Result<KeyWithAttestation<Self::AppleKey, Self::GoogleKey>, AttestationError<Self::Error>> {
            // Map the output from `KeyWithAttestation<MockAppleAttestedKey, MockGoogleAttestedKey>`
            // to `KeyWithAttestation<PersistentMockAppleAttestedKey, MockGoogleAttestedKey>`.
            Self::with_key_state_write(self.0.attest(key_identifier, challenge))
                .await
                .map(|key_with_attestation| match key_with_attestation {
                    KeyWithAttestation::Apple { key, attestation_data } => KeyWithAttestation::Apple {
                        key: PersistentMockAppleAttestedKey(key),
                        attestation_data,
                    },
                    KeyWithAttestation::Google {
                        key,
                        certificate_chain,
                        app_attestation_token,
                    } => KeyWithAttestation::Google {
                        key,
                        certificate_chain,
                        app_attestation_token,
                    },
                })
        }

        fn attested_key(
            &self,
            key_identifier: String,
        ) -> Result<AttestedKey<Self::AppleKey, Self::GoogleKey>, Self::Error> {
            // Map the output from `AttestedKey<MockAppleAttestedKey, DeadGoogleAttestedKey>`
            // to `AttestedKey<PersistentMockAppleAttestedKey, DeadGoogleAttestedKey>`.
            //
            // Note that we do not write the key state to disk here,
            // as `attested_key()` does not modify the global key state.
            self.0.attested_key(key_identifier).map(|key| match key {
                AttestedKey::Apple(key) => AttestedKey::Apple(PersistentMockAppleAttestedKey(key)),
                AttestedKey::Google(key) => AttestedKey::Google(key),
            })
        }
    }

    /// Wrapper type around `MockAppleAttestedKey` that writes the global key state to
    /// a JSON file whenever a key is used to sign a payload. This is necessary in
    /// order to update the counter of the key used for signing.
    #[derive(Debug)]
    pub struct PersistentMockAppleAttestedKey(MockAppleAttestedKey);

    impl AppleAttestedKey for PersistentMockAppleAttestedKey {
        type Error = <MockAppleAttestedKey as AppleAttestedKey>::Error;

        async fn sign(&self, payload: Vec<u8>) -> Result<AppleAssertion, Self::Error> {
            PersistentMockAttestedKeyHolder::with_key_state_write(self.0.sign(payload)).await
        }
    }

    #[cfg(all(test, feature = "mock_utils"))]
    mod tests {
        use apple_app_attest::AppIdentifier;
        use apple_app_attest::AttestationEnvironment;

        use crate::attested_key::test;
        use crate::utils::mock::MockHardwareUtilities;

        use super::PersistentMockAttestedKeyHolder;
        use super::KEY_STATES_FILE;

        #[tokio::test]
        async fn test_persistent_mock_attested_key_holder() {
            PersistentMockAttestedKeyHolder::init::<MockHardwareUtilities>().await;

            println!(
                "Mock Apple attested keys JSON file: {}",
                KEY_STATES_FILE.lock().await.as_deref().unwrap().to_string_lossy()
            );

            let app_identifier = AppIdentifier::new_mock();
            let mock_holder =
                PersistentMockAttestedKeyHolder::new_mock(AttestationEnvironment::Development, app_identifier);
            let PersistentMockAttestedKeyHolder(mock_holder_inner) = &mock_holder;

            let challenge = b"this_is_a_challenge_string";
            let payload = b"This is a message that will be signed by the persistent mock key.";

            test::create_and_verify_attested_key(
                &mock_holder,
                mock_holder_inner.to_apple_test_data(),
                challenge.to_vec(),
                payload.to_vec(),
            )
            .await;
        }
    }
}

#[cfg(test)]
mod tests {
    use apple_app_attest::AppIdentifier;
    use apple_app_attest::AttestationEnvironment;

    use crate::attested_key::test;
    use crate::attested_key::test::AppleTestData;

    use super::KeyHolderType;
    use super::MockHardwareAttestedKeyHolder;

    impl MockHardwareAttestedKeyHolder {
        pub fn to_apple_test_data(&self) -> Option<AppleTestData> {
            match &self.holder_type {
                KeyHolderType::Apple { ca, app_identifier, .. } => Some(AppleTestData {
                    app_identifier,
                    trust_anchors: vec![ca.trust_anchor()],
                }),
                KeyHolderType::Google { .. } => None,
            }
        }
    }

    async fn test_mock_hardware_attested_key_holder(mock_holder: MockHardwareAttestedKeyHolder) {
        let challenge = b"this_is_a_challenge_string";
        let payload = b"This is a message that will be signed by the mock key.";

        test::create_and_verify_attested_key(
            &mock_holder,
            mock_holder.to_apple_test_data(),
            challenge.to_vec(),
            payload.to_vec(),
        )
        .await;
    }

    #[tokio::test]
    async fn test_mock_apple_hardware_attested_key_holder() {
        test_mock_hardware_attested_key_holder(MockHardwareAttestedKeyHolder::generate_apple(
            AttestationEnvironment::Development,
            AppIdentifier::new_mock(),
        ))
        .await
    }

    #[tokio::test]
    async fn test_mock_google_hardware_attested_key_holder() {
        test_mock_hardware_attested_key_holder(MockHardwareAttestedKeyHolder::generate_google()).await
    }
}<|MERGE_RESOLUTION|>--- conflicted
+++ resolved
@@ -135,7 +135,6 @@
         }
     }
 
-<<<<<<< HEAD
     /// Create a key holder that produces mock Apple attested keys by generating a self-signed Apple CA.
     pub fn generate_apple(environment: AttestationEnvironment, app_identifier: AppIdentifier) -> Self {
         Self::new(KeyHolderType::Apple {
@@ -147,18 +146,11 @@
 
     /// Create a key holder that produces mock Apple attested keys using the
     /// self-signed static Apple CA contained in the "mock_ca" files.
-    #[cfg(feature = "mock_apple_ca")]
+    #[cfg(feature = "mock_attested_key_apple_ca")]
     pub fn new_apple_mock(environment: AttestationEnvironment, app_identifier: AppIdentifier) -> Self {
         Self::new(KeyHolderType::Apple {
             ca: MockAttestationCa::new_mock(),
             environment,
-=======
-    #[cfg(feature = "mock_attested_key_apple_ca")]
-    pub fn new_mock(environment: AttestationEnvironment, app_identifier: AppIdentifier) -> Self {
-        Self {
-            key_states: &KEY_STATES,
-            ca: MockAttestationCa::new_mock(environment),
->>>>>>> 5fdaba7f
             app_identifier,
         })
     }

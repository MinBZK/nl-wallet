--- conflicted
+++ resolved
@@ -98,13 +98,8 @@
                 assertion1.as_ref(),
                 &client_data1,
                 &public_key,
-<<<<<<< HEAD
                 apple_test_data.app_identifier,
-                0,
-=======
-                &app_identifier,
                 AssertionCounter::default(),
->>>>>>> 55045673
                 &client_data1.challenge,
             )
             .expect("could not verify first assertion");
@@ -135,13 +130,8 @@
                 assertion2.as_ref(),
                 &client_data2,
                 &public_key,
-<<<<<<< HEAD
                 apple_test_data.app_identifier,
-                1,
-=======
-                &app_identifier,
                 AssertionCounter::from(1),
->>>>>>> 55045673
                 &client_data2.challenge,
             )
             .expect("could not verify second assertion");

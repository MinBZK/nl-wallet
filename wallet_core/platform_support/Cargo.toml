[package]
name = "platform_support"
version.workspace = true
edition.workspace = true
rust-version.workspace = true

[lints]
workspace = true

[lib]
crate-type = ["staticlib", "cdylib", "lib"]
doctest = false

[features]
# Implement the mock hardware key types
mock_hw_keystore = ["dep:aes-gcm", "dep:rand_core"]
# Include the MockHardwareAttestedKeyHolder type for use in Apple tests
mock_attested_key_apple = ["dep:apple_app_attest", "dep:cfg-if", "dep:rand_core", "dep:uuid", "apple_app_attest/mock"]
# Include the MockHardwareAttestedKeyHolder type for use in Android tests
<<<<<<< HEAD
mock_attested_key_google = ["dep:android_attest", "dep:cfg-if", "dep:rand_core", "dep:uuid", "android_attest/mock"]
=======
mock_attested_key_google = [
    "dep:android_attest",
    "dep:base64",
    "dep:rand_core",
    "dep:uuid",
    "android_attest/mock",
    "wallet_common/mock_apple_attested_key",
]
>>>>>>> 2b3dece4
# Include the MockHardwareAttestedKeyHolder type for both types of test
mock_attested_key = ["mock_attested_key_apple", "mock_attested_key_google"]
# Include support for the self-signed mock Apple CA in MockHardwareAttestedKeyHolder
mock_attested_key_apple_ca = ["mock_attested_key_apple", "apple_app_attest/mock_ca"]
# Include PersistentMockAttestedKeyHolder for use in the iOS simulator
persistent_mock_attested_key = [
    "mock_attested_key_apple_ca",
    "dep:futures",
    "dep:serde",
    "dep:serde_json",
    "dep:serde_with",
    "tokio/fs",
    "tokio/sync",
]
# Implement extra constructor on PersistentMockAttestedKeyHolder by reading Xcode environment variables
xcode_env = ["apple_app_attest/xcode_env"]
# Include the MockHardwareUtilities type for use in tests
mock_utils = ["dep:tokio"]
# Include all mock implementations for use in tests
mock = ["mock_hw_keystore", "mock_attested_key", "mock_utils"]
# Enable helper code for iOS and Android integration tests
hardware_integration_test = [
    "dep:android_attest",
    "dep:android_logger",
    "dep:apple_app_attest",
    "dep:cfg-if",
    "dep:jni",
    "dep:log",
    "dep:rustls-pki-types",
    "tokio/fs",
    "tokio/io-util",
    "tokio/rt",
    "android_attest/allow_emulator_keys",
    "apple_app_attest/xcode_env",
]

[dependencies]
async-trait.workspace = true
derive_more = { workspace = true, features = ["debug"] }
p256 = { workspace = true, features = ["ecdsa", "pkcs8", "std"] }
parking_lot.workspace = true
thiserror.workspace = true
uniffi.workspace = true

<<<<<<< HEAD
aes-gcm = { workspace = true, optional = true, features = ["std"] }
=======
base64 = { workspace = true, optional = true }
>>>>>>> 2b3dece4
cfg-if = { workspace = true, optional = true }
futures = { workspace = true, optional = true, features = ["std"] }
log = { workspace = true, optional = true }
serde = { workspace = true, optional = true, features = ["derive", "rc"] }
serde_json = { workspace = true, optional = true }
serde_with = { workspace = true, optional = true, features = ["base64"] }
rustls-pki-types = { workspace = true, optional = true }
tokio = { workspace = true, optional = true, features = ["parking_lot"] }
uuid = { workspace = true, optional = true, features = ["v4"] }

error_category.path = "../error_category"
wallet_common = { path = "../wallet_common", features = ["axum"] }

rand_core = { workspace = true, optional = true }

android_attest = { path = "../android_attest", optional = true }
apple_app_attest = { path = "../apple_app_attest", optional = true }

[target.'cfg(target_os = "android")'.dependencies]
android_logger = { workspace = true, optional = true }
jni = { workspace = true, optional = true }

[dev-dependencies]
rustls-pki-types.workspace = true
log.workspace = true
tokio = { workspace = true, features = ["macros", "fs", "io-util"] }

[build-dependencies]
uniffi = { workspace = true, features = ["build"] }<|MERGE_RESOLUTION|>--- conflicted
+++ resolved
@@ -17,18 +17,14 @@
 # Include the MockHardwareAttestedKeyHolder type for use in Apple tests
 mock_attested_key_apple = ["dep:apple_app_attest", "dep:cfg-if", "dep:rand_core", "dep:uuid", "apple_app_attest/mock"]
 # Include the MockHardwareAttestedKeyHolder type for use in Android tests
-<<<<<<< HEAD
-mock_attested_key_google = ["dep:android_attest", "dep:cfg-if", "dep:rand_core", "dep:uuid", "android_attest/mock"]
-=======
 mock_attested_key_google = [
     "dep:android_attest",
     "dep:base64",
+    "dep:cfg-if",
     "dep:rand_core",
     "dep:uuid",
     "android_attest/mock",
-    "wallet_common/mock_apple_attested_key",
 ]
->>>>>>> 2b3dece4
 # Include the MockHardwareAttestedKeyHolder type for both types of test
 mock_attested_key = ["mock_attested_key_apple", "mock_attested_key_google"]
 # Include support for the self-signed mock Apple CA in MockHardwareAttestedKeyHolder
@@ -73,11 +69,8 @@
 thiserror.workspace = true
 uniffi.workspace = true
 
-<<<<<<< HEAD
 aes-gcm = { workspace = true, optional = true, features = ["std"] }
-=======
 base64 = { workspace = true, optional = true }
->>>>>>> 2b3dece4
 cfg-if = { workspace = true, optional = true }
 futures = { workspace = true, optional = true, features = ["std"] }
 log = { workspace = true, optional = true }

--- conflicted
+++ resolved
@@ -15,7 +15,6 @@
 # Implement the platform key traits on mock hardware key types from `wallet_common`
 mock_hw_keystore = ["wallet_common/mock_hardware_keys"]
 # Include the MockHardwareAttestedKeyHolder type for use in tests
-<<<<<<< HEAD
 mock_attested_key = [
     "dep:android_attest",
     "dep:apple_app_attest",
@@ -26,12 +25,7 @@
     "wallet_common/mock_apple_attested_key",
 ]
 # Include support for the self-signed mock Apple CA in MockHardwareAttestedKeyHolder
-mock_apple_ca = ["apple_app_attest/mock_ca"]
-=======
-mock_attested_key = ["dep:apple_app_attest", "dep:uuid", "wallet_common/mock_apple_attested_key"]
-# Include support for the self-signed mock Apple CA in MockHardwareAttestedKeyHolder.
 mock_attested_key_apple_ca = ["mock_attested_key", "apple_app_attest/mock_ca"]
->>>>>>> 5fdaba7f
 # Include PersistentMockAttestedKeyHolder for use in the iOS simulator
 persistent_mock_attested_key = [
     "mock_attested_key_apple_ca",

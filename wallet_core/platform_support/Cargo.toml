--- conflicted
+++ resolved
@@ -21,12 +21,8 @@
 
 [dependencies]
 async-trait.workspace = true
-<<<<<<< HEAD
-derive_more = { workspace = true, features = ["as_ref", "debug", "into"] }
+derive_more = { workspace = true, features = ["debug"] }
 log.workspace = true
-=======
-derive_more = { workspace = true, features = ["debug"] }
->>>>>>> 725fcab6
 p256 = { workspace = true, features = ["ecdsa", "pkcs8", "std"] }
 parking_lot.workspace = true
 thiserror.workspace = true

use std::collections::hash_map::DefaultHasher;
use std::hash::Hash;
use std::hash::Hasher;

use derive_more::Debug;
use etag::EntityTag;
use rustls_pki_types::TrustAnchor;
use serde::Deserialize;
use serde::Serialize;
use serde_with::base64::Base64;
use serde_with::serde_as;

use crate::account::serialization::DerVerifyingKey;
use crate::config::digid::DigidApp2AppConfiguration;
use crate::config::http::TlsPinningConfig;
use crate::trust_anchor::BorrowingTrustAnchor;
use crate::urls::BaseUrl;

<<<<<<< HEAD
#[serde_as]
#[derive(Debug, Clone, Serialize, Deserialize, Eq, PartialEq, Hash)]
=======
#[derive(Debug, Clone, PartialEq, Eq, Hash, Serialize, Deserialize)]
>>>>>>> c5a850bb
pub struct WalletConfiguration {
    pub lock_timeouts: LockTimeoutConfiguration,
    pub account_server: AccountServerConfiguration,
    pub pid_issuance: PidIssuanceConfiguration,
    pub disclosure: DisclosureConfiguration,
    #[debug(skip)]
    #[serde_as(as = "Vec<Base64>")]
    pub mdoc_trust_anchors: Vec<BorrowingTrustAnchor>,
    pub version: u64,
    pub update_policy_server: UpdatePolicyServerConfiguration,
}

impl WalletConfiguration {
    pub fn mdoc_trust_anchors(&self) -> Vec<TrustAnchor> {
        self.mdoc_trust_anchors
            .iter()
            .map(Into::<TrustAnchor<'_>>::into)
            .collect()
    }

    pub fn to_hash(&self) -> u64 {
        let mut hasher = DefaultHasher::new();
        self.hash(&mut hasher);
        hasher.finish()
    }
}

impl From<&WalletConfiguration> for EntityTag {
    fn from(value: &WalletConfiguration) -> Self {
        EntityTag::new(false, &value.to_hash().to_string())
    }
}

#[derive(Debug, Clone, PartialEq, Eq, Hash, Serialize, Deserialize)]
pub struct LockTimeoutConfiguration {
    /// App inactivity lock timeout in seconds
    pub inactive_timeout: u16,
    /// App background lock timeout in seconds
    pub background_timeout: u16,
}

impl Default for LockTimeoutConfiguration {
    fn default() -> Self {
        Self {
            inactive_timeout: 5 * 60,
            background_timeout: 5 * 60,
        }
    }
}

#[derive(Debug, Clone, PartialEq, Eq, Hash, Serialize, Deserialize)]
pub struct AccountServerConfiguration {
    pub http_config: TlsPinningConfig,
    #[debug(skip)]
    pub certificate_public_key: DerVerifyingKey,
    #[debug(skip)]
    pub instruction_result_public_key: DerVerifyingKey,
    #[debug(skip)]
    pub wte_public_key: DerVerifyingKey,
}

#[derive(Debug, Clone, PartialEq, Eq, Hash, Serialize, Deserialize)]
pub struct UpdatePolicyServerConfiguration {
    #[serde(flatten)]
    pub http_config: TlsPinningConfig,
}

#[derive(Debug, Clone, Serialize, Deserialize, Eq, PartialEq, Hash)]
pub struct PidIssuanceConfiguration {
    pub pid_issuer_url: BaseUrl,
    pub digid: DigidConfiguration,
    pub digid_http_config: TlsPinningConfig,
}

<<<<<<< HEAD
#[serde_as]
#[derive(Debug, Clone, Serialize, Deserialize, Eq, PartialEq, Hash)]
=======
#[derive(Debug, Clone, Default, Serialize, Deserialize, Eq, PartialEq, Hash)]
pub struct DigidConfiguration {
    pub client_id: String,
    #[serde(default)]
    pub app2app: Option<DigidApp2AppConfiguration>,
}

#[derive(Debug, Clone, PartialEq, Eq, Hash, Serialize, Deserialize)]
>>>>>>> c5a850bb
pub struct DisclosureConfiguration {
    #[debug(skip)]
    #[serde_as(as = "Vec<Base64>")]
    pub rp_trust_anchors: Vec<BorrowingTrustAnchor>,
}

impl DisclosureConfiguration {
    pub fn rp_trust_anchors(&self) -> Vec<TrustAnchor> {
        self.rp_trust_anchors
            .iter()
            .map(Into::<TrustAnchor<'_>>::into)
            .collect()
    }
}<|MERGE_RESOLUTION|>--- conflicted
+++ resolved
@@ -16,12 +16,8 @@
 use crate::trust_anchor::BorrowingTrustAnchor;
 use crate::urls::BaseUrl;
 
-<<<<<<< HEAD
 #[serde_as]
-#[derive(Debug, Clone, Serialize, Deserialize, Eq, PartialEq, Hash)]
-=======
 #[derive(Debug, Clone, PartialEq, Eq, Hash, Serialize, Deserialize)]
->>>>>>> c5a850bb
 pub struct WalletConfiguration {
     pub lock_timeouts: LockTimeoutConfiguration,
     pub account_server: AccountServerConfiguration,
@@ -89,17 +85,14 @@
     pub http_config: TlsPinningConfig,
 }
 
-#[derive(Debug, Clone, Serialize, Deserialize, Eq, PartialEq, Hash)]
+
+#[derive(Debug, Clone, PartialEq, Eq, Hash, Serialize, Deserialize)]
 pub struct PidIssuanceConfiguration {
     pub pid_issuer_url: BaseUrl,
     pub digid: DigidConfiguration,
     pub digid_http_config: TlsPinningConfig,
 }
 
-<<<<<<< HEAD
-#[serde_as]
-#[derive(Debug, Clone, Serialize, Deserialize, Eq, PartialEq, Hash)]
-=======
 #[derive(Debug, Clone, Default, Serialize, Deserialize, Eq, PartialEq, Hash)]
 pub struct DigidConfiguration {
     pub client_id: String,
@@ -107,8 +100,8 @@
     pub app2app: Option<DigidApp2AppConfiguration>,
 }
 
+#[serde_as]
 #[derive(Debug, Clone, PartialEq, Eq, Hash, Serialize, Deserialize)]
->>>>>>> c5a850bb
 pub struct DisclosureConfiguration {
     #[debug(skip)]
     #[serde_as(as = "Vec<Base64>")]

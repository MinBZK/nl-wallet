--- conflicted
+++ resolved
@@ -2,11 +2,8 @@
 
 use futures::future::try_join_all;
 use jsonwebtoken::{jwk::Jwk, Algorithm, Header};
-<<<<<<< HEAD
+use nutype::nutype;
 use p256::ecdsa::VerifyingKey;
-=======
-use nutype::nutype;
->>>>>>> d3e5b693
 use serde::{Deserialize, Serialize};
 
 use crate::{
@@ -124,10 +121,10 @@
             .first()
             .unwrap() // safe because of the length check on jwts above
             .dangerous_parse_unverified()?;
-        if jwts.len() != payload.jwks.len() {
+        if jwts.len() != payload.jwks.as_ref().len() {
             return Err(PoaVerificationError::UnexpectedAmountOfKeys {
                 expected: jwts.len(),
-                found: payload.jwks.len(),
+                found: payload.jwks.as_ref().len(),
             });
         }
         if payload.payload.nonce != expected_nonce {
@@ -138,7 +135,7 @@
         let mut validations = validations();
         validations.set_audience(&[expected_aud]);
         validations.set_issuer(&[expected_iss]);
-        for (jwt, pubkey) in jwts.into_iter().zip(&payload.jwks) {
+        for (jwt, pubkey) in jwts.into_iter().zip(payload.jwks.as_ref()) {
             let pubkey = jwk_to_p256(pubkey)?;
             let (header, _) = jwt.parse_and_verify_with_header(&(&pubkey).into(), &validations)?;
             if header.typ != Some(POA_JWT_TYP.to_string()) {
@@ -148,7 +145,7 @@
 
         // Check that all keys that must be associated are in the PoA. We use the JWK format for this
         // since it implements Hash, unlike `VerifyingKey`.
-        let associated_keys: HashSet<Jwk> = payload.jwks.into_iter().collect();
+        let associated_keys: HashSet<Jwk> = payload.jwks.into_inner().into_iter().collect();
         for key in expected_keys {
             let expected_key = jwk_from_p256(key)?;
             if !associated_keys.contains(&expected_key) {
@@ -186,13 +183,8 @@
         let nonce = Some("nonce".to_string());
 
         let poa = Poa::new(
-<<<<<<< HEAD
-            vec![&key1, &key2],
+            vec![&key1, &key2].try_into().unwrap(),
             JwtPopClaims::new(nonce.clone(), iss.clone(), aud.clone()),
-=======
-            vec![&key1, &key2].try_into().unwrap(),
-            JwtPopClaims::new(None, iss.clone(), aud.clone()),
->>>>>>> d3e5b693
         )
         .await
         .unwrap();

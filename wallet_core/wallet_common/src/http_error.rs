use std::error::Error;
use std::fmt::Display;
use std::str::FromStr;
use std::sync::LazyLock;

use http::StatusCode;
use mime::Mime;
use serde::Deserialize;
use serde::Serialize;
use serde_json::Map;
use serde_json::Value;
use serde_with::serde_as;
use serde_with::skip_serializing_none;
use serde_with::DisplayFromStr;
use serde_with::TryFromInto;

pub static APPLICATION_PROBLEM_JSON: LazyLock<Mime> =
    LazyLock::new(|| "application/problem+json".parse().expect("could not parse MIME type"));

/// The HTTP body for an error response, as defined in RFC 7807.
/// If the `axum` feature is enabled, `IntoResponse` will be implemented for this
/// type, using `application/problem+json` as `Content-Type`.
///
/// See <https://datatracker.ietf.org/doc/html/rfc7807>
#[serde_as]
#[skip_serializing_none]
#[derive(Debug, Clone, Serialize, Deserialize)]
pub struct HttpJsonErrorBody<T>
where
    T: Display + FromStr,
    T::Err: Display,
{
    /// A short string category for the error. This is the only mandatory field. Its type is generic and encoding to
    /// and from a string is enforced by the [`Display`] and [`FromStr`] trait bounds.
    #[serde_as(as = "DisplayFromStr")]
    pub r#type: T,

    /// A short summary of the error type.
    pub title: Option<String>,

    /// An HTTP status code for the error response. In the `IntoResponse` implementation this will be used as
    /// the actual status code. If this field is `None`, as 500 status code will be used.
    #[serde_as(as = "Option<TryFromInto<u16>>")]
    pub status: Option<StatusCode>,

    /// Detailed and specific information about the error.
    pub detail: Option<String>,

    /// A unique URI referencing the error.
    pub instance: Option<String>,

    /// This may contain extra key-value pairs of the JSON object, as allowed by the RFC. As this uses both the [`Map`]
    /// and [`Value`] types from the `serde_json` crate, (de)serialization of [`HttpJsonErrorBody`] instances is
    /// restricted to JSON.
    #[serde(flatten)]
    pub extra: Map<String, Value>,
}

/// This convenience type can be used as a bridge from types that implement
/// [`Error`] to [`HttpJsonErrorBody`]. It contains a type (which prescribes
/// the error type string, title and status code), the details of the
/// error and any extra key-value pairs of data pertaining to the error.
///
/// If the `axum` feature is enabled, `IntoResponse` will also be implemented
/// for this type.
#[derive(Debug, thiserror::Error)]
#[error("({r#type}): {detail}")]
pub struct HttpJsonError<T> {
    r#type: T,
    detail: String,
    data: Map<String, Value>,
}

/// This trait is to be used as a bound for the `r#type` field of [`HttpJsonError`].
/// The result of this is that, when using the [`HttpJsonError`] type as a bridge
/// for conversion to [`HttpJsonErrorBody`], every distinct error type always
/// resolves to the same summary and HTTP status code.
pub trait HttpJsonErrorType {
    fn title(&self) -> String;
    fn status_code(&self) -> StatusCode;
}

impl<T> HttpJsonError<T> {
    pub fn new(r#type: T, detail: String, data: Map<String, Value>) -> Self {
        HttpJsonError { r#type, detail, data }
    }

    /// This convenience constructor allows for a [`HttpJsonError`] to be built
    /// from any type that both implements [`Error`] and can be converted into
    /// its associated error type, without extra data.
    pub fn from_error(error: impl Error + Into<T>) -> Self {
        let detail = error.to_string();

        Self::new(error.into(), detail, Default::default())
    }
}

impl<T> From<HttpJsonError<T>> for HttpJsonErrorBody<T>
where
    T: HttpJsonErrorType + Display + FromStr,
    T::Err: Display,
{
    fn from(value: HttpJsonError<T>) -> Self {
        let title = Some(value.r#type.title());
        let status = Some(value.r#type.status_code());

        HttpJsonErrorBody {
            r#type: value.r#type,
            title,
            status,
            detail: Some(value.detail),
            instance: None,
            extra: value.data,
        }
    }
}

#[cfg(feature = "axum")]
mod axum {
    use std::fmt::Display;
    use std::str::FromStr;

    use axum::response::IntoResponse;
    use axum::response::Response;
    use axum::Json;
    use http::header::CONTENT_TYPE;
    use http::HeaderValue;
    use http::StatusCode;

    use super::HttpJsonError;
    use super::HttpJsonErrorBody;
    use super::HttpJsonErrorType;
    use super::APPLICATION_PROBLEM_JSON;

    impl<T> IntoResponse for HttpJsonErrorBody<T>
    where
        T: Display + FromStr,
        T::Err: Display,
    {
        fn into_response(self) -> Response {
            (
                // Use a sensible default status code when none is provided.
                self.status.unwrap_or(StatusCode::INTERNAL_SERVER_ERROR),
                [(
                    CONTENT_TYPE,
                    HeaderValue::from_static(APPLICATION_PROBLEM_JSON.as_ref()),
                )],
                Json(self),
            )
                .into_response()
        }
    }

    impl<T> IntoResponse for HttpJsonError<T>
    where
        T: HttpJsonErrorType + Display + FromStr,
        T::Err: Display,
    {
        fn into_response(self) -> Response {
            HttpJsonErrorBody::<T>::from(self).into_response()
        }
    }
}

#[cfg(test)]
mod tests {
    use http::StatusCode;
    use serde_json::json;
    use serde_json::Value;

    use super::HttpJsonErrorBody;
    use super::HttpJsonErrorType;

    #[derive(Debug, Clone, Copy, PartialEq, Eq, strum::Display, strum::EnumString)]
    #[strum(serialize_all = "snake_case")]
    enum TestErrorType {
        Teapot,
        Loop,
    }

    impl HttpJsonErrorType for TestErrorType {
        fn title(&self) -> String {
            match self {
                Self::Teapot => "I'm a teapot".to_string(),
                Self::Loop => "Loop detected.".to_string(),
            }
        }

        fn status_code(&self) -> StatusCode {
            match self {
                Self::Teapot => StatusCode::IM_A_TEAPOT,
                Self::Loop => StatusCode::LOOP_DETECTED,
            }
        }
    }

    #[test]
    fn test_http_json_error_body_serialization_basic() {
        let error_body = HttpJsonErrorBody {
            r#type: "error_type".to_string(),
            title: None,
            status: None,
            detail: None,
            instance: None,
            extra: Default::default(),
        };

        let json = serde_json::to_string(&error_body)
            .and_then(|body| serde_json::from_str::<Value>(&body))
            .expect("should serialize and deserialize HttpJsonErrorBody to JSON");
        let expected_json = json!({"type": "error_type"});

        assert_eq!(json, expected_json);

        let parsed_error_body =
            serde_json::from_value::<HttpJsonErrorBody<String>>(json).expect("should deserialize HttpJsonErrorBody");

        assert_eq!(parsed_error_body.r#type, "error_type");
    }

    #[test]
    fn test_http_json_error_body_serialization_full() {
        let error_body = HttpJsonErrorBody {
            r#type: "some_type".to_string(),
            title: Some("The summary of the error type.".to_string()),
            status: Some(StatusCode::BAD_REQUEST),
            detail: Some("SomeError: ThisHappened".to_string()),
            instance: Some("https://example.com".to_string()),
            extra: [
                ("string".to_string(), "value".to_string().into()),
                ("number".to_string(), 1234.into()),
            ]
            .into_iter()
            .collect(),
        };

        let json = serde_json::to_string(&error_body)
            .and_then(|body| serde_json::from_str::<Value>(&body))
            .expect("should serialize and deserialize HttpJsonErrorBody to JSON");
        let expected_json = json!({
            "type": "some_type",
            "title": "The summary of the error type.",
            "status": 400,
            "detail": "SomeError: ThisHappened",
            "instance": "https://example.com",
            "string": "value",
            "number": 1234
        });

        assert_eq!(json, expected_json);

        let parsed_error_body =
            serde_json::from_value::<HttpJsonErrorBody<String>>(json).expect("should deserialize HttpJsonErrorBody");

        assert_eq!(parsed_error_body.r#type, "some_type");
    }

    #[cfg(feature = "axum")]
<<<<<<< HEAD
    #[tokio::test]
    async fn test_http_json_error_body_into_response() {
        use axum::body;
        use axum::response::IntoResponse;

        let error_body = HttpJsonErrorBody {
            r#type: "foobar".to_string(),
            title: Some("A foobar error.".to_string()),
            status: Some(StatusCode::PAYMENT_REQUIRED),
            detail: Some("Something happened.".to_string()),
            instance: None,
            extra: Default::default(),
        };
        let response = error_body.into_response();

        assert_eq!(response.status(), StatusCode::PAYMENT_REQUIRED);
        assert_eq!(
            response.headers().get("Content-Type").unwrap(),
            "application/problem+json"
        );

        let body = body::to_bytes(response.into_body(), 1024).await.unwrap();
        let json = serde_json::from_slice::<Value>(&body).unwrap();
        let expected_json = json!({
            "type": "foobar",
            "title": "A foobar error.",
            "status": 402,
            "detail": "Something happened.",
        });

        assert_eq!(json, expected_json);

        let error_body = HttpJsonErrorBody {
            r#type: "simple".to_string(),
            title: None,
            status: None,
            detail: None,
            instance: None,
            extra: Default::default(),
        };
        let response = error_body.into_response();

        assert_eq!(response.status(), StatusCode::INTERNAL_SERVER_ERROR);
    }

    #[cfg(feature = "axum")]
    #[tokio::test]
    async fn test_http_json_error_into_response() {
        use axum::body;
        use axum::response::IntoResponse;

        use super::HttpJsonError;

        let error = HttpJsonError::new(
            TestErrorType::Loop,
            "Caught in a time vortex.".to_string(),
            Default::default(),
        );
        let response = error.into_response();

        assert_eq!(response.status(), StatusCode::LOOP_DETECTED);
        assert_eq!(
            response.headers().get("Content-Type").unwrap(),
            "application/problem+json"
        );

        let body = body::to_bytes(response.into_body(), 1024).await.unwrap();
        let json = serde_json::from_slice::<Value>(&body).unwrap();
        let expected_json = json!({
            "type": "loop",
            "title": "Loop detected.",
            "status": 508,
            "detail": "Caught in a time vortex.",
        });
=======
    mod axum {
        use axum::body;
        use axum::response::IntoResponse;
        use http::StatusCode;
        use serde_json::json;
        use serde_json::Value;

        use super::super::HttpJsonError;
        use super::super::HttpJsonErrorBody;
        use super::TestErrorType;

        #[tokio::test]
        async fn test_http_json_error_body_into_response() {
            let error_body = HttpJsonErrorBody {
                r#type: "foobar".to_string(),
                title: Some("A foobar error.".to_string()),
                status: Some(StatusCode::PAYMENT_REQUIRED),
                detail: Some("Something happened.".to_string()),
                instance: None,
                extra: Default::default(),
            };
            let response = error_body.into_response();

            assert_eq!(response.status(), StatusCode::PAYMENT_REQUIRED);
            assert_eq!(
                response.headers().get("Content-Type").unwrap(),
                "application/problem+json"
            );

            let body = body::to_bytes(response.into_body(), 1024).await.unwrap();
            let json = serde_json::from_slice::<Value>(&body).unwrap();
            let expected_json = json!({
                "type": "foobar",
                "title": "A foobar error.",
                "status": 402,
                "detail": "Something happened.",
            });

            assert_eq!(json, expected_json);

            let error_body = HttpJsonErrorBody {
                r#type: "simple".to_string(),
                title: None,
                status: None,
                detail: None,
                instance: None,
                extra: Default::default(),
            };
            let response = error_body.into_response();

            assert_eq!(response.status(), StatusCode::INTERNAL_SERVER_ERROR);
        }
>>>>>>> 5204b311

        #[tokio::test]
        async fn test_http_json_error_into_response() {
            let error = HttpJsonError::new(
                TestErrorType::Loop,
                "Caught in a time vortex.".to_string(),
                Default::default(),
            );
            let response = error.into_response();

            assert_eq!(response.status(), StatusCode::LOOP_DETECTED);
            assert_eq!(
                response.headers().get("Content-Type").unwrap(),
                "application/problem+json"
            );

            let body = body::to_bytes(response.into_body(), 1024).await.unwrap();
            let json = serde_json::from_slice::<Value>(&body).unwrap();
            let expected_json = json!({
                "type": "loop",
                "title": "Loop detected.",
                "status": 508,
                "detail": "Caught in a time vortex.",
            });

            assert_eq!(json, expected_json);
        }
    }
}<|MERGE_RESOLUTION|>--- conflicted
+++ resolved
@@ -256,82 +256,6 @@
     }
 
     #[cfg(feature = "axum")]
-<<<<<<< HEAD
-    #[tokio::test]
-    async fn test_http_json_error_body_into_response() {
-        use axum::body;
-        use axum::response::IntoResponse;
-
-        let error_body = HttpJsonErrorBody {
-            r#type: "foobar".to_string(),
-            title: Some("A foobar error.".to_string()),
-            status: Some(StatusCode::PAYMENT_REQUIRED),
-            detail: Some("Something happened.".to_string()),
-            instance: None,
-            extra: Default::default(),
-        };
-        let response = error_body.into_response();
-
-        assert_eq!(response.status(), StatusCode::PAYMENT_REQUIRED);
-        assert_eq!(
-            response.headers().get("Content-Type").unwrap(),
-            "application/problem+json"
-        );
-
-        let body = body::to_bytes(response.into_body(), 1024).await.unwrap();
-        let json = serde_json::from_slice::<Value>(&body).unwrap();
-        let expected_json = json!({
-            "type": "foobar",
-            "title": "A foobar error.",
-            "status": 402,
-            "detail": "Something happened.",
-        });
-
-        assert_eq!(json, expected_json);
-
-        let error_body = HttpJsonErrorBody {
-            r#type: "simple".to_string(),
-            title: None,
-            status: None,
-            detail: None,
-            instance: None,
-            extra: Default::default(),
-        };
-        let response = error_body.into_response();
-
-        assert_eq!(response.status(), StatusCode::INTERNAL_SERVER_ERROR);
-    }
-
-    #[cfg(feature = "axum")]
-    #[tokio::test]
-    async fn test_http_json_error_into_response() {
-        use axum::body;
-        use axum::response::IntoResponse;
-
-        use super::HttpJsonError;
-
-        let error = HttpJsonError::new(
-            TestErrorType::Loop,
-            "Caught in a time vortex.".to_string(),
-            Default::default(),
-        );
-        let response = error.into_response();
-
-        assert_eq!(response.status(), StatusCode::LOOP_DETECTED);
-        assert_eq!(
-            response.headers().get("Content-Type").unwrap(),
-            "application/problem+json"
-        );
-
-        let body = body::to_bytes(response.into_body(), 1024).await.unwrap();
-        let json = serde_json::from_slice::<Value>(&body).unwrap();
-        let expected_json = json!({
-            "type": "loop",
-            "title": "Loop detected.",
-            "status": 508,
-            "detail": "Caught in a time vortex.",
-        });
-=======
     mod axum {
         use axum::body;
         use axum::response::IntoResponse;
@@ -384,7 +308,6 @@
 
             assert_eq!(response.status(), StatusCode::INTERNAL_SERVER_ERROR);
         }
->>>>>>> 5204b311
 
         #[tokio::test]
         async fn test_http_json_error_into_response() {

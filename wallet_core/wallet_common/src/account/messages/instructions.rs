use serde::{de::DeserializeOwned, Deserialize, Serialize};

use crate::{
    account::{
        errors::Result,
        serialization::{DerSignature, DerVerifyingKey},
        signed::{ChallengeRequest, ChallengeResponse},
    },
    jwt::{Jwt, JwtSubject},
    keys::{EphemeralEcdsaKey, SecureEcdsaKey},
};

use super::auth::{Certificate, WalletCertificate};

#[derive(Serialize, Deserialize, Debug)]
pub struct Instruction<T> {
    pub instruction: ChallengeResponse<T>,
    pub certificate: WalletCertificate,
}

#[derive(Serialize, Deserialize, Debug)]
pub struct CheckPin;

#[derive(Serialize, Deserialize, Debug)]
pub struct ChangePinStart {
    pub pin_pubkey: DerVerifyingKey,
    pub pop_pin_pubkey: DerSignature,
}

#[derive(Serialize, Deserialize, Debug)]
pub struct ChangePinCommit {}

#[derive(Serialize, Deserialize, Debug)]
pub struct ChangePinRollback {}

#[derive(Serialize, Deserialize, Debug)]
pub struct GenerateKey {
    pub identifiers: Vec<String>,
}

#[derive(Serialize, Deserialize, Debug)]
pub struct GenerateKeyResult {
    pub public_keys: Vec<(String, DerVerifyingKey)>,
}

#[derive(Serialize, Deserialize, Debug)]
pub struct Sign {
    pub messages_with_identifiers: Vec<(Vec<u8>, Vec<String>)>,
}

#[derive(Serialize, Deserialize, Debug)]
pub struct SignResult {
    pub signatures: Vec<Vec<DerSignature>>,
}

#[derive(Debug, Clone, Serialize, Deserialize)]
pub struct InstructionResultClaims<R> {
    pub result: R,

    pub iss: String,
    pub iat: u64,
}

pub type InstructionResult<R> = Jwt<InstructionResultClaims<R>>;

#[derive(Debug, Serialize, Deserialize)]
pub struct InstructionResultMessage<R> {
    pub result: InstructionResult<R>,
}

<<<<<<< HEAD
=======
#[derive(Debug, Clone, Serialize, Deserialize)]
pub struct InstructionChallengeRequestClaims {
    pub sequence_number: u64,
    pub instruction_name: String,

    pub iss: String,
    pub iat: u64,
}

pub type InstructionChallengeRequest = Jwt<InstructionChallengeRequestClaims>;

>>>>>>> bc2a9f83
#[derive(Debug, Serialize, Deserialize)]
pub struct InstructionChallengeRequest {
    pub request: ChallengeRequest,
    pub certificate: WalletCertificate,
}

pub trait InstructionAndResult: Serialize + DeserializeOwned {
    const NAME: &'static str;

    type Result: Serialize + DeserializeOwned;
}

impl<R> JwtSubject for InstructionResultClaims<R> {
    const SUB: &'static str = "instruction_result";
}

<<<<<<< HEAD
impl InstructionEndpoint for CheckPin {
    const ENDPOINT: &'static str = "check_pin";
=======
impl JwtSubject for InstructionChallengeRequestClaims {
    const SUB: &'static str = "instruction_challenge_request";
}

impl InstructionChallengeRequest {
    pub async fn new_signed<I>(
        instruction_sequence_number: u64,
        issuer: String,
        hw_privkey: &impl SecureEcdsaKey,
    ) -> Result<Self>
    where
        I: InstructionAndResult,
    {
        let cert = InstructionChallengeRequestClaims {
            sequence_number: instruction_sequence_number,
            instruction_name: I::NAME.to_string(),
            iss: issuer,
            iat: jsonwebtoken::get_current_timestamp(),
        };

        Ok(Jwt::sign_with_sub(&cert, hw_privkey).await?)
    }
}

impl InstructionAndResult for CheckPin {
    const NAME: &'static str = "check_pin";

    type Result = ();
}

impl InstructionAndResult for ChangePinStart {
    const NAME: &'static str = "change_pin_start";

    type Result = Certificate;
}

impl InstructionAndResult for ChangePinCommit {
    const NAME: &'static str = "change_pin_commit";

    type Result = ();
}

impl InstructionAndResult for ChangePinRollback {
    const NAME: &'static str = "change_pin_rollback";
>>>>>>> bc2a9f83

    type Result = ();
}

impl InstructionAndResult for GenerateKey {
    const NAME: &'static str = "generate_key";

    type Result = GenerateKeyResult;
}

impl InstructionAndResult for Sign {
    const NAME: &'static str = "sign";

    type Result = SignResult;
}

impl<T> Instruction<T>
where
    T: Serialize + DeserializeOwned,
{
    pub async fn new_signed(
        instruction: T,
        challenge: Vec<u8>,
        instruction_sequence_number: u64,
        hw_privkey: &impl SecureEcdsaKey,
        pin_privkey: &impl EphemeralEcdsaKey,
        certificate: WalletCertificate,
    ) -> Result<Self> {
        let signed = ChallengeResponse::sign(
            instruction,
            challenge,
            instruction_sequence_number,
            hw_privkey,
            pin_privkey,
        )
        .await?;

        Ok(Self {
            instruction: signed,
            certificate,
        })
    }
}<|MERGE_RESOLUTION|>--- conflicted
+++ resolved
@@ -68,20 +68,6 @@
     pub result: InstructionResult<R>,
 }
 
-<<<<<<< HEAD
-=======
-#[derive(Debug, Clone, Serialize, Deserialize)]
-pub struct InstructionChallengeRequestClaims {
-    pub sequence_number: u64,
-    pub instruction_name: String,
-
-    pub iss: String,
-    pub iat: u64,
-}
-
-pub type InstructionChallengeRequest = Jwt<InstructionChallengeRequestClaims>;
-
->>>>>>> bc2a9f83
 #[derive(Debug, Serialize, Deserialize)]
 pub struct InstructionChallengeRequest {
     pub request: ChallengeRequest,
@@ -96,34 +82,6 @@
 
 impl<R> JwtSubject for InstructionResultClaims<R> {
     const SUB: &'static str = "instruction_result";
-}
-
-<<<<<<< HEAD
-impl InstructionEndpoint for CheckPin {
-    const ENDPOINT: &'static str = "check_pin";
-=======
-impl JwtSubject for InstructionChallengeRequestClaims {
-    const SUB: &'static str = "instruction_challenge_request";
-}
-
-impl InstructionChallengeRequest {
-    pub async fn new_signed<I>(
-        instruction_sequence_number: u64,
-        issuer: String,
-        hw_privkey: &impl SecureEcdsaKey,
-    ) -> Result<Self>
-    where
-        I: InstructionAndResult,
-    {
-        let cert = InstructionChallengeRequestClaims {
-            sequence_number: instruction_sequence_number,
-            instruction_name: I::NAME.to_string(),
-            iss: issuer,
-            iat: jsonwebtoken::get_current_timestamp(),
-        };
-
-        Ok(Jwt::sign_with_sub(&cert, hw_privkey).await?)
-    }
 }
 
 impl InstructionAndResult for CheckPin {
@@ -146,7 +104,6 @@
 
 impl InstructionAndResult for ChangePinRollback {
     const NAME: &'static str = "change_pin_rollback";
->>>>>>> bc2a9f83
 
     type Result = ();
 }
@@ -189,4 +146,22 @@
             certificate,
         })
     }
+}
+
+impl InstructionChallengeRequest {
+    pub async fn new_signed<I>(
+        instruction_sequence_number: u64,
+        hw_privkey: &impl SecureEcdsaKey,
+        certificate: WalletCertificate,
+    ) -> Result<Self>
+    where
+        I: InstructionAndResult,
+    {
+        let signed = ChallengeRequest::sign(instruction_sequence_number, I::NAME.to_string(), hw_privkey).await?;
+
+        Ok(Self {
+            request: signed,
+            certificate,
+        })
+    }
 }
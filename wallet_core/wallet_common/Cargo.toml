--- conflicted
+++ resolved
@@ -24,13 +24,7 @@
 # Include MockTimeGenerator
 mock_time = ["dep:parking_lot"]
 # Include MockRemoteEcdsaKey type and MockRemoteKeyFactory implementation of KeyFactory for testing
-<<<<<<< HEAD
-mock_remote_key = ["examples", "dep:parking_lot", "dep:rand_core"]
-=======
 mock_remote_key = ["dep:parking_lot", "dep:rand_core"]
-# Various test related functionality
-insecure_http_client = []
->>>>>>> 00077f7a
 
 [dependencies]
 aes-gcm = { workspace = true, features = ["std"] }

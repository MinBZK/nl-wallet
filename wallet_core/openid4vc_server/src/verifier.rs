--- conflicted
+++ resolved
@@ -48,29 +48,16 @@
 use wallet_common::urls::BaseUrl;
 use wallet_common::urls::CorsOrigin;
 
-<<<<<<< HEAD
-struct ApplicationState<S> {
-    verifier: Verifier<S>,
-=======
-use crate::urls::Urls;
-
 struct ApplicationState<S, K> {
     verifier: Verifier<S, K>,
->>>>>>> 748fa04f
     public_url: BaseUrl,
     universal_link_base_url: BaseUrl,
 }
 
-<<<<<<< HEAD
-fn create_application_state<S>(
+fn create_application_state<S, K>(
     public_url: BaseUrl,
     universal_link_base_url: BaseUrl,
-    use_cases: UseCases,
-=======
-fn create_application_state<S, K>(
-    urls: Urls,
     use_cases: UseCases<K>,
->>>>>>> 748fa04f
     ephemeral_id_secret: hmac::Key,
     issuer_trust_anchors: Vec<TrustAnchor<'static>>,
     sessions: S,
@@ -92,16 +79,10 @@
         .allow_methods([Method::GET, Method::DELETE])
 }
 
-<<<<<<< HEAD
-pub fn create_routers<S>(
+pub fn create_routers<S, K>(
     public_url: BaseUrl,
     universal_link_base_url: BaseUrl,
-    use_cases: UseCases,
-=======
-pub fn create_routers<S, K>(
-    urls: Urls,
     use_cases: UseCases<K>,
->>>>>>> 748fa04f
     ephemeral_id_secret: hmac::Key,
     issuer_trust_anchors: Vec<TrustAnchor<'static>>,
     allow_origins: Option<CorsOrigin>,

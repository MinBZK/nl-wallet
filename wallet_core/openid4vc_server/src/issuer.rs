--- conflicted
+++ resolved
@@ -49,12 +49,7 @@
 use openid4vc::ErrorStatusCode;
 use openid4vc::TokenErrorCode;
 use wallet_common::keys::EcdsaKeySend;
-<<<<<<< HEAD
 use wallet_common::urls::BaseUrl;
-=======
-
-use crate::urls::Urls;
->>>>>>> 748fa04f
 
 struct ApplicationState<A, K, S, W> {
     issuer: Issuer<A, K, S, W>,

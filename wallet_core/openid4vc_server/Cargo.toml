--- conflicted
+++ resolved
@@ -12,12 +12,6 @@
 doctest = false
 
 [features]
-<<<<<<< HEAD
-default = ["disclosure"]
-=======
-# Include session storage in PostgreSQL
-postgres = ["dep:sea-orm", "dep:serde_json", "dep:strum"]
->>>>>>> 67415c43
 # Enable issuance
 issuance = ["dep:axum-extra"]
 # Enable disclosure

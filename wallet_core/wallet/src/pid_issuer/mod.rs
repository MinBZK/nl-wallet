mod client;

#[cfg(any(test, feature = "mock"))]
mod mock;

use async_trait::async_trait;
use url::Url;

use nl_wallet_mdoc::{
    basic_sa_ext::UnsignedMdoc,
    holder::TrustAnchor,
    utils::keys::{KeyFactory, MdocEcdsaKey},
};

pub use client::HttpPidIssuerClient;

#[cfg(any(test, feature = "mock"))]
pub use self::mock::MockPidIssuerClient;

<<<<<<< HEAD
#[derive(Debug, thiserror::Error)]
pub enum PidIssuerError {
    #[error("could not get BSN from PID issuer: {0}")]
    Networking(#[from] reqwest::Error),
    #[error("could not get BSN from PID issuer: {0} - Response body: {1}")]
    Response(#[source] reqwest::Error, String),
    #[error("mdoc error: {0}")]
    MdocError(#[from] nl_wallet_mdoc::Error),
=======
    async fn accept_pid<'a>(
        &mut self,
        mdoc_trust_anchors: &[TrustAnchor<'_>],
        key_factory: &'a (impl KeyFactory<'a> + Sync),
    ) -> Result<(), PidRetrieverError>;

    async fn reject_pid_issuance(&mut self) -> Result<(), PidRetrieverError>;
>>>>>>> 9d565078
}

#[async_trait]
pub trait PidIssuerClient {
    async fn start_retrieve_pid(
        &mut self,
        base_url: &Url,
        access_token: &str,
    ) -> Result<Vec<UnsignedMdoc>, PidIssuerError>;

    async fn accept_pid<'a, K: MdocEcdsaKey + Send + Sync>(
        &mut self,
<<<<<<< HEAD
        mdoc_trust_anchors: &[TrustAnchor<'_>],
        key_factory: &'a (impl KeyFactory<'a, Key = K> + Sync),
    ) -> Result<(), PidIssuerError>;
=======
        _mdoc_trust_anchors: &[TrustAnchor<'_>],
        _key_factory: &'a (impl KeyFactory<'a> + Sync),
    ) -> Result<(), PidRetrieverError> {
        Ok(())
    }

    async fn reject_pid_issuance(&mut self) -> Result<(), PidRetrieverError> {
        Ok(())
    }
}

#[derive(Debug, thiserror::Error)]
pub enum PidRetrieverError {
    #[error("could not get BSN from PID issuer: {0}")]
    PidIssuer(#[from] reqwest::Error),
    #[error("could not get BSN from PID issuer: {0} - Response body: {1}")]
    PidIssuerResponse(#[source] reqwest::Error, String),
    #[error("mdoc error: {0}")]
    MdocError(#[from] nl_wallet_mdoc::Error),
>>>>>>> 9d565078
}<|MERGE_RESOLUTION|>--- conflicted
+++ resolved
@@ -17,7 +17,6 @@
 #[cfg(any(test, feature = "mock"))]
 pub use self::mock::MockPidIssuerClient;
 
-<<<<<<< HEAD
 #[derive(Debug, thiserror::Error)]
 pub enum PidIssuerError {
     #[error("could not get BSN from PID issuer: {0}")]
@@ -26,15 +25,6 @@
     Response(#[source] reqwest::Error, String),
     #[error("mdoc error: {0}")]
     MdocError(#[from] nl_wallet_mdoc::Error),
-=======
-    async fn accept_pid<'a>(
-        &mut self,
-        mdoc_trust_anchors: &[TrustAnchor<'_>],
-        key_factory: &'a (impl KeyFactory<'a> + Sync),
-    ) -> Result<(), PidRetrieverError>;
-
-    async fn reject_pid_issuance(&mut self) -> Result<(), PidRetrieverError>;
->>>>>>> 9d565078
 }
 
 #[async_trait]
@@ -47,29 +37,9 @@
 
     async fn accept_pid<'a, K: MdocEcdsaKey + Send + Sync>(
         &mut self,
-<<<<<<< HEAD
         mdoc_trust_anchors: &[TrustAnchor<'_>],
         key_factory: &'a (impl KeyFactory<'a, Key = K> + Sync),
     ) -> Result<(), PidIssuerError>;
-=======
-        _mdoc_trust_anchors: &[TrustAnchor<'_>],
-        _key_factory: &'a (impl KeyFactory<'a> + Sync),
-    ) -> Result<(), PidRetrieverError> {
-        Ok(())
-    }
 
-    async fn reject_pid_issuance(&mut self) -> Result<(), PidRetrieverError> {
-        Ok(())
-    }
-}
-
-#[derive(Debug, thiserror::Error)]
-pub enum PidRetrieverError {
-    #[error("could not get BSN from PID issuer: {0}")]
-    PidIssuer(#[from] reqwest::Error),
-    #[error("could not get BSN from PID issuer: {0} - Response body: {1}")]
-    PidIssuerResponse(#[source] reqwest::Error, String),
-    #[error("mdoc error: {0}")]
-    MdocError(#[from] nl_wallet_mdoc::Error),
->>>>>>> 9d565078
+    async fn reject_pid(&mut self) -> Result<(), PidIssuerError>;
 }
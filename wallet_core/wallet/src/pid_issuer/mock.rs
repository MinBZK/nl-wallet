--- conflicted
+++ resolved
@@ -17,8 +17,6 @@
     pub next_error: Option<PidIssuerError>,
 }
 
-<<<<<<< HEAD
-#[async_trait]
 impl OpenidPidIssuerClient for MockPidIssuerClient {
     fn has_session(&self) -> bool {
         self.has_session
@@ -36,10 +34,10 @@
         }
     }
 
-    async fn accept_pid<'a, K: MdocEcdsaKey + Send + Sync>(
+    async fn accept_pid<K: MdocEcdsaKey + Send + Sync>(
         &mut self,
         _mdoc_trust_anchors: &[TrustAnchor<'_>],
-        _key_factory: &'a (impl KeyFactory<'a, Key = K> + Sync),
+        _key_factory: &(impl KeyFactory<Key = K> + Sync),
         _credential_issuer_identifier: &Url,
     ) -> Result<Vec<MdocCopies>, PidIssuerError> {
         match self.next_error.take() {
@@ -56,9 +54,6 @@
     }
 }
 
-#[async_trait]
-=======
->>>>>>> d044697e
 impl PidIssuerClient for MockPidIssuerClient {
     fn has_session(&self) -> bool {
         self.has_session

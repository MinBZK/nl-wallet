--- conflicted
+++ resolved
@@ -183,29 +183,15 @@
             .await
             .unwrap();
 
-<<<<<<< HEAD
-        let repo = FileStorageConfigurationRepository::init(
-            path.clone(),
-            HttpConfig {
-                base_url: "http://localhost".parse().unwrap(),
-            },
-            config_decoding_key.clone(),
-            default_wallet_config(),
-        )
-        .await
-        .unwrap();
-        assert_eq!(10, repo.config().version, "should use stored config");
-=======
         let repo: FileStorageConfigurationRepository<HttpConfigurationRepository<TlsPinningConfig>> =
             FileStorageConfigurationRepository::init(
                 path.clone(),
                 config_decoding_key.clone(),
-                default_configuration(),
+                default_wallet_config(),
             )
             .await
             .unwrap();
         assert_eq!(10, repo.get().version, "should use stored config");
->>>>>>> 784128b7
 
         let mut embedded_wallet_config = default_wallet_config();
         embedded_wallet_config.version = 20;

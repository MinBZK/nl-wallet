--- conflicted
+++ resolved
@@ -1,13 +1,10 @@
 use std::{fmt::Debug, sync::Arc};
 
 use base64::prelude::*;
-<<<<<<< HEAD
-=======
-use nl_wallet_mdoc::holder::TrustAnchor;
 use once_cell::sync::Lazy;
->>>>>>> 2b10529f
 use url::Url;
 
+use nl_wallet_mdoc::holder::TrustAnchor;
 use wallet_common::account::jwt::EcdsaDecodingKey;
 
 #[derive(Debug)]
@@ -15,10 +12,7 @@
     pub lock_timeouts: LockTimeoutConfiguration,
     pub account_server: AccountServerConfiguration,
     pub pid_issuance: PidIssuanceConfiguration,
-<<<<<<< HEAD
-=======
     pub mdoc_trust_anchors: Lazy<Arc<Vec<TrustAnchor<'static>>>>,
->>>>>>> 2b10529f
 }
 
 #[derive(Debug)]
@@ -42,10 +36,7 @@
     pub pid_issuer_url: Url,
     pub digid_url: Url,
     pub digid_client_id: String,
-<<<<<<< HEAD
     pub digid_redirect_uri: Url,
-=======
->>>>>>> 2b10529f
 }
 
 impl Debug for AccountServerConfiguration {
@@ -75,14 +66,8 @@
                 )
                 .unwrap(),
                 digid_client_id: "SSSS".to_string(),
-<<<<<<< HEAD
                 digid_redirect_uri: Url::parse("walletdebuginteraction://wallet.edi.rijksoverheid.nl/authentication")
                     .unwrap(),
-            },
-        }
-    }
-}
-=======
             },
             mdoc_trust_anchors: Lazy::new(|| {
                 TRUST_ANCHOR_CERTS
@@ -104,5 +89,4 @@
     }
 }
 
-const TRUST_ANCHOR_CERTS: [&str; 1] = ["MIIBgDCCASagAwIBAgIUA21zb+2cuU3O3IHdqIWQNWF6+fwwCgYIKoZIzj0EAwIwDzENMAsGA1UEAwwEbXljYTAeFw0yMzA4MTAxNTEwNDBaFw0yNDA4MDkxNTEwNDBaMA8xDTALBgNVBAMMBG15Y2EwWTATBgcqhkjOPQIBBggqhkjOPQMBBwNCAATHjlwqhDY6oe0hXL2n5jY1RjPboePKABhtItYpTwqi0MO6tTTIxdED4IY60Qvu9DCBcW5C/jju+qMy/kFUiSuPo2AwXjAdBgNVHQ4EFgQUSjuvOcpIpcOrbq8sMjgMsk9IYyQwHwYDVR0jBBgwFoAUSjuvOcpIpcOrbq8sMjgMsk9IYyQwDwYDVR0TAQH/BAUwAwEB/zALBgNVHQ8EBAMCAQYwCgYIKoZIzj0EAwIDSAAwRQIgL1Gc3qKGIyiAyiL4WbeR1r22KbwoTfMk11kq6xWBpDACIQDfyPw+qs2nh8R8WEFQzk+zJlz/4DNMXoT7M9cjFwg+Xg=="];
->>>>>>> 2b10529f
+const TRUST_ANCHOR_CERTS: [&str; 1] = ["MIIBgDCCASagAwIBAgIUA21zb+2cuU3O3IHdqIWQNWF6+fwwCgYIKoZIzj0EAwIwDzENMAsGA1UEAwwEbXljYTAeFw0yMzA4MTAxNTEwNDBaFw0yNDA4MDkxNTEwNDBaMA8xDTALBgNVBAMMBG15Y2EwWTATBgcqhkjOPQIBBggqhkjOPQMBBwNCAATHjlwqhDY6oe0hXL2n5jY1RjPboePKABhtItYpTwqi0MO6tTTIxdED4IY60Qvu9DCBcW5C/jju+qMy/kFUiSuPo2AwXjAdBgNVHQ4EFgQUSjuvOcpIpcOrbq8sMjgMsk9IYyQwHwYDVR0jBBgwFoAUSjuvOcpIpcOrbq8sMjgMsk9IYyQwDwYDVR0TAQH/BAUwAwEB/zALBgNVHQ8EBAMCAQYwCgYIKoZIzj0EAwIDSAAwRQIgL1Gc3qKGIyiAyiL4WbeR1r22KbwoTfMk11kq6xWBpDACIQDfyPw+qs2nh8R8WEFQzk+zJlz/4DNMXoT7M9cjFwg+Xg=="];
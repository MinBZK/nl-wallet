--- conflicted
+++ resolved
@@ -1,11 +1,8 @@
 mod uri;
 
-<<<<<<< HEAD
+use std::hash::Hash;
+
 use openid4vc::disclosure_session::VpVerifierError;
-=======
-use std::hash::Hash;
-
->>>>>>> b8683b8c
 use rustls_pki_types::TrustAnchor;
 use url::Url;
 use uuid::Uuid;

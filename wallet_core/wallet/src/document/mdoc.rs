--- conflicted
+++ resolved
@@ -317,7 +317,9 @@
     use chrono::{Days, Utc};
     use rstest::rstest;
 
-    use nl_wallet_mdoc::Tdate;
+    use nl_wallet_mdoc::{server_keys::PrivateKey, Tdate};
+
+    use crate::rvig_registration;
 
     use super::{
         super::{ADDRESS_DOCTYPE, PID_DOCTYPE},
@@ -449,22 +451,6 @@
 
         unsigned_mdoc
     }
-<<<<<<< HEAD
-}
-
-#[cfg(test)]
-pub mod tests {
-    use std::{collections::HashMap, mem};
-
-    use assert_matches::assert_matches;
-    use nl_wallet_mdoc::mock::ISSUER_KEY_PAIR;
-    use rstest::rstest;
-
-    use crate::rvig_registration;
-
-    use super::{super::PID_DOCTYPE, mock::*, *};
-=======
->>>>>>> fbb360e1
 
     #[test]
     fn test_minimal_unsigned_mdoc_to_document_mapping() {
@@ -679,12 +665,13 @@
     fn test_mdoc_to_proposed_disclosure_document_mapping_minimal() {
         let unsigned_mdoc = create_minimal_unsigned_pid_mdoc();
 
-        let (issuer_certificate, _) = &*ISSUER_KEY_PAIR;
+        let (issuer_key, _) = PrivateKey::generate_mock_with_ca().unwrap();
+
         let disclosure_document = DisclosureDocument::from_mdoc_attributes(
             &unsigned_mdoc.doc_type,
             ProposedCard {
                 attributes: unsigned_mdoc.attributes,
-                issuer: issuer_certificate.clone(),
+                issuer: issuer_key.certificate().clone(),
             },
         )
         .expect("Could not convert attributes to proposed disclosure document");
@@ -742,13 +729,14 @@
             }],
         )]);
 
-        let (issuer_certificate, _) = &*ISSUER_KEY_PAIR;
+        let (issuer_key, _) = PrivateKey::generate_mock_with_ca().unwrap();
+
         // This should not result in a `DocumentMdocError::MissingAttribute` error.
         let disclosure_document = DisclosureDocument::from_mdoc_attributes(
             PID_DOCTYPE,
             ProposedCard {
                 attributes,
-                issuer: issuer_certificate.clone(),
+                issuer: issuer_key.certificate().clone(),
             },
         )
         .expect("Could not convert attributes to proposed disclosure document");
@@ -777,12 +765,12 @@
             }],
         )]);
 
-        let (issuer_certificate, _) = &*ISSUER_KEY_PAIR;
+        let (issuer_key, _) = PrivateKey::generate_mock_with_ca().unwrap();
         let result = DisclosureDocument::from_mdoc_attributes(
             "com.example.foobar",
             ProposedCard {
                 attributes,
-                issuer: issuer_certificate.clone(),
+                issuer: issuer_key.certificate().clone(),
             },
         );
 
@@ -802,12 +790,13 @@
             }],
         )]);
 
-        let (issuer_certificate, _) = &*ISSUER_KEY_PAIR;
+        let (issuer_key, _) = PrivateKey::generate_mock_with_ca().unwrap();
+
         let result = DisclosureDocument::from_mdoc_attributes(
             PID_DOCTYPE,
             ProposedCard {
                 attributes,
-                issuer: issuer_certificate.clone(),
+                issuer: issuer_key.certificate().clone(),
             },
         );
 
@@ -834,12 +823,12 @@
             }],
         )]);
 
-        let (issuer_certificate, _) = &*ISSUER_KEY_PAIR;
+        let (issuer_key, _) = PrivateKey::generate_mock_with_ca().unwrap();
         let result = DisclosureDocument::from_mdoc_attributes(
             PID_DOCTYPE,
             ProposedCard {
                 attributes,
-                issuer: issuer_certificate.clone(),
+                issuer: issuer_key.certificate().clone(),
             },
         );
 

use chrono::NaiveDate;
use ciborium::value::Integer;
use indexmap::IndexMap;
use itertools::Itertools;

use error_category::ErrorCategory;
use nl_wallet_mdoc::holder::ProposedAttributes;
use nl_wallet_mdoc::identifiers::AttributeIdentifier;
use nl_wallet_mdoc::unsigned::Entry;
use nl_wallet_mdoc::utils::issuer_auth::IssuerRegistration;
use nl_wallet_mdoc::utils::x509::CertificateError;
use nl_wallet_mdoc::DataElementIdentifier;
use nl_wallet_mdoc::DataElementValue;
use nl_wallet_mdoc::NameSpace;

use super::mapping::AttributeMapping;
use super::mapping::DataElementValueMapping;
use super::mapping::MappingDocType;
use super::mapping::MDOC_DOCUMENT_MAPPING;
use super::Attribute;
use super::AttributeValue;
use super::Document;
use super::DocumentAttributes;
use super::DocumentPersistence;
use super::GenderAttributeValue;
use super::MissingDisclosureAttributes;
use super::PID_DOCTYPE;

#[derive(Debug, thiserror::Error, ErrorCategory)]
#[category(pd)]
pub enum DocumentMdocError {
    #[error("unknown doc type \"{doc_type}\"")]
    #[category(critical)]
    UnknownDocType { doc_type: String },
    #[error("mandatory attributes for \"{doc_type}\" not found at \"{name_space} / {name}\"")]
    #[category(critical)]
    MissingAttribute {
        doc_type: String,
        name_space: NameSpace,
        name: DataElementIdentifier,
    },
    #[error(
        "attribute for \"{doc_type}\" encountered at \"{name_space} / {name}\" does not match expected type \
         {expected_type:?}: {value:?}"
    )]
    AttributeValueTypeMismatch {
        doc_type: String,
        name_space: NameSpace,
        name: DataElementIdentifier,
        expected_type: AttributeValueType,
        value: DataElementValue,
    },
    #[error("unknown attribute for \"{doc_type}\" encounted at \"{name_space} / {name}\": {value:?}")]
    UnknownAttribute {
        doc_type: String,
        name_space: NameSpace,
        name: DataElementIdentifier,
        value: Option<DataElementValue>,
    },
    #[error("certificate error for \"{doc_type}\": {error}")]
    #[category(defer)]
    Certificate {
        #[defer]
        error: CertificateError,
        doc_type: String,
    },
}

#[derive(Debug, Clone, Copy)]
pub enum AttributeValueType {
    String,
    Bool,
    Date,
    Gender,
}

// TODO: Think about refactoring/renaming DisclosureType. We currently have
// DisclosureType here, *and* in disclosure_history_event.rs, EventType, *and*
// in flutter_api's disclosure.rs again as DisclosureType. Things to think about
// when refactoring: why this many and not just one.
#[derive(Clone, Debug, Eq, PartialEq)]
pub enum DisclosureType {
    Login,
    Regular,
}

impl DisclosureType {
    /// Something is a login flow if the `proposed_attributes` map has exactly one element with a
    /// `doc_type` of `PID_DOCTYPE`, with a `doc_attributes` map where `namespace` is `PID_DOCTYPE`
    /// also, with an entry vec of exactly one entry, where the `DataElementIdentifier` string is "bsn".
    pub fn from_proposed_attributes(proposed_attributes: &ProposedAttributes) -> Self {
        proposed_attributes
            .iter()
            .exactly_one()
            .ok()
            .and_then(|(doc_type, doc_attributes)| (doc_type == PID_DOCTYPE).then_some(doc_attributes))
            .and_then(|doc_attributes| doc_attributes.attributes.iter().exactly_one().ok())
            .and_then(|(namespace, entries)| (namespace == PID_DOCTYPE).then_some(entries))
            .and_then(|entries| entries.iter().exactly_one().ok())
            .and_then(|entry| (entry.name == "bsn").then_some(Self::Login))
            .unwrap_or(Self::Regular)
    }

    pub fn is_login_flow(&self) -> bool {
        match self {
            Self::Login => true,
            Self::Regular => false,
        }
    }
}

/// Get the correct `AttributeMapping` or return an error if it cannot be found for the `doc_type`.
fn mapping_for_doc_type(doc_type: &str) -> Result<(MappingDocType, &'static AttributeMapping), DocumentMdocError> {
    let (doc_type, attribute_mapping) =
        MDOC_DOCUMENT_MAPPING
            .get_key_value(doc_type)
            .ok_or_else(|| DocumentMdocError::UnknownDocType {
                doc_type: doc_type.to_string(),
            })?;

    Ok((*doc_type, attribute_mapping))
}

fn document_attributes_from_mdoc_attributes(
    doc_type: &str,
    mut attributes: IndexMap<NameSpace, Vec<Entry>>,
    error_on_missing: bool,
) -> Result<(MappingDocType, DocumentAttributes), DocumentMdocError> {
    let (doc_type, attribute_mapping) = mapping_for_doc_type(doc_type)?;

    // Loop through the attributes in the mapping in order and find
    // the corresponding entry in the input attributes, based on the
    // name space and the entry name. If found, move the entry value
    // out of the input attributes and try to convert it to an `Attribute`.
    let document_attributes = attribute_mapping
        .iter()
        // Loop through the all the mapped attributes in order and remove any
        // returned instances of `None` for non-mandatory attributes.
        .flat_map(|((name_space, element_id), value_mapping)| {
            // Get a mutable reference to the `Vec<Entry>` for the name space,
            // then find the index within the vector for the entry that has the
            // matching name. If found, remove the `Entry` at that index so that
            // we have ownership over it.
            let entry = attributes.get_mut(*name_space).and_then(|entries| {
                entries
                    .iter()
                    .position(|entry| entry.name == *element_id)
                    .map(|index| entries.swap_remove(index))
            });

            // If the entry is not found in the mdoc attributes, but it is not
            // mandatory or we are not processing mandatory attributes, we can
            // return `None` early here.
            if entry.is_none() && (!value_mapping.is_mandatory || !error_on_missing) {
                return None;
            }

            // Otherwise, create the `Result<>` and return an error if the entry
            // is not found.
            let attribute_result = entry
                .ok_or_else(|| DocumentMdocError::MissingAttribute {
                    doc_type: doc_type.to_string(),
                    name_space: (*name_space).to_string(),
                    name: (*element_id).to_string(),
                })
                .and_then(|entry| {
                    // If the entry is found, try to to convert it to a document
                    // attribute, which could also result in an error.
                    let Entry { name, value } = entry;

                    Attribute::try_from((value, value_mapping)).map_err(|value| {
                        DocumentMdocError::AttributeValueTypeMismatch {
                            doc_type: doc_type.to_string(),
                            name_space: (*name_space).to_string(),
                            name,
                            expected_type: value_mapping.value_type,
                            value,
                        }
                    })
                })
                // Finally, make sure the attribute is returned with the key,
                // so that we can create an `IndexMap<>` for it.
                .map(|attribute| (value_mapping.key, attribute));

            Some(attribute_result)
        })
        .collect::<Result<_, _>>()?;

    // Find the first remaining mdoc attributes and convert it to an error.
    let unknown_error = attributes
        .into_iter()
        .flat_map(|(name_space, mut entries)| {
            entries.pop().map(|entry| DocumentMdocError::UnknownAttribute {
                doc_type: doc_type.to_string(),
                name_space,
                name: entry.name,
                value: entry.value.into(),
            })
        })
        .next();

    // Return the error if at least one mdoc attributes still remained.
    if let Some(missing_error) = unknown_error {
        return Err(missing_error);
    }

    Ok((doc_type, document_attributes))
}

impl Document {
    pub(crate) fn from_mdoc_attributes(
        persistence: DocumentPersistence,
        doc_type: &str,
        attributes: IndexMap<NameSpace, Vec<Entry>>,
        issuer_registration: IssuerRegistration,
    ) -> Result<Self, DocumentMdocError> {
        let (doc_type, document_attributes) = document_attributes_from_mdoc_attributes(doc_type, attributes, true)?;

        let document = Document {
            persistence,
            doc_type,
            attributes: document_attributes,
            issuer_registration,
        };

        Ok(document)
    }
}

impl TryFrom<(DataElementValue, &DataElementValueMapping)> for Attribute {
    type Error = DataElementValue;

    fn try_from((value, value_mapping): (DataElementValue, &DataElementValueMapping)) -> Result<Self, Self::Error> {
        let value = (value_mapping.value_type, value).try_into()?;

        let attribute = Attribute {
            key_labels: value_mapping.key_labels.clone(),
            value,
        };

        Ok(attribute)
    }
}

impl TryFrom<(AttributeValueType, DataElementValue)> for AttributeValue {
    type Error = DataElementValue;

    fn try_from(value: (AttributeValueType, DataElementValue)) -> Result<Self, Self::Error> {
        match value {
            (AttributeValueType::String, DataElementValue::Text(s)) => Ok(Self::String(s)),
            (AttributeValueType::Bool, DataElementValue::Bool(b)) => Ok(Self::Boolean(b)),
            (AttributeValueType::Date, DataElementValue::Text(ref s)) => {
                let date = NaiveDate::parse_from_str(s, "%Y-%m-%d").map_err(|_| value.1)?;

                Ok(Self::Date(date))
            }
            (AttributeValueType::Gender, DataElementValue::Integer(i)) => {
                let gender = GenderAttributeValue::try_from(i).map_err(|_| value.1)?;

                Ok(Self::Gender(gender))
            }
            _ => Err(value.1),
        }
    }
}

impl TryFrom<Integer> for GenderAttributeValue {
    type Error = ();

    fn try_from(value: Integer) -> Result<Self, Self::Error> {
        match value.into() {
            0 => Ok(Self::Unknown),
            1 => Ok(Self::Male),
            2 => Ok(Self::Female),
            9 => Ok(Self::NotApplicable),
            _ => Err(()),
        }
    }
}

impl MissingDisclosureAttributes {
    // Use the Mdoc document mapping to translate a `Vec<AttributeIdentifier>` to
    // a `Vec<MissingDisclosureAttributes>`. If any attribute cannot be found a
    // `DocumentMdocError` is returned.
    pub(crate) fn from_mdoc_missing_attributes(
        missing_attributes: Vec<AttributeIdentifier>,
    ) -> Result<Vec<Self>, DocumentMdocError> {
        // Create an `IndexMap` that contains `IndexMap`s of attributes per doc type.
        let attributes_by_doc_type =
            missing_attributes
                .into_iter()
                .try_fold(IndexMap::<_, IndexMap<_, _>>::new(), {
                    |mut attributes_by_doc_type, missing_attribute| {
                        let (doc_type, attribute_mapping) =
                            mapping_for_doc_type(missing_attribute.credential_type.as_str())?;
                        let value_mapping = attribute_mapping
                            .get(&(
                                missing_attribute.namespace.as_str(),
                                missing_attribute.attribute.as_str(),
                            ))
                            .ok_or_else(|| DocumentMdocError::UnknownAttribute {
                                doc_type: missing_attribute.credential_type,
                                name_space: missing_attribute.namespace.clone(),
                                name: missing_attribute.attribute.clone(),
                                value: None,
                            })?;

                        attributes_by_doc_type
                            .entry(doc_type)
                            .or_default()
                            .insert(value_mapping.key, value_mapping.key_labels.clone());

                        Ok(attributes_by_doc_type)
                    }
                })?;

        // Convert these `IndexMap`s to a `Vec<MissingDisclosureAttributes>`.
        let mut missing_disclosure_attributes = attributes_by_doc_type
            .into_iter()
            .map(|(doc_type, attributes)| MissingDisclosureAttributes { doc_type, attributes })
            .collect::<Vec<_>>();

        // Make sure that the resulting doc types are sorted canonically.
        missing_disclosure_attributes.sort_by_key(|attributes| super::doc_type_priority(attributes.doc_type));

        Ok(missing_disclosure_attributes)
    }
}

#[cfg(test)]
pub mod tests {
    use std::collections::HashMap;
    use std::mem;
    use std::num::NonZeroU8;
    use std::sync::LazyLock;

    use assert_matches::assert_matches;
    use chrono::Days;
    use chrono::Utc;
    use rstest::rstest;

<<<<<<< HEAD
    use nl_wallet_mdoc::holder::ProposedDocumentAttributes;
=======
    use nl_wallet_mdoc::server_keys::generate::mock::ISSUANCE_CERT_CN;
>>>>>>> a5093395
    use nl_wallet_mdoc::server_keys::generate::Ca;
    use nl_wallet_mdoc::server_keys::KeyPair;
    use nl_wallet_mdoc::unsigned::UnsignedMdoc;
    use nl_wallet_mdoc::Tdate;
    use sd_jwt::metadata::ClaimDisplayMetadata;
    use sd_jwt::metadata::ClaimMetadata;
    use sd_jwt::metadata::ClaimPath;
    use sd_jwt::metadata::ClaimSelectiveDisclosureMetadata;
    use sd_jwt::metadata::TypeMetadata;

    use super::super::ADDRESS_DOCTYPE;
    use super::super::PID_DOCTYPE;
    use super::*;

    static ISSUER_KEY: LazyLock<KeyPair> = LazyLock::new(|| {
        let ca = Ca::generate_issuer_mock_ca().unwrap();
        ca.generate_issuer_mock(IssuerRegistration::new_mock().into()).unwrap()
    });

    impl Document {
        pub(crate) fn from_unsigned_mdoc(
            mdoc: UnsignedMdoc,
            issuer_registration: IssuerRegistration,
        ) -> Result<Self, DocumentMdocError> {
            Document::from_mdoc_attributes(
                DocumentPersistence::InMemory,
                &mdoc.doc_type,
                mdoc.attributes.into_inner(),
                issuer_registration,
            )
        }
    }

    /// This creates an `UnsignedMdoc` that only contains a bsn entry.
    pub fn create_bsn_only_unsigned_pid_mdoc() -> (UnsignedMdoc, TypeMetadata) {
        (
            UnsignedMdoc {
                doc_type: PID_DOCTYPE.to_string(),
                copy_count: NonZeroU8::new(1).unwrap(),
                valid_from: Tdate::now(),
                valid_until: (Utc::now() + Days::new(365)).into(),
                attributes: IndexMap::from([(
                    PID_DOCTYPE.to_string(),
                    vec![Entry {
                        name: "bsn".to_string(),
                        value: DataElementValue::Text("999999999".to_string()),
                    }],
                )])
                .try_into()
                .unwrap(),
                issuer_uri: format!("https://{ISSUANCE_CERT_CN}").parse().unwrap(),
            },
            TypeMetadata::example_with_claim_name("bsn"),
        )
    }

    /// This creates a minimal `UnsignedMdoc` that is valid.
    pub fn create_minimal_unsigned_pid_mdoc() -> (UnsignedMdoc, TypeMetadata) {
        let (mut unsigned_mdoc, mut metadata) = create_bsn_only_unsigned_pid_mdoc();
        let mut attributes = unsigned_mdoc.attributes.into_inner();

        attributes.get_mut(PID_DOCTYPE).unwrap().extend(vec![
            Entry {
                name: "family_name".to_string(),
                value: DataElementValue::Text("De Bruijn".to_string()),
            },
            Entry {
                name: "given_name".to_string(),
                value: DataElementValue::Text("Willeke Liselotte".to_string()),
            },
            Entry {
                name: "birth_date".to_string(),
                value: DataElementValue::Text("1997-05-10".to_string()),
            },
            Entry {
                name: "age_over_18".to_string(),
                value: DataElementValue::Bool(true),
            },
        ]);

        unsigned_mdoc.attributes = attributes.try_into().unwrap();

        metadata.claims.append(&mut vec![
            ClaimMetadata {
                path: vec![ClaimPath::SelectByKey(String::from("family_name"))]
                    .try_into()
                    .unwrap(),
                display: vec![ClaimDisplayMetadata {
                    lang: String::from("en"),
                    label: String::from("Family name"),
                    description: None,
                }],
                sd: ClaimSelectiveDisclosureMetadata::Always,
                svg_id: None,
            },
            ClaimMetadata {
                path: vec![ClaimPath::SelectByKey(String::from("given_name"))]
                    .try_into()
                    .unwrap(),
                display: vec![ClaimDisplayMetadata {
                    lang: String::from("en"),
                    label: String::from("Given name"),
                    description: None,
                }],
                sd: ClaimSelectiveDisclosureMetadata::Always,
                svg_id: None,
            },
            ClaimMetadata {
                path: vec![ClaimPath::SelectByKey(String::from("birth_date"))]
                    .try_into()
                    .unwrap(),
                display: vec![ClaimDisplayMetadata {
                    lang: String::from("en"),
                    label: String::from("Birth date"),
                    description: None,
                }],
                sd: ClaimSelectiveDisclosureMetadata::Always,
                svg_id: None,
            },
            ClaimMetadata {
                path: vec![ClaimPath::SelectByKey(String::from("age_over_18"))]
                    .try_into()
                    .unwrap(),
                display: vec![ClaimDisplayMetadata {
                    lang: String::from("en"),
                    label: String::from("Age over 18"),
                    description: None,
                }],
                sd: ClaimSelectiveDisclosureMetadata::Always,
                svg_id: None,
            },
        ]);

        (unsigned_mdoc, metadata)
    }

    /// This creates a full `UnsignedMdoc` that is valid.
    pub fn create_full_unsigned_pid_mdoc() -> (UnsignedMdoc, TypeMetadata) {
        let (mut unsigned_mdoc, mut metadata) = create_minimal_unsigned_pid_mdoc();
        let mut attributes = unsigned_mdoc.attributes.into_inner();

        attributes.get_mut(PID_DOCTYPE).unwrap().extend(vec![
            Entry {
                name: "family_name_birth".to_string(),
                value: DataElementValue::Text("Molenaar".to_string()),
            },
            Entry {
                name: "given_name_birth".to_string(),
                value: DataElementValue::Text("Liselotte Willeke".to_string()),
            },
            Entry {
                name: "birth_place".to_string(),
                value: DataElementValue::Text("Delft".to_string()),
            },
            Entry {
                name: "birth_country".to_string(),
                value: DataElementValue::Text("NL".to_string()),
            },
            Entry {
                name: "birth_state".to_string(),
                value: DataElementValue::Text("Zuid-Holland".to_string()),
            },
            Entry {
                name: "birth_city".to_string(),
                value: DataElementValue::Text("Delft".to_string()),
            },
            Entry {
                name: "gender".to_string(),
                value: DataElementValue::Integer(2.into()),
            },
        ]);

        metadata.claims.append(&mut vec![
            ClaimMetadata {
                path: vec![ClaimPath::SelectByKey(String::from("family_name_birth"))]
                    .try_into()
                    .unwrap(),
                display: vec![ClaimDisplayMetadata {
                    lang: String::from("en"),
                    label: String::from("Family name birth"),
                    description: None,
                }],
                sd: ClaimSelectiveDisclosureMetadata::Always,
                svg_id: None,
            },
            ClaimMetadata {
                path: vec![ClaimPath::SelectByKey(String::from("given_name_birth"))]
                    .try_into()
                    .unwrap(),
                display: vec![ClaimDisplayMetadata {
                    lang: String::from("en"),
                    label: String::from("Given name birth"),
                    description: None,
                }],
                sd: ClaimSelectiveDisclosureMetadata::Always,
                svg_id: None,
            },
            ClaimMetadata {
                path: vec![ClaimPath::SelectByKey(String::from("birth_place"))]
                    .try_into()
                    .unwrap(),
                display: vec![ClaimDisplayMetadata {
                    lang: String::from("en"),
                    label: String::from("Birth place"),
                    description: None,
                }],
                sd: ClaimSelectiveDisclosureMetadata::Always,
                svg_id: None,
            },
            ClaimMetadata {
                path: vec![ClaimPath::SelectByKey(String::from("birth_country"))]
                    .try_into()
                    .unwrap(),
                display: vec![ClaimDisplayMetadata {
                    lang: String::from("en"),
                    label: String::from("Birth country"),
                    description: None,
                }],
                sd: ClaimSelectiveDisclosureMetadata::Always,
                svg_id: None,
            },
            ClaimMetadata {
                path: vec![ClaimPath::SelectByKey(String::from("birth_state"))]
                    .try_into()
                    .unwrap(),
                display: vec![ClaimDisplayMetadata {
                    lang: String::from("en"),
                    label: String::from("Birth state"),
                    description: None,
                }],
                sd: ClaimSelectiveDisclosureMetadata::Always,
                svg_id: None,
            },
            ClaimMetadata {
                path: vec![ClaimPath::SelectByKey(String::from("birth_city"))]
                    .try_into()
                    .unwrap(),
                display: vec![ClaimDisplayMetadata {
                    lang: String::from("en"),
                    label: String::from("Birth city"),
                    description: None,
                }],
                sd: ClaimSelectiveDisclosureMetadata::Always,
                svg_id: None,
            },
            ClaimMetadata {
                path: vec![ClaimPath::SelectByKey(String::from("gender"))].try_into().unwrap(),
                display: vec![ClaimDisplayMetadata {
                    lang: String::from("en"),
                    label: String::from("Gender"),
                    description: None,
                }],
                sd: ClaimSelectiveDisclosureMetadata::Always,
                svg_id: None,
            },
        ]);

        unsigned_mdoc.attributes = attributes.try_into().unwrap();

        (unsigned_mdoc, metadata)
    }

    /// This creates a minimal `UnsignedMdoc` that is valid.
    pub fn create_minimal_unsigned_address_mdoc() -> (UnsignedMdoc, TypeMetadata) {
        let unsigned_mdoc = UnsignedMdoc {
            doc_type: ADDRESS_DOCTYPE.to_string(),
            copy_count: NonZeroU8::new(1).unwrap(),
            valid_from: Tdate::now(),
            valid_until: (Utc::now() + Days::new(365)).into(),
            attributes: IndexMap::from([(
                ADDRESS_DOCTYPE.to_string(),
                vec![
                    Entry {
                        name: "resident_street".to_string(),
                        value: DataElementValue::Text("Turfmarkt".to_string()),
                    },
                    Entry {
                        name: "resident_house_number".to_string(),
                        value: DataElementValue::Text("147".to_string()),
                    },
                    Entry {
                        name: "resident_postal_code".to_string(),
                        value: DataElementValue::Text("2511 DP".to_string()),
                    },
                    Entry {
                        name: "resident_city".to_string(),
                        value: DataElementValue::Text("Den Haag".to_string()),
                    },
                ],
            )])
            .try_into()
            .unwrap(),
            issuer_uri: format!("https://{ISSUANCE_CERT_CN}").parse().unwrap(),
        };

        let mut metadata = TypeMetadata::empty_example();
        metadata.claims.append(&mut vec![
            ClaimMetadata {
                path: vec![ClaimPath::SelectByKey(String::from("resident_street"))]
                    .try_into()
                    .unwrap(),
                display: vec![ClaimDisplayMetadata {
                    lang: String::from("en"),
                    label: String::from("Street"),
                    description: None,
                }],
                sd: ClaimSelectiveDisclosureMetadata::Always,
                svg_id: None,
            },
            ClaimMetadata {
                path: vec![ClaimPath::SelectByKey(String::from("resident_house_number"))]
                    .try_into()
                    .unwrap(),
                display: vec![ClaimDisplayMetadata {
                    lang: String::from("en"),
                    label: String::from("House number"),
                    description: None,
                }],
                sd: ClaimSelectiveDisclosureMetadata::Always,
                svg_id: None,
            },
            ClaimMetadata {
                path: vec![ClaimPath::SelectByKey(String::from("resident_postal_code"))]
                    .try_into()
                    .unwrap(),
                display: vec![ClaimDisplayMetadata {
                    lang: String::from("en"),
                    label: String::from("Postal code"),
                    description: None,
                }],
                sd: ClaimSelectiveDisclosureMetadata::Always,
                svg_id: None,
            },
            ClaimMetadata {
                path: vec![ClaimPath::SelectByKey(String::from("resident_city"))]
                    .try_into()
                    .unwrap(),
                display: vec![ClaimDisplayMetadata {
                    lang: String::from("en"),
                    label: String::from("City"),
                    description: None,
                }],
                sd: ClaimSelectiveDisclosureMetadata::Always,
                svg_id: None,
            },
        ]);

        (unsigned_mdoc, metadata)
    }

    /// This creates a full `UnsignedMdoc` that is valid.
    pub fn create_full_unsigned_address_mdoc() -> (UnsignedMdoc, TypeMetadata) {
        let (mut unsigned_mdoc, mut metadata) = create_minimal_unsigned_address_mdoc();
        let mut attributes = unsigned_mdoc.attributes.into_inner();

        attributes.get_mut(ADDRESS_DOCTYPE).unwrap().extend(vec![
            Entry {
                name: "resident_address".to_string(),
                value: DataElementValue::Text("Turfmarkt 147".to_string()),
            },
            Entry {
                name: "resident_state".to_string(),
                value: DataElementValue::Text("Zuid-Holland".to_string()),
            },
            Entry {
                name: "resident_country".to_string(),
                value: DataElementValue::Text("NL".to_string()),
            },
        ]);

        metadata.claims.append(&mut vec![
            ClaimMetadata {
                path: vec![ClaimPath::SelectByKey(String::from("resident_address"))]
                    .try_into()
                    .unwrap(),
                display: vec![ClaimDisplayMetadata {
                    lang: String::from("en"),
                    label: String::from("Address"),
                    description: None,
                }],
                sd: ClaimSelectiveDisclosureMetadata::Always,
                svg_id: None,
            },
            ClaimMetadata {
                path: vec![ClaimPath::SelectByKey(String::from("resident_state"))]
                    .try_into()
                    .unwrap(),
                display: vec![ClaimDisplayMetadata {
                    lang: String::from("en"),
                    label: String::from("State"),
                    description: None,
                }],
                sd: ClaimSelectiveDisclosureMetadata::Always,
                svg_id: None,
            },
            ClaimMetadata {
                path: vec![ClaimPath::SelectByKey(String::from("resident_country"))]
                    .try_into()
                    .unwrap(),
                display: vec![ClaimDisplayMetadata {
                    lang: String::from("en"),
                    label: String::from("Country"),
                    description: None,
                }],
                sd: ClaimSelectiveDisclosureMetadata::Always,
                svg_id: None,
            },
        ]);

        unsigned_mdoc.attributes = attributes.try_into().unwrap();

        (unsigned_mdoc, metadata)
    }

    #[test]
    fn test_minimal_unsigned_mdoc_to_document_mapping() {
        let (unsigned_mdoc, _metadata) = create_minimal_unsigned_pid_mdoc();

        let document = Document::from_unsigned_mdoc(unsigned_mdoc, IssuerRegistration::new_mock())
            .expect("Could not convert minimal mdoc to document");

        assert_matches!(document.persistence, DocumentPersistence::InMemory);
        assert_eq!(document.doc_type, PID_DOCTYPE);
        assert_eq!(
            document.attributes.keys().copied().collect::<Vec<_>>(),
            vec!["given_name", "family_name", "birth_date", "age_over_18", "bsn"]
        );
        assert_matches!(
            document.attributes.get("given_name").unwrap(),
            Attribute {
                key_labels,
                value: AttributeValue::String(given_name),
            } if key_labels == &HashMap::from([("en", "First names"), ("nl", "Voornamen")]) &&
                 given_name == "Willeke Liselotte"
        );
        assert_matches!(
            document.attributes.get("family_name").unwrap(),
            Attribute {
                key_labels: _,
                value: AttributeValue::String(family_name),
            } if family_name == "De Bruijn"
        );
        assert_matches!(
            document.attributes.get("birth_date").unwrap(),
            Attribute {
                key_labels: _,
                value: AttributeValue::Date(birth_date),
            } if birth_date == &NaiveDate::parse_from_str("1997-05-10", "%Y-%m-%d").unwrap()
        );
        assert_matches!(
            document.attributes.get("age_over_18").unwrap(),
            Attribute {
                key_labels: _,
                value: AttributeValue::Boolean(true),
            }
        );
        assert_matches!(
            document.attributes.get("bsn").unwrap(),
            Attribute {
                key_labels: _,
                value: AttributeValue::String(given_name),
            } if given_name == "999999999"
        );
    }

    #[test]
    fn test_full_unsigned_mdoc_to_document_mapping() {
        let (unsigned_mdoc, _metadata) = create_full_unsigned_pid_mdoc();

        let document = Document::from_unsigned_mdoc(unsigned_mdoc, IssuerRegistration::new_mock())
            .expect("Could not convert full mdoc to document");

        assert_matches!(
            document.attributes.get("gender").unwrap(),
            Attribute {
                key_labels: _,
                value: AttributeValue::Gender(GenderAttributeValue::Female),
            }
        );
    }

    #[test]
    fn test_unsigned_mdoc_to_document_mapping_doc_type_error() {
        // Test changing the doc_type.
        let (mut unsigned_mdoc, _metadata) = create_minimal_unsigned_pid_mdoc();
        unsigned_mdoc.doc_type = "com.example.foobar".to_string();

        let result = Document::from_unsigned_mdoc(unsigned_mdoc, IssuerRegistration::new_mock());

        assert_matches!(
            result,
            Err(DocumentMdocError::UnknownDocType { doc_type }) if doc_type == "com.example.foobar"
        );
    }

    #[test]
    fn test_unsigned_mdoc_to_document_mapping_missing_attribute_error() {
        // Test removing the `age_over_18` attribute.
        let (mut unsigned_mdoc, _metadata) = create_minimal_unsigned_pid_mdoc();
        let mut attributes = unsigned_mdoc.attributes.into_inner();
        attributes.get_mut(PID_DOCTYPE).unwrap().pop();
        unsigned_mdoc.attributes = attributes.try_into().unwrap();

        let result = Document::from_unsigned_mdoc(unsigned_mdoc, IssuerRegistration::new_mock());

        assert_matches!(
            result,
            Err(DocumentMdocError::MissingAttribute {
                doc_type,
                name_space,
                name
            }) if doc_type == PID_DOCTYPE && name_space == PID_DOCTYPE && name == "age_over_18"
        );

        // Test removing the "gender" attribute, conversion should still succeed.
        let (mut unsigned_mdoc, _) = create_full_unsigned_pid_mdoc();
        let mut attributes = unsigned_mdoc.attributes.into_inner();
        attributes.get_mut(PID_DOCTYPE).unwrap().pop();
        unsigned_mdoc.attributes = attributes.try_into().unwrap();

        _ = Document::from_unsigned_mdoc(unsigned_mdoc, IssuerRegistration::new_mock())
            .expect("Could not convert full mdoc to document");
    }

    #[test]
    fn test_unsigned_mdoc_to_document_mapping_attribute_value_type_mismatch_error() {
        // Test changing the "bsn" attribute to an integer.
        let (mut unsigned_mdoc, _metadata) = create_minimal_unsigned_pid_mdoc();
        let mut attributes = unsigned_mdoc.attributes.into_inner();
        _ = mem::replace(
            &mut attributes.get_mut(PID_DOCTYPE).unwrap()[0],
            Entry {
                name: "bsn".to_string(),
                value: DataElementValue::Integer(1234.into()),
            },
        );
        unsigned_mdoc.attributes = attributes.try_into().unwrap();

        let result = Document::from_unsigned_mdoc(unsigned_mdoc, IssuerRegistration::new_mock());

        assert_matches!(
            result,
            Err(DocumentMdocError::AttributeValueTypeMismatch {
                doc_type,
                name_space,
                name,
                expected_type: AttributeValueType::String,
                value,
            }) if doc_type == PID_DOCTYPE && name_space == PID_DOCTYPE &&
                  name == "bsn" && value == DataElementValue::Integer(1234.into())
        );

        // Test changing the "birth_date" attribute to an invalid date.
        let (mut unsigned_mdoc, _metadata) = create_minimal_unsigned_pid_mdoc();
        let mut attributes = unsigned_mdoc.attributes.into_inner();
        _ = mem::replace(
            &mut attributes.get_mut(PID_DOCTYPE).unwrap()[3],
            Entry {
                name: "birth_date".to_string(),
                value: DataElementValue::Text("1997-04-31".to_string()),
            },
        );
        unsigned_mdoc.attributes = attributes.try_into().unwrap();

        let result = Document::from_unsigned_mdoc(unsigned_mdoc, IssuerRegistration::new_mock());

        assert_matches!(
            result,
            Err(DocumentMdocError::AttributeValueTypeMismatch {
                doc_type,
                name_space,
                name,
                expected_type: AttributeValueType::Date,
                value,
            }) if doc_type == PID_DOCTYPE && name_space == PID_DOCTYPE &&
                  name == "birth_date" && value == DataElementValue::Text("1997-04-31".to_string())
        );

        // Test changing the "gender" attribute to an invalid value.
        let (mut unsigned_mdoc, _metadata) = create_full_unsigned_pid_mdoc();
        let mut attributes = unsigned_mdoc.attributes.into_inner();
        _ = mem::replace(
            attributes.get_mut(PID_DOCTYPE).unwrap().last_mut().unwrap(),
            Entry {
                name: "gender".to_string(),
                value: DataElementValue::Integer(5.into()),
            },
        );
        unsigned_mdoc.attributes = attributes.try_into().unwrap();

        let result = Document::from_unsigned_mdoc(unsigned_mdoc, IssuerRegistration::new_mock());

        assert_matches!(
            result,
            Err(DocumentMdocError::AttributeValueTypeMismatch {
                doc_type,
                name_space,
                name,
                expected_type: AttributeValueType::Gender,
                value,
            }) if doc_type == PID_DOCTYPE && name_space == PID_DOCTYPE &&
                  name == "gender" && value == DataElementValue::Integer(5.into())
        );
    }

    #[test]
    fn test_unsigned_mdoc_to_document_mapping_unknown_attribute_error() {
        // Test adding an unknown entry.
        let (mut unsigned_mdoc, _metadata) = create_minimal_unsigned_pid_mdoc();
        let mut attributes = unsigned_mdoc.attributes.into_inner();
        attributes.get_mut(PID_DOCTYPE).unwrap().push(Entry {
            name: "foobar".to_string(),
            value: DataElementValue::Text("Foo Bar".to_string()),
        });
        unsigned_mdoc.attributes = attributes.try_into().unwrap();

        let result = Document::from_unsigned_mdoc(unsigned_mdoc, IssuerRegistration::new_mock());

        assert_matches!(
            result,
            Err(DocumentMdocError::UnknownAttribute {
                doc_type,
                name_space,
                name,
                value,
            }) if doc_type == PID_DOCTYPE && name_space == PID_DOCTYPE &&
                  name == "foobar" && value == Some(DataElementValue::Text("Foo Bar".to_string()))
        );
    }

    #[rstest]
    #[case(vec![], vec![].into())]
    #[case(vec!["com.example.pid/com.example.pid/bsn"], vec![("com.example.pid", vec!["bsn"])].into())]
    #[case(
        vec!["com.example.pid/com.example.pid/bsn", "com.example.pid/com.example.pid/age_over_18"],
        vec![("com.example.pid", vec!["bsn", "age_over_18"])].into())
    ]
    #[case(
        vec![
            "com.example.address/com.example.address/resident_country",
            "com.example.pid/com.example.pid/bsn",
            "com.example.address/com.example.address/resident_state",
            "com.example.pid/com.example.pid/gender",
        ],
        vec![
            ("com.example.pid", vec!["bsn", "gender"]),
            ("com.example.address", vec!["resident_country", "resident_state"])
        ].into())
    ]
    #[case(vec!["com.example.foo/com.example.bar/something"], None)] // DocumentMdocError::UnknownDocType
    #[case(vec!["com.example.pid/com.example.pid/favorite_colour"], None)] // DocumentMdocError::UnknownAttribute
    fn test_missing_disclosure_attributes_from_mdoc_missing_attributes(
        #[case] attribute_identifiers: Vec<&str>,
        #[case] expected_result: Option<Vec<(&str, Vec<&str>)>>,
    ) {
        // Convert the input attribute identifier strings to actual `AttributeIdentifier`s.
        let attribute_identifiers: Vec<AttributeIdentifier> = attribute_identifiers
            .into_iter()
            .map(|attribute| attribute.parse().unwrap())
            .collect();

        // Attempt to convert the identifiers to a `Vec<MissingDisclosureAttributes>`.
        let result = MissingDisclosureAttributes::from_mdoc_missing_attributes(attribute_identifiers);

        // If `expected_result` contains a `Vec`, match the expected `doc_type` and keys against the result.
        // Note that the returned order is relevant.
        if let Some(expected_result) = expected_result {
            let missing = result.expect("Could not convert attribute identifiers to missing disclosure attributes");

            assert_eq!(missing.len(), expected_result.len());
            missing.into_iter().zip(expected_result).for_each(
                |(missing_attributes, (expected_doc_type, expected_attributes))| {
                    assert_eq!(missing_attributes.doc_type, expected_doc_type);
                    assert_eq!(
                        missing_attributes.attributes.into_keys().collect::<Vec<_>>(),
                        expected_attributes
                    );
                },
            );

            return;
        }

        // If `expected_result` is None, the result should be an error.
        assert!(result.is_err());
    }

    #[rstest]
    #[case(create_bsn_only_unsigned_pid_mdoc(), DisclosureType::Login)]
    #[case(create_minimal_unsigned_pid_mdoc(), DisclosureType::Regular)]
    #[case(create_full_unsigned_pid_mdoc(), DisclosureType::Regular)]
    fn test_disclosure_type_from_proposed_attributes(
        #[case] input: (UnsignedMdoc, TypeMetadata),
        #[case] expected: DisclosureType,
    ) {
        let (unsigned_mdoc, type_metadata) = input;
        let pa = ProposedAttributes::from([(
            PID_DOCTYPE.to_string(),
            ProposedDocumentAttributes {
                attributes: unsigned_mdoc.attributes.into_inner(),
                issuer: ISSUER_KEY.certificate().clone(),
                type_metadata,
            },
        )]);

        assert_eq!(DisclosureType::from_proposed_attributes(&pa), expected);
    }
}<|MERGE_RESOLUTION|>--- conflicted
+++ resolved
@@ -339,11 +339,8 @@
     use chrono::Utc;
     use rstest::rstest;
 
-<<<<<<< HEAD
     use nl_wallet_mdoc::holder::ProposedDocumentAttributes;
-=======
     use nl_wallet_mdoc::server_keys::generate::mock::ISSUANCE_CERT_CN;
->>>>>>> a5093395
     use nl_wallet_mdoc::server_keys::generate::Ca;
     use nl_wallet_mdoc::server_keys::KeyPair;
     use nl_wallet_mdoc::unsigned::UnsignedMdoc;

use std::future::Future;
use tokio::sync::{RwLock, RwLockWriteGuard};

use platform_support::hw_keystore::PlatformEcdsaKey;
use wallet_common::{
<<<<<<< HEAD
    account::{
        messages::instructions::{Instruction, InstructionChallengeRequest, InstructionEndpoint},
        signed::ChallengeRequest,
=======
    account::messages::instructions::{
        Instruction, InstructionAndResult, InstructionChallengeRequest, InstructionChallengeRequestMessage,
>>>>>>> bc2a9f83
    },
    jwt::EcdsaDecodingKey,
    urls::BaseUrl,
};

use crate::{
    account_provider::AccountProviderClient,
    pin::key::PinKey,
    storage::{InstructionData, RegistrationData, Storage},
};

use super::InstructionError;

pub struct InstructionClient<'a, S, K, A> {
    pin: String,
    storage: &'a RwLock<S>,
    hw_privkey: &'a K,
    account_provider_client: &'a A,
    registration: &'a RegistrationData,
    account_provider_base_url: &'a BaseUrl,
    instruction_result_public_key: &'a EcdsaDecodingKey,
}

impl<'a, S, K, A> InstructionClient<'a, S, K, A>
where
    S: Storage,
    K: PlatformEcdsaKey,
    A: AccountProviderClient,
{
    pub fn new(
        pin: String,
        storage: &'a RwLock<S>,
        hw_privkey: &'a K,
        account_provider_client: &'a A,
        registration: &'a RegistrationData,
        account_provider_base_url: &'a BaseUrl,
        instruction_result_public_key: &'a EcdsaDecodingKey,
    ) -> Self {
        Self {
            pin,
            storage,
            hw_privkey,
            account_provider_client,
            registration,
            account_provider_base_url,
            instruction_result_public_key,
        }
    }

    async fn with_sequence_number<F, O, R>(
        &self,
        storage: &mut RwLockWriteGuard<'_, S>,
        f: F,
    ) -> Result<R, InstructionError>
    where
        F: FnOnce(u64) -> O,
        O: Future<Output = Result<R, wallet_common::account::errors::Error>>,
    {
        let mut instruction_data = storage.fetch_data::<InstructionData>().await?.unwrap_or_default();
        instruction_data.instruction_sequence_number += 1;

        storage.upsert_data(&instruction_data).await?;

        (f)(instruction_data.instruction_sequence_number)
            .await
            .map_err(InstructionError::Signing)
    }

<<<<<<< HEAD
    async fn instruction_challenge(&self, storage: &mut RwLockWriteGuard<'_, S>) -> Result<Vec<u8>, InstructionError> {
        let request = self
            .with_sequence_number(storage, |seq_num| ChallengeRequest::sign(seq_num, self.hw_privkey))
=======
    async fn instruction_challenge<I>(&self, storage: &mut RwLockWriteGuard<'_, S>) -> Result<Vec<u8>, InstructionError>
    where
        I: InstructionAndResult,
    {
        let message = self
            .with_sequence_number(storage, |seq_num| {
                InstructionChallengeRequest::new_signed::<I>(seq_num, String::from("wallet"), self.hw_privkey)
            })
>>>>>>> bc2a9f83
            .await?;

        let instruction_request = InstructionChallengeRequest {
            request,
            certificate: self.registration.wallet_certificate.clone(),
        };

        let result = self
            .account_provider_client
            .instruction_challenge(self.account_provider_base_url, instruction_request)
            .await?;

        Ok(result)
    }

    pub async fn send<I>(&self, instruction: I) -> Result<I::Result, InstructionError>
    where
        I: InstructionAndResult + 'static,
    {
        let mut storage = self.storage.write().await;

        let challenge = self.instruction_challenge::<I>(&mut storage).await?;

        let pin_key = PinKey::new(&self.pin, &self.registration.pin_salt);

        let instruction = self
            .with_sequence_number(&mut storage, |seq_num| {
                Instruction::new_signed(
                    instruction,
                    challenge,
                    seq_num,
                    self.hw_privkey,
                    &pin_key,
                    self.registration.wallet_certificate.clone(),
                )
            })
            .await?;

        let signed_result = self
            .account_provider_client
            .instruction(self.account_provider_base_url, instruction)
            .await
            .map_err(InstructionError::from)?;

        let result = signed_result
            .parse_and_verify_with_sub(self.instruction_result_public_key)
            .map_err(InstructionError::InstructionResultValidation)?
            .result;

        Ok(result)
    }
}<|MERGE_RESOLUTION|>--- conflicted
+++ resolved
@@ -3,15 +3,7 @@
 
 use platform_support::hw_keystore::PlatformEcdsaKey;
 use wallet_common::{
-<<<<<<< HEAD
-    account::{
-        messages::instructions::{Instruction, InstructionChallengeRequest, InstructionEndpoint},
-        signed::ChallengeRequest,
-=======
-    account::messages::instructions::{
-        Instruction, InstructionAndResult, InstructionChallengeRequest, InstructionChallengeRequestMessage,
->>>>>>> bc2a9f83
-    },
+    account::messages::instructions::{Instruction, InstructionAndResult, InstructionChallengeRequest},
     jwt::EcdsaDecodingKey,
     urls::BaseUrl,
 };
@@ -79,30 +71,23 @@
             .map_err(InstructionError::Signing)
     }
 
-<<<<<<< HEAD
-    async fn instruction_challenge(&self, storage: &mut RwLockWriteGuard<'_, S>) -> Result<Vec<u8>, InstructionError> {
-        let request = self
-            .with_sequence_number(storage, |seq_num| ChallengeRequest::sign(seq_num, self.hw_privkey))
-=======
     async fn instruction_challenge<I>(&self, storage: &mut RwLockWriteGuard<'_, S>) -> Result<Vec<u8>, InstructionError>
     where
         I: InstructionAndResult,
     {
-        let message = self
+        let challenge_request = self
             .with_sequence_number(storage, |seq_num| {
-                InstructionChallengeRequest::new_signed::<I>(seq_num, String::from("wallet"), self.hw_privkey)
+                InstructionChallengeRequest::new_signed::<I>(
+                    seq_num,
+                    self.hw_privkey,
+                    self.registration.wallet_certificate.clone(),
+                )
             })
->>>>>>> bc2a9f83
             .await?;
-
-        let instruction_request = InstructionChallengeRequest {
-            request,
-            certificate: self.registration.wallet_certificate.clone(),
-        };
 
         let result = self
             .account_provider_client
-            .instruction_challenge(self.account_provider_base_url, instruction_request)
+            .instruction_challenge(self.account_provider_base_url, challenge_request)
             .await?;
 
         Ok(result)

use std::hash::Hash;
use std::hash::Hasher;
use std::num::NonZeroUsize;

use crypto::WithVerifyingKey;
use derive_more::Constructor;
use p256::ecdsa::VerifyingKey;
use p256::ecdsa::signature;

use crypto::keys::CredentialEcdsaKey;
use crypto::keys::CredentialKeyType;
use crypto::keys::WithIdentifier;
use crypto::p256_der::DerSignature;
use platform_support::attested_key::AppleAttestedKey;
use platform_support::attested_key::GoogleAttestedKey;
use wallet_account::messages::instructions::PerformIssuance;
use wallet_account::messages::instructions::PerformIssuanceWithWua;
use wallet_account::messages::instructions::PerformIssuanceWithWuaResult;
use wallet_account::messages::instructions::Sign;
use wscd::Poa;
use wscd::keyfactory::DisclosureResult;
use wscd::keyfactory::IssuanceResult;
use wscd::keyfactory::JwtPoaInput;
use wscd::keyfactory::KeyFactory;

use crate::account_provider::AccountProviderClient;
use crate::storage::Storage;

use super::InstructionClient;
use super::InstructionError;

#[derive(Debug, thiserror::Error)]
pub enum RemoteEcdsaKeyError {
    #[error("error sending instruction to Wallet Provider: {0}")]
    Instruction(#[from] InstructionError),
    #[error("invalid signature received from Wallet Provider: {0}")]
    Signature(#[from] signature::Error),
    #[error("no signature received from Wallet Provider")]
    MissingSignature,
    #[error("key '{0}' not found in Wallet Provider")]
    KeyNotFound(String),
}

#[derive(Constructor)]
pub struct RemoteEcdsaKeyFactory<S, AK, GK, A> {
    instruction_client: InstructionClient<S, AK, GK, A>,
}

pub struct RemoteEcdsaKey {
    identifier: String,
    public_key: VerifyingKey,
}

impl PartialEq for RemoteEcdsaKey {
    fn eq(&self, other: &Self) -> bool {
        self.identifier == other.identifier
    }
}

impl Eq for RemoteEcdsaKey {}

impl Hash for RemoteEcdsaKey {
    fn hash<H: Hasher>(&self, state: &mut H) {
        self.identifier.hash(state);
    }
}

impl<S, AK, GK, A> KeyFactory for RemoteEcdsaKeyFactory<S, AK, GK, A>
where
    S: Storage,
    AK: AppleAttestedKey,
    GK: GoogleAttestedKey,
    A: AccountProviderClient,
{
    type Key = RemoteEcdsaKey;
    type Error = RemoteEcdsaKeyError;
    type Poa = Poa;
    type PoaInput = JwtPoaInput;

    fn new_key<I: Into<String>>(&self, identifier: I, public_key: VerifyingKey) -> Self::Key {
        RemoteEcdsaKey {
            identifier: identifier.into(),
            public_key,
        }
    }

    async fn sign(
        &self,
        messages_and_keys: Vec<(Vec<u8>, Vec<&Self::Key>)>,
        poa_input: Self::PoaInput,
    ) -> Result<DisclosureResult<Self::Poa>, Self::Error> {
        let sign_result = self
            .instruction_client
            .send(Sign {
                messages_with_identifiers: messages_and_keys
                    .into_iter()
                    .map(|(message, keys)| {
                        let identifiers = keys.into_iter().map(|key| key.identifier.clone()).collect();
                        (message, identifiers)
                    })
                    .collect(),
                poa_aud: poa_input.aud,
                poa_nonce: poa_input.nonce,
            })
            .await?;

        let signatures = sign_result
            .signatures
            .into_iter()
            .map(|signatures| signatures.into_iter().map(DerSignature::into_inner).collect())
            .collect();

        Ok(DisclosureResult::new(signatures, sign_result.poa))
    }

    async fn perform_issuance(
        &self,
        key_count: NonZeroUsize,
        aud: String,
        nonce: Option<String>,
        include_wua: bool,
<<<<<<< HEAD
    ) -> Result<IssuanceResult<Self::Poa>, Self::Error> {
        if !include_wua {
            let result = self
                .instruction_client
                .send(PerformIssuance { key_count, aud, nonce })
                .await?;

            Ok(IssuanceResult::new(
                result.key_identifiers,
                result.pops,
                result.poa,
                None,
            ))
=======
    ) -> Result<IssuanceResult, Self::Error> {
        let issuance_instruction = PerformIssuance { key_count, aud, nonce };
        let (issuance_result, wua) = if !include_wua {
            (self.instruction_client.send(issuance_instruction).await?, None)
>>>>>>> a4725607
        } else {
            let PerformIssuanceWithWuaResult {
                issuance_result,
                wua_disclosure,
            } = self
                .instruction_client
                .send(PerformIssuanceWithWua { issuance_instruction })
                .await?;

<<<<<<< HEAD
            Ok(IssuanceResult::new(
                result.issuance_result.key_identifiers,
                result.issuance_result.pops,
                result.issuance_result.poa,
                Some(result.wua_disclosure),
            ))
        }
=======
            (issuance_result, Some(wua_disclosure))
        };

        Ok(IssuanceResult {
            key_identifiers: issuance_result.key_identifiers,
            pops: issuance_result.pops,
            poa: issuance_result.poa,
            wua,
        })
>>>>>>> a4725607
    }
}

impl WithIdentifier for RemoteEcdsaKey {
    fn identifier(&self) -> &str {
        &self.identifier
    }
}

impl WithVerifyingKey for RemoteEcdsaKey {
    type Error = RemoteEcdsaKeyError;

    async fn verifying_key(&self) -> Result<VerifyingKey, Self::Error> {
        Ok(self.public_key)
    }
}

impl CredentialEcdsaKey for RemoteEcdsaKey {
    const KEY_TYPE: CredentialKeyType = CredentialKeyType::Remote;
}<|MERGE_RESOLUTION|>--- conflicted
+++ resolved
@@ -119,26 +119,10 @@
         aud: String,
         nonce: Option<String>,
         include_wua: bool,
-<<<<<<< HEAD
     ) -> Result<IssuanceResult<Self::Poa>, Self::Error> {
-        if !include_wua {
-            let result = self
-                .instruction_client
-                .send(PerformIssuance { key_count, aud, nonce })
-                .await?;
-
-            Ok(IssuanceResult::new(
-                result.key_identifiers,
-                result.pops,
-                result.poa,
-                None,
-            ))
-=======
-    ) -> Result<IssuanceResult, Self::Error> {
         let issuance_instruction = PerformIssuance { key_count, aud, nonce };
         let (issuance_result, wua) = if !include_wua {
             (self.instruction_client.send(issuance_instruction).await?, None)
->>>>>>> a4725607
         } else {
             let PerformIssuanceWithWuaResult {
                 issuance_result,
@@ -148,25 +132,15 @@
                 .send(PerformIssuanceWithWua { issuance_instruction })
                 .await?;
 
-<<<<<<< HEAD
-            Ok(IssuanceResult::new(
-                result.issuance_result.key_identifiers,
-                result.issuance_result.pops,
-                result.issuance_result.poa,
-                Some(result.wua_disclosure),
-            ))
-        }
-=======
             (issuance_result, Some(wua_disclosure))
         };
 
-        Ok(IssuanceResult {
-            key_identifiers: issuance_result.key_identifiers,
-            pops: issuance_result.pops,
-            poa: issuance_result.poa,
+        Ok(IssuanceResult::new(
+            issuance_result.key_identifiers,
+            issuance_result.pops,
+            issuance_result.poa,
             wua,
-        })
->>>>>>> a4725607
+        ))
     }
 }
 

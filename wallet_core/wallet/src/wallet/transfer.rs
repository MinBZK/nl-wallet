--- conflicted
+++ resolved
@@ -1,12 +1,9 @@
 use std::sync::Arc;
 
-<<<<<<< HEAD
-=======
 use josekit::JoseError;
 use josekit::jwk::KeyPair;
 use josekit::jwk::alg::ec::EcCurve;
 use josekit::jwk::alg::ec::EcKeyPair;
->>>>>>> ffd8c303
 use tracing::info;
 use tracing::instrument;
 use url::Url;
@@ -35,13 +32,8 @@
 use crate::storage::Storage;
 use crate::storage::StorageError;
 use crate::storage::TransferData;
-<<<<<<< HEAD
-use crate::transfer::uri::TransferUri;
+use crate::transfer::uri::TransferQuery;
 use crate::transfer::uri::TransferUriError;
-=======
-use crate::transfer::TransferQuery;
-use crate::transfer::TransferSessionId;
->>>>>>> ffd8c303
 
 #[derive(Debug, thiserror::Error, ErrorCategory)]
 #[category(defer)]
@@ -74,23 +66,17 @@
     #[category(critical)]
     MissingTransferSessionId,
 
-<<<<<<< HEAD
     #[error("wallet is in an invalid state for a transfer")]
     #[category(critical)]
     IllegalWalletState,
 
+    #[error("jose error: {0}")]
+    #[category(critical)]
+    JoseError(#[from] JoseError),
+
     #[error("invalid transfer uri: {0}")]
     #[category(pd)]
     TransferUri(#[from] TransferUriError),
-=======
-    #[error("url encoding error: {0}")]
-    #[category(critical)]
-    UrlEncode(#[from] serde_urlencoded::ser::Error),
-
-    #[error("jose error: {0}")]
-    #[category(critical)]
-    JoseError(#[from] JoseError),
->>>>>>> ffd8c303
 }
 
 impl<CR, UR, S, AKH, APC, DC, IS, DCC> Wallet<CR, UR, S, AKH, APC, DC, IS, DCC>
@@ -106,13 +92,8 @@
 {
     #[instrument(skip_all)]
     #[sentry_capture_error]
-<<<<<<< HEAD
-    pub async fn init_transfer(&mut self) -> Result<Url, TransferError> {
+    pub async fn init_transfer(&mut self) -> Result<(EcKeyPair, Url), TransferError> {
         info!("Init transfer");
-=======
-    pub async fn start_transfer(&mut self) -> Result<(EcKeyPair, Url), TransferError> {
-        info!("Start transfer");
->>>>>>> ffd8c303
 
         self.validate_transfer_allowed()?;
 
@@ -120,14 +101,6 @@
             return Err(TransferError::MissingTransferSessionId);
         };
 
-<<<<<<< HEAD
-        let transfer_uri = TransferUri {
-            transfer_session_id: transfer_data.transfer_session_id,
-            key: crypto::utils::random_bytes(32),
-        };
-
-        Ok(transfer_uri.try_into()?)
-=======
         let key_pair = EcKeyPair::generate(EcCurve::P256)?;
 
         let query = TransferQuery {
@@ -135,11 +108,9 @@
             public_key: key_pair.to_jwk_public_key(),
         };
 
-        let mut url: Url = urls::transfer_base_uri(&UNIVERSAL_LINK_BASE_URL).into_inner();
-        url.set_fragment(Some(serde_urlencoded::to_string(query)?.as_str()));
+        let url: Url = query.try_into()?;
 
         Ok((key_pair, url))
->>>>>>> ffd8c303
     }
 
     #[instrument(skip_all)]
@@ -149,18 +120,18 @@
 
         self.validate_transfer_allowed()?;
 
-        let transfer_uri: TransferUri = uri.try_into()?;
+        let transfer_query: TransferQuery = uri.try_into()?;
 
         self.storage
             .write()
             .await
             .insert_data(&TransferData {
-                transfer_session_id: transfer_uri.transfer_session_id,
+                transfer_session_id: transfer_query.session_id,
             })
             .await?;
 
         self.send_transfer_instruction(ConfirmTransfer {
-            transfer_session_id: transfer_uri.transfer_session_id.into(),
+            transfer_session_id: transfer_query.session_id.into(),
             app_version: version().clone(),
         })
         .await
@@ -251,10 +222,7 @@
 #[cfg(test)]
 mod tests {
     use assert_matches::assert_matches;
-<<<<<<< HEAD
-=======
     use url::Host;
->>>>>>> ffd8c303
     use uuid::Uuid;
 
     use wallet_account::messages::instructions::HwSignedInstruction;
@@ -323,28 +291,22 @@
     async fn test_init_transfer() {
         let mut wallet = TestWalletMockStorage::new_registered_and_unlocked(WalletDeviceVendor::Apple).await;
 
-        let transfer_session_id = TransferSessionId::from(Uuid::new_v4());
+        let transfer_session_id = Uuid::new_v4();
 
         wallet
             .mut_storage()
             .expect_fetch_data::<TransferData>()
-            .returning(move || Ok(Some(TransferData { transfer_session_id })));
-
-<<<<<<< HEAD
-        let url = wallet
+            .returning(move || {
+                Ok(Some(TransferData {
+                    transfer_session_id: transfer_session_id.into(),
+                }))
+            });
+
+        let (key_pair, url) = wallet
             .init_transfer()
-=======
-        let (key_pair, url) = wallet
-            .start_transfer()
->>>>>>> ffd8c303
             .await
             .expect("Wallet init transfer should have succeeded");
 
-<<<<<<< HEAD
-        let transfer_uri: TransferUri = url.try_into().expect("URL should be a transfer uri");
-
-        assert_eq!(transfer_uri.transfer_session_id.as_ref(), &transfer_session_id);
-=======
         assert_eq!(url.scheme(), "walletdebuginteraction");
         assert_eq!(
             url.host().map(|h| h.to_owned()),
@@ -355,11 +317,10 @@
         assert!(url.fragment().is_some());
 
         let query: TransferQuery = serde_urlencoded::from_str(url.fragment().unwrap()).unwrap();
-        assert_eq!(query.session_id, transfer_session_id);
+        assert_eq!(query.session_id, transfer_session_id.into());
         assert_eq!(query.public_key.key_type(), "EC");
         assert_eq!(query.public_key.curve(), Some("P-256"));
         assert_eq!(query.public_key, key_pair.to_jwk_public_key());
->>>>>>> ffd8c303
     }
 
     #[tokio::test]
@@ -401,9 +362,11 @@
             .once()
             .return_once(move |_, _: HwSignedInstruction<ConfirmTransfer>| Ok(wp_result));
 
-        let transfer_uri = TransferUri {
-            transfer_session_id: transfer_session_id.into(),
-            key: crypto::utils::random_bytes(32),
+        let key_pair = EcKeyPair::generate(EcCurve::P256).unwrap();
+
+        let transfer_uri = TransferQuery {
+            session_id: transfer_session_id.into(),
+            public_key: key_pair.to_jwk_public_key(),
         };
 
         wallet
@@ -530,7 +493,7 @@
             .await
             .unwrap();
 
-        let transfer_url = destination_wallet
+        let (_, transfer_url) = destination_wallet
             .init_transfer()
             .await
             .expect("Wallet init transfer should have succeeded");

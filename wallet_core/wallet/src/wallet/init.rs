<<<<<<< HEAD
use futures::try_join;
=======
use std::sync::Arc;

>>>>>>> c5a850bb
use tokio::sync::RwLock;

use error_category::sentry_capture_error;
use error_category::ErrorCategory;
use platform_support::attested_key::AttestedKeyHolder;
use platform_support::hw_keystore::hardware::HardwareEncryptionKey;
use platform_support::utils::hardware::HardwareUtilities;
use platform_support::utils::PlatformUtilities;
use platform_support::utils::UtilitiesError;
use wallet_common::config::http::TlsPinningConfig;
use wallet_common::config::wallet_config::WalletConfiguration;
use wallet_common::update_policy::VersionState;

use crate::config::default_configuration;
use crate::config::init_universal_link_base_url;
use crate::config::ConfigServerConfiguration;
use crate::config::ConfigurationError;
use crate::config::UpdatingConfigurationRepository;
<<<<<<< HEAD
use crate::config::UpdatingFileHttpConfigurationRepository;
=======
use crate::errors::UpdatePolicyError;
>>>>>>> c5a850bb
use crate::lock::WalletLock;
use crate::repository::BackgroundUpdateableRepository;
use crate::repository::Repository;
use crate::storage::DatabaseStorage;
use crate::storage::KeyData;
use crate::storage::RegistrationData;
use crate::storage::Storage;
use crate::storage::StorageError;
use crate::storage::StorageState;
use crate::update_policy::UpdatePolicyRepository;

use super::Wallet;
use super::WalletRegistration;

#[derive(Debug, thiserror::Error, ErrorCategory)]
#[category(defer)]
pub enum WalletInitError {
    #[error("wallet configuration error")]
    Configuration(#[from] ConfigurationError),
    #[error("wallet configuration error")]
    UpdatePolicy(#[from] UpdatePolicyError),
    #[error("platform utilities error: {0}")]
    Utilities(#[from] UtilitiesError),
    #[error("could not initialize database: {0}")]
    Database(#[from] StorageError),
}

#[cfg(feature = "fake_attestation")]
static KEY_HOLDER_ONCE: tokio::sync::OnceCell<()> = tokio::sync::OnceCell::const_new();

pub(super) enum RegistrationStatus {
    Unregistered,
    KeyIdentifierGenerated(String),
    Registered(RegistrationData),
}

impl<AKH, APC, DS, IS, MDS, WIC>
    Wallet<UpdatingFileHttpConfigurationRepository, DatabaseStorage<HardwareEncryptionKey>, AKH, APC, DS, IS, MDS, WIC>
where
    AKH: AttestedKeyHolder + Default,
    APC: Default,
    WIC: Default,
{
    #[sentry_capture_error]
    pub async fn init_all() -> Result<Self, WalletInitError> {
        init_universal_link_base_url();

        // When using fake attestations, initialize the key holder, but make sure this happens only once.
        #[cfg(feature = "fake_attestation")]
        {
            use platform_support::attested_key::mock::PersistentMockAttestedKeyHolder;

            KEY_HOLDER_ONCE
                .get_or_init(|| async {
                    PersistentMockAttestedKeyHolder::init::<HardwareUtilities>().await;
                })
                .await;
        }

        let key_holder = AKH::default();
        let storage_path = HardwareUtilities::storage_path().await?;
        let storage = DatabaseStorage::<HardwareEncryptionKey>::new(storage_path.clone());
        let config_repository = UpdatingConfigurationRepository::init(
            storage_path.clone(),
            ConfigServerConfiguration::default(),
            default_configuration(),
        )
        .await?;

<<<<<<< HEAD
        Self::init_registration(config_repository, storage, key_holder, APC::default()).await
    }
}

impl<CR, S, AKH, APC, DS, IS, MDS, WIC> Wallet<CR, S, AKH, APC, DS, IS, MDS, WIC>
=======
        let update_policy_repository = UpdatePolicyRepository::init();

        Self::init_registration(
            config_repository,
            storage,
            HttpAccountProviderClient::default(),
            update_policy_repository,
        )
        .await
    }
}

impl<CR, S, PEK, APC, DS, IC, MDS, WIC, UR> Wallet<CR, S, PEK, APC, DS, IC, MDS, WIC, UR>
>>>>>>> c5a850bb
where
    CR: Repository<Arc<WalletConfiguration>>,
    S: Storage,
    AKH: AttestedKeyHolder,
    WIC: Default,
    UR: BackgroundUpdateableRepository<VersionState, TlsPinningConfig>,
{
    pub(super) fn new(
        config_repository: CR,
        storage: S,
        key_holder: AKH,
        account_provider_client: APC,
<<<<<<< HEAD
        registration_status: RegistrationStatus,
=======
        registration_data: Option<RegistrationData>,
        update_policy_repository: UR,
>>>>>>> c5a850bb
    ) -> Self {
        let registration = match registration_status {
            RegistrationStatus::Unregistered => WalletRegistration::Unregistered,
            RegistrationStatus::KeyIdentifierGenerated(key_identifier) => {
                WalletRegistration::KeyIdentifierGenerated(key_identifier)
            }
            RegistrationStatus::Registered(data) => {
                // If the database contains a registration, an attested key
                // already exists and we can reference it by its identifier.
                // If a reference to this key already exists within the process
                // this is programmer error and should result in a panic.
                let attested_key = key_holder
                    .attested_key(data.attested_key_identifier.clone())
                    .expect("should be able to instantiate hardware attested key");

                WalletRegistration::Registered { attested_key, data }
            }
        };

        Wallet {
            config_repository,
            storage: RwLock::new(storage),
            key_holder,
            registration,
            account_provider_client,
            issuance_session: None,
            disclosure_session: None,
            wte_issuance_client: WIC::default(),
            lock: WalletLock::new(true),
            documents_callback: None,
            recent_history_callback: None,
<<<<<<< HEAD
=======
            wte_issuance_client: WIC::default(),
            update_policy_repository,
>>>>>>> c5a850bb
        }
    }

    /// Initialize the wallet by loading initial state.
    pub async fn init_registration(
        config_repository: CR,
        mut storage: S,
        key_holder: AKH,
        account_provider_client: APC,
        update_policy_repository: UR,
    ) -> Result<Self, WalletInitError> {
        let registration_status = Self::fetch_registration_status(&mut storage).await?;

<<<<<<< HEAD
        let wallet = Self::new(
            config_repository,
            storage,
            key_holder,
            account_provider_client,
            registration_status,
=======
        let http_config = config_repository.get().update_policy_server.http_config.clone();
        update_policy_repository.fetch_in_background(http_config);

        let wallet = Self::new(
            config_repository,
            storage,
            account_provider_client,
            registration,
            update_policy_repository,
>>>>>>> c5a850bb
        );

        Ok(wallet)
    }
}

impl<CR, S, PEK, APC, DS, IC, MDS, WIC, UR> Wallet<CR, S, PEK, APC, DS, IC, MDS, WIC, UR>
where
    CR: Repository<Arc<WalletConfiguration>>,
    S: Storage,
    PEK: PlatformEcdsaKey,
    WIC: Default,
{
    /// Attempts to fetch the initial data from storage, without creating a database if there is none.
    async fn fetch_registration_status(storage: &mut S) -> Result<RegistrationStatus, StorageError> {
        match storage.state().await? {
            // If there is no database file, we can conclude early that there is no registration.
            StorageState::Uninitialized => return Ok(RegistrationStatus::Unregistered),
            // Open the database, if necessary.
            StorageState::Unopened => storage.open().await?,
            StorageState::Opened => (),
        }

        let (key_data, registration_data) = try_join!(
            storage.fetch_data::<KeyData>(),
            storage.fetch_data::<RegistrationData>()
        )?;

        let registration_status = match (key_data, registration_data) {
            (None, None) => RegistrationStatus::Unregistered,
            (Some(key_data), None) => RegistrationStatus::KeyIdentifierGenerated(key_data.identifier),
            (_, Some(registration_data)) => RegistrationStatus::Registered(registration_data),
        };

        Ok(registration_status)
    }
}

#[cfg(test)]
mod tests {
    use p256::ecdsa::SigningKey;
    use rand_core::OsRng;

    use platform_support::attested_key::mock::MockHardwareAttestedKeyHolder;

    use crate::pin::key as pin_key;
    use crate::storage::MockStorage;

    use super::super::test::WalletWithMocks;
    use super::*;

    // Tests if the `Wallet::init_registration()` method completes successfully with the mock generics.
    #[tokio::test]
    async fn test_wallet_init_registration() {
        let wallet = WalletWithMocks::init_registration_mocks()
            .await
            .expect("Could not initialize wallet");

        assert!(!wallet.has_registration());
    }

    // Tests the initialization logic on a wallet without a database file.
    #[tokio::test]
    async fn test_wallet_init_fetch_registration_no_database() {
        let wallet = WalletWithMocks::init_registration_mocks()
            .await
            .expect("Could not initialize wallet");

        // The wallet should have no registration, and no database should be opened.
        assert!(!wallet.registration.is_registered());
        assert!(!wallet.has_registration());
        assert!(matches!(
            wallet.storage.read().await.state().await.unwrap(),
            StorageState::Uninitialized
        ));

        // The wallet should be locked by default
        assert!(wallet.is_locked());
    }

    // Tests the initialization logic on a wallet with a database file, but no registration.
    #[tokio::test]
    async fn test_wallet_init_fetch_registration_no_registration() {
        let wallet =
            WalletWithMocks::init_registration_mocks_with_storage(MockStorage::new(StorageState::Unopened, None))
                .await
                .expect("Could not initialize wallet");

        // The wallet should have no registration, the database should be opened.
        assert!(!wallet.registration.is_registered());
        assert!(!wallet.has_registration());
        assert!(matches!(
            wallet.storage.read().await.state().await.unwrap(),
            StorageState::Opened
        ));
    }

    // Tests the initialization logic on a wallet with a database file that contains a registration.
    #[tokio::test]
    async fn test_wallet_init_fetch_with_registration() {
        MockHardwareAttestedKeyHolder::populate_key_identifier(
            "key_id_123".to_string(),
            SigningKey::random(&mut OsRng),
            1,
        );
        let pin_salt = pin_key::new_pin_salt();

        let wallet = WalletWithMocks::init_registration_mocks_with_storage(MockStorage::new(
            StorageState::Unopened,
            Some(RegistrationData {
                attested_key_identifier: "key_id_123".to_string(),
                pin_salt: pin_salt.clone(),
                wallet_id: "wallet_123".to_string(),
                wallet_certificate: "thisisjwt".to_string().into(),
            }),
        ))
        .await
        .expect("Could not initialize wallet");

        // The wallet should have a registration, the database should be opened.
        assert!(wallet.registration.is_registered());
        assert!(wallet.has_registration());
        assert!(matches!(
            wallet.storage.read().await.state().await.unwrap(),
            StorageState::Opened
        ));

        // The registration data should now be available.
        let (_, registration_data) = wallet.registration.as_key_and_registration_data().unwrap();
        assert_eq!(registration_data.pin_salt, pin_salt);
    }

    #[tokio::test]
    #[should_panic]
    async fn test_wallet_init_fetch_with_registration_panic() {
        let _ = WalletWithMocks::init_registration_mocks_with_storage(MockStorage::new(
            StorageState::Unopened,
            Some(RegistrationData {
                attested_key_identifier: "key_id_321".to_string(),
                pin_salt: pin_key::new_pin_salt(),
                wallet_id: "wallet_123".to_string(),
                wallet_certificate: "thisisjwt".to_string().into(),
            }),
        ))
        .await;
    }
}<|MERGE_RESOLUTION|>--- conflicted
+++ resolved
@@ -1,9 +1,6 @@
-<<<<<<< HEAD
+use std::sync::Arc;
+
 use futures::try_join;
-=======
-use std::sync::Arc;
-
->>>>>>> c5a850bb
 use tokio::sync::RwLock;
 
 use error_category::sentry_capture_error;
@@ -22,11 +19,8 @@
 use crate::config::ConfigServerConfiguration;
 use crate::config::ConfigurationError;
 use crate::config::UpdatingConfigurationRepository;
-<<<<<<< HEAD
-use crate::config::UpdatingFileHttpConfigurationRepository;
-=======
+use crate::config::WalletConfigurationRepository;
 use crate::errors::UpdatePolicyError;
->>>>>>> c5a850bb
 use crate::lock::WalletLock;
 use crate::repository::BackgroundUpdateableRepository;
 use crate::repository::Repository;
@@ -64,7 +58,17 @@
 }
 
 impl<AKH, APC, DS, IS, MDS, WIC>
-    Wallet<UpdatingFileHttpConfigurationRepository, DatabaseStorage<HardwareEncryptionKey>, AKH, APC, DS, IS, MDS, WIC>
+    Wallet<
+        WalletConfigurationRepository,
+        UpdatePolicyRepository,
+        DatabaseStorage<HardwareEncryptionKey>,
+        AKH,
+        APC,
+        DS,
+        IS,
+        MDS,
+        WIC,
+    >
 where
     AKH: AttestedKeyHolder + Default,
     APC: Default,
@@ -86,7 +90,9 @@
                 .await;
         }
 
+        let update_policy_repository = UpdatePolicyRepository::init();
         let key_holder = AKH::default();
+
         let storage_path = HardwareUtilities::storage_path().await?;
         let storage = DatabaseStorage::<HardwareEncryptionKey>::new(storage_path.clone());
         let config_repository = UpdatingConfigurationRepository::init(
@@ -96,45 +102,29 @@
         )
         .await?;
 
-<<<<<<< HEAD
-        Self::init_registration(config_repository, storage, key_holder, APC::default()).await
-    }
-}
-
-impl<CR, S, AKH, APC, DS, IS, MDS, WIC> Wallet<CR, S, AKH, APC, DS, IS, MDS, WIC>
-=======
-        let update_policy_repository = UpdatePolicyRepository::init();
-
         Self::init_registration(
             config_repository,
+            update_policy_repository,
             storage,
-            HttpAccountProviderClient::default(),
-            update_policy_repository,
+            key_holder,
+            APC::default(),
         )
         .await
     }
 }
 
-impl<CR, S, PEK, APC, DS, IC, MDS, WIC, UR> Wallet<CR, S, PEK, APC, DS, IC, MDS, WIC, UR>
->>>>>>> c5a850bb
+impl<CR, UR, S, AKH, APC, DS, IS, MDS, WIC> Wallet<CR, UR, S, AKH, APC, DS, IS, MDS, WIC>
 where
-    CR: Repository<Arc<WalletConfiguration>>,
-    S: Storage,
     AKH: AttestedKeyHolder,
     WIC: Default,
-    UR: BackgroundUpdateableRepository<VersionState, TlsPinningConfig>,
 {
     pub(super) fn new(
         config_repository: CR,
+        update_policy_repository: UR,
         storage: S,
         key_holder: AKH,
         account_provider_client: APC,
-<<<<<<< HEAD
         registration_status: RegistrationStatus,
-=======
-        registration_data: Option<RegistrationData>,
-        update_policy_repository: UR,
->>>>>>> c5a850bb
     ) -> Self {
         let registration = match registration_status {
             RegistrationStatus::Unregistered => WalletRegistration::Unregistered,
@@ -156,6 +146,7 @@
 
         Wallet {
             config_repository,
+            update_policy_repository,
             storage: RwLock::new(storage),
             key_holder,
             registration,
@@ -166,54 +157,44 @@
             lock: WalletLock::new(true),
             documents_callback: None,
             recent_history_callback: None,
-<<<<<<< HEAD
-=======
-            wte_issuance_client: WIC::default(),
-            update_policy_repository,
->>>>>>> c5a850bb
         }
     }
 
     /// Initialize the wallet by loading initial state.
     pub async fn init_registration(
         config_repository: CR,
+        update_policy_repository: UR,
         mut storage: S,
         key_holder: AKH,
         account_provider_client: APC,
-        update_policy_repository: UR,
-    ) -> Result<Self, WalletInitError> {
+    ) -> Result<Self, WalletInitError>
+    where
+        CR: Repository<Arc<WalletConfiguration>>,
+        UR: BackgroundUpdateableRepository<VersionState, TlsPinningConfig>,
+        S: Storage,
+    {
+        let http_config = config_repository.get().update_policy_server.http_config.clone();
+        update_policy_repository.fetch_in_background(http_config);
+
         let registration_status = Self::fetch_registration_status(&mut storage).await?;
 
-<<<<<<< HEAD
         let wallet = Self::new(
             config_repository,
+            update_policy_repository,
             storage,
             key_holder,
             account_provider_client,
             registration_status,
-=======
-        let http_config = config_repository.get().update_policy_server.http_config.clone();
-        update_policy_repository.fetch_in_background(http_config);
-
-        let wallet = Self::new(
-            config_repository,
-            storage,
-            account_provider_client,
-            registration,
-            update_policy_repository,
->>>>>>> c5a850bb
         );
 
         Ok(wallet)
     }
 }
 
-impl<CR, S, PEK, APC, DS, IC, MDS, WIC, UR> Wallet<CR, S, PEK, APC, DS, IC, MDS, WIC, UR>
+impl<CR, UR, S, AKH, APC, DS, IS, MDS, WIC> Wallet<CR, UR, S, AKH, APC, DS, IS, MDS, WIC>
 where
-    CR: Repository<Arc<WalletConfiguration>>,
     S: Storage,
-    PEK: PlatformEcdsaKey,
-    WIC: Default,
+    AKH: AttestedKeyHolder,
 {
     /// Attempts to fetch the initial data from storage, without creating a database if there is none.
     async fn fetch_registration_status(storage: &mut S) -> Result<RegistrationStatus, StorageError> {

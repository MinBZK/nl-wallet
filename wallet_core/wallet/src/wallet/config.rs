--- conflicted
+++ resolved
@@ -12,11 +12,7 @@
 
 use super::Wallet;
 
-<<<<<<< HEAD
-impl<CR, UR, S, AKH, APC, DS, IS, DC> Wallet<CR, UR, S, AKH, APC, DS, IS, DC>
-=======
-impl<CR, UR, S, AKH, APC, DC, IS, DCC, WIC> Wallet<CR, UR, S, AKH, APC, DC, IS, DCC, WIC>
->>>>>>> 410fb963
+impl<CR, UR, S, AKH, APC, DC, IS, DCC> Wallet<CR, UR, S, AKH, APC, DC, IS, DCC>
 where
     UR: Repository<VersionState>,
     AKH: AttestedKeyHolder,
@@ -28,11 +24,7 @@
     }
 }
 
-<<<<<<< HEAD
-impl<CR, UR, S, AKH, APC, DS, IS, DC> Wallet<CR, UR, S, AKH, APC, DS, IS, DC>
-=======
-impl<CR, UR, S, AKH, APC, DC, IS, DCC, WIC> Wallet<CR, UR, S, AKH, APC, DC, IS, DCC, WIC>
->>>>>>> 410fb963
+impl<CR, UR, S, AKH, APC, DC, IS, DCC> Wallet<CR, UR, S, AKH, APC, DC, IS, DCC>
 where
     CR: ObservableRepository<Arc<WalletConfiguration>>,
     UR: ObservableRepository<VersionState>,

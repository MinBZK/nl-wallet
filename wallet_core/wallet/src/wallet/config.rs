<<<<<<< HEAD
use platform_support::attested_key::AttestedKeyHolder;

pub use crate::config::ConfigCallback;
=======
use std::sync::Arc;
>>>>>>> c5a850bb

use wallet_common::config::wallet_config::WalletConfiguration;
use wallet_common::update_policy::VersionState;

use crate::repository::ObservableRepository;
use crate::repository::Repository;
use crate::repository::RepositoryCallback;

use super::Wallet;

<<<<<<< HEAD
impl<CR, S, AKH, APC, DS, IS, MDS, WIC> Wallet<CR, S, AKH, APC, DS, IS, MDS, WIC>
where
    CR: ObservableConfigurationRepository,
    AKH: AttestedKeyHolder,
=======
impl<CR, S, PEK, APC, DS, IS, MDS, WIC, UR> Wallet<CR, S, PEK, APC, DS, IS, MDS, WIC, UR>
where
    UR: Repository<VersionState>,
{
    pub fn is_blocked(&self) -> bool {
        self.update_policy_repository.get() == VersionState::Block
    }
}

impl<CR, S, PEK, APC, DS, IS, MDS, WIC, UR> Wallet<CR, S, PEK, APC, DS, IS, MDS, WIC, UR>
where
    CR: ObservableRepository<Arc<WalletConfiguration>>,
    UR: ObservableRepository<VersionState>,
>>>>>>> c5a850bb
{
    pub fn set_config_callback(
        &self,
        mut callback: RepositoryCallback<Arc<WalletConfiguration>>,
    ) -> Option<RepositoryCallback<Arc<WalletConfiguration>>> {
        callback(self.config_repository.get());
        self.config_repository.register_callback_on_update(callback)
    }

    pub fn clear_config_callback(&self) -> Option<RepositoryCallback<Arc<WalletConfiguration>>> {
        self.config_repository.clear_callback()
    }

    pub fn set_version_state_callback(
        &self,
        mut callback: RepositoryCallback<VersionState>,
    ) -> Option<RepositoryCallback<VersionState>> {
        callback(self.update_policy_repository.get());
        self.update_policy_repository.register_callback_on_update(callback)
    }

    pub fn clear_version_state_callback(&self) -> Option<RepositoryCallback<VersionState>> {
        self.update_policy_repository.clear_callback()
    }
}

#[cfg(test)]
mod tests {
    use std::sync::Arc;

    use parking_lot::Mutex;
    use tokio::sync::Notify;

    use wallet_common::config::wallet_config::WalletConfiguration;

    use crate::config::default_configuration;

    use super::super::test::WalletWithMocks;

    // Tests both setting and clearing the configuration callback.
    #[tokio::test]
    async fn test_wallet_set_clear_config_callback() {
        // Prepare an unregistered wallet.
        let wallet = WalletWithMocks::new_unregistered();

        // Wrap a `Vec<Configuration>` in both a `Mutex` and `Arc`,
        // so we can write to it from the closure.
        let configs = Arc::new(Mutex::new(Vec::<Arc<WalletConfiguration>>::with_capacity(1)));
        let callback_configs = Arc::clone(&configs);

        assert_eq!(Arc::strong_count(&configs), 2);

        let notifier = Arc::new(Notify::new());
        let callback_notifier = notifier.clone();

        // Set the configuration callback on the `Wallet`,
        // which should immediately be called exactly once.
        wallet.set_config_callback(Box::new(move |config| {
            callback_configs.lock().push(config);
            callback_notifier.notify_one();
        }));

        // Wait for the callback to be completed.
        notifier.notified().await;

        // Infer that the closure is still alive by counting the `Arc` references.
        assert_eq!(Arc::strong_count(&configs), 2);

        // Test the contents of the `Vec<Configuration>`.
        {
            let configs = configs.lock();

            assert_eq!(configs.len(), 1);
            assert_eq!(
                configs.first().unwrap().account_server.http_config.base_url,
                default_configuration().account_server.http_config.base_url
            );
        }

        // Clear the configuration callback on the `Wallet.`
        wallet.clear_config_callback();

        assert_eq!(Arc::strong_count(&configs), 1);
    }
}<|MERGE_RESOLUTION|>--- conflicted
+++ resolved
@@ -1,11 +1,6 @@
-<<<<<<< HEAD
+use std::sync::Arc;
+
 use platform_support::attested_key::AttestedKeyHolder;
-
-pub use crate::config::ConfigCallback;
-=======
-use std::sync::Arc;
->>>>>>> c5a850bb
-
 use wallet_common::config::wallet_config::WalletConfiguration;
 use wallet_common::update_policy::VersionState;
 
@@ -15,26 +10,21 @@
 
 use super::Wallet;
 
-<<<<<<< HEAD
-impl<CR, S, AKH, APC, DS, IS, MDS, WIC> Wallet<CR, S, AKH, APC, DS, IS, MDS, WIC>
-where
-    CR: ObservableConfigurationRepository,
-    AKH: AttestedKeyHolder,
-=======
-impl<CR, S, PEK, APC, DS, IS, MDS, WIC, UR> Wallet<CR, S, PEK, APC, DS, IS, MDS, WIC, UR>
+impl<CR, UR, S, AKH, APC, DS, IS, MDS, WIC> Wallet<CR, UR, S, AKH, APC, DS, IS, MDS, WIC>
 where
     UR: Repository<VersionState>,
+    AKH: AttestedKeyHolder,
 {
     pub fn is_blocked(&self) -> bool {
         self.update_policy_repository.get() == VersionState::Block
     }
 }
 
-impl<CR, S, PEK, APC, DS, IS, MDS, WIC, UR> Wallet<CR, S, PEK, APC, DS, IS, MDS, WIC, UR>
+impl<CR, UR, S, AKH, APC, DS, IS, MDS, WIC> Wallet<CR, UR, S, AKH, APC, DS, IS, MDS, WIC>
 where
     CR: ObservableRepository<Arc<WalletConfiguration>>,
     UR: ObservableRepository<VersionState>,
->>>>>>> c5a850bb
+    AKH: AttestedKeyHolder,
 {
     pub fn set_config_callback(
         &self,

--- conflicted
+++ resolved
@@ -183,8 +183,6 @@
     }
 
     #[instrument(skip_all)]
-<<<<<<< HEAD
-=======
     pub fn has_active_disclosure_session(&self) -> Result<bool, DisclosureError> {
         info!("Checking for active disclosure session");
 
@@ -204,7 +202,6 @@
     }
 
     #[instrument(skip_all)]
->>>>>>> 3b1ed0d9
     pub async fn cancel_disclosure(&mut self) -> Result<(), DisclosureError> {
         info!("Cancelling disclosure");
 

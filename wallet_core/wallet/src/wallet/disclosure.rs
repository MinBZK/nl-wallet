--- conflicted
+++ resolved
@@ -20,12 +20,7 @@
 use attestation_data::constants::PID_BSN;
 use attestation_data::disclosure_type::DisclosureType;
 use attestation_types::claim_path::ClaimPath;
-<<<<<<< HEAD
-use crypto::x509::BorrowingCertificateExtension;
-use crypto::x509::CertificateError;
 use dcql::CredentialFormat;
-=======
->>>>>>> 0a0abe93
 use dcql::CredentialQueryFormat;
 use dcql::normalized::AttributeRequest;
 use dcql::normalized::NormalizedCredentialRequest;
@@ -93,16 +88,6 @@
         (CredentialFormat::MsoMdoc, mdoc_login_claims),
         (CredentialFormat::SdJwt, sd_jwt_login_claims),
     ])
-});
-
-static SD_JWT_LOGIN_REQUEST: LazyLock<NormalizedCredentialRequest> = LazyLock::new(|| NormalizedCredentialRequest {
-    format: CredentialQueryFormat::SdJwt {
-        vct_values: vec![PID_ATTESTATION_TYPE.to_string()].try_into().unwrap(),
-    },
-    claims: vec![AttributeRequest {
-        path: vec![ClaimPath::SelectByKey(PID_BSN.to_string())].try_into().unwrap(),
-        intent_to_retain: false,
-    }],
 });
 
 #[derive(Debug, Clone)]
@@ -410,15 +395,8 @@
         // needs this context both for when all requested attributes are present and for when attributes are missing.
         let disclosure_type = DisclosureType::from_credential_requests(
             session.credential_requests().as_ref(),
-<<<<<<< HEAD
             &LOGIN_ATTESTATION_TYPES,
             &LOGIN_CLAIMS,
-=======
-            [
-                LazyLock::force(&MDOC_LOGIN_REQUEST),
-                LazyLock::force(&SD_JWT_LOGIN_REQUEST),
-            ],
->>>>>>> 0a0abe93
         );
 
         let verifier_certificate = session.verifier_certificate();

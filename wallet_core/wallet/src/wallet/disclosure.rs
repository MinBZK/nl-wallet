use std::collections::HashSet;

use indexmap::IndexMap;
use tracing::{error, info, instrument};
use url::Url;
use uuid::Uuid;

use nl_wallet_mdoc::{
    holder::{MdocDataSource, ProposedAttributes, StoredMdoc},
    utils::{cose::CoseError, reader_auth::ReaderRegistration, x509::Certificate},
    verifier::SessionType,
};
use openid4vc::disclosure_session::VpClientError;
use platform_support::hw_keystore::PlatformEcdsaKey;
use wallet_common::config::wallet_config::WalletConfiguration;

use crate::{
    account_provider::AccountProviderClient,
    config::{ConfigurationRepository, UNIVERSAL_LINK_BASE_URL},
    disclosure::{
        DisclosureUriError, DisclosureUriSource, MdocDisclosureError, MdocDisclosureMissingAttributes,
        MdocDisclosureProposal, MdocDisclosureSession, MdocDisclosureSessionState,
    },
    document::{DisclosureDocument, DisclosureType, DocumentMdocError, MissingDisclosureAttributes},
    instruction::{InstructionClient, InstructionError, RemoteEcdsaKeyError, RemoteEcdsaKeyFactory},
    storage::{EventStatus, Storage, StorageError, StoredMdocCopy, WalletEvent},
};

use super::{history::EventStorageError, Wallet};

#[derive(Debug, Clone)]
pub struct DisclosureProposal {
    pub documents: Vec<DisclosureDocument>,
    pub reader_registration: ReaderRegistration,
    pub shared_data_with_relying_party_before: bool,
    pub session_type: SessionType,
    pub is_login_flow: bool,
}

#[derive(Debug, thiserror::Error)]
pub enum DisclosureError {
    #[error("wallet is not registered")]
    NotRegistered,
    #[error("wallet is locked")]
    Locked,
    #[error("disclosure session is not in the correct state")]
    SessionState,
    #[error("could not parse disclosure URI: {0}")]
    DisclosureUri(#[source] DisclosureUriError),
    #[error("error in mdoc disclosure session: {0}")]
    IsoDisclosureSession(#[from] nl_wallet_mdoc::Error),
    #[error("error in OpenID4VP disclosure session: {0}")]
    VpDisclosureSession(#[from] VpClientError),
    #[error("could not fetch if attributes were shared before: {0}")]
    HistoryRetrieval(#[source] StorageError),
    #[error("not all requested attributes are available, missing: {missing_attributes:?}")]
    AttributesNotAvailable {
        reader_registration: Box<ReaderRegistration>,
        missing_attributes: Vec<MissingDisclosureAttributes>,
        shared_data_with_relying_party_before: bool,
        session_type: SessionType,
    },
    #[error("could not interpret (missing) mdoc attributes: {0}")]
    MdocAttributes(#[source] DocumentMdocError),
    #[error("error sending instruction to Wallet Provider: {0}")]
    Instruction(#[source] InstructionError),
    #[error("could not increment usage count of mdoc copies in database: {0}")]
    IncrementUsageCount(#[source] StorageError),
    #[error("could not store event in history database: {0}")]
    EventStorage(#[source] EventStorageError),
}

impl DisclosureError {
    pub fn return_url(&self) -> Option<&Url> {
        match self {
            Self::VpDisclosureSession(VpClientError::Request(error)) => error.redirect_uri().map(AsRef::as_ref),
            _ => None,
        }
    }
}

impl From<MdocDisclosureError> for DisclosureError {
    // This error handling is more complicated than usual because an nl_wallet_mdoc::Error can happen
    // in both the ISO and VP protocols, so it occurs in both variants, and in either case we need to
    // handle WP instruction separately.
    fn from(error: MdocDisclosureError) -> Self {
        // Note that the `.unwrap()` and `panic!()` statements below are safe,
        // as checking is performed within the guard statements.
        match error {
            // Upgrade any signing errors that are caused an instruction error to `DisclosureError::Instruction`.
            MdocDisclosureError::Iso(nl_wallet_mdoc::Error::Cose(CoseError::Signing(error)))
            | MdocDisclosureError::Vp(VpClientError::DeviceResponse(nl_wallet_mdoc::Error::Cose(
                CoseError::Signing(error),
            ))) if matches!(
                error.downcast_ref::<RemoteEcdsaKeyError>(),
                Some(RemoteEcdsaKeyError::Instruction(_))
            ) =>
            {
                if let RemoteEcdsaKeyError::Instruction(error) = *error.downcast::<RemoteEcdsaKeyError>().unwrap() {
                    DisclosureError::Instruction(error)
                } else {
                    panic!()
                }
            }
            // Any other error should result in its generic top-level error variant.
            MdocDisclosureError::Iso(error) => DisclosureError::IsoDisclosureSession(error),
            MdocDisclosureError::Vp(error) => DisclosureError::VpDisclosureSession(error),
        }
    }
}

impl<CR, S, PEK, APC, DS, IS, MDS> Wallet<CR, S, PEK, APC, DS, IS, MDS>
where
    CR: ConfigurationRepository,
    MDS: MdocDisclosureSession<Self>,
    S: Storage,
{
    #[instrument(skip_all)]
    pub async fn start_disclosure(
        &mut self,
        uri: &Url,
        source: DisclosureUriSource,
    ) -> Result<DisclosureProposal, DisclosureError> {
        info!("Performing disclosure based on received URI: {}", uri);

        info!("Checking if registered");
        if self.registration.is_none() {
            return Err(DisclosureError::NotRegistered);
        }

        info!("Checking if locked");
        if self.lock.is_locked() {
            return Err(DisclosureError::Locked);
        }

        info!("Checking if there is already a disclosure session");
        if self.disclosure_session.is_some() {
            return Err(DisclosureError::SessionState);
        }

        let config = &self.config_repository.config().disclosure;

        let disclosure_uri = MDS::parse_url(
            uri,
            WalletConfiguration::disclosure_base_uri(&UNIVERSAL_LINK_BASE_URL).as_ref(),
        )
        .map_err(DisclosureError::DisclosureUri)?;

        // Start the disclosure session based on the `ReaderEngagement`.
        let session = MDS::start(disclosure_uri, source, self, &config.rp_trust_anchors()).await?;

        let shared_data_with_relying_party_before = self
            .storage
            .read()
            .await
            .did_share_data_with_relying_party(session.rp_certificate())
            .await
            .map_err(DisclosureError::HistoryRetrieval)?;

        let proposal_session = match session.session_state() {
            MdocDisclosureSessionState::MissingAttributes(missing_attr_session) => {
                // Translate the missing attributes into a `Vec<MissingDisclosureAttributes>`.
                // If this fails, return `DisclosureError::AttributeMdoc` instead.
                info!(
                    "At least one attribute is missing in order to satisfy the disclosure request, \
                    attempting to translate to MissingDisclosureAttributes"
                );

                let missing_attributes = missing_attr_session.missing_attributes().to_vec();
                let session_type = session.session_type();
                let error = match MissingDisclosureAttributes::from_mdoc_missing_attributes(missing_attributes) {
                    Ok(attributes) => {
                        // If the missing attributes can be translated and shown to the user,
                        // store the session so that it will only be terminated on user interaction.
                        // This prevents gleaning of missing attributes by a verifier.
                        let reader_registration = session.reader_registration().clone().into();
                        self.disclosure_session.replace(session);

                        DisclosureError::AttributesNotAvailable {
                            reader_registration,
                            missing_attributes: attributes,
                            shared_data_with_relying_party_before,
                            session_type,
                        }
                    }
                    // NB: It is a known limitation that, if the missing attributes cannot be
                    //     translated, the missing attributes cannot be presented to the user,
                    //     thus user interaction cannot terminate the disclosure session. As
                    //     a precaution to prevent gleaning of missing attributes we will
                    //     simply never respond to the verifier in this case.
                    Err(error) => DisclosureError::MdocAttributes(error),
                };

                return Err(error);
            }
            MdocDisclosureSessionState::Proposal(proposal_session) => proposal_session,
        };

        info!("All attributes in the disclosure request are present in the database, return a proposal to the user");

        // Prepare a `IndexMap<DocType, ProposedDocumentAttributes>`.
        let proposed_attributes = proposal_session.proposed_attributes();

        let is_login_flow = DisclosureType::from_proposed_attributes(&proposed_attributes).is_login_flow();

        // Prepare a `Vec<ProposedDisclosureDocument>` to report to the caller.
        let documents: Vec<DisclosureDocument> = proposed_attributes
            .into_iter()
            .map(|(doc_type, attributes)| DisclosureDocument::from_mdoc_attributes(&doc_type, attributes))
            .collect::<Result<_, _>>()
            .map_err(DisclosureError::MdocAttributes)?;

        // Place this in a `DisclosureProposal`, along with a copy of the `ReaderRegistration`.
        let proposal = DisclosureProposal {
            documents,
            reader_registration: session.reader_registration().clone(),
            shared_data_with_relying_party_before,
            session_type: session.session_type(),
            is_login_flow,
        };

        // Retain the session as `Wallet` state.
        self.disclosure_session.replace(session);

        Ok(proposal)
    }

    /// When we have missing attributes, we don't have a proposal -> empty proposed_attributes.
    /// When we do have a proposal, give us the proposed attributes then. In both cases, empty
    /// or "real", use from_proposed_attributes to determine the disclosure_type.
    async fn terminate_disclosure_session(&mut self, session: MDS) -> Result<Option<Url>, DisclosureError> {
        let proposed_attributes = match session.session_state() {
            MdocDisclosureSessionState::MissingAttributes(_) => None,
            MdocDisclosureSessionState::Proposal(proposal_session) => Some(proposal_session.proposed_attributes()),
        };

        let disclosure_type = proposed_attributes
            .as_ref()
            .map(DisclosureType::from_proposed_attributes)
            .unwrap_or(DisclosureType::Regular);

        let event = WalletEvent::new_disclosure(
            None,
            session.rp_certificate().clone(),
            EventStatus::Cancelled,
            disclosure_type,
        );

        let return_url = session.terminate().await?;

        self.store_history_event(event)
            .await
            .map_err(DisclosureError::EventStorage)?;

        Ok(return_url)
    }

    #[instrument(skip_all)]
    pub fn has_active_disclosure_session(&self) -> Result<bool, DisclosureError> {
        info!("Checking for active disclosure session");

        info!("Checking if registered");
        if self.registration.is_none() {
            return Err(DisclosureError::NotRegistered);
        }

        info!("Checking if locked");
        if self.lock.is_locked() {
            return Err(DisclosureError::Locked);
        }

        let has_active_session = self.disclosure_session.is_some();

        Ok(has_active_session)
    }

    #[instrument(skip_all)]
    pub async fn cancel_disclosure(&mut self) -> Result<Option<Url>, DisclosureError> {
        info!("Cancelling disclosure");

        info!("Checking if registered");
        if self.registration.is_none() {
            return Err(DisclosureError::NotRegistered);
        }

        info!("Checking if locked");
        if self.lock.is_locked() {
            return Err(DisclosureError::Locked);
        }

        info!("Checking if a disclosure session is present");
        let session = self.disclosure_session.take().ok_or(DisclosureError::SessionState)?;

        self.terminate_disclosure_session(session).await
    }

    async fn log_disclosure_error(
        &mut self,
        proposed_attributes: ProposedAttributes,
        data_shared: bool,
        remote_party_certificate: Certificate,
    ) -> Result<(), DisclosureError> {
        let disclosure_type = DisclosureType::from_proposed_attributes(&proposed_attributes);
        let event = WalletEvent::new_disclosure(
            data_shared.then(|| proposed_attributes.into()),
            remote_party_certificate,
            EventStatus::Error,
            disclosure_type,
        );
        self.store_history_event(event)
            .await
            .map_err(DisclosureError::EventStorage)
    }

    #[instrument(skip_all)]
    pub async fn accept_disclosure(&mut self, pin: String) -> Result<Option<Url>, DisclosureError>
    where
        S: Storage,
        PEK: PlatformEcdsaKey,
        APC: AccountProviderClient,
    {
        info!("Accepting disclosure");

        info!("Checking if registered");
        let registration = self
            .registration
            .as_ref()
            .ok_or_else(|| DisclosureError::NotRegistered)?;

        info!("Checking if locked");
        if self.lock.is_locked() {
            return Err(DisclosureError::Locked);
        }

        info!("Checking if a disclosure session is present");
        let session = self.disclosure_session.as_ref().ok_or(DisclosureError::SessionState)?;

        let session_proposal = match session.session_state() {
            MdocDisclosureSessionState::Proposal(session_proposal) => session_proposal,
            _ => return Err(DisclosureError::SessionState),
        };

        // Increment the disclosure counts of the mdoc copies referenced in the proposal,
        // so that for the next disclosure different copies are used.

        // NOTE: If the disclosure fails and is retried, the disclosure count will jump by
        //       more than 1, since the same copies are shared with the verifier again.
        //       It is necessary to increment the disclosure count before sending the mdocs
        //       to the verifier, as we do not know if disclosure fails before or after the
        //       verifier has received the attributes.

        if let Err(error) = self
            .storage
            .get_mut()
            .increment_mdoc_copies_usage_count(session_proposal.proposed_source_identifiers())
            .await
        {
            if let Err(e) = self
                .log_disclosure_error(
                    session_proposal.proposed_attributes(),
                    false, // No data was shared yet
                    session.rp_certificate().clone(),
                )
                .await
            {
                error!("Could not store error in history: {e}");
            }
            return Err(DisclosureError::IncrementUsageCount(error));
        }

        // Prepare the `RemoteEcdsaKeyFactory` for signing using the provided PIN.
        let config = self.config_repository.config();

        let instruction_result_public_key = config.account_server.instruction_result_public_key.clone().into();
        let remote_instruction = InstructionClient::new(
            pin,
            &self.storage,
            &registration.hw_privkey,
            &self.account_provider_client,
            &registration.data,
            &config.account_server.base_url,
            &instruction_result_public_key,
        );
        let remote_key_factory = RemoteEcdsaKeyFactory::new(&remote_instruction);

        // Actually perform disclosure, casting any `InstructionError` that
        // occur during signing to `RemoteEcdsaKeyError::Instruction`.
        let result = session_proposal.disclose(&&remote_key_factory).await;
        let return_url = match result {
            Ok(return_url) => return_url,
            Err(error) => {
                if let Err(e) = self
                    .log_disclosure_error(
                        session_proposal.proposed_attributes(),
                        error.data_shared,
                        session.rp_certificate().clone(),
                    )
                    .await
                {
                    error!("Could not store error in history: {e}");
                }

                let error = DisclosureError::from(error.error);

                if matches!(
                    error,
                    DisclosureError::Instruction(InstructionError::Timeout { .. } | InstructionError::Blocked)
                ) {
                    // On a PIN timeout we should proactively terminate the disclosure session,
                    // and lock the wallet, as the user is probably not the owner of the wallet.
                    // The UI should catch this specific error and close the disclosure screens.

                    let session = self.disclosure_session.take().unwrap();
                    if let Err(terminate_error) = self.terminate_disclosure_session(session).await {
                        // Log the error, but do not return it from this method.
                        error!(
                            "Error while terminating disclosure session on PIN timeout: {}",
                            terminate_error
                        );
                    }

                    self.lock.lock();
                }

                return Err(error);
            }
        };

        // Get some data from the session that we need for both an event and to return,
        // then remove the disclosure session, as disclosure is now successful. Any
        // errors that occur after this point will result in the `Wallet` not having
        // an active disclosure session anymore.
        let proposed_attributes = session_proposal.proposed_attributes();
        let disclosure_type = DisclosureType::from_proposed_attributes(&proposed_attributes);
        let rp_certificate = session.rp_certificate().clone();

        self.disclosure_session.take();

        // Save data for disclosure in event log.
        let event = WalletEvent::new_disclosure(
            Some(proposed_attributes.into()),
            rp_certificate,
            EventStatus::Success,
            disclosure_type,
        );
        self.store_history_event(event)
            .await
            .map_err(DisclosureError::EventStorage)?;

        Ok(return_url)
    }
}

impl<CR, S, PEK, APC, DS, IS, MDS> MdocDataSource for Wallet<CR, S, PEK, APC, DS, IS, MDS>
where
    S: Storage,
{
    type MdocIdentifier = Uuid;
    type Error = StorageError;

    async fn mdoc_by_doc_types(
        &self,
        doc_types: &HashSet<&str>,
    ) -> std::result::Result<Vec<Vec<StoredMdoc<Self::MdocIdentifier>>>, Self::Error> {
        // Build an `IndexMap<>` to group `StoredMdoc` entries with the same `doc_type`.
        let mdocs_by_doc_type = self
            .storage
            .read()
            .await
            .fetch_unique_mdocs_by_doctypes(doc_types)
            .await?
            .into_iter()
            .fold(
                IndexMap::<_, Vec<_>>::with_capacity(doc_types.len()),
                |mut mdocs_by_doc_type, StoredMdocCopy { mdoc_copy_id, mdoc, .. }| {
                    // Re-use the `doc_types` string slices, which should contain all `Mdoc` doc types.
                    let doc_type = *doc_types
                        .get(mdoc.doc_type.as_str())
                        .expect("Storage returned mdoc with unexpected doc_type");
                    mdocs_by_doc_type
                        .entry(doc_type)
                        .or_default()
                        .push(StoredMdoc { id: mdoc_copy_id, mdoc });

                    mdocs_by_doc_type
                },
            );
        // Take only the values of this `HashMap`, which is what we need for the return type.
        let mdocs = mdocs_by_doc_type.into_values().collect();

        Ok(mdocs)
    }
}

#[cfg(test)]
mod tests {
    use std::sync::{atomic::Ordering, Arc};

    use assert_matches::assert_matches;
    use itertools::Itertools;
    use mockall::predicate::*;
    use once_cell::sync::Lazy;
    use parking_lot::Mutex;
    use rstest::rstest;
    use serial_test::serial;
    use uuid::uuid;

    use nl_wallet_mdoc::{
        holder::{HolderError, Mdoc, ProposedDocumentAttributes},
        iso::disclosure::SessionStatus,
        unsigned::Entry,
        verifier::SessionType,
        DataElementValue,
    };
<<<<<<< HEAD
    use openid4vc::{
        disclosure_session::VpMessageClientError, ErrorResponse, GetRequestErrorCode, RedirectErrorResponse,
    };
=======
    use openid4vc::{disclosure_session::VpMessageClientError, DisclosureErrorResponse, ErrorResponse};
>>>>>>> 10cb0d78

    use crate::{
        config::UNIVERSAL_LINK_BASE_URL,
        disclosure::{MockMdocDisclosureMissingAttributes, MockMdocDisclosureProposal, MockMdocDisclosureSession},
        Attribute, AttributeValue, EventStatus, HistoryEvent,
    };

    use super::{
        super::test::{self, WalletWithMocks, ISSUER_KEY},
        *,
    };

    static DISCLOSURE_URI: Lazy<Url> =
        Lazy::<Url>::new(|| WalletConfiguration::disclosure_base_uri(&UNIVERSAL_LINK_BASE_URL).join("Zm9vYmFy"));
    const PROPOSED_ID: Uuid = uuid!("67e55044-10b1-426f-9247-bb680e5fe0c8");

    #[tokio::test]
    #[serial(MockMdocDisclosureSession)]
    async fn test_wallet_start_disclosure() {
        let mut wallet = WalletWithMocks::new_registered_and_unlocked().await;

        // Set up an `MdocDisclosureSession` to be returned with the following values.
        let reader_registration = ReaderRegistration::new_mock();
        let proposed_attributes = IndexMap::from([(
            "com.example.pid".to_string(),
            ProposedDocumentAttributes {
                attributes: IndexMap::from([(
                    "com.example.pid".to_string(),
                    vec![Entry {
                        name: "age_over_18".to_string(),
                        value: DataElementValue::Bool(true),
                    }],
                )]),
                issuer: ISSUER_KEY.issuance_key.certificate().clone(),
            },
        )]);
        let proposal_session = MockMdocDisclosureProposal {
            proposed_source_identifiers: vec![PROPOSED_ID],
            proposed_attributes,
            ..Default::default()
        };

        MockMdocDisclosureSession::next_fields(
            reader_registration,
            MdocDisclosureSessionState::Proposal(proposal_session),
            None,
        );

        // Starting disclosure should not fail.
        let proposal = wallet
            .start_disclosure(&DISCLOSURE_URI, DisclosureUriSource::QrCode)
            .await
            .expect("Could not start disclosure");

        // Test that the `Wallet` now contains a `DisclosureSession`.
        assert_matches!(
            wallet.disclosure_session,
            Some(session) if session.disclosure_uri_source == DisclosureUriSource::QrCode
        );

        // Test that the returned `DisclosureProposal` contains the
        // `ReaderRegistration` we set up earlier, as well as the
        // proposed attributes converted to a `ProposedDisclosureDocument`.
        assert_eq!(proposal.documents.len(), 1);
        let document = proposal.documents.first().unwrap();
        assert_eq!(document.doc_type, "com.example.pid");
        assert_eq!(document.attributes.len(), 1);
        assert_matches!(
            document.attributes.first().unwrap(),
            (
                &"age_over_18",
                Attribute {
                    key_labels: _,
                    value: AttributeValue::Boolean(true)
                }
            )
        );

        // Starting disclosure should not cause mdoc copy usage counts to be incremented.
        assert!(wallet.storage.get_mut().mdoc_copies_usage_counts.is_empty());
    }

    #[tokio::test]
    async fn test_wallet_start_disclosure_error_locked() {
        let mut wallet = WalletWithMocks::new_registered_and_unlocked().await;

        wallet.lock();

        // Starting disclosure on a locked wallet should result in an error.
        let error = wallet
            .start_disclosure(&DISCLOSURE_URI, DisclosureUriSource::Link)
            .await
            .expect_err("Starting disclosure should have resulted in an error");

        assert_matches!(error, DisclosureError::Locked);
        assert!(wallet.disclosure_session.is_none());
    }

    #[tokio::test]
    async fn test_wallet_start_disclosure_error_unregistered() {
        // Prepare an unregistered wallet.
        let mut wallet = WalletWithMocks::new_unregistered().await;

        // Starting disclosure on an unregistered wallet should result in an error.
        let error = wallet
            .start_disclosure(&DISCLOSURE_URI, DisclosureUriSource::Link)
            .await
            .expect_err("Starting disclosure should have resulted in an error");

        assert_matches!(error, DisclosureError::NotRegistered);
        assert!(wallet.disclosure_session.is_none());
    }

    #[tokio::test]
    async fn test_wallet_start_disclosure_error_session_state() {
        let mut wallet = WalletWithMocks::new_registered_and_unlocked().await;

        // Start an active disclosure session.
        wallet.disclosure_session = MockMdocDisclosureSession::default().into();

        // Starting disclosure on a wallet with an active disclosure should result in an error.
        let error = wallet
            .start_disclosure(&DISCLOSURE_URI, DisclosureUriSource::Link)
            .await
            .expect_err("Starting disclosure should have resulted in an error");

        assert_matches!(error, DisclosureError::SessionState);
        assert!(wallet.disclosure_session.is_some());
    }

    #[tokio::test]
    async fn test_wallet_start_disclosure_error_disclosure_uri() {
        let mut wallet = WalletWithMocks::new_registered_and_unlocked().await;

        // Starting disclosure on a wallet with a malformed disclosure URI should result in an error.
        // (The `MockMdocDisclosureSession` used by `WalletWithMocks` rejects URLs containing an `invalid`
        // query parameter.)
        let error = wallet
            .start_disclosure(
                &Url::parse("http://example.com?invalid").unwrap(),
                DisclosureUriSource::Link,
            )
            .await
            .expect_err("Starting disclosure should have resulted in an error");

        assert_matches!(error, DisclosureError::DisclosureUri(_));
        assert!(wallet.disclosure_session.is_none());
    }

    #[tokio::test]
    #[serial(MockMdocDisclosureSession)]
    async fn test_wallet_start_disclosure_error_disclosure_session() {
        let mut wallet = WalletWithMocks::new_registered_and_unlocked().await;

        // Set up an `MdocDisclosureSession` start to return the following error.
        MockMdocDisclosureSession::next_start_error(
            nl_wallet_mdoc::Error::Holder(HolderError::NoAttributesRequested).into(),
        );

        // Starting disclosure with a malformed disclosure URI should result in an error.
        let error = wallet
            .start_disclosure(&DISCLOSURE_URI, DisclosureUriSource::Link)
            .await
            .expect_err("Starting disclosure should have resulted in an error");

        assert_matches!(error, DisclosureError::IsoDisclosureSession(_));
        assert!(wallet.disclosure_session.is_none());
    }

    #[tokio::test]
    #[serial(MockMdocDisclosureSession)]
    async fn test_wallet_start_disclosure_error_return_url() {
        let mut wallet = WalletWithMocks::new_registered_and_unlocked().await;

        // Set up an `MdocDisclosureSession` start to return the following error.
        let return_url = Url::parse("https://example.com/return/here").unwrap();
        MockMdocDisclosureSession::next_start_error(
<<<<<<< HEAD
            VpClientError::Request(VpMessageClientError::AuthGetResponse(RedirectErrorResponse {
                error_response: ErrorResponse {
                    error: GetRequestErrorCode::ServerError,
                    error_description: None,
                    error_uri: None,
                },
                redirect_uri: Some(return_url.clone().try_into().unwrap()),
            }))
=======
            VpClientError::Request(VpMessageClientError::Response(
                DisclosureErrorResponse {
                    error_response: ErrorResponse {
                        error: "error".to_string(),
                        error_description: None,
                        error_uri: None,
                    },
                    redirect_uri: Some(return_url.clone().try_into().unwrap()),
                }
                .into(),
            ))
>>>>>>> 10cb0d78
            .into(),
        );

        // Starting disclosure where the verifier returns responds with a HTTP error body containing
        // a redirect URI should result in that URI being available on the returned error.
        let error = wallet
            .start_disclosure(&DISCLOSURE_URI, DisclosureUriSource::Link)
            .await
            .expect_err("Starting disclosure should have resulted in an error");

        assert_matches!(error, DisclosureError::VpDisclosureSession(_));
        assert_eq!(error.return_url(), Some(&return_url));
        assert!(wallet.disclosure_session.is_none());
    }

    #[tokio::test]
    #[serial(MockMdocDisclosureSession)]
    async fn test_wallet_start_disclosure_error_attributes_not_available() {
        let mut wallet = WalletWithMocks::new_registered_and_unlocked().await;

        // Set up an `MdocDisclosureSession` start to return that attributes are not available.
        let missing_attributes = vec!["com.example.pid/com.example.pid/age_over_18".parse().unwrap()];
        let mut missing_attr_session = MockMdocDisclosureMissingAttributes::default();
        missing_attr_session
            .expect_missing_attributes()
            .return_const(missing_attributes);

        MockMdocDisclosureSession::next_fields(
            ReaderRegistration::new_mock(),
            MdocDisclosureSessionState::MissingAttributes(missing_attr_session),
            None,
        );

        // Starting disclosure where an unavailable attribute is requested should result in an error.
        // As an exception, this error should leave the `Wallet` with an active disclosure session.
        let error = wallet
            .start_disclosure(&DISCLOSURE_URI, DisclosureUriSource::Link)
            .await
            .expect_err("Starting disclosure should have resulted in an error");

        assert_matches!(
            error,
            DisclosureError::AttributesNotAvailable {
                reader_registration: _,
                missing_attributes,
                shared_data_with_relying_party_before,
                session_type: SessionType::SameDevice,
            } if !shared_data_with_relying_party_before && missing_attributes[0].doc_type == "com.example.pid" &&
                 *missing_attributes[0].attributes.first().unwrap().0 == "age_over_18"
        );
        assert!(wallet.disclosure_session.is_some());
    }

    #[tokio::test]
    #[serial(MockMdocDisclosureSession)]
    async fn test_wallet_start_disclosure_error_mdoc_attributes_not_available() {
        let mut wallet = WalletWithMocks::new_registered_and_unlocked().await;

        // Set up an `MdocDisclosureSession` start to return that attributes are not available.
        let missing_attributes = vec!["com.example.pid/com.example.pid/foobar".parse().unwrap()];
        let mut missing_attr_session = MockMdocDisclosureMissingAttributes::default();
        missing_attr_session
            .expect_missing_attributes()
            .return_const(missing_attributes);

        MockMdocDisclosureSession::next_fields(
            ReaderRegistration::new_mock(),
            MdocDisclosureSessionState::MissingAttributes(missing_attr_session),
            None,
        );

        // Starting disclosure where an attribute that is both unavailable
        // and unknown is requested should result in an error.
        let error = wallet
            .start_disclosure(&DISCLOSURE_URI, DisclosureUriSource::Link)
            .await
            .expect_err("Starting disclosure should have resulted in an error");

        assert_matches!(
            error,
            DisclosureError::MdocAttributes(DocumentMdocError::UnknownAttribute {
                doc_type,
                name_space,
                name,
                value: None,
            }) if doc_type == "com.example.pid" && name_space == "com.example.pid" && name == "foobar"
        );
        assert!(wallet.disclosure_session.is_none());
    }

    #[tokio::test]
    #[serial(MockMdocDisclosureSession)]
    async fn test_wallet_start_disclosure_error_mdoc_attributes() {
        let mut wallet = WalletWithMocks::new_registered_and_unlocked().await;

        // Set up an `MdocDisclosureSession` to be returned with the following values.
        let proposed_attributes = IndexMap::from([(
            "com.example.pid".to_string(),
            ProposedDocumentAttributes {
                attributes: IndexMap::from([(
                    "com.example.pid".to_string(),
                    vec![Entry {
                        name: "foo".to_string(),
                        value: DataElementValue::Text("bar".to_string()),
                    }],
                )]),
                issuer: ISSUER_KEY.issuance_key.certificate().clone(),
            },
        )]);
        let proposal_session = MockMdocDisclosureProposal {
            proposed_attributes,
            ..Default::default()
        };

        MockMdocDisclosureSession::next_fields(
            ReaderRegistration::new_mock(),
            MdocDisclosureSessionState::Proposal(proposal_session),
            None,
        );

        // Starting disclosure where unknown attributes are requested should result in an error.
        let error = wallet
            .start_disclosure(&DISCLOSURE_URI, DisclosureUriSource::Link)
            .await
            .expect_err("Starting disclosure should have resulted in an error");

        assert_matches!(
            error,
            DisclosureError::MdocAttributes(DocumentMdocError::UnknownAttribute {
                doc_type,
                name_space,
                name,
                value: Some(DataElementValue::Text(value)),
            }) if doc_type == "com.example.pid" && name_space == "com.example.pid" && name == "foo" && value == "bar"
        );
        assert!(wallet.disclosure_session.is_none());
    }

    #[tokio::test]
    #[serial(MockMdocDisclosureSession)]
    async fn test_wallet_cancel_disclosure() {
        // Prepare a registered and unlocked wallet with an active disclosure session.
        let mut wallet = WalletWithMocks::new_registered_and_unlocked().await;

        let events = test::setup_mock_recent_history_callback(&mut wallet).await.unwrap();

        // Set up an `MdocDisclosureSession` to be returned with the following values.
        let reader_registration = ReaderRegistration::new_mock();
        let proposed_attributes = IndexMap::from([(
            "com.example.pid".to_string(),
            ProposedDocumentAttributes {
                attributes: IndexMap::from([(
                    "com.example.pid".to_string(),
                    vec![Entry {
                        name: "age_over_18".to_string(),
                        value: DataElementValue::Bool(true),
                    }],
                )]),
                issuer: ISSUER_KEY.issuance_key.certificate().clone(),
            },
        )]);
        let proposal_session = MockMdocDisclosureProposal {
            proposed_source_identifiers: vec![PROPOSED_ID],
            proposed_attributes,
            ..Default::default()
        };

        let return_url = Url::parse("https://example.com/return/here").unwrap();

        MockMdocDisclosureSession::next_fields(
            reader_registration,
            MdocDisclosureSessionState::Proposal(proposal_session),
            Some(return_url.clone()),
        );

        // Start a disclosure session, to ensure a proper session exists that can be cancelled.
        let _ = wallet
            .start_disclosure(&DISCLOSURE_URI, DisclosureUriSource::Link)
            .await
            .expect("Could not start disclosure");

        // Verify disclosure session is not yet terminated
        let was_terminated = Arc::clone(&wallet.disclosure_session.as_ref().unwrap().was_terminated);
        assert!(!was_terminated.load(Ordering::Relaxed));

        // Get latest emitted recent_history events
        let latest_events = events.lock().pop().unwrap();
        // Verify no history events are yet logged
        assert!(latest_events.is_empty());

        // Cancelling disclosure should result in a `Wallet` without a disclosure
        // session, while the session that was there should be terminated.
        let cancel_return_url = wallet.cancel_disclosure().await.expect("Could not cancel disclosure");

        assert_eq!(cancel_return_url, Some(return_url));

        // Verify disclosure session is terminated
        assert!(wallet.disclosure_session.is_none());
        assert!(was_terminated.load(Ordering::Relaxed));

        // Get latest emitted recent_history events
        let events = events.lock().pop().unwrap();
        // Verify a Disclosure Cancel event is logged
        assert_eq!(events.len(), 1);
        assert_matches!(
            &events[0],
            HistoryEvent::Disclosure {
                status: EventStatus::Cancelled,
                ..
            }
        );

        // Cancelling disclosure should not cause mdoc copy usage counts to be incremented.
        assert!(wallet.storage.get_mut().mdoc_copies_usage_counts.is_empty());
    }

    #[tokio::test]
    #[serial(MockMdocDisclosureSession)]
    async fn test_wallet_cancel_disclosure_missing_attributes() {
        let mut wallet = WalletWithMocks::new_registered_and_unlocked().await;

        let events = test::setup_mock_recent_history_callback(&mut wallet).await.unwrap();

        // Set up an `MdocDisclosureSession` start to return that attributes are not available.
        let missing_attributes = vec![
            "com.example.pid/com.example.pid/bsn".parse().unwrap(),
            "com.example.pid/com.example.pid/age_over_18".parse().unwrap(),
        ];
        let mut missing_attr_session = MockMdocDisclosureMissingAttributes::default();
        missing_attr_session
            .expect_missing_attributes()
            .return_const(missing_attributes);

        let return_url = Url::parse("https://example.com/return/here").unwrap();

        MockMdocDisclosureSession::next_fields(
            ReaderRegistration::new_mock(),
            MdocDisclosureSessionState::MissingAttributes(missing_attr_session),
            Some(return_url.clone()),
        );

        // Starting disclosure where an unavailable attribute is requested should result in an error.
        // As an exception, this error should leave the `Wallet` with an active disclosure session.
        let _error = wallet
            .start_disclosure(&DISCLOSURE_URI, DisclosureUriSource::Link)
            .await
            .expect_err("Starting disclosure should have resulted in an error");
        assert!(wallet.disclosure_session.is_some());

        // Verify disclosure session is not yet terminated
        let was_terminated = Arc::clone(&wallet.disclosure_session.as_ref().unwrap().was_terminated);
        assert!(!was_terminated.load(Ordering::Relaxed));

        // Get latest emitted recent_history events
        let latest_events = events.lock().pop().unwrap();
        // Verify no history events are yet logged
        assert!(latest_events.is_empty());

        // Cancelling disclosure should result in a `Wallet` without a disclosure
        // session, while the session that was there should be terminated.
        let cancel_return_url = wallet.cancel_disclosure().await.expect("Could not cancel disclosure");

        assert_eq!(cancel_return_url, Some(return_url));

        // Verify disclosure session is terminated
        assert!(wallet.disclosure_session.is_none());
        assert!(was_terminated.load(Ordering::Relaxed));

        // Get latest emitted recent_history events
        let events = events.lock().pop().unwrap();
        // Verify a single Disclosure Error event is logged
        assert_eq!(events.len(), 1);
        assert_matches!(
            &events[0],
            HistoryEvent::Disclosure {
                status: EventStatus::Cancelled,
                ..
            }
        );
    }

    #[tokio::test]
    async fn test_wallet_cancel_disclosure_error_locked() {
        // Prepare a registered and unlocked wallet with an active disclosure session.
        let mut wallet = WalletWithMocks::new_registered_and_unlocked().await;

        wallet.disclosure_session = MockMdocDisclosureSession::default().into();

        wallet.lock();

        // Cancelling disclosure on a locked wallet should result in an error.
        let error = wallet
            .cancel_disclosure()
            .await
            .expect_err("Cancelling disclosure should have resulted in an error");

        assert_matches!(error, DisclosureError::Locked);
        assert!(wallet.disclosure_session.is_some());
    }

    #[tokio::test]
    async fn test_wallet_cancel_disclosure_error_unregistered() {
        // Prepare an unregistered wallet.
        let mut wallet = WalletWithMocks::new_unregistered().await;

        // Cancelling disclosure on an unregistered wallet should result in an error.
        let error = wallet
            .cancel_disclosure()
            .await
            .expect_err("Cancelling disclosure should have resulted in an error");

        assert_matches!(error, DisclosureError::NotRegistered);
        assert!(wallet.disclosure_session.is_none());
    }

    #[tokio::test]
    async fn test_wallet_cancel_disclosure_error_session_state() {
        // Prepare a registered and unlocked wallet.
        let mut wallet = WalletWithMocks::new_registered_and_unlocked().await;

        // Cancelling disclosure on a wallet without an active
        // disclosure session should result in an error.
        let error = wallet
            .cancel_disclosure()
            .await
            .expect_err("Cancelling disclosure should have resulted in an error");

        assert_matches!(error, DisclosureError::SessionState);
        assert!(wallet.disclosure_session.is_none());
    }

    const PIN: &str = "051097";

    #[tokio::test]
    async fn test_wallet_accept_disclosure() {
        // Prepare a registered and unlocked wallet with an active disclosure session.
        let mut wallet = WalletWithMocks::new_registered_and_unlocked().await;

        let events = test::setup_mock_recent_history_callback(&mut wallet).await.unwrap();

        let return_url = Url::parse("https://example.com/return/here").unwrap();

        let proposed_attributes = IndexMap::from([(
            "com.example.pid".to_string(),
            ProposedDocumentAttributes {
                attributes: IndexMap::from([(
                    "com.example.pid".to_string(),
                    vec![Entry {
                        name: "age_over_18".to_string(),
                        value: DataElementValue::Bool(true),
                    }],
                )]),
                issuer: ISSUER_KEY.issuance_key.certificate().clone(),
            },
        )]);
        let disclosure_session = MockMdocDisclosureProposal {
            disclose_return_url: return_url.clone().into(),
            proposed_source_identifiers: vec![PROPOSED_ID],
            proposed_attributes,
            ..Default::default()
        };

        // Create a `MockMdocDisclosureSession` with the return URL and the `MockMdocDisclosureProposal`,
        // copy the disclosure count and check that it is 0.
        let disclosure_session = MockMdocDisclosureSession {
            session_state: MdocDisclosureSessionState::Proposal(disclosure_session),
            ..Default::default()
        };
        let disclosure_count = match disclosure_session.session_state {
            MdocDisclosureSessionState::Proposal(ref proposal) => Arc::clone(&proposal.disclosure_count),
            _ => unreachable!(),
        };
        assert_eq!(disclosure_count.load(Ordering::Relaxed), 0);

        let reader_certificate = disclosure_session.certificate.clone();

        wallet.disclosure_session = disclosure_session.into();

        // Accepting disclosure should succeed and give us the return URL.
        let accept_result = wallet
            .accept_disclosure(PIN.to_string())
            .await
            .expect("Could not accept disclosure");

        assert_matches!(accept_result, Some(result_return_url) if result_return_url == return_url);

        // Check that the disclosure session is no longer
        // present and that the disclosure count is 1.
        assert!(wallet.disclosure_session.is_none());
        assert!(!wallet.is_locked());
        assert_eq!(disclosure_count.load(Ordering::Relaxed), 1);

        // Get latest emitted recent_history events
        let events = events.lock().pop().unwrap();

        // Verify a single Disclosure Success event is logged, and documents are shared
        assert_eq!(events.len(), 1);
        assert_matches!(
            &events[0],
            HistoryEvent::Disclosure {
                status: EventStatus::Success,
                attributes: Some(_),
                ..
            }
        );
        // Verify that `did_share_data_with_relying_party()` now returns `true`
        assert!(wallet
            .storage
            .read()
            .await
            .did_share_data_with_relying_party(&reader_certificate)
            .await
            .unwrap());

        // Test that the usage count got incremented for the proposed mdoc copy id.
        assert_eq!(wallet.storage.get_mut().mdoc_copies_usage_counts.len(), 1);
        assert_eq!(
            wallet
                .storage
                .get_mut()
                .mdoc_copies_usage_counts
                .get(&PROPOSED_ID)
                .copied()
                .unwrap_or_default(),
            1
        );
    }

    #[tokio::test]
    async fn test_wallet_accept_disclosure_error_locked() {
        // Prepare a registered and unlocked wallet with an active disclosure session.
        let mut wallet = WalletWithMocks::new_registered_and_unlocked().await;

        wallet.disclosure_session = MockMdocDisclosureSession::default().into();

        wallet.lock();

        // Accepting disclosure on a locked wallet should result in an error.
        let error = wallet
            .accept_disclosure(PIN.to_string())
            .await
            .expect_err("Accepting disclosure should have resulted in an error");

        assert_matches!(error, DisclosureError::Locked);
        assert!(wallet.disclosure_session.is_some());
        assert!(wallet.is_locked());
        match wallet.disclosure_session.as_ref().unwrap().session_state {
            MdocDisclosureSessionState::Proposal(ref proposal) => {
                assert_eq!(proposal.disclosure_count.load(Ordering::Relaxed), 0)
            }
            _ => unreachable!(),
        };

        // The mdoc copy usage counts should not be incremented.
        assert!(wallet.storage.get_mut().mdoc_copies_usage_counts.is_empty());

        // Verify no Disclosure events are logged
        assert!(wallet.storage.get_mut().fetch_wallet_events().await.unwrap().is_empty());
    }

    #[tokio::test]
    async fn test_wallet_accept_disclosure_error_unregistered() {
        // Prepare an unregistered wallet.
        let mut wallet = WalletWithMocks::new_unregistered().await;

        // Accepting disclosure on an unregistered wallet should result in an error.
        let error = wallet
            .accept_disclosure(PIN.to_string())
            .await
            .expect_err("Accepting disclosure should have resulted in an error");

        assert_matches!(error, DisclosureError::NotRegistered);
        assert!(wallet.disclosure_session.is_none());
        assert!(wallet.is_locked());

        // Verify no Disclosure events are logged
        assert!(wallet.storage.get_mut().fetch_wallet_events().await.unwrap().is_empty());
    }

    #[tokio::test]
    async fn test_wallet_accept_disclosure_error_session_state_no_session() {
        // Prepare a registered and unlocked wallet.
        let mut wallet = WalletWithMocks::new_registered_and_unlocked().await;

        // Accepting disclosure on a wallet without an active
        // disclosure session should result in an error.
        let error = wallet
            .accept_disclosure(PIN.to_string())
            .await
            .expect_err("Accepting disclosure should have resulted in an error");

        assert_matches!(error, DisclosureError::SessionState);
        assert!(wallet.disclosure_session.is_none());
        assert!(!wallet.is_locked());
    }

    #[tokio::test]
    async fn test_wallet_accept_disclosure_error_session_state_missing_attributes() {
        // Prepare a registered and unlocked wallet with an active disclosure session.
        let mut wallet = WalletWithMocks::new_registered_and_unlocked().await;

        let disclosure_session = MockMdocDisclosureSession {
            session_state: MdocDisclosureSessionState::MissingAttributes(Default::default()),
            ..Default::default()
        };
        wallet.disclosure_session = disclosure_session.into();

        // Accepting disclosure on a wallet that has a disclosure session
        // with missing attributes should result in an error.
        let error = wallet
            .accept_disclosure(PIN.to_string())
            .await
            .expect_err("Accepting disclosure should have resulted in an error");

        assert_matches!(error, DisclosureError::SessionState);
        assert!(wallet.disclosure_session.is_some());
        assert!(!wallet.is_locked());

        // The mdoc copy usage counts should not be incremented.
        assert!(wallet.storage.get_mut().mdoc_copies_usage_counts.is_empty());

        // Verify no Disclosure events are logged
        assert!(wallet.storage.get_mut().fetch_wallet_events().await.unwrap().is_empty());
    }

    #[tokio::test]
    async fn test_wallet_accept_disclosure_error_disclosure_session() {
        // Prepare a registered and unlocked wallet with an active disclosure session.
        let mut wallet = WalletWithMocks::new_registered_and_unlocked().await;

        let events = test::setup_mock_recent_history_callback(&mut wallet).await.unwrap();

        let disclosure_session = MockMdocDisclosureSession {
            session_state: MdocDisclosureSessionState::Proposal(MockMdocDisclosureProposal {
                proposed_source_identifiers: vec![PROPOSED_ID],
                next_error: Mutex::new(
                    nl_wallet_mdoc::Error::Holder(HolderError::DisclosureResponse(SessionStatus::DecodingError)).into(),
                ),
                ..Default::default()
            }),
            ..Default::default()
        };
        wallet.disclosure_session = disclosure_session.into();

        // Accepting disclosure when the verifier responds with
        // a decoding error should result in an error.
        let error = wallet
            .accept_disclosure(PIN.to_string())
            .await
            .expect_err("Accepting disclosure should have resulted in an error");

        assert_matches!(error, DisclosureError::IsoDisclosureSession(_));
        assert!(wallet.disclosure_session.is_some());
        assert!(!wallet.is_locked());
        match wallet.disclosure_session.as_ref().unwrap().session_state {
            MdocDisclosureSessionState::Proposal(ref proposal) => {
                assert_eq!(proposal.disclosure_count.load(Ordering::Relaxed), 0)
            }
            _ => unreachable!(),
        };

        // Test that the usage count got incremented for the proposed mdoc copy id.
        assert_eq!(wallet.storage.get_mut().mdoc_copies_usage_counts.len(), 1);
        assert_eq!(
            wallet
                .storage
                .get_mut()
                .mdoc_copies_usage_counts
                .get(&PROPOSED_ID)
                .copied()
                .unwrap_or_default(),
            1
        );

        // Get latest emitted recent_history events
        let events = events.lock().pop().unwrap();
        // Verify a Disclosure error event is logged, with no documents shared
        assert_eq!(events.len(), 1);
        assert_matches!(
            &events[0],
            HistoryEvent::Disclosure {
                status: EventStatus::Error,
                attributes: None,
                ..
            }
        );

        // Set up the disclosure session to return a different error.
        match wallet.disclosure_session.as_ref().unwrap().session_state {
            MdocDisclosureSessionState::Proposal(ref proposal) => {
                proposal
                    .next_error
                    .lock()
                    .replace(nl_wallet_mdoc::Error::Cose(CoseError::Signing(
                        RemoteEcdsaKeyError::KeyNotFound("foobar".to_string()).into(),
                    )))
            }
            _ => unreachable!(),
        };

        // Accepting disclosure when the verifier responds that key with
        // a particular identifier is not present should result in an error.
        let error = wallet
            .accept_disclosure(PIN.to_string())
            .await
            .expect_err("Accepting disclosure should have resulted in an error");

        assert_matches!(error, DisclosureError::IsoDisclosureSession(_));
        assert!(wallet.disclosure_session.is_some());
        assert!(!wallet.is_locked());
        match wallet.disclosure_session.as_ref().unwrap().session_state {
            MdocDisclosureSessionState::Proposal(ref proposal) => {
                assert_eq!(proposal.disclosure_count.load(Ordering::Relaxed), 0)
            }
            _ => unreachable!(),
        };

        // Test that the usage count got incremented again for the proposed mdoc copy id.
        assert_eq!(wallet.storage.get_mut().mdoc_copies_usage_counts.len(), 1);
        assert_eq!(
            wallet
                .storage
                .get_mut()
                .mdoc_copies_usage_counts
                .get(&PROPOSED_ID)
                .copied()
                .unwrap_or_default(),
            2
        );

        // Verify another Disclosure error event is logged, with no documents shared
        let events = wallet.storage.get_mut().fetch_wallet_events().await.unwrap();
        assert_eq!(events.len(), 2);
        assert_matches!(
            &events[1],
            WalletEvent::Disclosure {
                status: EventStatus::Error,
                documents: None,
                ..
            }
        );
    }

    #[rstest]
    #[case(InstructionError::IncorrectPin { attempts_left_in_round: 1, is_final_round: false }, false)]
    #[case(InstructionError::Timeout { timeout_millis: 10_000 }, true)]
    #[case(InstructionError::Blocked, true)]
    #[case(InstructionError::InstructionValidation, false)]
    #[tokio::test]
    async fn test_wallet_accept_disclosure_error_instruction(
        #[case] instruction_error: InstructionError,
        #[case] expect_termination: bool,
    ) {
        // Prepare a registered and unlocked wallet with an active disclosure session.
        let mut wallet = WalletWithMocks::new_registered_and_unlocked().await;

        let events = test::setup_mock_recent_history_callback(&mut wallet).await.unwrap();

        let disclosure_session = MockMdocDisclosureSession {
            session_state: MdocDisclosureSessionState::Proposal(MockMdocDisclosureProposal {
                proposed_source_identifiers: vec![PROPOSED_ID],
                next_error: Mutex::new(
                    nl_wallet_mdoc::Error::Cose(CoseError::Signing(
                        RemoteEcdsaKeyError::Instruction(instruction_error).into(),
                    ))
                    .into(),
                ),
                ..Default::default()
            }),
            ..Default::default()
        };
        wallet.disclosure_session = disclosure_session.into();

        let was_terminated = Arc::clone(&wallet.disclosure_session.as_ref().unwrap().was_terminated);
        assert!(!was_terminated.load(Ordering::Relaxed));

        // Accepting disclosure when the verifier responds with an `InstructionError` indicating
        // that the account is blocked should result in a `DisclosureError::Instruction` error.
        let error = wallet
            .accept_disclosure(PIN.to_string())
            .await
            .expect_err("Accepting disclosure should have resulted in an error");

        assert_matches!(error, DisclosureError::Instruction(_));

        if expect_termination {
            // If the disclosure session should be terminated, there
            // should be no session, the wallet should be locked and
            // the session should be terminated at the remote end.
            assert!(wallet.disclosure_session.is_none());
            assert!(wallet.is_locked());
            assert!(was_terminated.load(Ordering::Relaxed));
        } else {
            // Otherwise, the session should still be present, the wallet
            // unlocked and the session should not be terminated.
            assert!(wallet.disclosure_session.is_some());
            assert!(!wallet.is_locked());
            assert!(!was_terminated.load(Ordering::Relaxed));
        }

        // Test that the usage count got incremented for the proposed mdoc copy id.
        assert_eq!(wallet.storage.get_mut().mdoc_copies_usage_counts.len(), 1);
        assert_eq!(
            wallet
                .storage
                .get_mut()
                .mdoc_copies_usage_counts
                .get(&PROPOSED_ID)
                .copied()
                .unwrap_or_default(),
            1
        );

        // Get latest emitted recent_history events
        let events = events.lock().pop().unwrap();

        if expect_termination {
            // Verify both a disclosure cancellation and error event are logged
            assert_eq!(events.len(), 2);
            assert_matches!(
                &events[0],
                HistoryEvent::Disclosure {
                    status: EventStatus::Cancelled,
                    ..
                }
            );
            assert_matches!(
                &events[1],
                HistoryEvent::Disclosure {
                    status: EventStatus::Error,
                    attributes: None,
                    ..
                }
            );
        } else {
            // Verify a disclosure error event is logged
            assert_eq!(events.len(), 1);
            assert_matches!(
                &events[0],
                HistoryEvent::Disclosure {
                    status: EventStatus::Error,
                    attributes: None,
                    ..
                }
            );
        }
    }

    #[tokio::test]
    async fn test_wallet_accept_disclosure_error_holder_attributes_are_shared() {
        // Prepare a registered and unlocked wallet with an active disclosure session.
        let mut wallet = WalletWithMocks::new_registered_and_unlocked().await;

        let events = test::setup_mock_recent_history_callback(&mut wallet).await.unwrap();

        let disclosure_session = MockMdocDisclosureSession {
            session_state: MdocDisclosureSessionState::Proposal(MockMdocDisclosureProposal {
                proposed_source_identifiers: vec![PROPOSED_ID],
                next_error: Mutex::new(nl_wallet_mdoc::Error::Holder(HolderError::ReaderAuthMissing).into()),
                attributes_shared: true,
                ..Default::default()
            }),
            ..Default::default()
        };

        let reader_certificate = disclosure_session.certificate.clone();

        wallet.disclosure_session = disclosure_session.into();

        // Accepting disclosure when the verifier responds with an error indicating that
        // attributes were shared should result in a disclosure event being recorded.
        let error = wallet
            .accept_disclosure(PIN.to_string())
            .await
            .expect_err("Accepting disclosure should have resulted in an error");

        assert_matches!(
            error,
            DisclosureError::IsoDisclosureSession(nl_wallet_mdoc::Error::Holder(HolderError::ReaderAuthMissing))
        );
        assert!(wallet.disclosure_session.is_some());
        assert!(!wallet.is_locked());
        match wallet.disclosure_session.as_ref().unwrap().session_state {
            MdocDisclosureSessionState::Proposal(ref proposal) => {
                assert_eq!(proposal.disclosure_count.load(Ordering::Relaxed), 0)
            }
            _ => unreachable!(),
        };

        // Test that the usage count got incremented for the proposed mdoc copy id.
        assert_eq!(wallet.storage.get_mut().mdoc_copies_usage_counts.len(), 1);
        assert_eq!(
            wallet
                .storage
                .get_mut()
                .mdoc_copies_usage_counts
                .get(&PROPOSED_ID)
                .copied()
                .unwrap_or_default(),
            1
        );

        // Get latest emitted recent_history events
        let events = events.lock().pop().unwrap();
        // Verify a Disclosure error event is logged, and documents are shared
        assert_eq!(events.len(), 1);
        assert_matches!(
            &events[0],
            HistoryEvent::Disclosure {
                status: EventStatus::Error,
                attributes: Some(_),
                ..
            }
        );
        assert!(wallet
            .storage
            .read()
            .await
            .did_share_data_with_relying_party(&reader_certificate)
            .await
            .unwrap());
    }

    #[tokio::test]
    async fn test_mdoc_by_doc_types() {
        // Prepare a wallet in initial state.
        let wallet = WalletWithMocks::new_unregistered().await;

        // Create some fake `Mdoc` entries to place into wallet storage.
        let mdoc1 = Mdoc::new_example_mock();
        let mdoc2 = {
            let mut mdoc2 = mdoc1.clone();

            mdoc2.doc_type = "com.example.doc_type".to_string();

            mdoc2
        };

        // Place 3 copies of each `Mdoc` into `MockStorage`.
        wallet
            .storage
            .write()
            .await
            .insert_mdocs(vec![
                vec![mdoc1.clone(), mdoc1.clone(), mdoc1.clone()].into(),
                vec![mdoc2.clone(), mdoc2.clone(), mdoc2.clone()].into(),
            ])
            .await
            .unwrap();

        // Call the `MdocDataSource.mdoc_by_doc_types()` method on the `Wallet`.
        let mdoc_by_doc_types = wallet
            .mdoc_by_doc_types(&["com.example.doc_type", "org.iso.18013.5.1.mDL"].into())
            .await
            .expect("Could not get mdocs by doc types from wallet");

        // The result should be one copy of each distinct `Mdoc`,
        // while retaining the original insertion order.
        assert_eq!(mdoc_by_doc_types.len(), 2);
        assert_eq!(mdoc_by_doc_types[0].len(), 1);
        assert_eq!(mdoc_by_doc_types[1].len(), 1);

        assert_matches!(&mdoc_by_doc_types[0][0], StoredMdoc { mdoc, .. } if *mdoc == mdoc1);
        assert_matches!(&mdoc_by_doc_types[1][0], StoredMdoc { mdoc, .. } if *mdoc == mdoc2);

        let unique_ids = mdoc_by_doc_types
            .into_iter()
            .flat_map(|stored_mdocs| stored_mdocs.into_iter().map(|stored_mdoc| stored_mdoc.id))
            .unique()
            .collect::<Vec<_>>();

        assert_eq!(unique_ids.len(), 2);
    }

    #[tokio::test]
    async fn test_mdoc_by_doc_types_empty() {
        // Prepare a wallet in initial state.
        let wallet = WalletWithMocks::new_unregistered().await;

        // Calling the `MdocDataSource.mdoc_by_doc_types()` method
        // on the `Wallet` should return an empty result.
        let mdoc_by_doc_types = wallet
            .mdoc_by_doc_types(&Default::default())
            .await
            .expect("Could not get mdocs by doc types from wallet");

        assert!(mdoc_by_doc_types.is_empty());
    }

    #[tokio::test]
    async fn test_mdoc_by_doc_types_error() {
        // Prepare a wallet in initial state.
        let mut wallet = WalletWithMocks::new_unregistered().await;

        // Set up `MockStorage` to return an error when performing a query.
        wallet.storage.get_mut().has_query_error = true;

        // Calling the `MdocDataSource.mdoc_by_doc_types()` method
        // on the `Wallet` should forward the `StorageError`.
        let error = wallet
            .mdoc_by_doc_types(&Default::default())
            .await
            .expect_err("Getting mdocs by doc types from wallet should result in an error");

        assert_matches!(error, StorageError::Database(_));
    }
}<|MERGE_RESOLUTION|>--- conflicted
+++ resolved
@@ -512,13 +512,9 @@
         verifier::SessionType,
         DataElementValue,
     };
-<<<<<<< HEAD
     use openid4vc::{
-        disclosure_session::VpMessageClientError, ErrorResponse, GetRequestErrorCode, RedirectErrorResponse,
+        disclosure_session::VpMessageClientError, DisclosureErrorResponse, ErrorResponse, GetRequestErrorCode,
     };
-=======
-    use openid4vc::{disclosure_session::VpMessageClientError, DisclosureErrorResponse, ErrorResponse};
->>>>>>> 10cb0d78
 
     use crate::{
         config::UNIVERSAL_LINK_BASE_URL,
@@ -696,8 +692,7 @@
         // Set up an `MdocDisclosureSession` start to return the following error.
         let return_url = Url::parse("https://example.com/return/here").unwrap();
         MockMdocDisclosureSession::next_start_error(
-<<<<<<< HEAD
-            VpClientError::Request(VpMessageClientError::AuthGetResponse(RedirectErrorResponse {
+            VpClientError::Request(VpMessageClientError::AuthGetResponse(DisclosureErrorResponse {
                 error_response: ErrorResponse {
                     error: GetRequestErrorCode::ServerError,
                     error_description: None,
@@ -705,19 +700,6 @@
                 },
                 redirect_uri: Some(return_url.clone().try_into().unwrap()),
             }))
-=======
-            VpClientError::Request(VpMessageClientError::Response(
-                DisclosureErrorResponse {
-                    error_response: ErrorResponse {
-                        error: "error".to_string(),
-                        error_description: None,
-                        error_uri: None,
-                    },
-                    redirect_uri: Some(return_url.clone().try_into().unwrap()),
-                }
-                .into(),
-            ))
->>>>>>> 10cb0d78
             .into(),
         );
 

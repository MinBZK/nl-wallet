use std::collections::HashSet;

use indexmap::IndexMap;
use platform_support::hw_keystore::PlatformEcdsaKey;
use tracing::{error, info, instrument};
use url::Url;
use uuid::Uuid;

use nl_wallet_mdoc::{
    holder::{MdocDataSource, ProposedAttributes, StoredMdoc},
    server_keys::KeysError,
    utils::{cose::CoseError, reader_auth::ReaderRegistration, x509::Certificate},
};

use crate::{
    account_provider::AccountProviderClient,
    config::ConfigurationRepository,
    disclosure::{
        DisclosureUriData, DisclosureUriError, MdocDisclosureMissingAttributes, MdocDisclosureProposal,
        MdocDisclosureSession, MdocDisclosureSessionState,
    },
    document::{DisclosureDocument, DocumentMdocError, MissingDisclosureAttributes},
    instruction::{InstructionClient, InstructionError, RemoteEcdsaKeyError, RemoteEcdsaKeyFactory},
    storage::{Storage, StorageError, StoredMdocCopy, WalletEvent},
    EventStatus,
};

use super::Wallet;

#[derive(Debug, Clone)]
pub struct DisclosureProposal {
    pub documents: Vec<DisclosureDocument>,
    pub reader_registration: ReaderRegistration,
    pub shared_data_with_relying_party_before: bool,
}

#[derive(Debug, thiserror::Error)]
pub enum DisclosureError {
    #[error("wallet is not registered")]
    NotRegistered,
    #[error("wallet is locked")]
    Locked,
    #[error("disclosure session is not in the correct state")]
    SessionState,
    #[error("could not parse disclosure URI: {0}")]
    DisclosureUri(#[source] DisclosureUriError),
    #[error("error in mdoc disclosure session: {0}")]
    DisclosureSession(#[source] nl_wallet_mdoc::Error),
    #[error("not all requested attributes are available, missing: {missing_attributes:?}")]
    AttributesNotAvailable {
        reader_registration: Box<ReaderRegistration>,
        missing_attributes: Vec<MissingDisclosureAttributes>,
        shared_data_with_relying_party_before: bool,
    },
    #[error("could not interpret (missing) mdoc attributes: {0}")]
    MdocAttributes(#[source] DocumentMdocError),
    #[error("error sending instruction to Wallet Provider: {0}")]
    Instruction(#[source] InstructionError),
    #[error("could not increment usage count of mdoc copies in database: {0}")]
    IncrementUsageCount(#[source] StorageError),
    #[error("could not store history in database: {0}")]
    HistoryStorage(#[source] StorageError),
}

impl<CR, S, PEK, APC, DGS, PIC, MDS> Wallet<CR, S, PEK, APC, DGS, PIC, MDS>
where
    CR: ConfigurationRepository,
    MDS: MdocDisclosureSession<Self>,
    S: Storage,
{
    #[instrument(skip_all)]
    pub async fn start_disclosure(&mut self, uri: &Url) -> Result<DisclosureProposal, DisclosureError> {
        info!("Performing disclosure based on received URI: {}", uri);

        info!("Checking if registered");
        if self.registration.is_none() {
            return Err(DisclosureError::NotRegistered);
        }

        info!("Checking if locked");
        if self.lock.is_locked() {
            return Err(DisclosureError::Locked);
        }

        info!("Checking if there is already a disclosure session");
        if self.disclosure_session.is_some() {
            return Err(DisclosureError::SessionState);
        }

        let config = &self.config_repository.config().disclosure;

        // Assume that redirect URI creation is checked when updating the `Configuration`.
        let disclosure_redirect_uri_base = config.uri_base().unwrap();
        let disclosure_uri = DisclosureUriData::parse_from_uri(uri, &disclosure_redirect_uri_base)
            .map_err(DisclosureError::DisclosureUri)?;

        // Start the disclosure session based on the `ReaderEngagement`.
        let session = MDS::start(disclosure_uri, self, &config.rp_trust_anchors())
            .await
            .map_err(DisclosureError::DisclosureSession)?;

        let shared_data_with_relying_party_before = self
            .storage
            .read()
            .await
            .did_share_data_with_relying_party(session.rp_certificate())
            .await
            .map_err(DisclosureError::HistoryStorage)?;

        let proposal_session = match session.session_state() {
            MdocDisclosureSessionState::MissingAttributes(missing_attr_session) => {
                // Translate the missing attributes into a `Vec<MissingDisclosureAttributes>`.
                // If this fails, return `DisclosureError::AttributeMdoc` instead.
                info!(
                    "At least one attribute is missing in order to satisfy the disclosure request, \
                    attempting to translate to MissingDisclosureAttributes"
                );

                let missing_attributes = missing_attr_session.missing_attributes().to_vec();
                let error = match MissingDisclosureAttributes::from_mdoc_missing_attributes(missing_attributes) {
                    Ok(attributes) => {
                        // If the missing attributes can be translated and shown to the user,
                        // store the session so that it will only be terminated on user interaction.
                        // This prevents gleaning of missing attributes by a verifier.
                        let reader_registration = session.reader_registration().clone().into();
                        self.disclosure_session.replace(session);

                        DisclosureError::AttributesNotAvailable {
                            reader_registration,
                            missing_attributes: attributes,
                            shared_data_with_relying_party_before,
                        }
                    }
                    // TODO: What to do when the missing attributes could not be translated?
                    //       In that case there is no way we can terminate the session with
                    //       user interaction, since the missing attributes cannot be presented.
                    Err(error) => DisclosureError::MdocAttributes(error),
                };

                return Err(error);
            }
            MdocDisclosureSessionState::Proposal(proposal_session) => proposal_session,
        };

        info!("All attributes in the disclosure request are present in the database, return a proposal to the user");

        // Prepare a `Vec<ProposedDisclosureDocument>` to report to the caller.
        let documents = proposal_session
            .proposed_attributes()
            .into_iter()
            .map(|(doc_type, attributes)| DisclosureDocument::from_mdoc_attributes(&doc_type, attributes))
            .collect::<Result<_, _>>()
            .map_err(DisclosureError::MdocAttributes)?;

        // Place this in a `DisclosureProposal`, along with a copy of the `ReaderRegistration`.
        let proposal = DisclosureProposal {
            documents,
            reader_registration: session.reader_registration().clone(),
            shared_data_with_relying_party_before,
        };

        // Retain the session as `Wallet` state.
        self.disclosure_session.replace(session);

        Ok(proposal)
    }

<<<<<<< HEAD
    #[instrument(skip_all)]
=======
    async fn terminate_disclosure_session(&mut self, session: MDS) -> Result<(), DisclosureError> {
        // Prepare history events from session before terminating session
        let event = WalletEvent::new_disclosure(None, session.rp_certificate().clone(), EventStatus::Cancelled);

        session.terminate().await.map_err(DisclosureError::DisclosureSession)?;

        self.store_history_event(event)
            .await
            .map_err(DisclosureError::HistoryStorage)?;

        Ok(())
    }

>>>>>>> 8f5d662c
    pub async fn cancel_disclosure(&mut self) -> Result<(), DisclosureError> {
        info!("Cancelling disclosure");

        info!("Checking if registered");
        if self.registration.is_none() {
            return Err(DisclosureError::NotRegistered);
        }

        info!("Checking if locked");
        if self.lock.is_locked() {
            return Err(DisclosureError::Locked);
        }

        info!("Checking if a disclosure session is present");
        let session = self.disclosure_session.take().ok_or(DisclosureError::SessionState)?;

        self.terminate_disclosure_session(session).await
    }

    async fn log_empty_disclosure_error(&mut self, remote_party_certificate: Certificate, message: String) {
        let event = WalletEvent::new_disclosure(None, remote_party_certificate, EventStatus::Error(message));
        let _ = self.store_history_event(event).await.map_err(|e| {
            error!("Could not store error in history: {e}");
            e
        });
    }

    async fn log_disclosure_error(
        &mut self,
        session_proposal: Option<ProposedAttributes>,
        remote_party_certificate: Certificate,
        message: String,
    ) {
        let event = WalletEvent::new_disclosure(
            session_proposal.map(Into::into),
            remote_party_certificate,
            EventStatus::Error(message),
        );
        let _ = self.store_history_event(event).await.map_err(|e| {
            error!("Could not store error in history: {e}");
            e
        });
    }

    #[instrument(skip_all)]
    pub async fn accept_disclosure(&mut self, pin: String) -> Result<Option<Url>, DisclosureError>
    where
        S: Storage,
        PEK: PlatformEcdsaKey,
        APC: AccountProviderClient,
    {
        info!("Accepting disclosure");

        info!("Checking if registered");
        let registration_data = self
            .registration
            .as_ref()
            .ok_or_else(|| DisclosureError::NotRegistered)?;

        info!("Checking if locked");
        if self.lock.is_locked() {
            return Err(DisclosureError::Locked);
        }

        info!("Checking if a disclosure session is present");
        let session = self.disclosure_session.as_ref().ok_or(DisclosureError::SessionState)?;

        let session_proposal = match session.session_state() {
            MdocDisclosureSessionState::Proposal(session_proposal) => session_proposal,
            _ => return Err(DisclosureError::SessionState),
        };

        // Increment the disclosure counts of the mdoc copies referenced in the proposal,
        // so that for the next disclosure different copies are used.

        // NOTE: If the disclosure fails and is retried, the disclosure count will jump by
        //       more than 1, since the same copies are shared with the verifier again.
        //       It is necessary to increment the disclosure count before sending the mdocs
        //       to the verifier, as we do not know if disclosure fails before or after the
        //       verifier has received the attributes.

        if let Err(error) = self
            .storage
            .get_mut()
            .increment_mdoc_copies_usage_count(session_proposal.proposed_source_identifiers())
            .await
        {
            self.log_empty_disclosure_error(
                session.rp_certificate().clone(),
                "Failed to register shared mdoc copy".to_string(),
            )
            .await;
            return Err(DisclosureError::IncrementUsageCount(error));
        }

        // Prepare the `RemoteEcdsaKeyFactory` for signing using the provided PIN.
        let config = self.config_repository.config();

        let instruction_result_public_key = config.account_server.instruction_result_public_key.clone().into();
        let remote_instruction = InstructionClient::new(
            pin,
            &self.storage,
            &self.hw_privkey,
            &self.account_provider_client,
            registration_data,
            &config.account_server.base_url,
            &instruction_result_public_key,
        );
        let remote_key_factory = RemoteEcdsaKeyFactory::new(&remote_instruction);

        // Actually perform disclosure, casting any `InstructionError` that
        // occur during signing to `RemoteEcdsaKeyError::Instruction`.
        if let Err(error) = session_proposal.disclose(&&remote_key_factory).await {
            self.log_disclosure_error(
                error.data_shared.then(|| session_proposal.proposed_attributes()),
                session.rp_certificate().clone(),
                "Error occurred while disclosing attributes".to_owned(),
            )
            .await;

            let error = match error.error {
                nl_wallet_mdoc::Error::Cose(CoseError::Signing(error)) if error.is::<RemoteEcdsaKeyError>() => {
                    // This `unwrap()` is safe because of the `is()` check above.
                    match *error.downcast::<RemoteEcdsaKeyError>().unwrap() {
                        RemoteEcdsaKeyError::Instruction(error) => DisclosureError::Instruction(error),
                        error => DisclosureError::DisclosureSession(nl_wallet_mdoc::Error::KeysError(
                            KeysError::KeyGeneration(error.into()),
                        )),
                    }
                }
                _ => DisclosureError::DisclosureSession(error.error),
            };

            if matches!(
                error,
                DisclosureError::Instruction(InstructionError::Timeout { .. } | InstructionError::Blocked)
            ) {
                // On a PIN timeout we should proactively terminate the disclosure session,
                // and lock the wallet, as the user is probably not the owner of the wallet.
                // The UI should catch this specific error and close the disclosure screens.

                let session = self.disclosure_session.take().unwrap();
                if let Err(terminate_error) = self.terminate_disclosure_session(session).await {
                    // Log the error, but do not return it from this method.
                    error!(
                        "Error while terminating disclosure session on PIN timeout: {}",
                        terminate_error
                    );
                }

                self.lock.lock();
            }

            return Err(error);
        }

        // Clone the return URL if present, so we can return it from this method.
        let return_url = session_proposal.return_url().cloned();

        // Save data for disclosure in event log.
        let event = WalletEvent::new_disclosure(
            Some(session_proposal.proposed_attributes().into()),
            session.rp_certificate().clone(),
            EventStatus::Success,
        );
        self.store_history_event(event)
            .await
            .map_err(DisclosureError::HistoryStorage)?;

        // When disclosure is successful, we can remove the session.
        self.disclosure_session.take();

        Ok(return_url)
    }
}

impl<CR, S, PEK, APC, DGS, PIC, MDS> MdocDataSource for Wallet<CR, S, PEK, APC, DGS, PIC, MDS>
where
    S: Storage,
{
    type MdocIdentifier = Uuid;
    type Error = StorageError;

    async fn mdoc_by_doc_types(
        &self,
        doc_types: &HashSet<&str>,
    ) -> std::result::Result<Vec<Vec<StoredMdoc<Self::MdocIdentifier>>>, Self::Error> {
        // Build an `IndexMap<>` to group `StoredMdoc` entries with the same `doc_type`.
        let mdocs_by_doc_type = self
            .storage
            .read()
            .await
            .fetch_unique_mdocs_by_doctypes(doc_types)
            .await?
            .into_iter()
            .fold(
                IndexMap::<_, Vec<_>>::with_capacity(doc_types.len()),
                |mut mdocs_by_doc_type, StoredMdocCopy { mdoc_copy_id, mdoc, .. }| {
                    // Re-use the `doc_types` string slices, which should contain all `Mdoc` doc types.
                    let doc_type = *doc_types
                        .get(mdoc.doc_type.as_str())
                        .expect("Storage returned mdoc with unexpected doc_type");
                    mdocs_by_doc_type
                        .entry(doc_type)
                        .or_default()
                        .push(StoredMdoc { id: mdoc_copy_id, mdoc });

                    mdocs_by_doc_type
                },
            );
        // Take only the values of this `HashMap`, which is what we need for the return type.
        let mdocs = mdocs_by_doc_type.into_values().collect();

        Ok(mdocs)
    }
}

#[cfg(test)]
mod tests {
    use std::sync::{atomic::Ordering, Arc, Mutex};

    use assert_matches::assert_matches;
    use itertools::Itertools;
    use mockall::predicate::*;
    use rstest::rstest;
    use serial_test::serial;

    use nl_wallet_mdoc::{
        basic_sa_ext::Entry,
        holder::{HolderError, Mdoc, ProposedDocumentAttributes},
        iso::disclosure::SessionStatus,
        verifier::SessionType,
        DataElementValue,
    };
    use uuid::uuid;

    use crate::{
        disclosure::{MockMdocDisclosureMissingAttributes, MockMdocDisclosureProposal, MockMdocDisclosureSession},
        wallet::test::ISSUER_KEY,
        Attribute, AttributeValue, EventStatus,
    };

    use super::{super::test::WalletWithMocks, *};

    const DISCLOSURE_URI: &str =
        "walletdebuginteraction://wallet.edi.rijksoverheid.nl/disclosure/Zm9vYmFy?return_url=https%3A%2F%2Fexample.com&session_type=same_device";
    const PROPOSED_ID: Uuid = uuid!("67e55044-10b1-426f-9247-bb680e5fe0c8");

    #[tokio::test]
    #[serial]
    async fn test_wallet_start_disclosure() {
        let mut wallet = WalletWithMocks::new_registered_and_unlocked().await;

        // Set up an `MdocDisclosureSession` to be returned with the following values.
        let reader_registration = ReaderRegistration::new_mock();
        let proposed_attributes = IndexMap::from([(
            "com.example.pid".to_string(),
            ProposedDocumentAttributes {
                attributes: IndexMap::from([(
                    "com.example.pid".to_string(),
                    vec![Entry {
                        name: "age_over_18".to_string(),
                        value: DataElementValue::Bool(true),
                    }],
                )]),
                issuer: ISSUER_KEY.issuance_key.certificate().clone(),
            },
        )]);
        let proposal_session = MockMdocDisclosureProposal {
            proposed_source_identifiers: vec![PROPOSED_ID],
            proposed_attributes,
            ..Default::default()
        };

        MockMdocDisclosureSession::next_fields(
            reader_registration,
            MdocDisclosureSessionState::Proposal(proposal_session),
        );

        // Starting disclosure should not fail.
        let proposal = wallet
            .start_disclosure(&Url::parse(DISCLOSURE_URI).unwrap())
            .await
            .expect("Could not start disclosure");

        // Test that the `Wallet` now contains a `DisclosureSession`
        // with the items parsed from the disclosure URI.
        assert_matches!(wallet.disclosure_session, Some(session) if session.disclosure_uri == DisclosureUriData {
            reader_engagement_bytes: b"foobar".to_vec(),
            return_url: Some(Url::parse("https://example.com").unwrap()),
            session_type: SessionType::SameDevice,
        });

        // Test that the returned `DisclosureProposal` contains the
        // `ReaderRegistration` we set up earlier, as well as the
        // proposed attributes converted to a `ProposedDisclosureDocument`.
        assert_eq!(proposal.documents.len(), 1);
        let document = proposal.documents.first().unwrap();
        assert_eq!(document.doc_type, "com.example.pid");
        assert_eq!(document.attributes.len(), 1);
        assert_matches!(
            document.attributes.first().unwrap(),
            (
                &"age_over_18",
                Attribute {
                    key_labels: _,
                    value: AttributeValue::Boolean(true)
                }
            )
        );

        // Starting disclosure should not cause mdoc copy usage counts to be incremented.
        assert!(wallet.storage.get_mut().mdoc_copies_usage_counts.is_empty());
    }

    #[tokio::test]
    async fn test_wallet_start_disclosure_error_locked() {
        let mut wallet = WalletWithMocks::new_registered_and_unlocked().await;

        wallet.lock();

        // Starting disclosure on a locked wallet should result in an error.
        let error = wallet
            .start_disclosure(&Url::parse(DISCLOSURE_URI).unwrap())
            .await
            .expect_err("Starting disclosure should have resulted in an error");

        assert_matches!(error, DisclosureError::Locked);
        assert!(wallet.disclosure_session.is_none());
    }

    #[tokio::test]
    async fn test_wallet_start_disclosure_error_unregistered() {
        // Prepare an unregistered wallet.
        let mut wallet = WalletWithMocks::new_unregistered().await;

        // Starting disclosure on an unregistered wallet should result in an error.
        let error = wallet
            .start_disclosure(&Url::parse(DISCLOSURE_URI).unwrap())
            .await
            .expect_err("Starting disclosure should have resulted in an error");

        assert_matches!(error, DisclosureError::NotRegistered);
        assert!(wallet.disclosure_session.is_none());
    }

    #[tokio::test]
    async fn test_wallet_start_disclosure_error_session_state() {
        let mut wallet = WalletWithMocks::new_registered_and_unlocked().await;

        // Start an active disclosure session.
        wallet.disclosure_session = MockMdocDisclosureSession::default().into();

        // Starting disclosure on a wallet with an active disclosure should result in an error.
        let error = wallet
            .start_disclosure(&Url::parse(DISCLOSURE_URI).unwrap())
            .await
            .expect_err("Starting disclosure should have resulted in an error");

        assert_matches!(error, DisclosureError::SessionState);
        assert!(wallet.disclosure_session.is_some());
    }

    #[tokio::test]
    async fn test_wallet_start_disclosure_error_disclosure_uri() {
        let mut wallet = WalletWithMocks::new_registered_and_unlocked().await;

        // Starting disclosure on a wallet with a malformed disclosure URI should result in an error.
        let error = wallet
            .start_disclosure(&Url::parse("http://example.com").unwrap())
            .await
            .expect_err("Starting disclosure should have resulted in an error");

        assert_matches!(error, DisclosureError::DisclosureUri(_));
        assert!(wallet.disclosure_session.is_none());
    }

    #[tokio::test]
    #[serial]
    async fn test_wallet_start_disclosure_error_disclosure_session() {
        let mut wallet = WalletWithMocks::new_registered_and_unlocked().await;

        // Set up an `MdocDisclosureSession` start to return the following error.
        MockMdocDisclosureSession::next_start_error(HolderError::NoAttributesRequested.into());

        // Starting disclosure with a malformed disclosure URI should result in an error.
        let error = wallet
            .start_disclosure(&Url::parse(DISCLOSURE_URI).unwrap())
            .await
            .expect_err("Starting disclosure should have resulted in an error");

        assert_matches!(error, DisclosureError::DisclosureSession(_));
        assert!(wallet.disclosure_session.is_none());
    }

    #[tokio::test]
    #[serial]
    async fn test_wallet_start_disclosure_error_attributes_not_available() {
        let mut wallet = WalletWithMocks::new_registered_and_unlocked().await;

        // Set up an `MdocDisclosureSession` start to return that attributes are not available.
        let missing_attributes = vec!["com.example.pid/com.example.pid/age_over_18".parse().unwrap()];
        let mut missing_attr_session = MockMdocDisclosureMissingAttributes::default();
        missing_attr_session
            .expect_missing_attributes()
            .return_const(missing_attributes);

        MockMdocDisclosureSession::next_fields(
            ReaderRegistration::new_mock(),
            MdocDisclosureSessionState::MissingAttributes(missing_attr_session),
        );

        // Starting disclosure where an unavailable attribute is requested should result in an error.
        // As an exception, this error should leave the `Wallet` with an active disclosure session.
        let error = wallet
            .start_disclosure(&Url::parse(DISCLOSURE_URI).unwrap())
            .await
            .expect_err("Starting disclosure should have resulted in an error");

        assert_matches!(
            error,
            DisclosureError::AttributesNotAvailable {
                reader_registration: _,
                missing_attributes,
                shared_data_with_relying_party_before,
            } if !shared_data_with_relying_party_before && missing_attributes[0].doc_type == "com.example.pid" &&
                 *missing_attributes[0].attributes.first().unwrap().0 == "age_over_18"
        );
        assert!(wallet.disclosure_session.is_some());
    }

    #[tokio::test]
    #[serial]
    async fn test_wallet_start_disclosure_error_mdoc_attributes_not_available() {
        let mut wallet = WalletWithMocks::new_registered_and_unlocked().await;

        // Set up an `MdocDisclosureSession` start to return that attributes are not available.
        let missing_attributes = vec!["com.example.pid/com.example.pid/foobar".parse().unwrap()];
        let mut missing_attr_session = MockMdocDisclosureMissingAttributes::default();
        missing_attr_session
            .expect_missing_attributes()
            .return_const(missing_attributes);

        MockMdocDisclosureSession::next_fields(
            ReaderRegistration::new_mock(),
            MdocDisclosureSessionState::MissingAttributes(missing_attr_session),
        );

        // Starting disclosure where an attribute that is both unavailable
        // and unknown is requested should result in an error.
        let error = wallet
            .start_disclosure(&Url::parse(DISCLOSURE_URI).unwrap())
            .await
            .expect_err("Starting disclosure should have resulted in an error");

        assert_matches!(
            error,
            DisclosureError::MdocAttributes(DocumentMdocError::UnknownAttribute {
                doc_type,
                name_space,
                name,
                value: None,
            }) if doc_type == "com.example.pid" && name_space == "com.example.pid" && name == "foobar"
        );
        assert!(wallet.disclosure_session.is_none());
    }

    #[tokio::test]
    #[serial]
    async fn test_wallet_start_disclosure_error_mdoc_attributes() {
        let mut wallet = WalletWithMocks::new_registered_and_unlocked().await;

        // Set up an `MdocDisclosureSession` to be returned with the following values.
        let proposed_attributes = IndexMap::from([(
            "com.example.pid".to_string(),
            ProposedDocumentAttributes {
                attributes: IndexMap::from([(
                    "com.example.pid".to_string(),
                    vec![Entry {
                        name: "foo".to_string(),
                        value: DataElementValue::Text("bar".to_string()),
                    }],
                )]),
                issuer: ISSUER_KEY.issuance_key.certificate().clone(),
            },
        )]);
        let proposal_session = MockMdocDisclosureProposal {
            proposed_attributes,
            ..Default::default()
        };

        MockMdocDisclosureSession::next_fields(
            ReaderRegistration::new_mock(),
            MdocDisclosureSessionState::Proposal(proposal_session),
        );

        // Starting disclosure where unknown attributes are requested should result in an error.
        let error = wallet
            .start_disclosure(&Url::parse(DISCLOSURE_URI).unwrap())
            .await
            .expect_err("Starting disclosure should have resulted in an error");

        assert_matches!(
            error,
            DisclosureError::MdocAttributes(DocumentMdocError::UnknownAttribute {
                doc_type,
                name_space,
                name,
                value: Some(DataElementValue::Text(value)),
            }) if doc_type == "com.example.pid" && name_space == "com.example.pid" && name == "foo" && value == "bar"
        );
        assert!(wallet.disclosure_session.is_none());
    }

    #[tokio::test]
    async fn test_wallet_cancel_disclosure() {
        // Prepare a registered and unlocked wallet with an active disclosure session.
        let mut wallet = WalletWithMocks::new_registered_and_unlocked().await;

        // Set up an `MdocDisclosureSession` to be returned with the following values.
        let reader_registration = ReaderRegistration::new_mock();
        let proposed_attributes = IndexMap::from([(
            "com.example.pid".to_string(),
            ProposedDocumentAttributes {
                attributes: IndexMap::from([(
                    "com.example.pid".to_string(),
                    vec![Entry {
                        name: "age_over_18".to_string(),
                        value: DataElementValue::Bool(true),
                    }],
                )]),
                issuer: ISSUER_KEY.issuance_key.certificate().clone(),
            },
        )]);
        let proposal_session = MockMdocDisclosureProposal {
            proposed_source_identifiers: vec![PROPOSED_ID],
            proposed_attributes,
            ..Default::default()
        };

        MockMdocDisclosureSession::next_fields(
            reader_registration,
            MdocDisclosureSessionState::Proposal(proposal_session),
        );

        // Start a disclosure session, to ensure a proper session exists that can be cancelled.
        let _ = wallet
            .start_disclosure(&Url::parse(DISCLOSURE_URI).unwrap())
            .await
            .expect("Could not start disclosure");

        // Verify disclosure session is not yet terminated
        let was_terminated = Arc::clone(&wallet.disclosure_session.as_ref().unwrap().was_terminated);
        assert!(!was_terminated.load(Ordering::Relaxed));

        // Verify no history events are yet logged
        let events = wallet.storage.get_mut().fetch_wallet_events().await.unwrap();
        assert!(events.is_empty());

        // Cancelling disclosure should result in a `Wallet` without a disclosure
        // session, while the session that was there should be terminated.
        wallet.cancel_disclosure().await.expect("Could not cancel disclosure");

        // Verify disclosure session is terminated
        assert!(wallet.disclosure_session.is_none());
        assert!(was_terminated.load(Ordering::Relaxed));

        // Verify a Disclosure Cancel event is logged
        let events = wallet.storage.get_mut().fetch_wallet_events().await.unwrap();
        assert_eq!(events.len(), 1);
        assert_matches!(
            &events[0],
            WalletEvent::Disclosure {
                status: EventStatus::Cancelled,
                ..
            }
        );

        // Cancelling disclosure should not cause mdoc copy usage counts to be incremented.
        assert!(wallet.storage.get_mut().mdoc_copies_usage_counts.is_empty());
    }

    #[tokio::test]
    #[serial]
    async fn test_wallet_cancel_disclosure_missing_attributes() {
        let mut wallet = WalletWithMocks::new_registered_and_unlocked().await;

        // Set up an `MdocDisclosureSession` start to return that attributes are not available.
        let missing_attributes = vec![
            "com.example.pid/com.example.pid/bsn".parse().unwrap(),
            "com.example.pid/com.example.pid/age_over_18".parse().unwrap(),
        ];
        let mut missing_attr_session = MockMdocDisclosureMissingAttributes::default();
        missing_attr_session
            .expect_missing_attributes()
            .return_const(missing_attributes);

        MockMdocDisclosureSession::next_fields(
            ReaderRegistration::new_mock(),
            MdocDisclosureSessionState::MissingAttributes(missing_attr_session),
        );

        // Starting disclosure where an unavailable attribute is requested should result in an error.
        // As an exception, this error should leave the `Wallet` with an active disclosure session.
        let _error = wallet
            .start_disclosure(&Url::parse(DISCLOSURE_URI).unwrap())
            .await
            .expect_err("Starting disclosure should have resulted in an error");
        assert!(wallet.disclosure_session.is_some());

        // Verify disclosure session is not yet terminated
        let was_terminated = Arc::clone(&wallet.disclosure_session.as_ref().unwrap().was_terminated);
        assert!(!was_terminated.load(Ordering::Relaxed));

        // Verify no history events are yet logged
        let events = wallet.storage.get_mut().fetch_wallet_events().await.unwrap();
        assert!(events.is_empty());

        // Cancelling disclosure should result in a `Wallet` without a disclosure
        // session, while the session that was there should be terminated.
        wallet.cancel_disclosure().await.expect("Could not cancel disclosure");

        // Verify disclosure session is terminated
        assert!(wallet.disclosure_session.is_none());
        assert!(was_terminated.load(Ordering::Relaxed));

        // Verify a single Disclosure Error event is logged
        let events = wallet.storage.get_mut().fetch_wallet_events().await.unwrap();
        assert_eq!(events.len(), 1);
        assert_matches!(
            &events[0],
            WalletEvent::Disclosure {
                status: EventStatus::Cancelled,
                ..
            }
        );
    }

    #[tokio::test]
    async fn test_wallet_cancel_disclosure_error_locked() {
        // Prepare a registered and unlocked wallet with an active disclosure session.
        let mut wallet = WalletWithMocks::new_registered_and_unlocked().await;

        wallet.disclosure_session = MockMdocDisclosureSession::default().into();

        wallet.lock();

        // Cancelling disclosure on a locked wallet should result in an error.
        let error = wallet
            .cancel_disclosure()
            .await
            .expect_err("Cancelling disclosure should have resulted in an error");

        assert_matches!(error, DisclosureError::Locked);
        assert!(wallet.disclosure_session.is_some());
    }

    #[tokio::test]
    async fn test_wallet_cancel_disclosure_error_unregistered() {
        // Prepare an unregistered wallet.
        let mut wallet = WalletWithMocks::new_unregistered().await;

        // Cancelling disclosure on an unregistered wallet should result in an error.
        let error = wallet
            .cancel_disclosure()
            .await
            .expect_err("Cancelling disclosure should have resulted in an error");

        assert_matches!(error, DisclosureError::NotRegistered);
        assert!(wallet.disclosure_session.is_none());
    }

    #[tokio::test]
    async fn test_wallet_cancel_disclosure_error_session_state() {
        // Prepare a registered and unlocked wallet.
        let mut wallet = WalletWithMocks::new_registered_and_unlocked().await;

        // Cancelling disclosure on a wallet without an active
        // disclosure session should result in an error.
        let error = wallet
            .cancel_disclosure()
            .await
            .expect_err("Cancelling disclosure should have resulted in an error");

        assert_matches!(error, DisclosureError::SessionState);
        assert!(wallet.disclosure_session.is_none());
    }

    const PIN: &str = "051097";

    #[tokio::test]
    async fn test_wallet_accept_disclosure() {
        // Prepare a registered and unlocked wallet with an active disclosure session.
        let mut wallet = WalletWithMocks::new_registered_and_unlocked().await;

        let return_url = Url::parse("https://example.com/return/here").unwrap();

        let proposed_attributes = IndexMap::from([(
            "com.example.pid".to_string(),
            ProposedDocumentAttributes {
                attributes: IndexMap::from([(
                    "com.example.pid".to_string(),
                    vec![Entry {
                        name: "age_over_18".to_string(),
                        value: DataElementValue::Bool(true),
                    }],
                )]),
                issuer: ISSUER_KEY.issuance_key.certificate().clone(),
            },
        )]);
        let disclosure_session = MockMdocDisclosureProposal {
            return_url: return_url.clone().into(),
            proposed_source_identifiers: vec![PROPOSED_ID],
            proposed_attributes,
            ..Default::default()
        };

        // Create a `MockMdocDisclosureSession` with the return URL and the `MockMdocDisclosureProposal`,
        // copy the disclosure count and check that it is 0.
        let disclosure_session = MockMdocDisclosureSession {
            session_state: MdocDisclosureSessionState::Proposal(disclosure_session),
            ..Default::default()
        };
        let disclosure_count = match disclosure_session.session_state {
            MdocDisclosureSessionState::Proposal(ref proposal) => Arc::clone(&proposal.disclosure_count),
            _ => unreachable!(),
        };
        assert_eq!(disclosure_count.load(Ordering::Relaxed), 0);

        wallet.disclosure_session = disclosure_session.into();

        // Accepting disclosure should succeed and give us the return URL.
        let accept_result = wallet
            .accept_disclosure(PIN.to_string())
            .await
            .expect("Could not accept disclosure");

        assert_matches!(accept_result, Some(result_return_url) if result_return_url == return_url);

        // Check that the disclosure session is no longer
        // present and that the disclosure count is 1.
        assert!(wallet.disclosure_session.is_none());
        assert!(!wallet.is_locked());
        assert_eq!(disclosure_count.load(Ordering::Relaxed), 1);

        // Verify a single Disclosure Success event is logged, and documents are shared
        // Also verify that `did_share_data_with_relying_party()` now returns `true`
        let events = wallet.storage.get_mut().fetch_wallet_events().await.unwrap();
        assert_eq!(events.len(), 1);
        assert_matches!(
            &events[0],
            WalletEvent::Disclosure {
                status: EventStatus::Success,
                documents: Some(_),
                reader_certificate,
                ..
            } if wallet.storage.read().await.did_share_data_with_relying_party(reader_certificate).await.unwrap()
        );

        // Test that the usage count got incremented for the proposed mdoc copy id.
        assert_eq!(wallet.storage.get_mut().mdoc_copies_usage_counts.len(), 1);
        assert_eq!(
            wallet
                .storage
                .get_mut()
                .mdoc_copies_usage_counts
                .get(&PROPOSED_ID)
                .copied()
                .unwrap_or_default(),
            1
        );
    }

    #[tokio::test]
    async fn test_wallet_accept_disclosure_error_locked() {
        // Prepare a registered and unlocked wallet with an active disclosure session.
        let mut wallet = WalletWithMocks::new_registered_and_unlocked().await;

        wallet.disclosure_session = MockMdocDisclosureSession::default().into();

        wallet.lock();

        // Accepting disclosure on a locked wallet should result in an error.
        let error = wallet
            .accept_disclosure(PIN.to_string())
            .await
            .expect_err("Accepting disclosure should have resulted in an error");

        assert_matches!(error, DisclosureError::Locked);
        assert!(wallet.disclosure_session.is_some());
        assert!(wallet.is_locked());
        match wallet.disclosure_session.as_ref().unwrap().session_state {
            MdocDisclosureSessionState::Proposal(ref proposal) => {
                assert_eq!(proposal.disclosure_count.load(Ordering::Relaxed), 0)
            }
            _ => unreachable!(),
        };

        // The mdoc copy usage counts should not be incremented.
        assert!(wallet.storage.get_mut().mdoc_copies_usage_counts.is_empty());

        // Verify no Disclosure events are logged
        assert!(wallet.storage.get_mut().fetch_wallet_events().await.unwrap().is_empty());
    }

    #[tokio::test]
    async fn test_wallet_accept_disclosure_error_unregistered() {
        // Prepare an unregistered wallet.
        let mut wallet = WalletWithMocks::new_unregistered().await;

        // Accepting disclosure on an unregistered wallet should result in an error.
        let error = wallet
            .accept_disclosure(PIN.to_string())
            .await
            .expect_err("Accepting disclosure should have resulted in an error");

        assert_matches!(error, DisclosureError::NotRegistered);
        assert!(wallet.disclosure_session.is_none());
        assert!(wallet.is_locked());

        // Verify no Disclosure events are logged
        assert!(wallet.storage.get_mut().fetch_wallet_events().await.unwrap().is_empty());
    }

    #[tokio::test]
    async fn test_wallet_accept_disclosure_error_session_state() {
        // Prepare a registered and unlocked wallet.
        let mut wallet = WalletWithMocks::new_registered_and_unlocked().await;

        // Accepting disclosure on a wallet without an active
        // disclosure session should result in an error.
        let error = wallet
            .accept_disclosure(PIN.to_string())
            .await
            .expect_err("Accepting disclosure should have resulted in an error");

        assert_matches!(error, DisclosureError::SessionState);
        assert!(wallet.disclosure_session.is_none());
        assert!(!wallet.is_locked());

        // Prepare a registered and unlocked wallet with an active disclosure session.
        let mut wallet = WalletWithMocks::new_registered_and_unlocked().await;

        let disclosure_session = MockMdocDisclosureSession {
            session_state: MdocDisclosureSessionState::MissingAttributes(Default::default()),
            ..Default::default()
        };
        wallet.disclosure_session = disclosure_session.into();

        // Accepting disclosure on a wallet that has a disclosure session
        // with missing attributes should result in an error.
        let error = wallet
            .accept_disclosure(PIN.to_string())
            .await
            .expect_err("Accepting disclosure should have resulted in an error");

        assert_matches!(error, DisclosureError::SessionState);
        assert!(wallet.disclosure_session.is_some());
        assert!(!wallet.is_locked());

        // The mdoc copy usage counts should not be incremented.
        assert!(wallet.storage.get_mut().mdoc_copies_usage_counts.is_empty());

        // Verify no Disclosure events are logged
        assert!(wallet.storage.get_mut().fetch_wallet_events().await.unwrap().is_empty());
    }

    #[tokio::test]
    async fn test_wallet_accept_disclosure_error_disclosure_session() {
        // Prepare a registered and unlocked wallet with an active disclosure session.
        let mut wallet = WalletWithMocks::new_registered_and_unlocked().await;

        let disclosure_session = MockMdocDisclosureSession {
            session_state: MdocDisclosureSessionState::Proposal(MockMdocDisclosureProposal {
                proposed_source_identifiers: vec![PROPOSED_ID],
                next_error: Mutex::new(
                    nl_wallet_mdoc::Error::Holder(HolderError::DisclosureResponse(SessionStatus::DecodingError)).into(),
                ),
                ..Default::default()
            }),
            ..Default::default()
        };
        wallet.disclosure_session = disclosure_session.into();

        // Accepting disclosure when the verifier responds with
        // a decoding error should result in an error.
        let error = wallet
            .accept_disclosure(PIN.to_string())
            .await
            .expect_err("Accepting disclosure should have resulted in an error");

        assert_matches!(error, DisclosureError::DisclosureSession(_));
        assert!(wallet.disclosure_session.is_some());
        assert!(!wallet.is_locked());
        match wallet.disclosure_session.as_ref().unwrap().session_state {
            MdocDisclosureSessionState::Proposal(ref proposal) => {
                assert_eq!(proposal.disclosure_count.load(Ordering::Relaxed), 0)
            }
            _ => unreachable!(),
        };

        // Test that the usage count got incremented for the proposed mdoc copy id.
        assert_eq!(wallet.storage.get_mut().mdoc_copies_usage_counts.len(), 1);
        assert_eq!(
            wallet
                .storage
                .get_mut()
                .mdoc_copies_usage_counts
                .get(&PROPOSED_ID)
                .copied()
                .unwrap_or_default(),
            1
        );

        // Verify a Disclosure error event is logged, with no documents shared
        let events = wallet.storage.get_mut().fetch_wallet_events().await.unwrap();
        assert_eq!(events.len(), 1);
        assert_matches!(
            &events[0],
            WalletEvent::Disclosure { status: EventStatus::Error(error), documents: None, .. }
            if error == "Error occurred while disclosing attributes"
        );

        // Set up the disclosure session to return a different error.
        match wallet.disclosure_session.as_ref().unwrap().session_state {
            MdocDisclosureSessionState::Proposal(ref proposal) => {
                proposal
                    .next_error
                    .lock()
                    .unwrap()
                    .replace(nl_wallet_mdoc::Error::Cose(CoseError::Signing(
                        RemoteEcdsaKeyError::KeyNotFound("foobar".to_string()).into(),
                    )))
            }
            _ => unreachable!(),
        };

        // Accepting disclosure when the Wallet Provider responds that key with
        // a particular identifier is not present should result in an error.
        let error = wallet
            .accept_disclosure(PIN.to_string())
            .await
            .expect_err("Accepting disclosure should have resulted in an error");

        assert_matches!(error, DisclosureError::DisclosureSession(_));
        assert!(wallet.disclosure_session.is_some());
        assert!(!wallet.is_locked());
        match wallet.disclosure_session.as_ref().unwrap().session_state {
            MdocDisclosureSessionState::Proposal(ref proposal) => {
                assert_eq!(proposal.disclosure_count.load(Ordering::Relaxed), 0)
            }
            _ => unreachable!(),
        };

        // Test that the usage count got incremented again for the proposed mdoc copy id.
        assert_eq!(wallet.storage.get_mut().mdoc_copies_usage_counts.len(), 1);
        assert_eq!(
            wallet
                .storage
                .get_mut()
                .mdoc_copies_usage_counts
                .get(&PROPOSED_ID)
                .copied()
                .unwrap_or_default(),
            2
        );

        // Verify another Disclosure error event is logged, with no documents shared
        let events = wallet.storage.get_mut().fetch_wallet_events().await.unwrap();
        assert_eq!(events.len(), 2);
        assert_matches!(
            &events[1],
            WalletEvent::Disclosure { status: EventStatus::Error(error), documents: None, .. }
            if error == "Error occurred while disclosing attributes"
        );
    }

    #[rstest]
    #[case(InstructionError::IncorrectPin { leftover_attempts: 1, is_final_attempt: false }, false)]
    #[case(InstructionError::Timeout { timeout_millis: 10_000 }, true)]
    #[case(InstructionError::Blocked, true)]
    #[case(InstructionError::InstructionValidation, false)]
    #[tokio::test]
    async fn test_wallet_accept_disclosure_error_instruction(
        #[case] instruction_error: InstructionError,
        #[case] expect_termination: bool,
    ) {
        // Prepare a registered and unlocked wallet with an active disclosure session.
        let mut wallet = WalletWithMocks::new_registered_and_unlocked().await;

        let disclosure_session = MockMdocDisclosureSession {
            session_state: MdocDisclosureSessionState::Proposal(MockMdocDisclosureProposal {
                proposed_source_identifiers: vec![PROPOSED_ID],
                next_error: Mutex::new(
                    nl_wallet_mdoc::Error::Cose(CoseError::Signing(
                        RemoteEcdsaKeyError::Instruction(instruction_error).into(),
                    ))
                    .into(),
                ),
                ..Default::default()
            }),
            ..Default::default()
        };
        wallet.disclosure_session = disclosure_session.into();

        let was_terminated = Arc::clone(&wallet.disclosure_session.as_ref().unwrap().was_terminated);
        assert!(!was_terminated.load(Ordering::Relaxed));

        // Accepting disclosure when the Wallet Provider responds with an `InstructionError` indicating
        // that the account is blocked should result in a `DisclosureError::Instruction` error.
        let error = wallet
            .accept_disclosure(PIN.to_string())
            .await
            .expect_err("Accepting disclosure should have resulted in an error");

        assert_matches!(error, DisclosureError::Instruction(_));

        if expect_termination {
            // If the disclosure session should be terminated, there
            // should be no session, the wallet should be locked and
            // the session should be terminated at the remote end.
            assert!(wallet.disclosure_session.is_none());
            assert!(wallet.is_locked());
            assert!(was_terminated.load(Ordering::Relaxed));
        } else {
            // Otherwise, the session should still be present, the wallet
            // unlocked and the session should not be terminated.
            assert!(wallet.disclosure_session.is_some());
            assert!(!wallet.is_locked());
            assert!(!was_terminated.load(Ordering::Relaxed));
        }

        // Test that the usage count got incremented for the proposed mdoc copy id.
        assert_eq!(wallet.storage.get_mut().mdoc_copies_usage_counts.len(), 1);
        assert_eq!(
            wallet
                .storage
                .get_mut()
                .mdoc_copies_usage_counts
                .get(&PROPOSED_ID)
                .copied()
                .unwrap_or_default(),
            1
        );

        let events = wallet.storage.get_mut().fetch_wallet_events().await.unwrap();

        if expect_termination {
            // Verify both a disclosure cancellation and error event are logged
            assert_eq!(events.len(), 2);
            assert_matches!(
                &events[0],
                WalletEvent::Disclosure {
                    status: EventStatus::Cancelled,
                    ..
                }
            );
            assert_matches!(
                &events[1],
                WalletEvent::Disclosure { status: EventStatus::Error(error), documents: None, .. }
                if error == "Error occurred while disclosing attributes"
            );
        } else {
            // Verify a disclosure error event is logged
            assert_eq!(events.len(), 1);
            assert_matches!(
                &events[0],
                WalletEvent::Disclosure { status: EventStatus::Error(error), documents: None, .. }
                if error == "Error occurred while disclosing attributes"
            );
        }
    }

    #[tokio::test]
    async fn test_wallet_accept_disclosure_error_holder_attributes_are_shared() {
        // Prepare a registered and unlocked wallet with an active disclosure session.
        let mut wallet = WalletWithMocks::new_registered_and_unlocked().await;

        let disclosure_session = MockMdocDisclosureSession {
            session_state: MdocDisclosureSessionState::Proposal(MockMdocDisclosureProposal {
                proposed_source_identifiers: vec![PROPOSED_ID],
                next_error: Mutex::new(nl_wallet_mdoc::Error::Holder(HolderError::ReaderAuthMissing).into()),
                attributes_shared: true,
                ..Default::default()
            }),
            ..Default::default()
        };
        wallet.disclosure_session = disclosure_session.into();

        // Accepting disclosure when the Wallet Provider responds with an `InstructionError` indicating
        // that the account is blocked should result in a `DisclosureError::Instruction` error.
        let error = wallet
            .accept_disclosure(PIN.to_string())
            .await
            .expect_err("Accepting disclosure should have resulted in an error");

        assert_matches!(
            error,
            DisclosureError::DisclosureSession(nl_wallet_mdoc::Error::Holder(HolderError::ReaderAuthMissing))
        );
        assert!(wallet.disclosure_session.is_some());
        assert!(!wallet.is_locked());
        match wallet.disclosure_session.as_ref().unwrap().session_state {
            MdocDisclosureSessionState::Proposal(ref proposal) => {
                assert_eq!(proposal.disclosure_count.load(Ordering::Relaxed), 0)
            }
            _ => unreachable!(),
        };

        // Test that the usage count got incremented for the proposed mdoc copy id.
        assert_eq!(wallet.storage.get_mut().mdoc_copies_usage_counts.len(), 1);
        assert_eq!(
            wallet
                .storage
                .get_mut()
                .mdoc_copies_usage_counts
                .get(&PROPOSED_ID)
                .copied()
                .unwrap_or_default(),
            1
        );

        // Verify a Disclosure error event is logged, and documents are shared
        let events = wallet.storage.get_mut().fetch_wallet_events().await.unwrap();
        assert_eq!(events.len(), 1);
        assert_matches!(
            &events[0],
            WalletEvent::Disclosure {
                status: EventStatus::Error(error),
                documents: Some(_),
                reader_certificate,
                ..
            } if error == "Error occurred while disclosing attributes" &&
                wallet.storage.read().await.did_share_data_with_relying_party(reader_certificate).await.unwrap()
        );
    }

    #[tokio::test]
    async fn test_mdoc_by_doc_types() {
        // Prepare a wallet in initial state.
        let wallet = WalletWithMocks::new_unregistered().await;

        // Create some fake `Mdoc` entries to place into wallet storage.
        let mdoc1 = Mdoc::new_example_mock();
        let mdoc2 = {
            let mut mdoc2 = mdoc1.clone();

            mdoc2.doc_type = "com.example.doc_type".to_string();

            mdoc2
        };

        // Place 3 copies of each `Mdoc` into `MockStorage`.
        wallet
            .storage
            .write()
            .await
            .insert_mdocs(vec![
                vec![mdoc1.clone(), mdoc1.clone(), mdoc1.clone()].into(),
                vec![mdoc2.clone(), mdoc2.clone(), mdoc2.clone()].into(),
            ])
            .await
            .unwrap();

        // Call the `MdocDataSource.mdoc_by_doc_types()` method on the `Wallet`.
        let mdoc_by_doc_types = wallet
            .mdoc_by_doc_types(&["com.example.doc_type", "org.iso.18013.5.1.mDL"].into())
            .await
            .expect("Could not get mdocs by doc types from wallet");

        // The result should be one copy of each distinct `Mdoc`,
        // while retaining the original insertion order.
        assert_eq!(mdoc_by_doc_types.len(), 2);
        assert_eq!(mdoc_by_doc_types[0].len(), 1);
        assert_eq!(mdoc_by_doc_types[1].len(), 1);

        assert_matches!(&mdoc_by_doc_types[0][0], StoredMdoc { mdoc, .. } if *mdoc == mdoc1);
        assert_matches!(&mdoc_by_doc_types[1][0], StoredMdoc { mdoc, .. } if *mdoc == mdoc2);

        let unique_ids = mdoc_by_doc_types
            .into_iter()
            .flat_map(|stored_mdocs| stored_mdocs.into_iter().map(|stored_mdoc| stored_mdoc.id))
            .unique()
            .collect::<Vec<_>>();

        assert_eq!(unique_ids.len(), 2);
    }

    #[tokio::test]
    async fn test_mdoc_by_doc_types_empty() {
        // Prepare a wallet in initial state.
        let wallet = WalletWithMocks::new_unregistered().await;

        // Calling the `MdocDataSource.mdoc_by_doc_types()` method
        // on the `Wallet` should return an empty result.
        let mdoc_by_doc_types = wallet
            .mdoc_by_doc_types(&Default::default())
            .await
            .expect("Could not get mdocs by doc types from wallet");

        assert!(mdoc_by_doc_types.is_empty());
    }

    #[tokio::test]
    async fn test_mdoc_by_doc_types_error() {
        // Prepare a wallet in initial state.
        let mut wallet = WalletWithMocks::new_unregistered().await;

        // Set up `MockStorage` to return an error when performing a query.
        wallet.storage.get_mut().has_query_error = true;

        // Calling the `MdocDataSource.mdoc_by_doc_types()` method
        // on the `Wallet` should forward the `StorageError`.
        let error = wallet
            .mdoc_by_doc_types(&Default::default())
            .await
            .expect_err("Getting mdocs by doc types from wallet should result in an error");

        assert_matches!(error, StorageError::Database(_));
    }
}<|MERGE_RESOLUTION|>--- conflicted
+++ resolved
@@ -165,9 +165,6 @@
         Ok(proposal)
     }
 
-<<<<<<< HEAD
-    #[instrument(skip_all)]
-=======
     async fn terminate_disclosure_session(&mut self, session: MDS) -> Result<(), DisclosureError> {
         // Prepare history events from session before terminating session
         let event = WalletEvent::new_disclosure(None, session.rp_certificate().clone(), EventStatus::Cancelled);
@@ -181,7 +178,7 @@
         Ok(())
     }
 
->>>>>>> 8f5d662c
+    #[instrument(skip_all)]
     pub async fn cancel_disclosure(&mut self) -> Result<(), DisclosureError> {
         info!("Cancelling disclosure");
 

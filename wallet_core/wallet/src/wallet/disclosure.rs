--- conflicted
+++ resolved
@@ -3,11 +3,8 @@
 use async_trait::async_trait;
 use chrono::Utc;
 use indexmap::IndexMap;
-<<<<<<< HEAD
 use itertools::Itertools;
-=======
 use platform_support::hw_keystore::PlatformEcdsaKey;
->>>>>>> fe039cd0
 use tracing::{info, instrument};
 use url::Url;
 
@@ -56,15 +53,11 @@
         missing_attributes: Vec<MissingDisclosureAttributes>,
     },
     #[error("could not interpret (missing) mdoc attributes: {0}")]
-<<<<<<< HEAD
-    MdocAttributes(#[from] DocumentMdocError),
-    #[error("could not store history in database: {0}")]
-    HistoryStorage(#[source] StorageError),
-=======
     MdocAttributes(#[source] DocumentMdocError),
     #[error("error sending instruction to Wallet Provider: {0}")]
     Instruction(#[source] InstructionError),
->>>>>>> fe039cd0
+    #[error("could not store history in database: {0}")]
+    HistoryStorage(#[source] StorageError),
 }
 
 impl<CR, S, PEK, APC, DGS, PIC, MDS> Wallet<CR, S, PEK, APC, DGS, PIC, MDS>
@@ -176,7 +169,6 @@
         info!("Checking if a disclosure session is present");
         let session = self.disclosure_session.take().ok_or(DisclosureError::SessionState)?;
 
-<<<<<<< HEAD
         // Prepare history events from session before terminating session
         let certificate = session.rp_certificate();
         let now = Utc::now();
@@ -202,10 +194,7 @@
                 .collect(),
         };
 
-        session.terminate().await?;
-=======
         session.terminate().await.map_err(DisclosureError::DisclosureSession)?;
->>>>>>> fe039cd0
 
         // Store history events
         self.storage
@@ -631,10 +620,10 @@
                 }],
             )]),
         )]);
-        let mut proposal_session = MockMdocDisclosureProposal::default();
-        proposal_session
-            .expect_proposed_attributes()
-            .return_const(proposed_attributes);
+        let proposal_session = MockMdocDisclosureProposal {
+            proposed_attributes,
+            ..Default::default()
+        };
 
         MockMdocDisclosureSession::next_fields(
             reader_registration,

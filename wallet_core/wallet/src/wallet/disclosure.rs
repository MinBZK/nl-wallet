use std::collections::HashSet;
use std::iter;
use std::sync::Arc;

use chrono::Utc;
use derive_more::Constructor;
use itertools::Either;
use itertools::Itertools;
use tracing::error;
use tracing::info;
use tracing::instrument;
use url::Url;
use uuid::Uuid;

pub use openid4vc::disclosure_session::DisclosureUriSource;

use attestation_data::auth::Organization;
use attestation_data::auth::issuer_auth::IssuerRegistration;
use attestation_data::auth::reader_auth::ReaderRegistration;
use attestation_data::disclosure_type::DisclosureType;
use crypto::x509::BorrowingCertificateExtension;
use crypto::x509::CertificateError;
use dcql::CredentialQueryFormat;
use entity::disclosure_event::EventStatus;
use error_category::ErrorCategory;
use error_category::sentry_capture_error;
use http_utils::tls::pinning::TlsPinningConfig;
use http_utils::urls::BaseUrl;
use mdoc::holder::Mdoc;
use mdoc::holder::disclosure::credential_requests_to_mdoc_paths;
use mdoc::utils::cose::CoseError;
use openid4vc::disclosure_session::DisclosureClient;
use openid4vc::disclosure_session::DisclosureSession;
use openid4vc::disclosure_session::VpClientError;
use openid4vc::disclosure_session::VpSessionError;
use openid4vc::disclosure_session::VpVerifierError;
use openid4vc::verifier::SessionType;
use platform_support::attested_key::AttestedKeyHolder;
use update_policy_model::update_policy::VersionState;
use utils::vec_at_least::VecNonEmpty;
use wallet_configuration::wallet_config::WalletConfiguration;

use crate::account_provider::AccountProviderClient;
use crate::attestation::AttestationError;
use crate::attestation::AttestationPresentation;
use crate::attestation::BSN_ATTR_NAME;
use crate::attestation::PID_DOCTYPE;
use crate::digid::DigidClient;
use crate::errors::ChangePinError;
use crate::errors::UpdatePolicyError;
use crate::instruction::InstructionError;
use crate::instruction::RemoteEcdsaKeyError;
use crate::instruction::RemoteEcdsaKeyFactory;
use crate::repository::Repository;
use crate::repository::UpdateableRepository;
use crate::storage::DataDisclosureStatus;
use crate::storage::Storage;
use crate::storage::StorageError;
use crate::wallet::Session;

use super::UriType;
use super::Wallet;
use super::uri::identify_uri;

#[derive(Debug, Clone)]
pub struct DisclosureProposalPresentation {
    pub attestations: Vec<AttestationPresentation>,
    pub reader_registration: ReaderRegistration,
    pub shared_data_with_relying_party_before: bool,
    pub session_type: SessionType,
    pub disclosure_type: DisclosureType,
    pub purpose: RedirectUriPurpose,
}

#[derive(Debug, thiserror::Error, ErrorCategory)]
#[category(defer)]
pub enum DisclosureError {
    #[category(expected)]
    #[error("app version is blocked")]
    VersionBlocked,
    #[error("wallet is not registered")]
    #[category(expected)]
    NotRegistered,
    #[error("wallet is locked")]
    #[category(expected)]
    Locked,
    #[error("disclosure session is not in the correct state")]
    #[category(expected)]
    SessionState,
    #[error("did not recognize disclosure URI: {0}")]
    #[category(pd)]
    DisclosureUri(Url),
    #[error("disclosure URI is missing query parameter(s): {0}")]
    #[category(pd)]
    DisclosureUriQuery(Url),
    #[error("could not create HTTP client: {0}")]
    #[category(critical)]
    HttpClient(#[source] reqwest::Error),
    #[error("error in OpenID4VP disclosure session: {0}")]
    VpClient(#[source] VpClientError),
    #[error("error in OpenID4VP disclosure session: {error}")]
    VpVerifierServer {
        organization: Option<Box<Organization>>,
        #[defer]
        #[source]
        error: VpVerifierError,
    },
    #[error("could not fetch if attributes were shared before: {0}")]
    HistoryRetrieval(#[source] StorageError),
    #[error("could not fetch candidate attestations from database: {0}")]
    AttestationRetrieval(#[source] StorageError),
    #[error("multiple candidates found for attestation type(s): {}", .0.join(", "))]
    // We do not want to leak information about the attestation types in the wallet.
    #[category(pd)]
    MultipleCandidates(Vec<String>),
    #[error("not all requested attributes are available, requested: {requested_attributes:?}")]
    #[category(pd)] // Might reveal information about what attributes are stored in the Wallet
    AttributesNotAvailable {
        reader_registration: Box<ReaderRegistration>,
        requested_attributes: HashSet<String>,
        shared_data_with_relying_party_before: bool,
        session_type: SessionType,
    },
    #[error("could not extract issuer certificate from stored mdoc: {0}")]
    MdocCertificate(#[source] CoseError),
    #[error("could not extract issuer registration from stored attestation certificate: {0}")]
    IssuerRegistration(#[source] CertificateError),
    #[error("stored mdoc certificate does not contain issuer registration")]
    #[category(critical)]
    MissingIssuerRegistration,
    #[error("could not interpret attestation attributes: {0}")]
    AttestationAttributes(#[source] AttestationError),
    #[error("error sending instruction to Wallet Provider: {0}")]
    Instruction(#[source] InstructionError),
    #[error("could not increment usage count of mdoc copies in database: {0}")]
    IncrementUsageCount(#[source] StorageError),
    #[error("could not store event in history database: {0}")]
    EventStorage(#[source] StorageError),
    #[error("error finalizing pin change: {0}")]
    ChangePin(#[from] ChangePinError),
    #[error("error fetching update policy: {0}")]
    UpdatePolicy(#[from] UpdatePolicyError),
    #[error("unexpected redirect URI purpose: expected {expected:?}, found {found:?}")]
    #[category(critical)]
    UnexpectedRedirectUriPurpose {
        expected: RedirectUriPurpose,
        found: RedirectUriPurpose,
    },
}

impl DisclosureError {
    fn with_organization(error: VpSessionError, organization: Organization) -> Self {
        match error {
            VpSessionError::Verifier(error) => Self::VpVerifierServer {
                organization: Some(Box::new(organization)),
                error,
            },
            error => error.into(),
        }
    }

    pub fn return_url(&self) -> Option<&Url> {
        match self {
            Self::VpVerifierServer {
                error: VpVerifierError::Request(error),
                ..
            }
            | Self::VpClient(VpClientError::Request(error)) => error.redirect_uri().map(AsRef::as_ref),
            _ => None,
        }
    }
}

impl From<VpSessionError> for DisclosureError {
    fn from(value: VpSessionError) -> Self {
        match value {
            // Upgrade any signing errors that are caused an instruction error to `DisclosureError::Instruction`.
            VpSessionError::Client(VpClientError::DeviceResponse(mdoc::Error::Cose(CoseError::Signing(
                signing_error,
            )))) if matches!(
                signing_error.downcast_ref::<RemoteEcdsaKeyError>(),
                Some(RemoteEcdsaKeyError::Instruction(_))
            ) =>
            {
                // Note that this statement is safe, as checking is performed within the guard statements above.
                if let Ok(RemoteEcdsaKeyError::Instruction(instruction_error)) =
                    signing_error.downcast::<RemoteEcdsaKeyError>().map(|error| *error)
                {
                    DisclosureError::Instruction(instruction_error)
                } else {
                    unreachable!()
                }
            }
            // Any other error should result in its generic top-level error variant.
            VpSessionError::Client(client_error) => DisclosureError::VpClient(client_error),
            VpSessionError::Verifier(verifier_error) => DisclosureError::VpVerifierServer {
                organization: None,
                error: verifier_error,
            },
        }
    }
}

/// Encodes what the user can do with the redirect URI that the wallet (maybe) receives at the end of the
/// disclosure session.
#[derive(Debug, Clone, Copy, PartialEq, Eq)]
pub enum RedirectUriPurpose {
    /// The redirect URI is an ordinary https URI and can be opened in the browser.
    Browser,
    /// The redirect URI contains an OpenID4VCI Credential Offer and can be used to start an issuance session.
    Issuance,
}

#[derive(Debug, Clone)]
pub struct WalletDisclosureSession<DCS> {
    pub(super) redirect_uri_purpose: RedirectUriPurpose,
    pub(super) disclosure_type: DisclosureType,
    pub(super) attestations: Option<VecNonEmpty<DisclosureAttestation>>,
    pub(super) protocol_state: DCS,
}

impl<DCS> WalletDisclosureSession<DCS> {
    pub fn new_proposal(
        redirect_uri_purpose: RedirectUriPurpose,
        disclosure_type: DisclosureType,
        attestations: VecNonEmpty<DisclosureAttestation>,
        protocol_state: DCS,
    ) -> Self {
        Self {
            redirect_uri_purpose,
            disclosure_type,
            attestations: Some(attestations),
            protocol_state,
        }
    }

    pub fn new_missing_attributes(
        redirect_uri_purpose: RedirectUriPurpose,
        disclosure_type: DisclosureType,
        protocol_state: DCS,
    ) -> Self {
        Self {
            redirect_uri_purpose,
            disclosure_type,
            attestations: None,
            protocol_state,
        }
    }
}

#[derive(Debug, Clone, Constructor)]
pub struct DisclosureAttestation {
    copy_id: Uuid,
    mdoc: Mdoc,
    presentation: AttestationPresentation,
}

impl RedirectUriPurpose {
    fn from_uri(uri: &Url) -> Result<Self, DisclosureError> {
        let purpose = identify_uri(uri)
            .and_then(|uri_type| match uri_type {
                UriType::PidIssuance => None,
                UriType::Disclosure => Some(Self::Browser),
                UriType::DisclosureBasedIssuance => Some(Self::Issuance),
            })
            .ok_or_else(|| DisclosureError::DisclosureUri(uri.clone()))?;

        Ok(purpose)
    }
}

impl<CR, UR, S, AKH, APC, DC, IS, DCC, WIC> Wallet<CR, UR, S, AKH, APC, DC, IS, DCC, WIC>
where
    CR: Repository<Arc<WalletConfiguration>>,
    UR: Repository<VersionState>,
    AKH: AttestedKeyHolder,
    DC: DigidClient,
    DCC: DisclosureClient,
    S: Storage,
{
    #[instrument(skip_all)]
    #[sentry_capture_error]
    pub async fn start_disclosure(
        &mut self,
        uri: &Url,
        source: DisclosureUriSource,
    ) -> Result<DisclosureProposalPresentation, DisclosureError> {
        info!("Performing disclosure based on received URI: {}", uri);

        info!("Checking if blocked");
        if self.is_blocked() {
            return Err(DisclosureError::VersionBlocked);
        }

        info!("Checking if registered");
        if !self.registration.is_registered() {
            return Err(DisclosureError::NotRegistered);
        }

        info!("Checking if locked");
        if self.lock.is_locked() {
            return Err(DisclosureError::Locked);
        }

        info!("Checking if there is already an active session");
        if self.session.is_some() {
            return Err(DisclosureError::SessionState);
        }

        let config = &self.config_repository.get().disclosure;

        let purpose = RedirectUriPurpose::from_uri(uri)?;
        let disclosure_uri_query = uri
            .query()
            .ok_or_else(|| DisclosureError::DisclosureUriQuery(uri.clone()))?;

        // Start the disclosure session based on the parsed disclosure URI.
        let session = self
            .disclosure_client
            .start(disclosure_uri_query, source, &config.rp_trust_anchors())
            .await?;

        // Retrieve all attestation with the requested attestation types from
        // the database, which are returned in original insertion order.
        let requested_attestation_types = session
            .credential_requests()
            .as_ref()
            .iter()
            .map(|r| match &r.format {
                CredentialQueryFormat::MsoMdoc { doctype_value } => doctype_value.as_str(),
                CredentialQueryFormat::SdJwt { .. } => todo!("PVW-4139 support SdJwt"),
            })
            .collect();
        let stored_mdocs = self
            .storage
            .read()
            .await
            .fetch_unique_mdocs_by_doctypes(&requested_attestation_types)
            .await
            .map_err(DisclosureError::AttestationRetrieval)?;

        // Group `StoredMdocCopy` values by attestation type in a `Vec<VecNonEmpty<_>>`.
        // The order of this reflects the original database order, at least within one attestation type.
        let stored_mdocs_by_type = stored_mdocs
            .into_iter()
            .filter_map(|stored_mdoc| {
                // Get a reference from `requested_attestation_types` for `.chunk_by()`,
                // filtering out any attestations with types that were not requested,
                // even though the database should never return this.
                requested_attestation_types
                    .get(stored_mdoc.mdoc.mso.doc_type.as_str())
                    .map(|doc_type| (*doc_type, stored_mdoc))
            })
            .chunk_by(|(attestation_type, _)| *attestation_type)
            .into_iter()
            .filter_map(|(attestation_type, stored_mdoc_iter)| {
                // Get the requested paths for this attestation type.
                let mdoc_paths = credential_requests_to_mdoc_paths(session.credential_requests(), attestation_type);

                // If none of the requested paths map to a 2-tuple, there can be no mdoc candidates.
                if mdoc_paths.is_empty() {
                    return None;
                }

                let candidate_attestations = stored_mdoc_iter
                    .into_iter()
                    .filter_map(|(_, stored_mdoc)| {
                        // Only select those attestations that contain all of the requested attributes.
                        // TODO (PVW-4537): Have this be part of the database query using some index.
                        stored_mdoc
                            .mdoc
                            .issuer_signed
                            .matches_attribute_paths(&mdoc_paths)
                            .then_some(stored_mdoc)
                    })
                    .collect_vec();

                // Filter out any attestation type that has no candidates.
                VecNonEmpty::try_from(candidate_attestations).ok()
            })
            .collect_vec();

        // At this point, determine the disclosure type and if data was ever shared with this RP before, as the UI
        // needs this context both for when all requested attributes are present and for when attributes are missing.
        let disclosure_type = DisclosureType::from_request_attribute_paths(
            session.credential_requests(),
            PID_DOCTYPE,
            (PID_DOCTYPE, BSN_ATTR_NAME),
        );

        let verifier_certificate = session.verifier_certificate();
        let shared_data_with_relying_party_before = self
            .storage
            .read()
            .await
            .did_share_data_with_relying_party(verifier_certificate.certificate())
            .await
            .map_err(DisclosureError::HistoryRetrieval)?;

        // If no suitable candidates were found for at least one of the
        // requested attestation types, report this as an error to the UI.
        if stored_mdocs_by_type.len() < requested_attestation_types.len() {
            info!("At least one attribute is missing in order to satisfy the disclosure request");

            let reader_registration = verifier_certificate.registration().clone();
            // For now we simply represent the requested attribute paths by joining all elements with a slash.
            // TODO (PVW-3813): Attempt to translate the requested attributes using the TAS cache.
            let requested_attributes = session
                .credential_requests()
                .as_ref()
                .iter()
                .flat_map(|request| match &request.format {
                    CredentialQueryFormat::MsoMdoc { doctype_value } => request
                        .claims
                        .iter()
                        .map(|path| {
                            iter::once(doctype_value.to_string())
                                .chain(path.path.iter().map(|path| format!("{path}")))
                                .join("/")
                        })
                        .collect_vec(),
                    CredentialQueryFormat::SdJwt { .. } => todo!("PVW-4139 support SdJwt"),
                })
                .collect();
            let session_type = session.session_type();

            // Store the session so that it will only be terminated on user interaction.
            // This prevents gleaning of missing attributes by a verifier.
            self.session
                .replace(Session::Disclosure(WalletDisclosureSession::new_missing_attributes(
                    purpose,
                    disclosure_type,
                    session,
                )));

            return Err(DisclosureError::AttributesNotAvailable {
                reader_registration: Box::new(reader_registration),
                requested_attributes,
                shared_data_with_relying_party_before,
                session_type,
            });
        }

        // Now that we know that we have at least one candidate per attestation type, start attempting to convert the
        // stored attestations to `AttestationPresentation` values, placing these in `DisclosureAttestation` along with
        // the original attestation.
        let attestations_by_type = stored_mdocs_by_type
            .into_iter()
            .map(|stored_mdocs| {
                let mdoc_paths = credential_requests_to_mdoc_paths(
                    session.credential_requests(),
                    &stored_mdocs.first().mdoc.mso.doc_type,
                );

                let attestations = stored_mdocs
                    .into_iter()
                    .map(|stored_mdoc| {
                        // TODO (PVW-4132): Mdoc attestations contained in the database should be assumed to be valid.
                        //                  Once this is expressed within the type system, these errors can be removed.
                        let mdoc_certificate = stored_mdoc
                            .mdoc
                            .issuer_certificate()
                            .map_err(DisclosureError::MdocCertificate)?;
                        let issuer_registration = IssuerRegistration::from_certificate(&mdoc_certificate)
                            .map_err(DisclosureError::IssuerRegistration)?
                            .ok_or(DisclosureError::MissingIssuerRegistration)?;

                        // Remove any attributes that were not requested from the presentation attributes.
                        let issuer_signed = stored_mdoc
                            .mdoc
                            .issuer_signed
                            .clone()
                            .into_attribute_subset(&mdoc_paths);

                        let attestation_presentation = AttestationPresentation::create_for_disclosure(
                            stored_mdoc.mdoc_id.to_string(),
                            stored_mdoc.normalized_metadata.clone(),
                            issuer_registration.organization,
                            issuer_signed.into_entries_by_namespace(),
                        )
                        .map_err(DisclosureError::AttestationAttributes)?;

                        let attestation = DisclosureAttestation::new(
                            stored_mdoc.mdoc_copy_id,
                            stored_mdoc.mdoc,
                            attestation_presentation,
                        );

                        Ok(attestation)
                    })
                    .collect::<Result<Vec<_>, DisclosureError>>()?
                    .try_into()
                    // Safe, as the source of the iterator is `VecNonEmpty`.
                    .unwrap();

                Ok(attestations)
            })
            .collect::<Result<Vec<VecNonEmpty<_>>, DisclosureError>>()?;

        // For now, return an error if multiple attestations are found for a requested attestation type.
        // TODO (PVW-3829): Allow the user to select amongst multiple disclosure candidates.

        let (disclosure_attestations, duplicate_attestation_types): (Vec<_>, Vec<_>) = attestations_by_type
            .into_iter()
            .partition_map(|candidate_attestations| {
                if candidate_attestations.len().get() == 1 {
                    Either::Left(candidate_attestations.into_first())
                } else {
                    Either::Right(candidate_attestations.into_first().presentation.attestation_type)
                }
            });

        if !duplicate_attestation_types.is_empty() {
            info!("At least one attestation type has multiple disclosure candidates");

            return Err(DisclosureError::MultipleCandidates(duplicate_attestation_types));
        }

        // This unwrap is guaranteed to succeed as:
        // 1. The `RequestedAttributePaths` type inherently guarantees that it contains at least one attestation type.
        // 2. We check above if there is at least one candidate for every attestation type.
        // 3. We then check above that none of the attestation types have multiple candidates, so the length of
        //    disclosure_attestations is the same as attestations_by_type, which is at least 1.
        let disclosure_attestations = VecNonEmpty::try_from(disclosure_attestations).unwrap();

        info!("All attributes in the disclosure request are present in the database, return a proposal to the user");

        // Place the propopsed attestations in a `DisclosureProposalPresentation`,
        // along with a copy of the `ReaderRegistration`.
        let proposal = DisclosureProposalPresentation {
            attestations: disclosure_attestations
                .iter()
                .map(|attestation| attestation.presentation.clone())
                .collect(),
            reader_registration: verifier_certificate.registration().clone(),
            shared_data_with_relying_party_before,
            session_type: session.session_type(),
            disclosure_type,
            purpose,
        };

        // Retain the session as `Wallet` state.
        self.session
            .replace(Session::Disclosure(WalletDisclosureSession::new_proposal(
                purpose,
                disclosure_type,
                disclosure_attestations,
                session,
            )));

        Ok(proposal)
    }

    async fn terminate_disclosure_session(
        &mut self,
        session: WalletDisclosureSession<DCC::Session>,
    ) -> Result<Option<Url>, DisclosureError> {
        let attestations = session.attestations.map(|attestations| {
            attestations
                .into_iter()
                .map(|attestation| attestation.presentation)
                .collect_vec()
                .try_into()
                // Safe, as the source of the iterator is `VecNonEmpty`.
                .unwrap()
        });

        let (reader_certificate, _) = session
            .protocol_state
            .verifier_certificate()
            .clone()
            .into_certificate_and_registration();

        let return_url = session.protocol_state.terminate().await?.map(BaseUrl::into_inner);

        self.store_disclosure_event(
            Utc::now(),
            attestations,
            reader_certificate,
            session.disclosure_type,
            EventStatus::Cancelled,
            DataDisclosureStatus::NotDisclosed,
        )
        .await
        .map_err(DisclosureError::EventStorage)?;

        Ok(return_url)
    }

    #[instrument(skip_all)]
    #[sentry_capture_error]
    pub fn has_active_disclosure_session(&self) -> Result<bool, DisclosureError> {
        info!("Checking for active disclosure session");

        info!("Checking if blocked");
        if self.is_blocked() {
            return Err(DisclosureError::VersionBlocked);
        }

        info!("Checking if registered");
        if !self.registration.is_registered() {
            return Err(DisclosureError::NotRegistered);
        }

        info!("Checking if locked");
        if self.lock.is_locked() {
            return Err(DisclosureError::Locked);
        }

        let has_active_session = matches!(self.session, Some(Session::Disclosure(..)));

        Ok(has_active_session)
    }

    #[instrument(skip_all)]
    #[sentry_capture_error]
    pub async fn cancel_disclosure(&mut self) -> Result<Option<Url>, DisclosureError> {
        info!("Cancelling disclosure");

        info!("Checking if blocked");
        if self.is_blocked() {
            return Err(DisclosureError::VersionBlocked);
        }

        info!("Checking if registered");
        if !self.registration.is_registered() {
            return Err(DisclosureError::NotRegistered);
        }

        info!("Checking if locked");
        if self.lock.is_locked() {
            return Err(DisclosureError::Locked);
        }

        info!("Checking if a disclosure session is present");
        if !matches!(self.session, Some(Session::Disclosure(..))) {
            return Err(DisclosureError::SessionState);
        }

        let Session::Disclosure(session) = self.session.take().unwrap() else {
            panic!()
        };

        self.terminate_disclosure_session(session).await
    }

    #[instrument(skip_all)]
    #[sentry_capture_error]
    pub async fn accept_disclosure(&mut self, pin: String) -> Result<Option<Url>, DisclosureError>
    where
        S: Storage,
        UR: UpdateableRepository<VersionState, TlsPinningConfig, Error = UpdatePolicyError>,
        APC: AccountProviderClient,
        WIC: Default,
    {
        self.perform_disclosure(pin, RedirectUriPurpose::Browser, self.config_repository.get().as_ref())
            .await
    }

    #[instrument(skip_all)]
    pub(super) async fn perform_disclosure(
        &mut self,
        pin: String,
        redirect_uri_purpose: RedirectUriPurpose,
        config: &WalletConfiguration,
    ) -> Result<Option<Url>, DisclosureError>
    where
        S: Storage,
        UR: UpdateableRepository<VersionState, TlsPinningConfig, Error = UpdatePolicyError>,
        APC: AccountProviderClient,
        WIC: Default,
    {
        info!("Accepting disclosure");
        info!("Fetching update policy");
        self.update_policy_repository
            .fetch(&config.update_policy_server.http_config)
            .await?;

        info!("Checking if blocked");
        if self.is_blocked() {
            return Err(DisclosureError::VersionBlocked);
        }

        info!("Checking if registered");
        let (attested_key, registration_data) = self
            .registration
            .as_key_and_registration_data()
            .ok_or_else(|| DisclosureError::NotRegistered)?;

        info!("Checking if locked");
        if self.lock.is_locked() {
            return Err(DisclosureError::Locked);
        }

        info!("Checking if a disclosure session is present");
        let Some(Session::Disclosure(session)) = &self.session else {
            return Err(DisclosureError::SessionState);
        };

        if session.redirect_uri_purpose != redirect_uri_purpose {
            return Err(DisclosureError::UnexpectedRedirectUriPurpose {
                expected: session.redirect_uri_purpose,
                found: redirect_uri_purpose,
            });
        }

        let attestations = session.attestations.as_ref().ok_or(DisclosureError::SessionState)?;

        // Prepare the `RemoteEcdsaKeyFactory` for signing using the provided PIN.
        let instruction_result_public_key = config.account_server.instruction_result_public_key.as_inner().into();

        let remote_instruction = self
            .new_instruction_client(
                pin,
                Arc::clone(attested_key),
                registration_data.clone(),
                config.account_server.http_config.clone(),
                instruction_result_public_key,
            )
            .await?;

        let remote_key_factory = RemoteEcdsaKeyFactory::new(remote_instruction);

        // Increment the disclosure counts of the attestation copies referenced in the proposal,
        // so that for the next disclosure different copies are used.

        // NOTE: If the disclosure fails and is retried, the disclosure count will jump by
        //       more than 1, since the same copies are shared with the verifier again.
        //       It is necessary to increment the disclosure count before sending the attestations
        //       to the verifier, as we do not know if disclosure fails before or after the
        //       verifier has received the attributes.

        let result = self
            .storage
            .write()
            .await
            .increment_attestation_copies_usage_count(
                attestations.iter().map(|attestation| attestation.copy_id).collect(),
            )
            .await;

        let (reader_certificate, reader_registration) = session
            .protocol_state
            .verifier_certificate()
            .clone()
            .into_certificate_and_registration();

        if let Err(error) = result {
            if let Err(e) = self
                .store_disclosure_event(
                    Utc::now(),
                    Some(
                        attestations
                            .iter()
                            .map(|attestation| attestation.presentation.clone())
                            .collect_vec()
                            .try_into()
                            .unwrap(),
                    ),
                    reader_certificate,
                    session.disclosure_type,
                    EventStatus::Error,
                    DataDisclosureStatus::NotDisclosed,
                )
                .await
            {
                error!("Could not store error in history: {e}");
            }

            return Err(DisclosureError::IncrementUsageCount(error));
        }

        // Clone some values from `WalletDisclosureSession`, before we have to give away ownership of it.
        let mdocs = attestations
            .iter()
            .map(|attestation| attestation.mdoc.clone())
            .collect_vec()
            .try_into()
            // Safe, as the source of the iterator is `VecNonEmpty`.
            .unwrap();

        // Take ownership of the disclosure session and actually perform disclosure, casting any
        // `InstructionError` that occurs during signing to `RemoteEcdsaKeyError::Instruction`.
        let Some(Session::Disclosure(mut session)) = self.session.take() else {
            // This not possible, as we took a reference to this value before.
            unreachable!();
        };
        let result = session.protocol_state.disclose(mdocs, &remote_key_factory).await;
        let return_url = match result {
            Ok(return_url) => return_url.map(BaseUrl::into_inner),
            Err((protocol_state, error)) => {
                let disclosure_error =
                    DisclosureError::with_organization(error.error, reader_registration.organization);

                // IncorrectPin is a functional error and does not need to be recorded.
                if !matches!(
                    disclosure_error,
                    DisclosureError::Instruction(InstructionError::IncorrectPin { .. })
                ) {
                    let data_status = if error.data_shared {
                        DataDisclosureStatus::Disclosed
                    } else {
                        DataDisclosureStatus::NotDisclosed
                    };
                    if let Err(e) = self
                        .store_disclosure_event(
                            Utc::now(),
                            Some(
                                session
                                    .attestations
                                    .as_ref()
                                    .unwrap()
                                    .iter()
                                    .map(|attestation| attestation.presentation.clone())
                                    .collect_vec()
                                    .try_into()
                                    .unwrap(),
                            ),
                            reader_certificate,
                            session.disclosure_type,
                            EventStatus::Error,
                            data_status,
                        )
                        .await
                    {
                        error!("Could not store error in history: {e}");
                    }
                }

                // At this point place the `DisclosureSession` back so that `WalletDisclosureSession` is whole again.
                session.protocol_state = protocol_state;

                if matches!(
                    disclosure_error,
                    DisclosureError::Instruction(InstructionError::Timeout { .. } | InstructionError::Blocked)
                ) {
                    // On a PIN timeout we should proactively terminate the disclosure session
                    // and lock the wallet, as the user is probably not the owner of the wallet.
                    // The UI should catch this specific error and close the disclosure screens.

                    if let Err(terminate_error) = self.terminate_disclosure_session(session).await {
                        // Log the error, but do not return it from this method.
                        error!(
                            "Error while terminating disclosure session on PIN timeout: {}",
                            terminate_error
                        );
                    }

                    self.lock.lock();
                } else {
                    // If we did not just give away ownership of the disclosure session by terminating it,
                    // place it back in the wallet state so that the user may retry disclosure.
                    self.session.replace(Session::Disclosure(session));
                }

                return Err(disclosure_error);
            }
        };

        // Disclosure is now successful. Any errors that occur after this point will result in the `Wallet` not having
        // an active disclosure session anymore. Note that these unwraps are safe, as session.attestations was checked
        // to be present above and the source of the iterator is also `VecNonEmpty`.
        self.store_disclosure_event(
            Utc::now(),
            Some(
                session
                    .attestations
                    .unwrap()
                    .into_iter()
                    .map(|attestation| attestation.presentation)
                    .collect_vec()
                    .try_into()
                    .unwrap(),
            ),
            reader_certificate,
            session.disclosure_type,
            EventStatus::Success,
            DataDisclosureStatus::Disclosed,
        )
        .await
        .map_err(DisclosureError::EventStorage)?;

        Ok(return_url)
    }
}

#[cfg(test)]
mod tests {
    use std::collections::HashSet;
    use std::str::FromStr;
    use std::sync::LazyLock;

    use assert_matches::assert_matches;
    use itertools::Itertools;
    use mockall::predicate::always;
    use mockall::predicate::eq;
    use rstest::rstest;
    use serde::de::Error;
    use url::Url;
    use uuid::Uuid;

    use attestation_data::attributes::AttributeValue;
    use attestation_data::auth::Organization;
    use attestation_data::auth::issuer_auth::IssuerRegistration;
    use attestation_data::auth::reader_auth::ReaderRegistration;
    use attestation_data::disclosure_type::DisclosureType;
    use attestation_data::x509::generate::mock::generate_reader_mock;
    use crypto::server_keys::generate::Ca;
    use crypto::x509::BorrowingCertificateExtension;
<<<<<<< HEAD
    use dcql::normalized;
=======
    use http_utils::tls::pinning::TlsPinningConfig;
>>>>>>> 6380e34b
    use http_utils::urls;
    use http_utils::urls::BaseUrl;
    use mdoc::utils::cose::CoseError;
    use openid4vc::PostAuthResponseErrorCode;
    use openid4vc::disclosure_session;
    use openid4vc::disclosure_session::DisclosureUriSource;
    use openid4vc::disclosure_session::VerifierCertificate;
    use openid4vc::disclosure_session::VpClientError;
    use openid4vc::disclosure_session::VpMessageClientError;
    use openid4vc::disclosure_session::VpSessionError;
    use openid4vc::disclosure_session::VpVerifierError;
    use openid4vc::disclosure_session::mock::MockDisclosureClient;
    use openid4vc::disclosure_session::mock::MockDisclosureSession;
    use openid4vc::errors::DisclosureErrorResponse;
    use openid4vc::errors::ErrorResponse;
    use openid4vc::errors::GetRequestErrorCode;
    use openid4vc::issuance_session::IssuedCredential;
    use openid4vc::mock::MockIssuanceSession;
    use openid4vc::verifier::SessionType;
    use update_policy_model::update_policy::VersionState;
    use utils::vec_at_least::VecNonEmpty;

    use crate::attestation::AttestationAttributeValue;
    use crate::attestation::AttestationIdentity;
    use crate::attestation::AttestationPresentation;
    use crate::attestation::PID_DOCTYPE;
    use crate::config::UNIVERSAL_LINK_BASE_URL;
    use crate::digid::MockDigidSession;
    use crate::errors::InstructionError;
    use crate::errors::RemoteEcdsaKeyError;
    use crate::storage::DisclosureStatus;
    use crate::storage::WalletEvent;
    use crate::wallet::disclosure::DisclosureAttestation;
    use crate::wallet::test::setup_mock_recent_history_callback;

    use super::super::Session;
    use super::super::test::WalletDeviceVendor;
    use super::super::test::WalletWithMocks;
    use super::super::test::create_example_pid_mdoc_credential;
    use super::DisclosureError;
    use super::DisclosureProposalPresentation;
    use super::RedirectUriPurpose;
    use super::WalletDisclosureSession;

    static DISCLOSURE_URI: LazyLock<Url> =
        LazyLock::new(|| urls::disclosure_base_uri(&UNIVERSAL_LINK_BASE_URL).join("Zm9vYmFy?foo=bar"));
    const PIN: &str = "051097";
    static RETURN_URL: LazyLock<BaseUrl> =
        LazyLock::new(|| BaseUrl::from_str("https://example.com/return/here").unwrap());
    static DEFAULT_REQUESTED_PID_PATH: LazyLock<VecNonEmpty<String>> = LazyLock::new(|| {
        vec![PID_DOCTYPE.to_string(), "age_over_18".to_string()]
            .try_into()
            .unwrap()
    });

    // Set up properties for a `MockDisclosureSession`.
    fn setup_disclosure_session_verifier_certificate(
        verifier_certificate: VerifierCertificate,
        requested_pid_path: VecNonEmpty<String>,
    ) -> MockDisclosureSession {
        let credential_requests =
            normalized::mock::mock_from_vecs(vec![(PID_DOCTYPE.to_string(), vec![requested_pid_path])]);

        let mut disclosure_session = MockDisclosureSession::new();
        disclosure_session
            .expect_session_type()
            .return_const(SessionType::CrossDevice);
        disclosure_session
            .expect_verifier_certificate()
            .return_const(verifier_certificate);
        disclosure_session
            .expect_credential_requests()
            .return_const(credential_requests);

        disclosure_session
    }

    // Set up properties for a `MockDisclosureSession`.
    fn setup_disclosure_session(
        requested_pid_path: VecNonEmpty<String>,
    ) -> (MockDisclosureSession, VerifierCertificate) {
        let ca = Ca::generate_reader_mock_ca().unwrap();
        let reader_registration = ReaderRegistration::new_mock();
        let key_pair = generate_reader_mock(&ca, Some(reader_registration)).unwrap();
        let verifier_certificate = VerifierCertificate::try_new(key_pair.into()).unwrap().unwrap();

        let disclosure_session =
            setup_disclosure_session_verifier_certificate(verifier_certificate.clone(), requested_pid_path);

        (disclosure_session, verifier_certificate)
    }

    /// Set up the expected response of `MockDisclosureClient` when starting a new `MockDisclosureSession`.
    fn setup_disclosure_client_start(
        disclosure_client: &mut MockDisclosureClient,
        requested_pid_path: VecNonEmpty<String>,
    ) -> VerifierCertificate {
        let (disclosure_session, verifier_certificate) = setup_disclosure_session(requested_pid_path);

        disclosure_client
            .expect_start()
            .times(1)
            .with(eq("foo=bar"), eq(DisclosureUriSource::QrCode), always())
            .return_once(|_request_uri_query, _uri_source, _trust_anchors| Ok(disclosure_session));

        verifier_certificate
    }

    fn setup_wallet_disclosure_session_missing_attributes() -> (
        Session<MockDigidSession<TlsPinningConfig>, MockIssuanceSession, MockDisclosureSession>,
        VerifierCertificate,
    ) {
        let (disclosure_session, verifier_certificate) = setup_disclosure_session(DEFAULT_REQUESTED_PID_PATH.clone());

        let session = Session::Disclosure(WalletDisclosureSession::new_missing_attributes(
            RedirectUriPurpose::Browser,
            DisclosureType::Regular,
            disclosure_session,
        ));

        (session, verifier_certificate)
    }

    fn setup_wallet_disclosure_session() -> (
        Session<MockDigidSession<TlsPinningConfig>, MockIssuanceSession, MockDisclosureSession>,
        VerifierCertificate,
    ) {
        let (disclosure_session, verifier_certificate) = setup_disclosure_session(DEFAULT_REQUESTED_PID_PATH.clone());

        let mdoc_credential = create_example_pid_mdoc_credential();
        let metadata = mdoc_credential.metadata_documents.to_normalized().unwrap();
        let IssuedCredential::MsoMdoc(mdoc) = mdoc_credential.copies.into_inner().into_first() else {
            unreachable!();
        };
        let issuer_registration = IssuerRegistration::from_certificate(&mdoc.issuer_certificate().unwrap())
            .unwrap()
            .unwrap();
        let attributes = mdoc.clone().issuer_signed.into_entries_by_namespace();
        let presentation = AttestationPresentation::create_for_disclosure(
            String::from("id123"),
            metadata,
            issuer_registration.organization,
            attributes,
        )
        .unwrap();

        let session = Session::Disclosure(WalletDisclosureSession::new_proposal(
            RedirectUriPurpose::Browser,
            DisclosureType::Regular,
            vec![DisclosureAttestation {
                copy_id: Uuid::new_v4(),
                mdoc: *mdoc,
                presentation,
            }]
            .try_into()
            .unwrap(),
            disclosure_session,
        ));

        (session, verifier_certificate)
    }

    // TODO (PVW-3829): Add tests with more elaborate candidation selection, e.g. requests spanning multiple attestation
    //                  types and multiple attestation type instances with optional attributes.

    /// This tests the full happy path for disclosure, calling both
    /// `Wallet::start_disclosure()` and `Wallet::accept_disclosure()`.
    #[tokio::test]
    async fn test_wallet_disclosure() {
        // Populate a registered wallet with an example PID.
        let mut wallet = WalletWithMocks::new_registered_and_unlocked(WalletDeviceVendor::Apple);
        let events = setup_mock_recent_history_callback(&mut wallet).await.unwrap();

        let mdoc_credential = create_example_pid_mdoc_credential();
        wallet
            .mut_storage()
            .issued_credential_copies
            .insert(mdoc_credential.attestation_type.clone(), vec![mdoc_credential]);

        // Set up the relevant mocks.
        let verifier_certificate =
            setup_disclosure_client_start(&mut wallet.disclosure_client, DEFAULT_REQUESTED_PID_PATH.clone());

        // Starting disclosure should not fail.
        let proposal = wallet
            .start_disclosure(&DISCLOSURE_URI, DisclosureUriSource::QrCode)
            .await
            .expect("starting disclosure should succeed");

        // Test that the returned `DisclosureProposalPresentation` contains the processed data we set up earlier.
        assert_matches!(
            proposal,
            DisclosureProposalPresentation {
                reader_registration,
                shared_data_with_relying_party_before,
                session_type: SessionType::CrossDevice,
                disclosure_type: DisclosureType::Regular,
                purpose: RedirectUriPurpose::Browser,
                ..
            } if reader_registration == *verifier_certificate.registration() && !shared_data_with_relying_party_before
        );
        assert_eq!(proposal.attestations.len(), 1);

        let presentation = proposal.attestations.first().unwrap();

        assert_matches!(presentation.identity, AttestationIdentity::Fixed { .. });
        assert_eq!(presentation.attestation_type, PID_DOCTYPE);
        assert_eq!(presentation.attributes.len(), 1);

        let attribute = presentation.attributes.first().unwrap();

        assert_eq!(attribute.key, vec!["age_over_18"]);
        assert_matches!(
            attribute.value,
            AttestationAttributeValue::Basic(AttributeValue::Bool(true))
        );

        // Starting disclosure should not cause mdoc copy usage counts to be incremented.
        wallet.mut_storage().attestation_copies_usage_counts.is_empty();

        // Test that the `Wallet` now contains a `DisclosureSession`.
        let Some(Session::Disclosure(session)) = wallet.session.as_mut() else {
            panic!("wallet should contain disclosure session");
        };
        assert_eq!(session.redirect_uri_purpose, RedirectUriPurpose::Browser);

        // Starting disclosure should not have caused events to be recorded yet.
        assert!(events.lock().last().unwrap().is_empty());

        session
            .protocol_state
            .expect_disclose()
            .times(1)
            .withf(|mdocs| mdocs.len().get() == 1 && mdocs.first().mso.doc_type == PID_DOCTYPE)
            .return_once(|_mdocs| Ok(Some(RETURN_URL.clone())));

        let return_url = wallet
            .accept_disclosure(PIN.to_string())
            .await
            .expect("accepting disclosure should succeed");

        assert_eq!(return_url.as_ref(), Some(RETURN_URL.as_ref()));

        // Check that the disclosure session is no longer present on the wallet.
        assert!(wallet.session.is_none());

        // Verify that a single disclosure success event is logged that contains the revelant information.
        let recent_events = events.lock();
        let event = recent_events
            .last()
            .unwrap()
            .iter()
            .exactly_one()
            .expect("disclosure should have resulted in a single event");

        assert_matches!(
            event,
            WalletEvent::Disclosure {
                attestations,
                reader_certificate,
                reader_registration,
                status: DisclosureStatus::Success,
                ..
            } if attestations.len() == 1 &&
                attestations.first().unwrap().attestation_type == PID_DOCTYPE &&
                reader_certificate.as_ref() == verifier_certificate.certificate() &&
                reader_registration.as_ref() == verifier_certificate.registration()
        );

        // Test that the attestation usage count got incremented in the database.
        let usage_count = wallet
            .mut_storage()
            .attestation_copies_usage_counts
            .values()
            .copied()
            .exactly_one()
            .expect("the database should contain a single usage count");
        assert_eq!(usage_count, 1);
    }

    #[tokio::test]
    async fn test_wallet_start_disclosure_error_blocked() {
        let mut wallet = WalletWithMocks::new_registered_and_unlocked(WalletDeviceVendor::Apple);

        wallet.update_policy_repository.state = VersionState::Block;

        // Starting disclosure on a blocked wallet should result in an error.
        let error = wallet
            .start_disclosure(&DISCLOSURE_URI, DisclosureUriSource::Link)
            .await
            .expect_err("starting disclosure should not succeed");

        assert_matches!(error, DisclosureError::VersionBlocked);
        assert!(error.return_url().is_none());
        assert!(wallet.session.is_none());
    }

    #[tokio::test]
    async fn test_wallet_start_disclosure_error_unregistered() {
        // Prepare an unregistered wallet.
        let mut wallet = WalletWithMocks::new_unregistered(WalletDeviceVendor::Apple);

        // Starting disclosure on an unregistered wallet should result in an error.
        let error = wallet
            .start_disclosure(&DISCLOSURE_URI, DisclosureUriSource::Link)
            .await
            .expect_err("starting disclosure should not succeed");

        assert_matches!(error, DisclosureError::NotRegistered);
        assert!(error.return_url().is_none());
        assert!(wallet.session.is_none());
    }

    #[tokio::test]
    async fn test_wallet_start_disclosure_error_locked() {
        let mut wallet = WalletWithMocks::new_registered_and_unlocked(WalletDeviceVendor::Apple);

        wallet.lock();

        // Starting disclosure on a locked wallet should result in an error.
        let error = wallet
            .start_disclosure(&DISCLOSURE_URI, DisclosureUriSource::Link)
            .await
            .expect_err("starting disclosure should not succeed");

        assert_matches!(error, DisclosureError::Locked);
        assert!(error.return_url().is_none());
        assert!(wallet.session.is_none());
    }

    #[tokio::test]
    async fn test_wallet_start_disclosure_error_session_state() {
        let mut wallet = WalletWithMocks::new_registered_and_unlocked(WalletDeviceVendor::Apple);

        // Start an active disclosure session.
        wallet.session = Some(Session::Disclosure(WalletDisclosureSession::new_missing_attributes(
            RedirectUriPurpose::Browser,
            DisclosureType::Regular,
            MockDisclosureSession::new(),
        )));

        // Starting disclosure on a wallet with an active disclosure should result in an error.
        let error = wallet
            .start_disclosure(&DISCLOSURE_URI, DisclosureUriSource::Link)
            .await
            .expect_err("starting disclosure should not succeed");

        assert_matches!(error, DisclosureError::SessionState);
        assert!(error.return_url().is_none());
        assert!(wallet.session.is_some());
    }

    #[tokio::test]
    async fn test_wallet_start_disclosure_error_disclosure_uri() {
        let mut wallet = WalletWithMocks::new_registered_and_unlocked(WalletDeviceVendor::Apple);

        // Starting disclosure on a wallet with an unknown disclosure URI should result in an error.
        let disclosure_url = Url::parse("http://example.com?invalid").unwrap();
        let error = wallet
            .start_disclosure(&disclosure_url, DisclosureUriSource::Link)
            .await
            .expect_err("starting disclosure should not succeed");

        assert_matches!(&error, DisclosureError::DisclosureUri(url) if url == &disclosure_url);
        assert!(error.return_url().is_none());
        assert!(wallet.session.is_none());
    }

    #[tokio::test]
    async fn test_wallet_start_disclosure_error_disclosure_uri_query() {
        let mut wallet = WalletWithMocks::new_registered_and_unlocked(WalletDeviceVendor::Apple);

        // Starting disclosure on a wallet with a disclosure URI with no query parameters should result in an error.
        let error = wallet
            .start_disclosure(
                &urls::disclosure_base_uri(&UNIVERSAL_LINK_BASE_URL).join("Zm9vYmFy"),
                DisclosureUriSource::Link,
            )
            .await
            .expect_err("starting disclosure should not succeed");

        assert_matches!(error, DisclosureError::DisclosureUriQuery(_));
        assert!(error.return_url().is_none());
        assert!(wallet.session.is_none());
    }

    #[tokio::test]
    async fn test_wallet_start_disclosure_error_vp_client() {
        let mut wallet = WalletWithMocks::new_registered_and_unlocked(WalletDeviceVendor::Apple);

        // Set up `DisclosureSession` start to return the following error.
        wallet
            .disclosure_client
            .expect_start()
            .times(1)
            .return_once(|_, _, _| Err(VpClientError::RequestUri(serde::de::Error::custom("error")).into()));

        // Starting disclosure which returns an error should forward that error.
        let error = wallet
            .start_disclosure(&DISCLOSURE_URI, DisclosureUriSource::Link)
            .await
            .expect_err("starting disclosure should not succeed");

        assert_matches!(error, DisclosureError::VpClient(VpClientError::RequestUri(_)));
        assert!(error.return_url().is_none());
        assert!(wallet.session.is_none());
    }

    #[tokio::test]
    async fn test_wallet_start_disclosure_error_vp_client_return_url() {
        let mut wallet = WalletWithMocks::new_registered_and_unlocked(WalletDeviceVendor::Apple);

        // Set up an `MdocDisclosureSession` start to return the following error.
        let start_return_url = RETURN_URL.clone();
        wallet.disclosure_client.expect_start().times(1).return_once(|_, _, _| {
            Err(VpClientError::Request(
                DisclosureErrorResponse {
                    error_response: ErrorResponse {
                        error: GetRequestErrorCode::ServerError,
                        error_description: None,
                        error_uri: None,
                    },
                    redirect_uri: Some(start_return_url),
                }
                .into(),
            )
            .into())
        });

        // Starting disclosure where the verifier returns responds with a HTTP error body containing
        // a redirect URI should result in that URI being available on the returned error.
        let error = wallet
            .start_disclosure(&DISCLOSURE_URI, DisclosureUriSource::Link)
            .await
            .expect_err("starting disclosure should not succeed");

        assert_matches!(error, DisclosureError::VpClient(VpClientError::Request(_)));
        assert_eq!(error.return_url(), Some(RETURN_URL.as_ref()));
        assert!(wallet.session.is_none());
    }

    #[tokio::test]
    async fn test_wallet_start_disclosure_error_vp_verifier_server() {
        let mut wallet = WalletWithMocks::new_registered_and_unlocked(WalletDeviceVendor::Apple);

        // Set up `DisclosureSession` start to return the following error.
        wallet
            .disclosure_client
            .expect_start()
            .times(1)
            .return_once(|_, _, _| Err(VpVerifierError::MissingSessionType.into()));

        // Starting disclosure which returns an error should forward that error.
        let error = wallet
            .start_disclosure(&DISCLOSURE_URI, DisclosureUriSource::Link)
            .await
            .expect_err("starting disclosure should not succeed");

        assert_matches!(
            error,
            DisclosureError::VpVerifierServer {
                error: VpVerifierError::MissingSessionType,
                organization: None,
            }
        );
        assert!(error.return_url().is_none());
        assert!(wallet.session.is_none());
    }

    #[tokio::test]
    async fn test_wallet_start_disclosure_error_attestation_retrieval() {
        let mut wallet = WalletWithMocks::new_registered_and_unlocked(WalletDeviceVendor::Apple);

        wallet.mut_storage().has_query_error = true;
        let _verifier_certificate =
            setup_disclosure_client_start(&mut wallet.disclosure_client, DEFAULT_REQUESTED_PID_PATH.clone());

        // Starting disclosure on a wallet that has a faulty database should result in an error.
        let error = wallet
            .start_disclosure(&DISCLOSURE_URI, DisclosureUriSource::QrCode)
            .await
            .expect_err("starting disclosure should not succeed");

        assert_matches!(error, DisclosureError::AttestationRetrieval(_));
        assert!(error.return_url().is_none());
        assert!(wallet.session.is_none());
    }

    // TODO (PVW-1879): Add test for `DisclosureError::HistoryRetrieval`.

    #[tokio::test]
    async fn test_wallet_start_disclosure_error_attributes_not_available() {
        let mut wallet = WalletWithMocks::new_registered_and_unlocked(WalletDeviceVendor::Apple);

        let verifier_certificate =
            setup_disclosure_client_start(&mut wallet.disclosure_client, DEFAULT_REQUESTED_PID_PATH.clone());

        // Starting disclosure where an unavailable attribute is requested should result in an error.
        // As an exception, this error should leave the `Wallet` with an active disclosure session.
        let error = wallet
            .start_disclosure(&DISCLOSURE_URI, DisclosureUriSource::QrCode)
            .await
            .expect_err("starting disclosure should not succeed");

        let expected_attributes = HashSet::from([format!("{PID_DOCTYPE}/{PID_DOCTYPE}/age_over_18")]);
        assert_matches!(
            error,
            DisclosureError::AttributesNotAvailable {
                reader_registration,
                requested_attributes,
                shared_data_with_relying_party_before,
                session_type: SessionType::CrossDevice,
            } if reader_registration.as_ref() == verifier_certificate.registration() &&
                requested_attributes == expected_attributes &&
                !shared_data_with_relying_party_before
        );
        assert!(wallet.session.is_some());
    }

    #[tokio::test]
    async fn test_wallet_start_disclosure_error_attributes_not_available_non_mdoc() {
        let mut wallet = WalletWithMocks::new_registered_and_unlocked(WalletDeviceVendor::Apple);

        // Set the requested attribute path to something that will not match the mdoc 2-tuple
        // of namespace and attribute, which should lead to no candidates being available.
        let verifier_certificate = setup_disclosure_client_start(
            &mut wallet.disclosure_client,
            vec!["long".to_string(), "path".to_string(), "age_over_18".to_string()]
                .try_into()
                .unwrap(),
        );

        let mdoc_credential = create_example_pid_mdoc_credential();
        wallet
            .mut_storage()
            .issued_credential_copies
            .insert(mdoc_credential.attestation_type.clone(), vec![mdoc_credential]);

        // Starting disclosure where an unavailable attribute is requested should result in an error.
        // As an exception, this error should leave the `Wallet` with an active disclosure session.
        let error = wallet
            .start_disclosure(&DISCLOSURE_URI, DisclosureUriSource::QrCode)
            .await
            .expect_err("starting disclosure should not succeed");

        let expected_attributes = HashSet::from([format!("{PID_DOCTYPE}/long/path/age_over_18")]);
        assert_matches!(
            error,
            DisclosureError::AttributesNotAvailable {
                reader_registration,
                requested_attributes,
                shared_data_with_relying_party_before,
                session_type: SessionType::CrossDevice,
            } if reader_registration.as_ref() == verifier_certificate.registration() &&
                requested_attributes == expected_attributes &&
                !shared_data_with_relying_party_before
        );
        assert!(wallet.session.is_some());
    }

    // TODO (PVW-4132): Attestations that are stored in the database should be assumed to contain valid certificates and
    //                  metadata. Codifying these assumptions in to the type system should be implemented in PVW-4132.
    //                  This comment should be removed once that is implemented.
    //
    // For the above reason tests are not included for the following error cases:
    // * DisclosureError::MdocCertificate
    // * DisclosureError::IssuerRegistration
    // * DisclosureError::MissingIssuerRegistration
    // * DisclosureError::AttestationAttributes

    #[tokio::test]
    async fn test_wallet_start_disclosure_error_multiple_candidates() {
        let mut wallet = WalletWithMocks::new_registered_and_unlocked(WalletDeviceVendor::Apple);

        let mdoc_credential = create_example_pid_mdoc_credential();
        wallet.mut_storage().issued_credential_copies.insert(
            mdoc_credential.attestation_type.clone(),
            vec![mdoc_credential.clone(), mdoc_credential],
        );

        let _verifier_certificate =
            setup_disclosure_client_start(&mut wallet.disclosure_client, DEFAULT_REQUESTED_PID_PATH.clone());

        // Starting disclosure on a wallet that contains multiple instances
        // of the same attestation type should result in an error.
        let error = wallet
            .start_disclosure(&DISCLOSURE_URI, DisclosureUriSource::QrCode)
            .await
            .expect_err("starting disclosure should not succeed");

        assert_matches!(
            &error,
            DisclosureError::MultipleCandidates(attestation_types)
                if *attestation_types == vec![PID_DOCTYPE.to_string()]
        );
        assert!(error.return_url().is_none());
        assert!(wallet.session.is_none());
    }

    #[rstest]
    #[tokio::test]
    async fn test_wallet_cancel_disclosure(#[values(false, true)] has_missing_attributes: bool) {
        // Prepare a registered and unlocked wallet with an active disclosure session.
        let mut wallet = WalletWithMocks::new_registered_and_unlocked(WalletDeviceVendor::Apple);
        let (session, verifier_certificate) = if has_missing_attributes {
            setup_wallet_disclosure_session_missing_attributes()
        } else {
            setup_wallet_disclosure_session()
        };
        wallet.session = Some(session);

        let events = setup_mock_recent_history_callback(&mut wallet).await.unwrap();

        // Set up the `terminate()` method to return the following.
        let Some(Session::Disclosure(session)) = &mut wallet.session else {
            unreachable!();
        };

        let terminate_return_url = RETURN_URL.clone();
        session
            .protocol_state
            .expect_terminate()
            .times(1)
            .return_once(|| Ok(Some(terminate_return_url)));

        // Cancelling disclosure should result in a `Wallet` without a disclosure session.
        let cancel_return_url = wallet
            .cancel_disclosure()
            .await
            .expect("cancelling disclosure should succeed");

        assert_eq!(cancel_return_url.as_ref(), Some(RETURN_URL.as_ref()));
        assert!(wallet.session.is_none());

        // Verify that a disclosure cancel event has been recorded.
        let recent_events = events.lock();
        let event = recent_events
            .last()
            .unwrap()
            .iter()
            .exactly_one()
            .expect("disclosure should have resulted in a single event");

        assert_matches!(
            event,
            WalletEvent::Disclosure {
                attestations,
                reader_certificate,
                reader_registration,
                status: DisclosureStatus::Cancelled,
                ..
            } if attestations.is_empty() &&
                reader_certificate.as_ref() == verifier_certificate.certificate() &&
                reader_registration.as_ref() == verifier_certificate.registration()
        );
    }

    #[tokio::test]
    async fn test_wallet_cancel_disclosure_error_blocked() {
        // Prepare a registered and unlocked wallet with an active disclosure session that is blocked.
        let mut wallet = WalletWithMocks::new_registered_and_unlocked(WalletDeviceVendor::Apple);
        let (session, _verifier_certificate) = setup_wallet_disclosure_session();
        wallet.session = Some(session);

        wallet.update_policy_repository.state = VersionState::Block;

        let events = setup_mock_recent_history_callback(&mut wallet).await.unwrap();

        // Cancelling disclosure on a blocked wallet should result in an error.
        let error = wallet
            .cancel_disclosure()
            .await
            .expect_err("cancelling disclosure should not succeed");

        assert_matches!(error, DisclosureError::VersionBlocked);
        assert!(error.return_url().is_none());
        assert!(wallet.session.is_some());
        assert!(events.lock().pop().unwrap().is_empty());
    }

    #[tokio::test]
    async fn test_wallet_cancel_disclosure_error_unregistered() {
        // Prepare an unregistered wallet.
        let mut wallet = WalletWithMocks::new_unregistered(WalletDeviceVendor::Apple);

        // Cancelling disclosure on an unregistered wallet should result in an error.
        let error = wallet
            .cancel_disclosure()
            .await
            .expect_err("cancelling disclosure should not succeed");

        assert_matches!(error, DisclosureError::NotRegistered);
        assert!(error.return_url().is_none());
        assert!(wallet.session.is_none());
    }

    #[tokio::test]
    async fn test_wallet_cancel_disclosure_error_locked() {
        // Prepare a registered and locked wallet with an active disclosure session.
        let mut wallet = WalletWithMocks::new_registered_and_unlocked(WalletDeviceVendor::Apple);
        let (session, _verifier_certificate) = setup_wallet_disclosure_session();
        wallet.session = Some(session);

        wallet.lock();

        let events = setup_mock_recent_history_callback(&mut wallet).await.unwrap();

        // Cancelling disclosure on a locked wallet should result in an error.
        let error = wallet
            .cancel_disclosure()
            .await
            .expect_err("cancelling disclosure should not succeed");

        assert_matches!(error, DisclosureError::Locked);
        assert!(error.return_url().is_none());
        assert!(wallet.session.is_some());
        assert!(events.lock().pop().unwrap().is_empty());
    }

    #[tokio::test]
    async fn test_wallet_cancel_disclosure_error_session_state() {
        // Prepare a registered and unlocked wallet.
        let mut wallet = WalletWithMocks::new_registered_and_unlocked(WalletDeviceVendor::Apple);

        let events = setup_mock_recent_history_callback(&mut wallet).await.unwrap();

        // Cancelling disclosure on a wallet without an active disclosure session should result in an error.
        let error = wallet
            .cancel_disclosure()
            .await
            .expect_err("cancelling disclosure should not succeed");

        assert_matches!(error, DisclosureError::SessionState);
        assert!(error.return_url().is_none());
        assert!(wallet.session.is_none());
        assert!(events.lock().pop().unwrap().is_empty());
    }

    #[tokio::test]
    async fn test_wallet_cancel_disclosure_error_vp_client_return_url() {
        // Prepare a registered and unlocked wallet with an active disclosure session.
        let mut wallet = WalletWithMocks::new_registered_and_unlocked(WalletDeviceVendor::Apple);
        let (session, _verifier_certificate) = setup_wallet_disclosure_session();
        wallet.session = Some(session);

        let events = setup_mock_recent_history_callback(&mut wallet).await.unwrap();

        // Cancelling disclosure where the verifier returns responds with a HTTP error body containing
        // a redirect URI should result in that URI being available on the returned error.
        let Some(Session::Disclosure(session)) = &mut wallet.session else {
            unreachable!();
        };

        let terminate_return_url = RETURN_URL.clone();
        session.protocol_state.expect_terminate().times(1).return_once(|| {
            Err(VpClientError::Request(
                DisclosureErrorResponse {
                    error_response: ErrorResponse {
                        error: GetRequestErrorCode::ServerError,
                        error_description: None,
                        error_uri: None,
                    },
                    redirect_uri: Some(terminate_return_url),
                }
                .into(),
            )
            .into())
        });

        let error = wallet
            .cancel_disclosure()
            .await
            .expect_err("cancelling disclosure should not succeed");

        assert_matches!(error, DisclosureError::VpClient(VpClientError::Request(_)));
        assert_eq!(error.return_url(), Some(RETURN_URL.as_ref()));
        assert!(wallet.session.is_none());
        assert!(events.lock().pop().unwrap().is_empty());
    }

    #[tokio::test]
    async fn test_wallet_cancel_disclosure_error_event_storage() {
        // Prepare a registered and unlocked wallet with an active disclosure session and a faulty database.
        let mut wallet = WalletWithMocks::new_registered_and_unlocked(WalletDeviceVendor::Apple);
        let (session, _verifier_certificate) = setup_wallet_disclosure_session();
        wallet.session = Some(session);

        let events = setup_mock_recent_history_callback(&mut wallet).await.unwrap();

        wallet.mut_storage().has_query_error = true;

        // Cancelling disclosure on a wallet with a faulty database should result
        // in an error, while the disclosure session should be removed.
        let Some(Session::Disclosure(session)) = &mut wallet.session else {
            unreachable!();
        };
        session
            .protocol_state
            .expect_terminate()
            .times(1)
            .return_once(|| Ok(None));

        let error = wallet
            .cancel_disclosure()
            .await
            .expect_err("cancelling disclosure should not succeed");

        assert_matches!(error, DisclosureError::EventStorage(_));
        assert!(error.return_url().is_none());
        assert!(wallet.session.is_none());
        assert!(events.lock().pop().unwrap().is_empty());
    }

    /// This contains a lightweight test of `accept_disclosure()`.
    /// For a more thorough test see `test_wallet_disclosure()`
    #[tokio::test]
    async fn test_wallet_accept_disclosure_abridged() {
        // Prepare a registered and unlocked wallet with an active disclosure session.
        let mut wallet = WalletWithMocks::new_registered_and_unlocked(WalletDeviceVendor::Apple);
        let (session, _verifier_certificate) = setup_wallet_disclosure_session();
        wallet.session = Some(session);

        let events = setup_mock_recent_history_callback(&mut wallet).await.unwrap();

        // Set up the `disclose()` method to return the following.
        let Some(Session::Disclosure(session)) = &mut wallet.session else {
            unreachable!();
        };

        let disclose_return_url = RETURN_URL.clone();
        session
            .protocol_state
            .expect_disclose()
            .times(1)
            .return_once(|_mdocs| Ok(Some(disclose_return_url)));

        let accept_return_url = wallet
            .accept_disclosure(PIN.to_string())
            .await
            .expect("accepting disclosure should succeed");

        // Accepting disclosure should result in a `Wallet` without a disclosure session.
        assert_eq!(accept_return_url.as_ref(), Some(RETURN_URL.as_ref()));
        assert!(wallet.session.is_none());
        assert_eq!(events.lock().pop().unwrap().len(), 1);
    }

    #[tokio::test]
    async fn test_wallet_accept_disclosure_error_blocked() {
        // Prepare a registered and unlocked wallet with an active disclosure session that is blocked.
        let mut wallet = WalletWithMocks::new_registered_and_unlocked(WalletDeviceVendor::Apple);
        let (session, _verifier_certificate) = setup_wallet_disclosure_session();
        wallet.session = Some(session);

        wallet.update_policy_repository.state = VersionState::Block;

        let events = setup_mock_recent_history_callback(&mut wallet).await.unwrap();

        // Accepting disclosure on a blocked wallet should result in an error.
        let error = wallet
            .accept_disclosure(PIN.to_string())
            .await
            .expect_err("accepting disclosure should not succeed");

        assert_matches!(error, DisclosureError::VersionBlocked);
        assert!(error.return_url().is_none());
        assert!(wallet.session.is_some());
        assert!(events.lock().pop().unwrap().is_empty());
    }

    #[tokio::test]
    async fn test_wallet_accept_disclosure_error_unregistered() {
        // Prepare an unregistered wallet.
        let mut wallet = WalletWithMocks::new_unregistered(WalletDeviceVendor::Apple);

        // Accepting disclosure on an unregistered wallet should result in an error.
        let error = wallet
            .accept_disclosure(PIN.to_string())
            .await
            .expect_err("accepting disclosure should not succeed");

        assert_matches!(error, DisclosureError::NotRegistered);
        assert!(error.return_url().is_none());
        assert!(wallet.session.is_none());
    }

    #[tokio::test]
    async fn test_wallet_accept_disclosure_error_locked() {
        // Prepare a registered and unlocked wallet with an active disclosure session.
        let mut wallet = WalletWithMocks::new_registered_and_unlocked(WalletDeviceVendor::Apple);
        let (session, _verifier_certificate) = setup_wallet_disclosure_session();
        wallet.session = Some(session);

        wallet.lock();

        let events = setup_mock_recent_history_callback(&mut wallet).await.unwrap();

        // Accepting disclosure on a locked wallet should result in an error.
        let error = wallet
            .accept_disclosure(PIN.to_string())
            .await
            .expect_err("accepting disclosure should not succeed");

        assert_matches!(error, DisclosureError::Locked);
        assert!(error.return_url().is_none());
        assert!(wallet.session.is_some());
        assert!(events.lock().pop().unwrap().is_empty());
    }

    #[tokio::test]
    async fn test_wallet_accept_disclosure_error_session_state() {
        // Prepare a registered and unlocked wallet.
        let mut wallet = WalletWithMocks::new_registered_and_unlocked(WalletDeviceVendor::Apple);

        let events = setup_mock_recent_history_callback(&mut wallet).await.unwrap();

        // Accepting disclosure on a wallet without an active disclosure session should result in an error.
        let error = wallet
            .accept_disclosure(PIN.to_string())
            .await
            .expect_err("accepting disclosure should not succeed");

        assert_matches!(error, DisclosureError::SessionState);
        assert!(error.return_url().is_none());
        assert!(wallet.session.is_none());
        assert!(events.lock().pop().unwrap().is_empty());
    }

    #[tokio::test]
    async fn test_wallet_accept_disclosure_error_unexpected_redirect_uri_purpose() {
        // Prepare a registered and unlocked wallet with an active disclosure based issuance session.
        let mut wallet = WalletWithMocks::new_registered_and_unlocked(WalletDeviceVendor::Apple);
        let (session, _verifier_certificate) = setup_wallet_disclosure_session();
        wallet.session = Some(session);

        let Some(Session::Disclosure(session)) = &mut wallet.session else {
            unreachable!();
        };
        session.redirect_uri_purpose = RedirectUriPurpose::Issuance;

        let events = setup_mock_recent_history_callback(&mut wallet).await.unwrap();

        // Accepting disclosure on a wallet that has a disclosure based issuance session should result in an error.
        let error = wallet
            .accept_disclosure(PIN.to_string())
            .await
            .expect_err("accepting disclosure should not succeed");

        assert_matches!(
            error,
            DisclosureError::UnexpectedRedirectUriPurpose {
                expected: RedirectUriPurpose::Issuance,
                found: RedirectUriPurpose::Browser
            }
        );
        assert!(error.return_url().is_none());
        assert!(wallet.session.is_some());
        assert!(events.lock().pop().unwrap().is_empty());
    }

    #[tokio::test]
    async fn test_wallet_accept_disclosure_error_session_state_missing_attributes() {
        // Prepare a registered and unlocked wallet with an active disclosure session that has missing attributes.
        let mut wallet = WalletWithMocks::new_registered_and_unlocked(WalletDeviceVendor::Apple);
        let (session, _verifier_certificate) = setup_wallet_disclosure_session();
        wallet.session = Some(session);

        let Some(Session::Disclosure(session)) = &mut wallet.session else {
            unreachable!();
        };
        session.attestations = None;

        let events = setup_mock_recent_history_callback(&mut wallet).await.unwrap();

        // Accepting disclosure on a wallet without an active disclosure session should result in an error.
        let error = wallet
            .accept_disclosure(PIN.to_string())
            .await
            .expect_err("accepting disclosure should not succeed");

        assert_matches!(error, DisclosureError::SessionState);
        assert!(error.return_url().is_none());
        assert!(wallet.session.is_some());
        assert!(events.lock().pop().unwrap().is_empty());
    }

    // TODO (PVW-3844): Add tests for continuing a PIN change when accepting disclosure.

    #[tokio::test]
    async fn test_wallet_accept_disclosure_error_increment_usage_count() {
        // Prepare a registered and unlocked wallet with an active disclosure session and a faulty database.
        let mut wallet = WalletWithMocks::new_registered_and_unlocked(WalletDeviceVendor::Apple);
        let (session, _verifier_certificate) = setup_wallet_disclosure_session();
        wallet.session = Some(session);

        wallet.mut_storage().has_query_error = true;

        // Accepting disclosure on a wallet with a faulty database should result
        // in an error, the disclosure session should not be removed.
        let error = wallet
            .accept_disclosure(PIN.to_string())
            .await
            .expect_err("accepting disclosure should not succeed");

        assert_matches!(error, DisclosureError::IncrementUsageCount(_));
        assert!(error.return_url().is_none());
        assert!(wallet.session.is_some());

        // TODO (PVW-1879): If incrementing the usage count fails, a disclosure error event should be recorded.
        //                  However, we cannot test that here because of the limitations of `MockStorage`.
        //                  Once this mock is based on `mockall`, checking the event should be added to this test.
    }

    #[derive(Debug, Clone, Copy, PartialEq, Eq)]
    enum ClientErrorType {
        VpClient,
        VpVerifier,
    }

    impl ClientErrorType {
        fn check_error(self, error: &DisclosureError, expected_organization: &Organization) {
            match self {
                ClientErrorType::VpClient => {
                    assert_matches!(error, DisclosureError::VpClient(VpClientError::Request(_)));
                }
                ClientErrorType::VpVerifier => {
                    assert_matches!(
                        error,
                        DisclosureError::VpVerifierServer {
                            organization,
                            error: VpVerifierError::Request(_)
                        } if organization.as_deref() == Some(expected_organization)
                    );
                }
            }
        }
    }

    #[rstest]
    #[case(
        || DisclosureErrorResponse {
            error_response: ErrorResponse {
                error: PostAuthResponseErrorCode::InvalidRequest,
                error_description: None,
                error_uri: None,
            },
            redirect_uri: Some(RETURN_URL.clone()),
        },
        ClientErrorType::VpClient,
        true,
    )]
    #[case(
        || DisclosureErrorResponse {
            error_response: ErrorResponse {
                error: PostAuthResponseErrorCode::InvalidRequest,
                error_description: None,
                error_uri: None,
            },
            redirect_uri: None,
        },
        ClientErrorType::VpClient,
        false,
    )]
    #[case(
        || serde_json::Error::custom("error"),
        ClientErrorType::VpVerifier,
        false,
    )]
    #[tokio::test]
    async fn test_wallet_accept_disclosure_error_vp_client_verifier<F, E>(
        #[case] error_factory: F,
        #[case] expected_error_type: ClientErrorType,
        #[case] expect_return_url: bool,
        #[values(true, false)] data_shared: bool,
    ) where
        F: Fn() -> E,
        E: Into<VpMessageClientError>,
    {
        // Prepare a registered and unlocked wallet with an active disclosure session.
        let mut wallet = WalletWithMocks::new_registered_and_unlocked(WalletDeviceVendor::Apple);
        let (session, verifier_certificate) = setup_wallet_disclosure_session();
        wallet.session = Some(session);

        let events = setup_mock_recent_history_callback(&mut wallet).await.unwrap();

        let Some(Session::Disclosure(session)) = &mut wallet.session else {
            unreachable!();
        };
        let copy_ids = session
            .attestations
            .as_ref()
            .unwrap()
            .iter()
            .map(|attestation| attestation.copy_id)
            .collect_vec();

        let disclose_verifier_certificate = verifier_certificate.clone();
        let mut disclosure_error = disclosure_session::DisclosureError::from(error_factory().into());
        // Fudge the `data_shared` property, since we cannot emulate an error that will make it be `false`.
        disclosure_error.data_shared = data_shared;
        session.protocol_state.expect_disclose().times(1).return_once(|_mdocs| {
            Err((
                setup_disclosure_session_verifier_certificate(
                    disclose_verifier_certificate,
                    DEFAULT_REQUESTED_PID_PATH.clone(),
                ),
                disclosure_error,
            ))
        });

        // Accepting disclosure when the verifier responds with an invalid request error should result in an error.
        let error = wallet
            .accept_disclosure(PIN.to_string())
            .await
            .expect_err("accepting disclosure should not succeed");

        // Check the error type and its return URL and check if the wallet still has an active disclosure session.
        expected_error_type.check_error(&error, &verifier_certificate.registration().organization);
        if expect_return_url {
            assert_eq!(error.return_url(), Some(RETURN_URL.as_ref()));
        } else {
            assert!(error.return_url().is_none());
        }
        assert!(wallet.session.is_some());

        // Verify that a disclosure error event has been recorded, with attestations if the data was shared.
        {
            let recent_events = events.lock();
            let event = recent_events
                .last()
                .unwrap()
                .iter()
                .exactly_one()
                .expect("disclosure should have resulted in a single event");

            assert_matches!(
                event,
                WalletEvent::Disclosure {
                    attestations,
                    reader_certificate,
                    reader_registration,
                    status: DisclosureStatus::Error,
                    ..
                } if attestations.len() == if data_shared {1} else {0} &&
                    reader_certificate.as_ref() == verifier_certificate.certificate() &&
                    reader_registration.as_ref() == verifier_certificate.registration()
            );
        }

        // Check that the usage count got incremented for all of the attestation copy ids.
        for copy_id in &copy_ids {
            assert_eq!(
                wallet
                    .mut_storage()
                    .attestation_copies_usage_counts
                    .get(copy_id)
                    .copied()
                    .unwrap_or_default(),
                1
            );
        }

        // Repeating the disclosure with exactly the same error should result in an
        // increment in usage count and exactly the same disclosure error event.
        let Some(Session::Disclosure(session)) = &mut wallet.session else {
            unreachable!();
        };
        let disclose_verifier_certificate = verifier_certificate.clone();
        let mut disclosure_error = disclosure_session::DisclosureError::from(error_factory().into());
        disclosure_error.data_shared = data_shared;
        session.protocol_state.expect_disclose().times(1).return_once(|_mdocs| {
            Err((
                setup_disclosure_session_verifier_certificate(
                    disclose_verifier_certificate,
                    DEFAULT_REQUESTED_PID_PATH.clone(),
                ),
                disclosure_error,
            ))
        });

        let error = wallet
            .accept_disclosure(PIN.to_string())
            .await
            .expect_err("accepting disclosure should not succeed");

        expected_error_type.check_error(&error, &verifier_certificate.registration().organization);
        if expect_return_url {
            assert_eq!(error.return_url(), Some(RETURN_URL.as_ref()));
        } else {
            assert!(error.return_url().is_none());
        }
        assert!(wallet.session.is_some());

        for copy_id in &copy_ids {
            assert_eq!(
                wallet
                    .mut_storage()
                    .attestation_copies_usage_counts
                    .get(copy_id)
                    .copied()
                    .unwrap_or_default(),
                2
            );
        }

        let recent_events = events.lock();
        let (first_event, second_event) = recent_events
            .last()
            .unwrap()
            .iter()
            .collect_tuple()
            .expect("disclosure should have resulted in two events");

        assert_matches!(
            (first_event, second_event),
            (WalletEvent::Disclosure {
                attestations: first_attestations,
                    status: DisclosureStatus::Error,
                ..
            }, WalletEvent::Disclosure {
                attestations: second_attestations,
                reader_certificate,
                    reader_registration,
                    status: DisclosureStatus::Error,
                ..
            }) if first_attestations == second_attestations &&
                reader_certificate.as_ref() == verifier_certificate.certificate() &&
                reader_registration.as_ref() == verifier_certificate.registration()
        );
    }

    #[derive(Debug, Clone, Copy, PartialEq, Eq)]
    enum InstructionExpectation {
        Retry,
        RetryWithEvent,
        Termination,
    }

    #[rstest]
    #[case(
        InstructionError::IncorrectPin { attempts_left_in_round: 1, is_final_round: false },
        InstructionExpectation::Retry
    )]
    #[case(InstructionError::InstructionValidation, InstructionExpectation::RetryWithEvent)]
    #[case(InstructionError::Timeout { timeout_millis: 10_000 }, InstructionExpectation::Termination)]
    #[case(InstructionError::Blocked, InstructionExpectation::Termination)]
    #[tokio::test]
    async fn test_wallet_accept_disclosure_error_instruction(
        #[case] instruction_error: InstructionError,
        #[case] instruction_expectation: InstructionExpectation,
    ) {
        // Prepare a registered and unlocked wallet with an active disclosure session.
        let mut wallet = WalletWithMocks::new_registered_and_unlocked(WalletDeviceVendor::Apple);
        let (session, verifier_certificate) = setup_wallet_disclosure_session();
        wallet.session = Some(session);

        let events = setup_mock_recent_history_callback(&mut wallet).await.unwrap();

        let Some(Session::Disclosure(session)) = &mut wallet.session else {
            unreachable!();
        };
        let copy_ids = session
            .attestations
            .as_ref()
            .unwrap()
            .iter()
            .map(|attestation| attestation.copy_id)
            .collect_vec();

        let disclose_verifier_certificate = verifier_certificate.clone();
        session
            .protocol_state
            .expect_disclose()
            .times(1)
            .return_once(move |_mdocs| {
                let mut session = setup_disclosure_session_verifier_certificate(
                    disclose_verifier_certificate,
                    DEFAULT_REQUESTED_PID_PATH.clone(),
                );

                if instruction_expectation == InstructionExpectation::Termination {
                    session.expect_terminate().times(1).return_once(|| Ok(None));
                }

                Err((
                    session,
                    disclosure_session::DisclosureError::before_sharing(VpSessionError::Client(
                        VpClientError::DeviceResponse(mdoc::Error::Cose(CoseError::Signing(Box::new(
                            RemoteEcdsaKeyError::Instruction(instruction_error),
                        )))),
                    )),
                ))
            });

        let error = wallet
            .accept_disclosure(PIN.to_string())
            .await
            .expect_err("accepting disclosure should not succeed");

        assert_matches!(error, DisclosureError::Instruction(_));

        if instruction_expectation == InstructionExpectation::Termination {
            // If the disclosure session is expected to be terminated, the wallet should
            // no long have an active disclosure session and should be locked.
            assert!(wallet.session.is_none());
            assert!(wallet.is_locked());
        } else {
            // Otherwise, the session should still be present and the wallet unlocked.
            assert!(wallet.session.is_some());
            assert!(!wallet.is_locked());
        }

        let recent_events = events.lock();
        match instruction_expectation {
            InstructionExpectation::Retry => {
                assert!(recent_events.last().unwrap().is_empty());
            }
            InstructionExpectation::RetryWithEvent => {
                // Verify that a disclosure error event is recorded.
                let event = recent_events
                    .last()
                    .unwrap()
                    .iter()
                    .exactly_one()
                    .expect("disclosure should have resulted in a single event");

                assert_matches!(
                    event,
                    WalletEvent::Disclosure {
                        attestations,
                        reader_certificate,
                        reader_registration,
                        status: DisclosureStatus::Error,
                        ..
                    } if attestations.is_empty() &&
                        reader_certificate.as_ref() == verifier_certificate.certificate() &&
                        reader_registration.as_ref() == verifier_certificate.registration()
                );
            }
            InstructionExpectation::Termination => {
                // Verify that both a disclosure cancellation and error event are recorded.
                let (first_event, second_event) = recent_events
                    .last()
                    .unwrap()
                    .iter()
                    .collect_tuple()
                    .expect("disclosure should have resulted in two events");

                assert_matches!(
                    first_event,
                    WalletEvent::Disclosure {
                        attestations,
                        reader_certificate,
                        reader_registration,
                        status: DisclosureStatus::Cancelled,
                        ..
                    } if attestations.is_empty() &&
                        reader_certificate.as_ref() == verifier_certificate.certificate() &&
                        reader_registration.as_ref() == verifier_certificate.registration()
                );
                assert_matches!(
                    second_event,
                    WalletEvent::Disclosure {
                        attestations,
                        reader_certificate,
                        reader_registration,
                        status: DisclosureStatus::Error,
                        ..
                    } if attestations.is_empty() &&
                        reader_certificate.as_ref() == verifier_certificate.certificate() &&
                        reader_registration.as_ref() == verifier_certificate.registration()
                );
            }
        }

        // Check that the usage count got incremented for all of the attestation copy ids.
        for copy_id in &copy_ids {
            assert_eq!(
                wallet
                    .mut_storage()
                    .attestation_copies_usage_counts
                    .get(copy_id)
                    .copied()
                    .unwrap_or_default(),
                1
            );
        }
    }
}<|MERGE_RESOLUTION|>--- conflicted
+++ resolved
@@ -907,11 +907,8 @@
     use attestation_data::x509::generate::mock::generate_reader_mock;
     use crypto::server_keys::generate::Ca;
     use crypto::x509::BorrowingCertificateExtension;
-<<<<<<< HEAD
     use dcql::normalized;
-=======
     use http_utils::tls::pinning::TlsPinningConfig;
->>>>>>> 6380e34b
     use http_utils::urls;
     use http_utils::urls::BaseUrl;
     use mdoc::utils::cose::CoseError;

--- conflicted
+++ resolved
@@ -18,14 +18,10 @@
 use nl_wallet_mdoc::utils::x509::Certificate;
 use openid4vc::disclosure_session::VpClientError;
 use openid4vc::verifier::SessionType;
-<<<<<<< HEAD
 use platform_support::attested_key::AttestedKeyHolder;
-=======
-use platform_support::hw_keystore::PlatformEcdsaKey;
 use wallet_common::config::http::TlsPinningConfig;
 use wallet_common::config::wallet_config::WalletConfiguration;
 use wallet_common::update_policy::VersionState;
->>>>>>> c5a850bb
 use wallet_common::urls;
 
 use crate::account_provider::AccountProviderClient;
@@ -143,19 +139,13 @@
     }
 }
 
-<<<<<<< HEAD
-impl<CR, S, AKH, APC, DS, IS, MDS, WIC> Wallet<CR, S, AKH, APC, DS, IS, MDS, WIC>
-where
-    CR: ConfigurationRepository,
-    AKH: AttestedKeyHolder,
-=======
-impl<CR, S, PEK, APC, DS, IS, MDS, WIC, UR> Wallet<CR, S, PEK, APC, DS, IS, MDS, WIC, UR>
+impl<CR, UR, S, AKH, APC, DS, IS, MDS, WIC> Wallet<CR, UR, S, AKH, APC, DS, IS, MDS, WIC>
 where
     CR: Repository<Arc<WalletConfiguration>>,
->>>>>>> c5a850bb
+    UR: Repository<VersionState>,
+    AKH: AttestedKeyHolder,
     MDS: MdocDisclosureSession<Self>,
     S: Storage,
-    UR: Repository<VersionState>,
 {
     #[instrument(skip_all)]
     #[sentry_capture_error]
@@ -374,9 +364,9 @@
     pub async fn accept_disclosure(&mut self, pin: String) -> Result<Option<Url>, DisclosureError>
     where
         S: Storage,
+        UR: UpdateableRepository<VersionState, TlsPinningConfig, Error = UpdatePolicyError>,
         APC: AccountProviderClient,
         WIC: Default,
-        UR: UpdateableRepository<VersionState, TlsPinningConfig, Error = UpdatePolicyError>,
     {
         info!("Accepting disclosure");
 
@@ -528,11 +518,7 @@
     }
 }
 
-<<<<<<< HEAD
-impl<CR, S, AKH, APC, DS, IS, MDS, WIC> MdocDataSource for Wallet<CR, S, AKH, APC, DS, IS, MDS, WIC>
-=======
-impl<CR, S, PEK, APC, DS, IS, MDS, WIC, UR> MdocDataSource for Wallet<CR, S, PEK, APC, DS, IS, MDS, WIC, UR>
->>>>>>> c5a850bb
+impl<CR, UR, S, AKH, APC, DS, IS, MDS, WIC> MdocDataSource for Wallet<CR, UR, S, AKH, APC, DS, IS, MDS, WIC>
 where
     S: Storage,
     AKH: AttestedKeyHolder,

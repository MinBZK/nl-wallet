use std::collections::HashSet;
use std::sync::Arc;

use derive_more::Constructor;
use indexmap::IndexMap;
use itertools::Itertools;
use mdoc::utils::auth::Organization;
use openid4vc::disclosure_session::VpSessionError;
use openid4vc::disclosure_session::VpVerifierError;
use tracing::error;
use tracing::info;
use tracing::instrument;
use url::Url;
use uuid::Uuid;

use crypto::x509::BorrowingCertificateExtension;
use crypto::x509::CertificateError;
use error_category::sentry_capture_error;
use error_category::ErrorCategory;
use http_utils::tls::pinning::TlsPinningConfig;
use mdoc::holder::MdocDataSource;
use mdoc::holder::StoredMdoc;
use mdoc::utils::cose::CoseError;
use mdoc::utils::issuer_auth::IssuerRegistration;
use mdoc::utils::reader_auth::ReaderRegistration;
use openid4vc::disclosure_session::VpClientError;
use openid4vc::verifier::SessionType;
use platform_support::attested_key::AttestedKeyHolder;
use update_policy_model::update_policy::VersionState;
use wallet_configuration::wallet_config::WalletConfiguration;

use crate::account_provider::AccountProviderClient;
use crate::attestation::Attestation;
use crate::attestation::AttestationError;
use crate::disclosure::DisclosureUriError;
use crate::disclosure::DisclosureUriSource;
use crate::disclosure::MdocDisclosureError;
use crate::disclosure::MdocDisclosureMissingAttributes;
use crate::disclosure::MdocDisclosureProposal;
use crate::disclosure::MdocDisclosureSession;
use crate::disclosure::MdocDisclosureSessionState;
use crate::errors::ChangePinError;
use crate::errors::UpdatePolicyError;
use crate::instruction::InstructionError;
use crate::instruction::RemoteEcdsaKeyError;
use crate::instruction::RemoteEcdsaKeyFactory;
use crate::repository::Repository;
use crate::repository::UpdateableRepository;
use crate::storage;
use crate::storage::DataDisclosureStatus;
use crate::storage::DisclosureType;
use crate::storage::Storage;
use crate::storage::StorageError;
use crate::storage::StoredMdocCopy;
use crate::storage::WalletEvent;
use crate::wallet::Session;

use super::uri::identify_uri;
use super::UriType;
use super::Wallet;

#[derive(Debug, Clone)]
pub struct DisclosureProposal {
    pub attestations: Vec<Attestation>,
    pub reader_registration: ReaderRegistration,
    pub shared_data_with_relying_party_before: bool,
    pub session_type: SessionType,
    pub disclosure_type: DisclosureType,
    pub purpose: RedirectUriPurpose,
}

#[derive(Debug, thiserror::Error, ErrorCategory)]
#[category(defer)]
pub enum DisclosureError {
    #[category(expected)]
    #[error("app version is blocked")]
    VersionBlocked,
    #[error("wallet is not registered")]
    #[category(expected)]
    NotRegistered,
    #[error("wallet is locked")]
    #[category(expected)]
    Locked,
    #[error("disclosure session is not in the correct state")]
    #[category(expected)]
    SessionState,
    #[error("could not parse disclosure URI: {0}")]
    DisclosureUri(#[source] DisclosureUriError),
    #[error("error in OpenID4VP disclosure session: {0}")]
    VpClient(#[source] VpClientError),
    #[error("error in OpenID4VP disclosure session: {error}")]
    VpVerifierServer {
        organization: Option<Box<Organization>>,
        #[defer]
        #[source]
        error: VpVerifierError,
    },
    #[error("could not fetch if attributes were shared before: {0}")]
    HistoryRetrieval(#[source] StorageError),
    #[error("not all requested attributes are available, missing: {missing_attributes:?}")]
    #[category(pd)] // Might reveal information about what attributes are stored in the Wallet
    AttributesNotAvailable {
        reader_registration: Box<ReaderRegistration>,
        missing_attributes: Vec<String>,
        shared_data_with_relying_party_before: bool,
        session_type: SessionType,
    },
    #[error("could not extract issuer registration from stored mdoc certificate: {0}")]
    IssuerRegistration(#[source] CertificateError),
    #[error("stored mdoc certificate does not contain issuer registration")]
    #[category(critical)]
    MissingIssuerRegistration,
    #[error("could not interpret attestation attributes: {0}")]
    AttestationAttributes(#[source] AttestationError),
    #[error("error sending instruction to Wallet Provider: {0}")]
    Instruction(#[source] InstructionError),
    #[error("could not increment usage count of mdoc copies in database: {0}")]
    IncrementUsageCount(#[source] StorageError),
    #[error("could not store event in history database: {0}")]
    EventStorage(#[source] StorageError),
    #[error("error finalizing pin change: {0}")]
    ChangePin(#[from] ChangePinError),
    #[error("error fetching update policy: {0}")]
    UpdatePolicy(#[from] UpdatePolicyError),
    #[error("unexpected redirect URI purpose: expected {expected:?}, found {found:?}")]
    #[category(critical)]
    UnexpectedRedirectUriPurpose {
        expected: RedirectUriPurpose,
        found: RedirectUriPurpose,
    },
}

impl DisclosureError {
    fn with_organization(error: MdocDisclosureError, organization: Organization) -> Self {
        match error {
            MdocDisclosureError::Vp(VpSessionError::Verifier(error)) => Self::VpVerifierServer {
                organization: Some(Box::new(organization)),
                error,
            },
            error => error.into(),
        }
    }

    pub fn return_url(&self) -> Option<&Url> {
        match self {
            Self::VpVerifierServer {
                error: VpVerifierError::Request(error),
                ..
            }
            | Self::VpClient(VpClientError::Request(error)) => error.redirect_uri().map(AsRef::as_ref),
            _ => None,
        }
    }
}

impl From<MdocDisclosureError> for DisclosureError {
    fn from(error: MdocDisclosureError) -> Self {
        // Note that the `.unwrap()` and `panic!()` statements below are safe,
        // as checking is performed within the guard statements.
        match error {
            // Upgrade any signing errors that are caused an instruction error to `DisclosureError::Instruction`.
            MdocDisclosureError::Vp(VpSessionError::Client(VpClientError::DeviceResponse(mdoc::Error::Cose(
                CoseError::Signing(error),
            )))) if matches!(
                error.downcast_ref::<RemoteEcdsaKeyError>(),
                Some(RemoteEcdsaKeyError::Instruction(_))
            ) =>
            {
                if let RemoteEcdsaKeyError::Instruction(error) = *error.downcast::<RemoteEcdsaKeyError>().unwrap() {
                    DisclosureError::Instruction(error)
                } else {
                    panic!()
                }
            }
            // Any other error should result in its generic top-level error variant.
            MdocDisclosureError::Vp(VpSessionError::Client(error)) => DisclosureError::VpClient(error),
            MdocDisclosureError::Vp(VpSessionError::Verifier(error)) => DisclosureError::VpVerifierServer {
                organization: None,
                error,
            },
        }
    }
}

/// Encodes what the user can do with the redirect URI that the wallet (maybe) receives at the end of the
/// disclosure session.
#[derive(Debug, Clone, Copy, PartialEq, Eq)]
pub enum RedirectUriPurpose {
    /// The redirect URI is an ordinary https URI and can be opened in the browser.
    Browser,
    /// The redirect URI contains an OpenID4VCI Credential Offer and can be used to start an issuance session.
    Issuance,
}

#[derive(Debug, Clone, Constructor)]
pub struct DisclosureSession<MDS> {
    redirect_uri_purpose: RedirectUriPurpose,
    protocol_state: MDS,
}

impl RedirectUriPurpose {
    fn from_uri(uri: &Url) -> Result<Self, DisclosureError> {
        let uri_type = identify_uri(uri)
            .map_err(|_| DisclosureError::DisclosureUri(DisclosureUriError::Malformed(uri.clone())))?;

        let purpose = match uri_type {
            UriType::PidIssuance => {
                return Err(DisclosureError::DisclosureUri(DisclosureUriError::Malformed(
                    uri.clone(),
                )))
            }
            UriType::Disclosure => Self::Browser,
            UriType::DisclosureBasedIssuance => Self::Issuance,
        };

        Ok(purpose)
    }
}

impl<CR, UR, S, AKH, APC, DS, IS, MDS, WIC> Wallet<CR, UR, S, AKH, APC, DS, IS, MDS, WIC>
where
    CR: Repository<Arc<WalletConfiguration>>,
    UR: Repository<VersionState>,
    AKH: AttestedKeyHolder,
    MDS: MdocDisclosureSession<Self>,
    S: Storage,
{
    #[instrument(skip_all)]
    #[sentry_capture_error]
    pub async fn start_disclosure(
        &mut self,
        uri: &Url,
        source: DisclosureUriSource,
    ) -> Result<DisclosureProposal, DisclosureError> {
        info!("Performing disclosure based on received URI: {}", uri);

        info!("Checking if blocked");
        if self.is_blocked() {
            return Err(DisclosureError::VersionBlocked);
        }

        info!("Checking if registered");
        if !self.registration.is_registered() {
            return Err(DisclosureError::NotRegistered);
        }

        info!("Checking if locked");
        if self.lock.is_locked() {
            return Err(DisclosureError::Locked);
        }

        info!("Checking if there is already an active session");
        if self.session.is_some() {
            return Err(DisclosureError::SessionState);
        }

        let config = &self.config_repository.get().disclosure;

        let purpose = RedirectUriPurpose::from_uri(uri)?;
        let disclosure_uri = MDS::parse_url(uri).map_err(DisclosureError::DisclosureUri)?;

        // Start the disclosure session based on the parsed disclosure URI.
        let session = MDS::start(disclosure_uri, source, self, &config.rp_trust_anchors()).await?;

        let shared_data_with_relying_party_before = self
            .storage
            .read()
            .await
            .did_share_data_with_relying_party(session.rp_certificate())
            .await
            .map_err(DisclosureError::HistoryRetrieval)?;

        let proposal_session = match session.session_state() {
            MdocDisclosureSessionState::MissingAttributes(missing_attr_session) => {
                // TODO (PVW-3813): Attempt to translate the missing attributes using the TAS cache.
                //                  If translation fails, the missing attributes cannot be presented to
                //                  the user and we should simply never respond to the verifier in order
                //                  to prevent gleaning of absence of attestation.
                info!("At least one attribute is missing in order to satisfy the disclosure request");

                let reader_registration = session.reader_registration().clone().into();
                let missing_attributes = missing_attr_session
                    .missing_attributes()
                    .iter()
                    .map(ToString::to_string)
                    .collect();
                let session_type = session.session_type();

                // Store the session so that it will only be terminated on user interaction.
                // This prevents gleaning of missing attributes by a verifier.
                self.session
                    .replace(Session::Disclosure(DisclosureSession::new(purpose, session)));

                return Err(DisclosureError::AttributesNotAvailable {
                    reader_registration,
                    missing_attributes,
                    shared_data_with_relying_party_before,
                    session_type,
                });
            }
            MdocDisclosureSessionState::Proposal(proposal_session) => proposal_session,
        };

        info!("All attributes in the disclosure request are present in the database, return a proposal to the user");

        // Prepare a `IndexMap<DocType, ProposedDocumentAttributes>`.
        let proposed_attributes = proposal_session.proposed_attributes();

        let disclosure_type = storage::disclosure_type_for_proposed_attributes(&proposed_attributes);

        // Prepare a list of proposed attestations to report to the caller.
        let attestations: Vec<Attestation> = proposed_attributes
            .into_values()
            .map(|attributes| {
                let issuer_registration = IssuerRegistration::from_certificate(&attributes.issuer)
                    .map_err(DisclosureError::IssuerRegistration)?
                    .ok_or(DisclosureError::MissingIssuerRegistration)?;

                Attestation::create_for_disclosure(
                    attributes.type_metadata,
                    issuer_registration.organization,
                    attributes.attributes,
                )
                .map_err(DisclosureError::AttestationAttributes)
            })
            .try_collect()?;

        // Place this in a `DisclosureProposal`, along with a copy of the `ReaderRegistration`.
        let proposal = DisclosureProposal {
            attestations,
            reader_registration: session.reader_registration().clone(),
            shared_data_with_relying_party_before,
            session_type: session.session_type(),
            disclosure_type,
            purpose,
        };

        // Retain the session as `Wallet` state.
        self.session
            .replace(Session::Disclosure(DisclosureSession::new(purpose, session)));

        Ok(proposal)
    }

    /// When we have missing attributes, we don't have a proposal -> empty proposed_attributes.
    /// When we do have a proposal, give us the proposed attributes then. In both cases, empty
    /// or "real", use from_proposed_attributes to determine the disclosure_type.
    async fn terminate_disclosure_session(&mut self, session: MDS) -> Result<Option<Url>, DisclosureError> {
        let proposed_attributes = match session.session_state() {
            MdocDisclosureSessionState::MissingAttributes(_) => None,
            MdocDisclosureSessionState::Proposal(proposal_session) => Some(proposal_session.proposed_attributes()),
        };

        let event = WalletEvent::new_disclosure_cancel(
            proposed_attributes,
            session.rp_certificate().clone(),
            session.reader_registration().clone(),
            DataDisclosureStatus::NotDisclosed,
        );

        let return_url = session.terminate().await?;

        self.store_history_event(event)
            .await
            .map_err(DisclosureError::EventStorage)?;

        Ok(return_url)
    }

    #[instrument(skip_all)]
    #[sentry_capture_error]
    pub fn has_active_disclosure_session(&self) -> Result<bool, DisclosureError> {
        info!("Checking for active disclosure session");

        info!("Checking if blocked");
        if self.is_blocked() {
            return Err(DisclosureError::VersionBlocked);
        }

        info!("Checking if registered");
        if !self.registration.is_registered() {
            return Err(DisclosureError::NotRegistered);
        }

        info!("Checking if locked");
        if self.lock.is_locked() {
            return Err(DisclosureError::Locked);
        }

        let has_active_session = matches!(self.session, Some(Session::Disclosure(..)));

        Ok(has_active_session)
    }

    #[instrument(skip_all)]
    #[sentry_capture_error]
    pub async fn cancel_disclosure(&mut self) -> Result<Option<Url>, DisclosureError> {
        info!("Cancelling disclosure");

        info!("Checking if blocked");
        if self.is_blocked() {
            return Err(DisclosureError::VersionBlocked);
        }

        info!("Checking if registered");
        if !self.registration.is_registered() {
            return Err(DisclosureError::NotRegistered);
        }

        info!("Checking if locked");
        if self.lock.is_locked() {
            return Err(DisclosureError::Locked);
        }

        info!("Checking if a disclosure session is present");
        if !matches!(self.session, Some(Session::Disclosure(..))) {
            return Err(DisclosureError::SessionState);
        }

        let Session::Disclosure(session) = self.session.take().unwrap() else {
            panic!()
        };
        self.terminate_disclosure_session(session.protocol_state).await
    }

    #[instrument(skip_all)]
    #[sentry_capture_error]
    pub async fn accept_disclosure(&mut self, pin: String) -> Result<Option<Url>, DisclosureError>
    where
        S: Storage,
        UR: UpdateableRepository<VersionState, TlsPinningConfig, Error = UpdatePolicyError>,
        APC: AccountProviderClient,
        WIC: Default,
    {
        self.perform_disclosure(pin, RedirectUriPurpose::Browser, self.config_repository.get().as_ref())
            .await
    }

    #[instrument(skip_all)]
    pub(super) async fn perform_disclosure(
        &mut self,
        pin: String,
        redirect_uri_purpose: RedirectUriPurpose,
        config: &WalletConfiguration,
    ) -> Result<Option<Url>, DisclosureError>
    where
        S: Storage,
        UR: UpdateableRepository<VersionState, TlsPinningConfig, Error = UpdatePolicyError>,
        APC: AccountProviderClient,
        WIC: Default,
    {
        info!("Accepting disclosure");
        info!("Fetching update policy");
        self.update_policy_repository
            .fetch(&config.update_policy_server.http_config)
            .await?;

        info!("Checking if blocked");
        if self.is_blocked() {
            return Err(DisclosureError::VersionBlocked);
        }

        info!("Checking if registered");
        let (attested_key, registration_data) = self
            .registration
            .as_key_and_registration_data()
            .ok_or_else(|| DisclosureError::NotRegistered)?;

        info!("Checking if locked");
        if self.lock.is_locked() {
            return Err(DisclosureError::Locked);
        }

        info!("Checking if a disclosure session is present");
        let Some(Session::Disclosure(session)) = &self.session else {
            return Err(DisclosureError::SessionState);
        };

        if session.redirect_uri_purpose != redirect_uri_purpose {
            return Err(DisclosureError::UnexpectedRedirectUriPurpose {
                expected: session.redirect_uri_purpose,
                found: redirect_uri_purpose,
            });
        }

        let session = &session.protocol_state;

        let session_proposal = match session.session_state() {
            MdocDisclosureSessionState::Proposal(session_proposal) => session_proposal,
            _ => return Err(DisclosureError::SessionState),
        };

        // Increment the disclosure counts of the mdoc copies referenced in the proposal,
        // so that for the next disclosure different copies are used.

        // NOTE: If the disclosure fails and is retried, the disclosure count will jump by
        //       more than 1, since the same copies are shared with the verifier again.
        //       It is necessary to increment the disclosure count before sending the mdocs
        //       to the verifier, as we do not know if disclosure fails before or after the
        //       verifier has received the attributes.

        let result = self
            .storage
            .write()
            .await
            .increment_mdoc_copies_usage_count(session_proposal.proposed_source_identifiers())
            .await;

        if let Err(error) = result {
            let event = WalletEvent::new_disclosure_error(
                session_proposal.proposed_attributes(),
                session.rp_certificate().clone(),
                session.reader_registration().clone(),
                DataDisclosureStatus::NotDisclosed,
            );
            if let Err(e) = self.store_history_event(event).await {
                error!("Could not store error in history: {e}");
            }

            return Err(DisclosureError::IncrementUsageCount(error));
        }

        // Prepare the `RemoteEcdsaKeyFactory` for signing using the provided PIN.
        let instruction_result_public_key = config.account_server.instruction_result_public_key.as_inner().into();

        let remote_instruction = self
            .new_instruction_client(
                pin,
                Arc::clone(attested_key),
                registration_data.clone(),
                config.account_server.http_config.clone(),
                instruction_result_public_key,
            )
            .await?;

        let remote_key_factory = RemoteEcdsaKeyFactory::new(remote_instruction);

        // Actually perform disclosure, casting any `InstructionError` that
        // occur during signing to `RemoteEcdsaKeyError::Instruction`.
        let result = session_proposal.disclose(&remote_key_factory).await;
        let return_url = match result {
            Ok(return_url) => return_url,
            Err(error) => {
                let organization = session.reader_registration().organization.clone();
                let disclosure_error = DisclosureError::with_organization(error.error, organization);

                // IncorrectPin is a functional error and does not need to be recorded.
                if !matches!(
                    disclosure_error,
                    DisclosureError::Instruction(InstructionError::IncorrectPin { .. })
                ) {
                    let data_status = if error.data_shared {
                        DataDisclosureStatus::Disclosed
                    } else {
                        DataDisclosureStatus::NotDisclosed
                    };
                    let event = WalletEvent::new_disclosure_error(
                        session_proposal.proposed_attributes(),
                        session.rp_certificate().clone(),
                        session.reader_registration().clone(),
                        data_status,
                    );
                    if let Err(e) = self.store_history_event(event).await {
                        error!("Could not store error in history: {e}");
                    }
                }

                if matches!(
                    disclosure_error,
                    DisclosureError::Instruction(InstructionError::Timeout { .. } | InstructionError::Blocked)
                ) {
                    // On a PIN timeout we should proactively terminate the disclosure session
                    // and lock the wallet, as the user is probably not the owner of the wallet.
                    // The UI should catch this specific error and close the disclosure screens.

                    let Some(Session::Disclosure(session)) = self.session.take() else {
                        panic!();
                    };
                    if let Err(terminate_error) = self.terminate_disclosure_session(session.protocol_state).await {
                        // Log the error, but do not return it from this method.
                        error!(
                            "Error while terminating disclosure session on PIN timeout: {}",
                            terminate_error
                        );
                    }

                    self.lock.lock();
                }

                return Err(disclosure_error);
            }
        };

        // Get some data from the session that we need for the event, then remove the disclosure session,
        // as disclosure is now successful. Any errors that occur after this point will result in the
        // `Wallet` not having an active disclosure session anymore.
        let proposed_attributes = session_proposal.proposed_attributes();
        let reader_certificate = session.rp_certificate().clone();
        let reader_registration = session.reader_registration().clone();

        self.session.take();

        // Save data for disclosure in event log.
        let event = WalletEvent::new_disclosure_success(
            proposed_attributes,
            reader_certificate,
            reader_registration,
            DataDisclosureStatus::Disclosed,
        );
        self.store_history_event(event)
            .await
            .map_err(DisclosureError::EventStorage)?;

        Ok(return_url)
    }
}

impl<CR, UR, S, AKH, APC, DS, IS, MDS, WIC> MdocDataSource for Wallet<CR, UR, S, AKH, APC, DS, IS, MDS, WIC>
where
    S: Storage,
    AKH: AttestedKeyHolder,
{
    type MdocIdentifier = Uuid;
    type Error = StorageError;

    async fn mdoc_by_doc_types(
        &self,
        doc_types: &HashSet<&str>,
    ) -> std::result::Result<Vec<Vec<StoredMdoc<Self::MdocIdentifier>>>, Self::Error> {
        // Build an `IndexMap<>` to group `StoredMdoc` entries with the same `doc_type`.
        let mdocs_by_doc_type = self
            .storage
            .read()
            .await
            .fetch_unique_mdocs_by_doctypes(doc_types)
            .await?
            .into_iter()
            .fold(
                IndexMap::<_, Vec<_>>::with_capacity(doc_types.len()),
                |mut mdocs_by_doc_type, StoredMdocCopy { mdoc_copy_id, mdoc, .. }| {
                    // Re-use the `doc_types` string slices, which should contain all `Mdoc` doc types.
                    let doc_type = *doc_types
                        .get(mdoc.doc_type().as_str())
                        .expect("Storage returned mdoc with unexpected doc_type");
                    mdocs_by_doc_type
                        .entry(doc_type)
                        .or_default()
                        .push(StoredMdoc { id: mdoc_copy_id, mdoc });

                    mdocs_by_doc_type
                },
            );
        // Take only the values of this `HashMap`, which is what we need for the return type.
        let mdocs = mdocs_by_doc_type.into_values().collect();

        Ok(mdocs)
    }
}

#[cfg(test)]
mod tests {
    use std::sync::atomic::Ordering;
    use std::sync::Arc;
    use std::sync::LazyLock;

    use assert_matches::assert_matches;
    use itertools::Itertools;
    use mockall::predicate::*;
    use parking_lot::Mutex;
    use rstest::rstest;
    use serial_test::serial;
    use uuid::uuid;

    use http_utils::urls;
    use mdoc::holder::Mdoc;
    use mdoc::holder::ProposedAttributes;
    use mdoc::holder::ProposedDocumentAttributes;
    use mdoc::test::data::PID;
    use mdoc::unsigned::Entry;
    use mdoc::DataElementValue;
    use openid4vc::attributes::AttributeError;
    use openid4vc::attributes::AttributeValue;
    use openid4vc::disclosure_session::VpMessageClientError;
    use openid4vc::DisclosureErrorResponse;
    use openid4vc::ErrorResponse;
    use openid4vc::GetRequestErrorCode;
    use openid4vc::PostAuthResponseErrorCode;
    use sd_jwt_vc_metadata::JsonSchemaPropertyType;
    use sd_jwt_vc_metadata::NormalizedTypeMetadata;
    use sd_jwt_vc_metadata::UncheckedTypeMetadata;

    use crate::attestation::AttestationAttributeValue;
    use crate::attestation::AttestationError;
    use crate::config::UNIVERSAL_LINK_BASE_URL;
    use crate::disclosure::MockMdocDisclosureMissingAttributes;
    use crate::disclosure::MockMdocDisclosureProposal;
    use crate::disclosure::MockMdocDisclosureSession;
    use crate::storage::DisclosureStatus;
    use crate::AttestationAttribute;

    use super::super::test;
    use super::super::test::WalletDeviceVendor;
    use super::super::test::WalletWithMocks;
    use super::super::test::ISSUER_KEY;
    use super::*;

    static DISCLOSURE_URI: LazyLock<Url> =
        LazyLock::<Url>::new(|| urls::disclosure_base_uri(&UNIVERSAL_LINK_BASE_URL).join("Zm9vYmFy"));
    const PROPOSED_ID: Uuid = uuid!("67e55044-10b1-426f-9247-bb680e5fe0c8");

    impl<MDS> DisclosureSession<MDS> {
        pub(crate) fn new_browser(protocol_state: MDS) -> Self {
            DisclosureSession {
                redirect_uri_purpose: RedirectUriPurpose::Browser,
                protocol_state,
            }
        }
    }

    fn setup_proposed_attributes(attrs: &[(&str, DataElementValue)]) -> ProposedAttributes {
        let metadata_props = attrs
            .iter()
            .map(|(name, value)| {
                (
                    *name,
                    match value {
                        DataElementValue::Text(_) => JsonSchemaPropertyType::String,
                        DataElementValue::Bool(_) => JsonSchemaPropertyType::Boolean,
                        DataElementValue::Integer(_) => JsonSchemaPropertyType::Integer,
                        DataElementValue::Float(_) => JsonSchemaPropertyType::Number,
                        DataElementValue::Null => JsonSchemaPropertyType::Null,
                        _ => unimplemented!(),
                    },
                    None,
                )
            })
            .collect::<Vec<_>>();

        IndexMap::from([(
            "com.example.pid".to_string(),
            ProposedDocumentAttributes {
                type_metadata: NormalizedTypeMetadata::from_single_example(
                    UncheckedTypeMetadata::example_with_claim_names("com.example.pid", &metadata_props),
                ),
                attributes: IndexMap::from([(
                    "com.example.pid".to_string(),
                    attrs
                        .iter()
                        .map(|(name, value)| Entry {
                            name: String::from(*name),
                            value: value.clone(),
                        })
                        .collect::<Vec<_>>(),
                )]),
                issuer: ISSUER_KEY.issuance_key.certificate().clone(),
            },
        )])
    }

    #[tokio::test]
    #[serial(MockMdocDisclosureSession)]
    async fn test_wallet_start_disclosure() {
        let mut wallet = WalletWithMocks::new_registered_and_unlocked(WalletDeviceVendor::Apple);

        // Set up an `MdocDisclosureSession` to be returned with the following values.
        let reader_registration = ReaderRegistration::new_mock();
        let proposed_attributes = setup_proposed_attributes(&[("age_over_18", DataElementValue::Bool(true))]);
        let proposal_session = MockMdocDisclosureProposal {
            proposed_source_identifiers: vec![PROPOSED_ID],
            proposed_attributes,
            ..Default::default()
        };

        MockMdocDisclosureSession::next_fields(
            reader_registration,
            MdocDisclosureSessionState::Proposal(proposal_session),
            None,
        );

        // Starting disclosure should not fail.
        let proposal = wallet
            .start_disclosure(&DISCLOSURE_URI, DisclosureUriSource::QrCode)
            .await
            .expect("Could not start disclosure");

        // Test that the `Wallet` now contains a `DisclosureSession`.
        assert!(matches!(
            wallet.session,
            Some(Session::Disclosure(session))
                if session.protocol_state.disclosure_uri_source == DisclosureUriSource::QrCode
        ));

        // Test that the returned `DisclosureProposal` contains the
        // `ReaderRegistration` we set up earlier, as well as the
        // proposed attributes converted to a `ProposedDisclosureDocument`.
        assert_eq!(proposal.attestations.len(), 1);
        let document = proposal.attestations.first().unwrap();
        assert_eq!(document.attestation_type, "com.example.pid");
        assert_eq!(document.attributes.len(), 1);
        assert_matches!(
            document.attributes.first().unwrap(),
            AttestationAttribute {
                value: AttestationAttributeValue::Basic(AttributeValue::Bool(true)),
                ..
            }
        );

        // Starting disclosure should not cause mdoc copy usage counts to be incremented.
        assert!(wallet.storage.read().await.mdoc_copies_usage_counts.is_empty());
    }

    #[tokio::test]
    async fn test_wallet_start_disclosure_error_locked() {
        let mut wallet = WalletWithMocks::new_registered_and_unlocked(WalletDeviceVendor::Apple);

        wallet.lock();

        // Starting disclosure on a locked wallet should result in an error.
        let error = wallet
            .start_disclosure(&DISCLOSURE_URI, DisclosureUriSource::Link)
            .await
            .expect_err("Starting disclosure should have resulted in an error");

        assert_matches!(error, DisclosureError::Locked);
        assert!(wallet.session.is_none());
    }

    #[tokio::test]
    async fn test_wallet_start_disclosure_error_unregistered() {
        // Prepare an unregistered wallet.
        let mut wallet = WalletWithMocks::new_unregistered(WalletDeviceVendor::Apple);

        // Starting disclosure on an unregistered wallet should result in an error.
        let error = wallet
            .start_disclosure(&DISCLOSURE_URI, DisclosureUriSource::Link)
            .await
            .expect_err("Starting disclosure should have resulted in an error");

        assert_matches!(error, DisclosureError::NotRegistered);
        assert!(wallet.session.is_none());
    }

    #[tokio::test]
    async fn test_wallet_start_disclosure_error_session_state() {
        let mut wallet = WalletWithMocks::new_registered_and_unlocked(WalletDeviceVendor::Apple);

        // Start an active disclosure session.
        wallet.session = Some(Session::Disclosure(DisclosureSession::new_browser(
            MockMdocDisclosureSession::default(),
        )));

        // Starting disclosure on a wallet with an active disclosure should result in an error.
        let error = wallet
            .start_disclosure(&DISCLOSURE_URI, DisclosureUriSource::Link)
            .await
            .expect_err("Starting disclosure should have resulted in an error");

        assert_matches!(error, DisclosureError::SessionState);
        assert!(wallet.session.is_some());
    }

    #[tokio::test]
    async fn test_wallet_start_disclosure_error_disclosure_uri() {
        let mut wallet = WalletWithMocks::new_registered_and_unlocked(WalletDeviceVendor::Apple);

        // Starting disclosure on a wallet with a malformed disclosure URI should result in an error.
        // (The `MockMdocDisclosureSession` used by `WalletWithMocks` rejects URLs containing an `invalid`
        // query parameter.)
        let error = wallet
            .start_disclosure(
                &Url::parse("http://example.com?invalid").unwrap(),
                DisclosureUriSource::Link,
            )
            .await
            .expect_err("Starting disclosure should have resulted in an error");

        assert_matches!(error, DisclosureError::DisclosureUri(_));
        assert!(wallet.session.is_none());
    }

    #[tokio::test]
    #[serial(MockMdocDisclosureSession)]
    async fn test_wallet_start_disclosure_error_disclosure_session() {
        let mut wallet = WalletWithMocks::new_registered_and_unlocked(WalletDeviceVendor::Apple);

        // Set up an `MdocDisclosureSession` start to return the following error.
        MockMdocDisclosureSession::next_start_error(VpVerifierError::MissingSessionType.into());

        // Starting disclosure which returns an error should forward that error.
        let error = wallet
            .start_disclosure(&DISCLOSURE_URI, DisclosureUriSource::Link)
            .await
            .expect_err("Starting disclosure should have resulted in an error");

        assert_matches!(
            error,
            DisclosureError::VpVerifierServer {
                error: VpVerifierError::MissingSessionType,
                ..
            }
        );
        assert!(wallet.session.is_none());
    }

    #[tokio::test]
    #[serial(MockMdocDisclosureSession)]
    async fn test_wallet_start_disclosure_error_return_url() {
        let mut wallet = WalletWithMocks::new_registered_and_unlocked(WalletDeviceVendor::Apple);

        // Set up an `MdocDisclosureSession` start to return the following error.
        let return_url = Url::parse("https://example.com/return/here").unwrap();
        MockMdocDisclosureSession::next_start_error(
            VpClientError::Request(VpMessageClientError::AuthGetResponse(DisclosureErrorResponse {
                error_response: ErrorResponse {
                    error: GetRequestErrorCode::ServerError,
                    error_description: None,
                    error_uri: None,
                },
                redirect_uri: Some(return_url.clone().try_into().unwrap()),
            }))
            .into(),
        );

        // Starting disclosure where the verifier returns responds with a HTTP error body containing
        // a redirect URI should result in that URI being available on the returned error.
        let error = wallet
            .start_disclosure(&DISCLOSURE_URI, DisclosureUriSource::Link)
            .await
            .expect_err("Starting disclosure should have resulted in an error");

        assert_matches!(error, DisclosureError::VpClient(_));
        assert_eq!(error.return_url(), Some(&return_url));
        assert!(wallet.session.is_none());
    }

    #[tokio::test]
    #[serial(MockMdocDisclosureSession)]
    async fn test_wallet_start_disclosure_error_attributes_not_available() {
        let mut wallet = WalletWithMocks::new_registered_and_unlocked(WalletDeviceVendor::Apple);

        // Set up an `MdocDisclosureSession` start to return that attributes are not available.
        let missing_attributes = vec!["com.example.pid/com.example.pid/age_over_18".parse().unwrap()];
        let mut missing_attr_session = MockMdocDisclosureMissingAttributes::default();
        missing_attr_session
            .expect_missing_attributes()
            .return_const(missing_attributes);

        MockMdocDisclosureSession::next_fields(
            ReaderRegistration::new_mock(),
            MdocDisclosureSessionState::MissingAttributes(missing_attr_session),
            None,
        );

        // Starting disclosure where an unavailable attribute is requested should result in an error.
        // As an exception, this error should leave the `Wallet` with an active disclosure session.
        let error = wallet
            .start_disclosure(&DISCLOSURE_URI, DisclosureUriSource::Link)
            .await
            .expect_err("Starting disclosure should have resulted in an error");

        assert_matches!(
            error,
            DisclosureError::AttributesNotAvailable {
                reader_registration: _,
                missing_attributes,
                shared_data_with_relying_party_before,
                session_type: SessionType::SameDevice,
            } if !shared_data_with_relying_party_before &&
                missing_attributes == vec!["com.example.pid/com.example.pid/age_over_18"]
        );
        assert!(wallet.session.is_some());
    }

    #[tokio::test]
    #[serial(MockMdocDisclosureSession)]
    async fn test_wallet_start_disclosure_error_mdoc_attributes() {
        let mut wallet = WalletWithMocks::new_registered_and_unlocked(WalletDeviceVendor::Apple);

        // Set up an `MdocDisclosureSession` to be returned with the following values.
        let mut proposed_attributes = setup_proposed_attributes(&[("age_over_18", DataElementValue::Bool(true))]);

        proposed_attributes
            .get_mut("com.example.pid")
            .unwrap()
            .attributes
            .get_mut("com.example.pid")
            .unwrap()
            .push(Entry {
                name: "foo".to_string(),
                value: DataElementValue::Text("bar".to_string()),
            });

        let proposal_session = MockMdocDisclosureProposal {
            proposed_attributes,
            ..Default::default()
        };

        MockMdocDisclosureSession::next_fields(
            ReaderRegistration::new_mock(),
            MdocDisclosureSessionState::Proposal(proposal_session),
            None,
        );

        // Starting disclosure where unknown attributes are requested should result in an error.
        let error = wallet
            .start_disclosure(&DISCLOSURE_URI, DisclosureUriSource::Link)
            .await
            .expect_err("Starting disclosure should have resulted in an error");

        assert_matches!(
            error,
            DisclosureError::AttestationAttributes(
                AttestationError::Attribute(AttributeError::SomeAttributesNotProcessed(claims)))
                if claims == IndexMap::from([
                    (String::from("com.example.pid"),
                    vec![Entry {
                        name: String::from("foo"),
                        value: ciborium::value::Value::Text(String::from("bar"))
                    }]
                )]
            )
        );

        assert!(wallet.session.is_none());
    }

    #[tokio::test]
    #[serial(MockMdocDisclosureSession)]
    async fn test_wallet_cancel_disclosure() {
        // Prepare a registered and unlocked wallet with an active disclosure session.
        let mut wallet = WalletWithMocks::new_registered_and_unlocked(WalletDeviceVendor::Apple);

        let events = test::setup_mock_recent_history_callback(&mut wallet).await.unwrap();

        // Set up an `MdocDisclosureSession` to be returned with the following values.
        let reader_registration = ReaderRegistration::new_mock();
        let proposed_attributes = setup_proposed_attributes(&[("age_over_18", DataElementValue::Bool(true))]);
        let proposal_session = MockMdocDisclosureProposal {
            proposed_source_identifiers: vec![PROPOSED_ID],
            proposed_attributes,
            ..Default::default()
        };

        let return_url = Url::parse("https://example.com/return/here").unwrap();

        MockMdocDisclosureSession::next_fields(
            reader_registration,
            MdocDisclosureSessionState::Proposal(proposal_session),
            Some(return_url.clone()),
        );

        // Start a disclosure session, to ensure a proper session exists that can be cancelled.
        let _ = wallet
            .start_disclosure(&DISCLOSURE_URI, DisclosureUriSource::Link)
            .await
            .expect("Could not start disclosure");

        // Verify disclosure session is not yet terminated
        let Some(Session::Disclosure(session)) = wallet.session.as_ref() else {
            panic!("wallet in unexpected state")
        };
        let was_terminated = Arc::clone(&session.protocol_state.was_terminated);
        assert!(!was_terminated.load(Ordering::Relaxed));

        // Get latest emitted recent_history events
        let latest_events = events.lock().pop().unwrap();
        // Verify no history events are yet logged
        assert!(latest_events.is_empty());

        // Cancelling disclosure should result in a `Wallet` without a disclosure
        // session, while the session that was there should be terminated.
        let cancel_return_url = wallet.cancel_disclosure().await.expect("Could not cancel disclosure");

        assert_eq!(cancel_return_url, Some(return_url));

        // Verify disclosure session is terminated
        assert!(wallet.session.is_none());
        assert!(was_terminated.load(Ordering::Relaxed));

        // Get latest emitted recent_history events
        let events = events.lock().pop().unwrap();
        // Verify a Disclosure Cancel event is logged
        assert_eq!(events.len(), 1);
        assert_matches!(
            &events[0],
            WalletEvent::Disclosure {
                status: DisclosureStatus::Cancelled,
                ..
            }
        );

        // Cancelling disclosure should not cause mdoc copy usage counts to be incremented.
        assert!(wallet.storage.read().await.mdoc_copies_usage_counts.is_empty());
    }

    #[tokio::test]
    #[serial(MockMdocDisclosureSession)]
    async fn test_wallet_cancel_disclosure_missing_attributes() {
        let mut wallet = WalletWithMocks::new_registered_and_unlocked(WalletDeviceVendor::Apple);

        let events = test::setup_mock_recent_history_callback(&mut wallet).await.unwrap();

        // Set up an `MdocDisclosureSession` start to return that attributes are not available.
        let missing_attributes = vec![
            "com.example.pid/com.example.pid/bsn".parse().unwrap(),
            "com.example.pid/com.example.pid/age_over_18".parse().unwrap(),
        ];
        let mut missing_attr_session = MockMdocDisclosureMissingAttributes::default();
        missing_attr_session
            .expect_missing_attributes()
            .return_const(missing_attributes);

        let return_url = Url::parse("https://example.com/return/here").unwrap();

        MockMdocDisclosureSession::next_fields(
            ReaderRegistration::new_mock(),
            MdocDisclosureSessionState::MissingAttributes(missing_attr_session),
            Some(return_url.clone()),
        );

        // Starting disclosure where an unavailable attribute is requested should result in an error.
        // As an exception, this error should leave the `Wallet` with an active disclosure session.
        let _error = wallet
            .start_disclosure(&DISCLOSURE_URI, DisclosureUriSource::Link)
            .await
            .expect_err("Starting disclosure should have resulted in an error");
        assert!(wallet.session.is_some());

        // Verify disclosure session is not yet terminated
        let Some(Session::Disclosure(session)) = wallet.session.as_ref() else {
            panic!("wallet in unexpected state")
        };
        let was_terminated = Arc::clone(&session.protocol_state.was_terminated);
        assert!(!was_terminated.load(Ordering::Relaxed));

        // Get latest emitted recent_history events
        let latest_events = events.lock().pop().unwrap();
        // Verify no history events are yet logged
        assert!(latest_events.is_empty());

        // Cancelling disclosure should result in a `Wallet` without a disclosure
        // session, while the session that was there should be terminated.
        let cancel_return_url = wallet.cancel_disclosure().await.expect("Could not cancel disclosure");

        assert_eq!(cancel_return_url, Some(return_url));

        // Verify disclosure session is terminated
        assert!(wallet.session.is_none());
        assert!(was_terminated.load(Ordering::Relaxed));

        // Get latest emitted recent_history events
        let events = events.lock().pop().unwrap();
        // Verify a single Disclosure Error event is logged
        assert_eq!(events.len(), 1);
        assert_matches!(
            &events[0],
            WalletEvent::Disclosure {
                status: DisclosureStatus::Cancelled,
                ..
            }
        );
    }

    #[tokio::test]
    async fn test_wallet_cancel_disclosure_error_locked() {
        // Prepare a registered and unlocked wallet with an active disclosure session.
        let mut wallet = WalletWithMocks::new_registered_and_unlocked(WalletDeviceVendor::Apple);

        wallet.session = Some(Session::Disclosure(DisclosureSession::new_browser(
            MockMdocDisclosureSession::default(),
        )));

        wallet.lock();

        // Cancelling disclosure on a locked wallet should result in an error.
        let error = wallet
            .cancel_disclosure()
            .await
            .expect_err("Cancelling disclosure should have resulted in an error");

        assert_matches!(error, DisclosureError::Locked);
        assert!(wallet.session.is_some());
    }

    #[tokio::test]
    async fn test_wallet_cancel_disclosure_error_unregistered() {
        // Prepare an unregistered wallet.
        let mut wallet = WalletWithMocks::new_unregistered(WalletDeviceVendor::Apple);

        // Cancelling disclosure on an unregistered wallet should result in an error.
        let error = wallet
            .cancel_disclosure()
            .await
            .expect_err("Cancelling disclosure should have resulted in an error");

        assert_matches!(error, DisclosureError::NotRegistered);
        assert!(wallet.session.is_none());
    }

    #[tokio::test]
    async fn test_wallet_cancel_disclosure_error_session_state() {
        // Prepare a registered and unlocked wallet.
        let mut wallet = WalletWithMocks::new_registered_and_unlocked(WalletDeviceVendor::Apple);

        // Cancelling disclosure on a wallet without an active
        // disclosure session should result in an error.
        let error = wallet
            .cancel_disclosure()
            .await
            .expect_err("Cancelling disclosure should have resulted in an error");

        assert_matches!(error, DisclosureError::SessionState);
        assert!(wallet.session.is_none());
    }

    const PIN: &str = "051097";

    #[tokio::test]
    async fn test_wallet_accept_disclosure() {
        // Prepare a registered and unlocked wallet with an active disclosure session.
        let mut wallet = WalletWithMocks::new_registered_and_unlocked(WalletDeviceVendor::Apple);

        let events = test::setup_mock_recent_history_callback(&mut wallet).await.unwrap();

        let return_url = Url::parse("https://example.com/return/here").unwrap();

        let proposed_attributes = setup_proposed_attributes(&[("age_over_18", DataElementValue::Bool(true))]);
        let disclosure_session = MockMdocDisclosureProposal {
            disclose_return_url: return_url.clone().into(),
            proposed_source_identifiers: vec![PROPOSED_ID],
            proposed_attributes,
            ..Default::default()
        };

        // Create a `MockMdocDisclosureSession` with the return URL and the `MockMdocDisclosureProposal`,
        // copy the disclosure count and check that it is 0.
        let disclosure_session = MockMdocDisclosureSession {
            session_state: MdocDisclosureSessionState::Proposal(disclosure_session),
            ..Default::default()
        };
        let disclosure_count = match disclosure_session.session_state {
            MdocDisclosureSessionState::Proposal(ref proposal) => Arc::clone(&proposal.disclosure_count),
            _ => unreachable!(),
        };
        assert_eq!(disclosure_count.load(Ordering::Relaxed), 0);

        let reader_certificate = disclosure_session.certificate.clone();

        wallet.session = Some(Session::Disclosure(DisclosureSession::new_browser(disclosure_session)));

        // Accepting disclosure should succeed and give us the return URL.
        let accept_result = wallet
            .accept_disclosure(PIN.to_owned())
            .await
            .expect("Could not accept disclosure");

        assert_matches!(accept_result, Some(result_return_url) if result_return_url == return_url);

        // Check that the disclosure session is no longer
        // present and that the disclosure count is 1.
        assert!(wallet.session.is_none());
        assert!(!wallet.is_locked());
        assert_eq!(disclosure_count.load(Ordering::Relaxed), 1);

        // Get latest emitted recent_history events
        let events = events.lock().pop().unwrap();

        // Verify a single Disclosure Success event is logged, and documents are shared
        assert_eq!(events.len(), 1);
        assert_matches!(
            &events[0],
            WalletEvent::Disclosure {
                status: DisclosureStatus::Success,
                attestations,
                ..
            } if !attestations.is_empty()
        );
        // Verify that `did_share_data_with_relying_party()` now returns `true`
        assert!(wallet
            .storage
            .read()
            .await
            .did_share_data_with_relying_party(&reader_certificate)
            .await
            .unwrap());

        // Test that the usage count got incremented for the proposed mdoc copy id.
        let mdoc_copies_usage_counts = &wallet.storage.read().await.mdoc_copies_usage_counts;
        assert_eq!(mdoc_copies_usage_counts.len(), 1);
        assert_eq!(
            mdoc_copies_usage_counts.get(&PROPOSED_ID).copied().unwrap_or_default(),
            1
        );
    }

    #[tokio::test]
    async fn test_wallet_accept_disclosure_error_locked() {
        // Prepare a registered and unlocked wallet with an active disclosure session.
        let mut wallet = WalletWithMocks::new_registered_and_unlocked(WalletDeviceVendor::Apple);

        wallet.session = Some(Session::Disclosure(DisclosureSession::new_browser(
            MockMdocDisclosureSession::default(),
        )));

        wallet.lock();

        // Accepting disclosure on a locked wallet should result in an error.
        let error = wallet
            .accept_disclosure(PIN.to_owned())
            .await
            .expect_err("Accepting disclosure should have resulted in an error");

        assert_matches!(error, DisclosureError::Locked);
        assert!(wallet.session.is_some());
        assert!(wallet.is_locked());

        let Some(Session::Disclosure(session)) = &wallet.session else {
            panic!("wallet in unexpected state")
        };
        let MdocDisclosureSessionState::Proposal(proposal) = &session.protocol_state.session_state else {
            panic!("wallet in unexpected state")
        };
        assert_eq!(proposal.disclosure_count.load(Ordering::Relaxed), 0);

        // The mdoc copy usage counts should not be incremented.
        assert!(wallet.storage.read().await.mdoc_copies_usage_counts.is_empty());

        // Verify no Disclosure events are logged
        assert!(wallet
            .storage
            .read()
            .await
            .fetch_wallet_events()
            .await
            .unwrap()
            .is_empty());
    }

    #[tokio::test]
    async fn test_wallet_accept_disclosure_error_unregistered() {
        // Prepare an unregistered wallet.
        let mut wallet = WalletWithMocks::new_unregistered(WalletDeviceVendor::Apple);

        // Accepting disclosure on an unregistered wallet should result in an error.
        let error = wallet
            .accept_disclosure(PIN.to_owned())
            .await
            .expect_err("Accepting disclosure should have resulted in an error");

        assert_matches!(error, DisclosureError::NotRegistered);
        assert!(wallet.session.is_none());
        assert!(wallet.is_locked());

        // Verify no Disclosure events are logged
        assert!(wallet
            .storage
            .read()
            .await
            .fetch_wallet_events()
            .await
            .unwrap()
            .is_empty());
    }

    #[tokio::test]
    async fn test_wallet_accept_disclosure_error_session_state_no_session() {
        // Prepare a registered and unlocked wallet.
        let mut wallet = WalletWithMocks::new_registered_and_unlocked(WalletDeviceVendor::Apple);

        // Accepting disclosure on a wallet without an active
        // disclosure session should result in an error.
        let error = wallet
            .accept_disclosure(PIN.to_owned())
            .await
            .expect_err("Accepting disclosure should have resulted in an error");

        assert_matches!(error, DisclosureError::SessionState);
        assert!(wallet.session.is_none());
        assert!(!wallet.is_locked());
    }

    #[tokio::test]
    async fn test_wallet_accept_disclosure_error_session_state_missing_attributes() {
        // Prepare a registered and unlocked wallet with an active disclosure session.
        let mut wallet = WalletWithMocks::new_registered_and_unlocked(WalletDeviceVendor::Apple);

        let disclosure_session = MockMdocDisclosureSession {
            session_state: MdocDisclosureSessionState::MissingAttributes(Default::default()),
            ..Default::default()
        };
        wallet.session = Some(Session::Disclosure(DisclosureSession::new_browser(disclosure_session)));

        // Accepting disclosure on a wallet that has a disclosure session
        // with missing attributes should result in an error.
        let error = wallet
            .accept_disclosure(PIN.to_owned())
            .await
            .expect_err("Accepting disclosure should have resulted in an error");

        assert_matches!(error, DisclosureError::SessionState);
        assert!(wallet.session.is_some());
        assert!(!wallet.is_locked());

        // The mdoc copy usage counts should not be incremented.
        assert!(wallet.storage.read().await.mdoc_copies_usage_counts.is_empty());

        // Verify no Disclosure events are logged
        assert!(wallet
            .storage
            .read()
            .await
            .fetch_wallet_events()
            .await
            .unwrap()
            .is_empty());
    }

    #[tokio::test]
    async fn test_wallet_accept_disclosure_error_disclosure_session() {
        // Prepare a registered and unlocked wallet with an active disclosure session.
        let mut wallet = WalletWithMocks::new_registered_and_unlocked(WalletDeviceVendor::Apple);

        let events = test::setup_mock_recent_history_callback(&mut wallet).await.unwrap();

        let response = DisclosureErrorResponse {
            error_response: ErrorResponse {
                error: PostAuthResponseErrorCode::InvalidRequest,
                error_description: None,
                error_uri: None,
            },
            redirect_uri: None,
        };
        let proposed_attributes = setup_proposed_attributes(&[("age_over_18", DataElementValue::Bool(true))]);
        let disclosure_session = MockMdocDisclosureSession {
            session_state: MdocDisclosureSessionState::Proposal(MockMdocDisclosureProposal {
                proposed_source_identifiers: vec![PROPOSED_ID],
                proposed_attributes,
                next_error: Mutex::new(Some(MdocDisclosureError::Vp(VpSessionError::Client(
                    VpClientError::Request(VpMessageClientError::AuthPostResponse(response)),
                )))),
                ..Default::default()
            }),
            ..Default::default()
        };
        wallet.session = Some(Session::Disclosure(DisclosureSession::new_browser(disclosure_session)));

        // Accepting disclosure when the verifier responds with
        // an invalid request error should result in an error.
        let error = wallet
            .accept_disclosure(PIN.to_owned())
            .await
            .expect_err("Accepting disclosure should have resulted in an error");

        assert_matches!(
            error,
            DisclosureError::VpClient(VpClientError::Request(VpMessageClientError::AuthPostResponse(_)))
        );
        assert!(wallet.session.is_some());
        assert!(!wallet.is_locked());
        let Some(Session::Disclosure(session)) = &wallet.session else {
            panic!("wallet in unexpected state")
        };
        let MdocDisclosureSessionState::Proposal(proposal) = &session.protocol_state.session_state else {
            panic!("wallet in unexpected state")
        };
        assert_eq!(proposal.disclosure_count.load(Ordering::Relaxed), 0);

        // Test that the usage count got incremented for the proposed mdoc copy id.
        assert_eq!(wallet.storage.read().await.mdoc_copies_usage_counts.len(), 1);
        assert_eq!(
            wallet
                .storage
                .read()
                .await
                .mdoc_copies_usage_counts
                .get(&PROPOSED_ID)
                .copied()
                .unwrap_or_default(),
            1
        );

        // Get latest emitted recent_history events
        let events = events.lock().pop().unwrap();
        // Verify a Disclosure error event is logged, with no documents shared
        assert_eq!(events.len(), 1);
        assert_matches!(
            &events[0],
            WalletEvent::Disclosure {
                status: DisclosureStatus::Error,
                attestations,
                ..
            } if attestations.is_empty()
        );

        // Set up the disclosure session to return a different error.
<<<<<<< HEAD
        match wallet.disclosure_session.as_ref().unwrap().session_state {
            MdocDisclosureSessionState::Proposal(ref proposal) => proposal.next_error.lock().replace(
                VpClientError::DeviceResponse(mdoc::Error::Cose(CoseError::Signing(
                    RemoteEcdsaKeyError::KeyNotFound("foobar".to_string()).into(),
                )))
                .into(),
            ),
=======
        match session.protocol_state.session_state {
            MdocDisclosureSessionState::Proposal(ref proposal) => {
                proposal
                    .next_error
                    .lock()
                    .replace(MdocDisclosureError::Vp(VpClientError::DeviceResponse(
                        mdoc::Error::Cose(CoseError::Signing(
                            RemoteEcdsaKeyError::KeyNotFound("foobar".to_string()).into(),
                        )),
                    )))
            }
>>>>>>> fdf30f56
            _ => unreachable!(),
        };

        // Accepting disclosure when the wallet provider responds that key with
        // a particular identifier is not present should result in an error.
        let error = wallet
            .accept_disclosure(PIN.to_owned())
            .await
            .expect_err("Accepting disclosure should have resulted in an error");

        assert_matches!(
            error,
            DisclosureError::VpClient(VpClientError::DeviceResponse(mdoc::Error::Cose(CoseError::Signing(_))))
        );
        assert!(wallet.session.is_some());
        assert!(!wallet.is_locked());
        let Some(Session::Disclosure(session)) = &wallet.session else {
            panic!("wallet in unexpected state")
        };
        let MdocDisclosureSessionState::Proposal(proposal) = &session.protocol_state.session_state else {
            panic!("wallet in unexpected state")
        };
        assert_eq!(proposal.disclosure_count.load(Ordering::Relaxed), 0);

        // Test that the usage count got incremented again for the proposed mdoc copy id.
        let mdoc_copies_usage_counts = &wallet.storage.read().await.mdoc_copies_usage_counts;
        assert_eq!(mdoc_copies_usage_counts.len(), 1);
        assert_eq!(
            mdoc_copies_usage_counts.get(&PROPOSED_ID).copied().unwrap_or_default(),
            2
        );

        // Verify another Disclosure error event is logged, with no documents shared
        let events = wallet.storage.read().await.fetch_wallet_events().await.unwrap();
        assert_eq!(events.len(), 2);
        assert_matches!(
            &events[1],
            WalletEvent::Disclosure {
                status: DisclosureStatus::Error,
                attestations,
                ..
            } if attestations.is_empty()
        );
    }

    #[rstest]
    #[case(InstructionError::IncorrectPin{ attempts_left_in_round: 1, is_final_round: false }, false, false)]
    #[case(InstructionError::Timeout{ timeout_millis: 10_000 }, true, true)]
    #[case(InstructionError::Blocked, true, true)]
    #[case(InstructionError::InstructionValidation, false, true)]
    #[tokio::test]
    async fn test_wallet_accept_disclosure_error_instruction(
        #[case] instruction_error: InstructionError,
        #[case] expect_termination: bool,
        #[case] expect_history_log: bool,
    ) {
        // Prepare a registered and unlocked wallet with an active disclosure session.
        let mut wallet = WalletWithMocks::new_registered_and_unlocked(WalletDeviceVendor::Apple);

        let events = test::setup_mock_recent_history_callback(&mut wallet).await.unwrap();

        let proposed_attributes = setup_proposed_attributes(&[("age_over_18", DataElementValue::Bool(true))]);
        let disclosure_session = MockMdocDisclosureSession {
            session_state: MdocDisclosureSessionState::Proposal(MockMdocDisclosureProposal {
                proposed_source_identifiers: vec![PROPOSED_ID],
                proposed_attributes,
                next_error: Mutex::new(Some(MdocDisclosureError::Vp(VpSessionError::Client(
                    VpClientError::DeviceResponse(mdoc::Error::Cose(CoseError::Signing(
                        RemoteEcdsaKeyError::Instruction(instruction_error).into(),
                    ))),
                )))),
                ..Default::default()
            }),
            ..Default::default()
        };

        let was_terminated = Arc::clone(&disclosure_session.was_terminated);
        assert!(!was_terminated.load(Ordering::Relaxed));

        wallet.session = Some(Session::Disclosure(DisclosureSession::new_browser(disclosure_session)));

        // Accepting disclosure when the verifier responds with an `InstructionError` indicating
        // that the account is blocked should result in a `DisclosureError::Instruction` error.
        let error = wallet
            .accept_disclosure(PIN.to_owned())
            .await
            .expect_err("Accepting disclosure should have resulted in an error");

        assert_matches!(error, DisclosureError::Instruction(_));

        if expect_termination {
            // If the disclosure session should be terminated, there
            // should be no session, the wallet should be locked and
            // the session should be terminated at the remote end.
            assert!(wallet.session.is_none());
            assert!(wallet.is_locked());
            assert!(was_terminated.load(Ordering::Relaxed));
        } else {
            // Otherwise, the session should still be present, the wallet
            // unlocked and the session should not be terminated.
            assert!(wallet.session.is_some());
            assert!(!wallet.is_locked());
            assert!(!was_terminated.load(Ordering::Relaxed));
        }

        // Test that the usage count got incremented for the proposed mdoc copy id.
        let mdoc_copies_usage_counts = &wallet.storage.read().await.mdoc_copies_usage_counts;
        assert_eq!(mdoc_copies_usage_counts.len(), 1);
        assert_eq!(
            mdoc_copies_usage_counts.get(&PROPOSED_ID).copied().unwrap_or_default(),
            1
        );

        // Get latest emitted recent_history events
        let events = events.lock().pop().unwrap();

        match (expect_termination, expect_history_log) {
            (true, true) => {
                // Verify both a disclosure cancellation and error event are logged
                assert_eq!(events.len(), 2);
                assert_matches!(
                    &events[0],
                    WalletEvent::Disclosure {
                        status: DisclosureStatus::Cancelled,
                        ..
                    }
                );
                assert_matches!(
                    &events[1],
                    WalletEvent::Disclosure {
                        status: DisclosureStatus::Error,
                        attestations,
                        ..
                    } if attestations.is_empty()
                );
            }
            (false, true) => {
                // Verify a disclosure error event is logged
                assert_eq!(events.len(), 1);
                assert_matches!(
                    &events[0],
                    WalletEvent::Disclosure {
                        status: DisclosureStatus::Error,
                        attestations,
                        ..
                    } if attestations.is_empty()
                );
            }
            (false, false) => {
                assert_eq!(events.len(), 0);
            }
            (true, false) => {
                panic!(
                    "In practice this cannot happen, as the InstructionError cannot be both (Timeout or Blocked) and \
                     IncorrectPin"
                );
            }
        }
    }

    #[tokio::test]
    async fn test_wallet_accept_disclosure_error_holder_attributes_are_shared() {
        // Prepare a registered and unlocked wallet with an active disclosure session.
        let mut wallet = WalletWithMocks::new_registered_and_unlocked(WalletDeviceVendor::Apple);

        let events = test::setup_mock_recent_history_callback(&mut wallet).await.unwrap();

        let proposed_attributes = setup_proposed_attributes(&[("age_over_18", DataElementValue::Bool(true))]);
        let disclosure_session = MockMdocDisclosureSession {
            session_state: MdocDisclosureSessionState::Proposal(MockMdocDisclosureProposal {
                proposed_source_identifiers: vec![PROPOSED_ID],
                proposed_attributes,
                next_error: Mutex::new(Some(VpVerifierError::MissingReaderRegistration.into())),
                attributes_shared: true,
                ..Default::default()
            }),
            ..Default::default()
        };

        let reader_certificate = disclosure_session.certificate.clone();

        wallet.session = Some(Session::Disclosure(DisclosureSession::new_browser(disclosure_session)));

        // Accepting disclosure when the verifier responds with an error indicating that
        // attributes were shared should result in a disclosure event being recorded.
        let error = wallet
            .accept_disclosure(PIN.to_owned())
            .await
            .expect_err("Accepting disclosure should have resulted in an error");

        assert_matches!(
            error,
            DisclosureError::VpVerifierServer {
                error: VpVerifierError::MissingReaderRegistration,
                ..
            }
        );
        assert!(wallet.session.is_some());
        assert!(!wallet.is_locked());
        let Some(Session::Disclosure(session)) = &wallet.session else {
            panic!("wallet in unexpected state")
        };
        let MdocDisclosureSessionState::Proposal(proposal) = &session.protocol_state.session_state else {
            panic!("wallet in unexpected state")
        };
        assert_eq!(proposal.disclosure_count.load(Ordering::Relaxed), 0);

        // Test that the usage count got incremented for the proposed mdoc copy id.
        let mdoc_copies_usage_counts = &wallet.storage.read().await.mdoc_copies_usage_counts;
        assert_eq!(mdoc_copies_usage_counts.len(), 1);
        assert_eq!(
            mdoc_copies_usage_counts.get(&PROPOSED_ID).copied().unwrap_or_default(),
            1
        );

        // Get latest emitted recent_history events
        let events = events.lock().pop().unwrap();
        // Verify a Disclosure error event is logged, and documents are shared
        assert_eq!(events.len(), 1);
        assert_matches!(
            &events[0],
            WalletEvent::Disclosure {
                status: DisclosureStatus::Error,
                attestations,
                ..
            } if !attestations.is_empty()
        );
        assert!(wallet
            .storage
            .read()
            .await
            .did_share_data_with_relying_party(&reader_certificate)
            .await
            .unwrap());
    }

    #[tokio::test]
    async fn test_wallet_accept_disclosure_error_wrong_redirect_uri_purpose() {
        // Prepare a registered and unlocked wallet with an active disclosure session.
        let mut wallet = WalletWithMocks::new_registered_and_unlocked(WalletDeviceVendor::Apple);

        let disclosure_session = MockMdocDisclosureSession::default();
        wallet.session = Some(Session::Disclosure(DisclosureSession::new(
            RedirectUriPurpose::Issuance,
            disclosure_session,
        )));

        let error = wallet
            .accept_disclosure(PIN.to_owned())
            .await
            .expect_err("Accepting disclosure should have resulted in an error");

        assert_matches!(
            error,
            DisclosureError::UnexpectedRedirectUriPurpose {
                expected: RedirectUriPurpose::Issuance,
                found: RedirectUriPurpose::Browser,
            }
        );
    }

    #[tokio::test]
    async fn test_mdoc_by_doc_types() {
        // Prepare a wallet in initial state.
        let wallet = WalletWithMocks::new_unregistered(WalletDeviceVendor::Apple);

        // Create some fake `Mdoc` entries to place into wallet storage.
        let mdoc1 = Mdoc::new_mock().await;
        let mdoc2 = Mdoc::new_mock_with_doctype("com.example.doc_type").await;

        // Place 3 copies of each `Mdoc` into `MockStorage`.
        wallet
            .storage
            .write()
            .await
            .insert_mdocs(vec![
                vec![mdoc1.clone(), mdoc1.clone(), mdoc1.clone()].try_into().unwrap(),
                vec![mdoc2.clone(), mdoc2.clone(), mdoc2.clone()].try_into().unwrap(),
            ])
            .await
            .unwrap();

        // Call the `MdocDataSource.mdoc_by_doc_types()` method on the `Wallet`.
        let mdoc_by_doc_types = wallet
            .mdoc_by_doc_types(&["com.example.doc_type", PID].into())
            .await
            .expect("Could not get mdocs by doc types from wallet");

        // The result should be one copy of each distinct `Mdoc`,
        // while retaining the original insertion order.
        assert_eq!(mdoc_by_doc_types.len(), 2);
        assert_eq!(mdoc_by_doc_types[0].len(), 1);
        assert_eq!(mdoc_by_doc_types[1].len(), 1);

        assert_matches!(&mdoc_by_doc_types[0][0], StoredMdoc { mdoc, .. } if *mdoc == mdoc1);
        assert_matches!(&mdoc_by_doc_types[1][0], StoredMdoc { mdoc, .. } if *mdoc == mdoc2);

        let unique_ids = mdoc_by_doc_types
            .into_iter()
            .flat_map(|stored_mdocs| stored_mdocs.into_iter().map(|stored_mdoc| stored_mdoc.id))
            .unique()
            .collect::<Vec<_>>();

        assert_eq!(unique_ids.len(), 2);
    }

    #[tokio::test]
    async fn test_mdoc_by_doc_types_empty() {
        // Prepare a wallet in initial state.
        let wallet = WalletWithMocks::new_unregistered(WalletDeviceVendor::Apple);

        // Calling the `MdocDataSource.mdoc_by_doc_types()` method
        // on the `Wallet` should return an empty result.
        let mdoc_by_doc_types = wallet
            .mdoc_by_doc_types(&Default::default())
            .await
            .expect("Could not get mdocs by doc types from wallet");

        assert!(mdoc_by_doc_types.is_empty());
    }

    #[tokio::test]
    async fn test_mdoc_by_doc_types_error() {
        // Prepare a wallet in initial state.
        let wallet = WalletWithMocks::new_unregistered(WalletDeviceVendor::Apple);

        // Set up `MockStorage` to return an error when performing a query.
        wallet.storage.write().await.has_query_error = true;

        // Calling the `MdocDataSource.mdoc_by_doc_types()` method
        // on the `Wallet` should forward the `StorageError`.
        let error = wallet
            .mdoc_by_doc_types(&Default::default())
            .await
            .expect_err("Getting mdocs by doc types from wallet should result in an error");

        assert_matches!(error, StorageError::Database(_));
    }
}<|MERGE_RESOLUTION|>--- conflicted
+++ resolved
@@ -4,9 +4,6 @@
 use derive_more::Constructor;
 use indexmap::IndexMap;
 use itertools::Itertools;
-use mdoc::utils::auth::Organization;
-use openid4vc::disclosure_session::VpSessionError;
-use openid4vc::disclosure_session::VpVerifierError;
 use tracing::error;
 use tracing::info;
 use tracing::instrument;
@@ -20,10 +17,13 @@
 use http_utils::tls::pinning::TlsPinningConfig;
 use mdoc::holder::MdocDataSource;
 use mdoc::holder::StoredMdoc;
+use mdoc::utils::auth::Organization;
 use mdoc::utils::cose::CoseError;
 use mdoc::utils::issuer_auth::IssuerRegistration;
 use mdoc::utils::reader_auth::ReaderRegistration;
 use openid4vc::disclosure_session::VpClientError;
+use openid4vc::disclosure_session::VpSessionError;
+use openid4vc::disclosure_session::VpVerifierError;
 use openid4vc::verifier::SessionType;
 use platform_support::attested_key::AttestedKeyHolder;
 use update_policy_model::update_policy::VersionState;
@@ -910,14 +910,17 @@
         // Set up an `MdocDisclosureSession` start to return the following error.
         let return_url = Url::parse("https://example.com/return/here").unwrap();
         MockMdocDisclosureSession::next_start_error(
-            VpClientError::Request(VpMessageClientError::AuthGetResponse(DisclosureErrorResponse {
-                error_response: ErrorResponse {
-                    error: GetRequestErrorCode::ServerError,
-                    error_description: None,
-                    error_uri: None,
-                },
-                redirect_uri: Some(return_url.clone().try_into().unwrap()),
-            }))
+            VpClientError::Request(
+                DisclosureErrorResponse {
+                    error_response: ErrorResponse {
+                        error: GetRequestErrorCode::ServerError,
+                        error_description: None,
+                        error_uri: None,
+                    },
+                    redirect_uri: Some(return_url.clone().try_into().unwrap()),
+                }
+                .into(),
+            )
             .into(),
         );
 
@@ -1436,7 +1439,7 @@
                 proposed_source_identifiers: vec![PROPOSED_ID],
                 proposed_attributes,
                 next_error: Mutex::new(Some(MdocDisclosureError::Vp(VpSessionError::Client(
-                    VpClientError::Request(VpMessageClientError::AuthPostResponse(response)),
+                    VpClientError::Request(response.into()),
                 )))),
                 ..Default::default()
             }),
@@ -1493,27 +1496,13 @@
         );
 
         // Set up the disclosure session to return a different error.
-<<<<<<< HEAD
-        match wallet.disclosure_session.as_ref().unwrap().session_state {
+        match session.protocol_state.session_state {
             MdocDisclosureSessionState::Proposal(ref proposal) => proposal.next_error.lock().replace(
                 VpClientError::DeviceResponse(mdoc::Error::Cose(CoseError::Signing(
                     RemoteEcdsaKeyError::KeyNotFound("foobar".to_string()).into(),
                 )))
                 .into(),
             ),
-=======
-        match session.protocol_state.session_state {
-            MdocDisclosureSessionState::Proposal(ref proposal) => {
-                proposal
-                    .next_error
-                    .lock()
-                    .replace(MdocDisclosureError::Vp(VpClientError::DeviceResponse(
-                        mdoc::Error::Cose(CoseError::Signing(
-                            RemoteEcdsaKeyError::KeyNotFound("foobar".to_string()).into(),
-                        )),
-                    )))
-            }
->>>>>>> fdf30f56
             _ => unreachable!(),
         };
 

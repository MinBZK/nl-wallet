use std::collections::HashSet;

use async_trait::async_trait;
use indexmap::IndexMap;
use tracing::{info, instrument};
use url::Url;

use nl_wallet_mdoc::{
    holder::{Mdoc, MdocDataSource},
    utils::reader_auth::ReaderRegistration,
};

use crate::{
    config::ConfigurationRepository,
    disclosure::{
        DisclosureUriData, DisclosureUriError, MdocDisclosureMissingAttributes, MdocDisclosureProposal,
        MdocDisclosureSession, MdocDisclosureSessionType,
    },
    document::{DocumentMdocError, MissingDisclosureAttributes, ProposedDisclosureDocument},
    storage::{Storage, StorageError},
};

use super::Wallet;

#[derive(Debug, Clone)]
pub struct DisclosureProposal {
    pub documents: Vec<ProposedDisclosureDocument>,
    pub reader_registration: ReaderRegistration,
}

#[derive(Debug, thiserror::Error)]
pub enum DisclosureError {
    #[error("wallet is not registered")]
    NotRegistered,
    #[error("wallet is locked")]
    Locked,
    #[error("disclosure session is not in the correct state")]
    SessionState,
    #[error("could not parse disclosure URI: {0}")]
    DisclosureUri(#[from] DisclosureUriError),
    #[error("error in mdoc disclosure session: {0}")]
    DisclosureSession(#[from] nl_wallet_mdoc::Error),
    #[error("not all requested attributes are available, missing: {missing_attributes:?}")]
    AttributesNotAvailable {
        reader_registration: Box<ReaderRegistration>,
        missing_attributes: Vec<MissingDisclosureAttributes>,
    },
    #[error("could not interpret (missing) mdoc attributes: {0}")]
    MdocAttributes(#[from] DocumentMdocError),
}

impl<CR, S, PEK, APC, DGS, PIC, MDS> Wallet<CR, S, PEK, APC, DGS, PIC, MDS>
where
    CR: ConfigurationRepository,
    MDS: MdocDisclosureSession<Self>,
{
    #[instrument(skip_all)]
    pub async fn start_disclosure(&mut self, uri: &Url) -> Result<DisclosureProposal, DisclosureError> {
        info!("Performing disclosure based on received URI: {}", uri);

        info!("Checking if registered");
        if self.registration.is_none() {
            return Err(DisclosureError::NotRegistered);
        }

        info!("Checking if locked");
        if self.lock.is_locked() {
            return Err(DisclosureError::Locked);
        }

        info!("Checking if there is already a disclosure session");
        if self.disclosure_session.is_some() {
            return Err(DisclosureError::SessionState);
        }

        let config = &self.config_repository.config().disclosure;

        // Assume that redirect URI creation is checked when updating the `Configuration`.
        let disclosure_redirect_uri_base = config.uri_base().unwrap();
        let disclosure_uri = DisclosureUriData::parse_from_uri(uri, &disclosure_redirect_uri_base)?;

        // Start the disclosure session based on the `ReaderEngagement`.
        let session = MDS::start(disclosure_uri, self, &config.rp_trust_anchors()).await?;

        let proposal_session = match session.session_type() {
            MdocDisclosureSessionType::MissingAttributes(missing_attr_session) => {
                // Translate the missing attributes into a `Vec<MissingDisclosureAttributes>`.
                // If this fails, return `DisclosureError::AttributeMdoc` instead.
                let missing_attributes = missing_attr_session.missing_attributes().to_vec();
                let error = match MissingDisclosureAttributes::from_mdoc_missing_attributes(missing_attributes) {
                    Ok(attributes) => DisclosureError::AttributesNotAvailable {
                        reader_registration: session.reader_registration().clone().into(),
                        missing_attributes: attributes,
                    },
                    Err(error) => error.into(),
                };

                return Err(error);
            }
            MdocDisclosureSessionType::Proposal(proposal_session) => proposal_session,
        };

        // Prepare a `Vec<ProposedDisclosureDocument>` to report to the caller.
        let documents = proposal_session
            .proposed_attributes()
            .into_iter()
            .map(|(doc_type, attributes)| ProposedDisclosureDocument::from_mdoc_attributes(&doc_type, attributes))
            .collect::<Result<_, _>>()?;

        // Place this in a `DisclosureProposal`, along with a copy of the `ReaderRegistration`.
        let proposal = DisclosureProposal {
            documents,
            reader_registration: session.reader_registration().clone(),
        };

        // Retain the session as `Wallet` state.
        self.disclosure_session.replace(session);

        Ok(proposal)
    }

    // TODO: Implement termination and disclosure methods.
}

#[async_trait]
impl<CR, S, PEK, APC, DGS, PIC, MDS> MdocDataSource for Wallet<CR, S, PEK, APC, DGS, PIC, MDS>
where
    CR: Send + Sync,
    S: Storage + Send + Sync,
    PEK: Send + Sync,
    APC: Send + Sync,
    DGS: Send + Sync,
    PIC: Send + Sync,
    MDS: Send + Sync,
{
    type Error = StorageError;

    async fn mdoc_by_doc_types(&self, doc_types: &HashSet<&str>) -> std::result::Result<Vec<Vec<Mdoc>>, Self::Error> {
        // TODO: Retain UUIDs and increment use count on mdoc_copy when disclosure takes place.

        // Build an `IndexMap<>` to group `Mdoc` entries with the same `doc_type`.
        let mdocs_by_doc_type = self
            .storage
            .read()
            .await
            .fetch_unique_mdocs_by_doctypes(doc_types)
            .await?
            .into_iter()
            .fold(
                IndexMap::<_, Vec<_>>::with_capacity(doc_types.len()),
                |mut mdocs_by_doc_type, (_, mdoc)| {
                    // Re-use the `doc_types` string slices, which should contain all `Mdoc` doc types.
                    let doc_type = *doc_types
                        .get(mdoc.doc_type.as_str())
                        .expect("Storage returned mdoc with unexpected doc_type");
                    mdocs_by_doc_type.entry(doc_type).or_default().push(mdoc);

                    mdocs_by_doc_type
                },
            );
        // Take only the values of this `HashMap`, which is what we need for the return type.
        let mdocs = mdocs_by_doc_type.into_values().collect();

        Ok(mdocs)
    }
}

#[cfg(test)]
mod tests {
    use assert_matches::assert_matches;
    use mockall::predicate::*;
    use serial_test::serial;

<<<<<<< HEAD
    use nl_wallet_mdoc::{
        basic_sa_ext::Entry, examples::Examples, holder::HolderError, mock as mdoc_mock, DataElementValue,
    };

    use crate::{
        disclosure::{MockMdocDisclosureMissingAttributes, MockMdocDisclosureProposal, MockMdocDisclosureSession},
        Attribute, AttributeValue,
    };

=======
>>>>>>> ec5f19c5
    use super::{super::tests::WalletWithMocks, *};
    use crate::{disclosure::MockMdocDisclosureSession, Attribute, AttributeValue};
    use nl_wallet_mdoc::{
        basic_sa_ext::Entry, examples::Examples, mock as mdoc_mock, verifier::SessionType, DataElementValue,
    };

    const DISCLOSURE_URI: &str =
        "walletdebuginteraction://wallet.edi.rijksoverheid.nl/disclosure/Zm9vYmFy?return_url=https%3A%2F%2Fexample.com&session_type=same_device";

    #[tokio::test]
    #[serial]
    async fn test_wallet_start_disclosure() {
        // Prepare a registered and unlocked wallet.
        let mut wallet = WalletWithMocks::registered().await;

        // Set up an `MdocDisclosureSession` to be returned with the following values.
        let reader_registration = ReaderRegistration {
            id: "1234".to_string(),
            ..Default::default()
        };
        let proposed_attributes = IndexMap::from([(
            "com.example.pid".to_string(),
            IndexMap::from([(
                "com.example.pid".to_string(),
                vec![Entry {
                    name: "age_over_18".to_string(),
                    value: DataElementValue::Bool(true),
                }],
            )]),
        )]);
        let mut proposal_session = MockMdocDisclosureProposal::default();
        proposal_session
            .expect_proposed_attributes()
            .return_const(proposed_attributes);

        MockMdocDisclosureSession::next_fields(
            reader_registration,
            MdocDisclosureSessionType::Proposal(proposal_session),
        );

        // Starting disclosure should not fail.
        let proposal = wallet
            .start_disclosure(&Url::parse(DISCLOSURE_URI).unwrap())
            .await
            .expect("Could not start disclosure");

        // Test that the `Wallet` now contains a `DisclosureSession`
        // with the items parsed from the disclosure URI.
        assert_matches!(wallet.disclosure_session, Some(session) if session.disclosure_uri == DisclosureUriData {
            reader_engagement_bytes: b"foobar".to_vec(),
            return_url: Some(Url::parse("https://example.com").unwrap()),
            session_type: SessionType::SameDevice,
        });

        // Test that the returned `DisclosureProposal` contains the
        // `ReaderRegistration` we set up earlier, as well as the
        // proposed attributes converted to a `ProposedDisclosureDocument`.
        assert_eq!(proposal.reader_registration.id, "1234");
        assert_eq!(proposal.documents.len(), 1);
        let document = proposal.documents.first().unwrap();
        assert_eq!(document.doc_type, "com.example.pid");
        assert_eq!(document.attributes.len(), 1);
        assert_matches!(
            document.attributes.first().unwrap(),
            (
                &"age_over_18",
                Attribute {
                    key_labels: _,
                    value: AttributeValue::Boolean(true)
                }
            )
        );
    }

    #[tokio::test]
    async fn test_wallet_start_disclosure_error_locked() {
        // Prepare a registered and locked wallet.
        let mut wallet = WalletWithMocks::registered().await;

        wallet.lock();

        // Starting disclosure on a locked wallet should result in an error.
        let error = wallet
            .start_disclosure(&Url::parse(DISCLOSURE_URI).unwrap())
            .await
            .expect_err("Starting disclosure should have resulted in an error");

        assert_matches!(error, DisclosureError::Locked);
    }

    #[tokio::test]
    async fn test_wallet_start_disclosure_error_unregistered() {
        // Prepare an unregistered wallet.
        let mut wallet = WalletWithMocks::default();

        // Starting disclosure on an unregistered wallet should result in an error.
        let error = wallet
            .start_disclosure(&Url::parse(DISCLOSURE_URI).unwrap())
            .await
            .expect_err("Starting disclosure should have resulted in an error");

        assert_matches!(error, DisclosureError::NotRegistered);
    }

    #[tokio::test]
    async fn test_wallet_start_disclosure_error_session_state() {
        // Prepare a registered and unlocked wallet with an active disclosure session.
        let mut wallet = WalletWithMocks::registered().await;

        wallet.disclosure_session = MockMdocDisclosureSession::default().into();

        // Starting disclosure on a wallet with an active disclosure should result in an error.
        let error = wallet
            .start_disclosure(&Url::parse(DISCLOSURE_URI).unwrap())
            .await
            .expect_err("Starting disclosure should have resulted in an error");

        assert_matches!(error, DisclosureError::SessionState);
    }

    #[tokio::test]
    async fn test_wallet_start_disclosure_error_disclosure_uri() {
        // Prepare a registered and unlocked wallet.
        let mut wallet = WalletWithMocks::registered().await;

        // Starting disclosure on a wallet with a malformed disclosure URI should result in an error.
        let error = wallet
            .start_disclosure(&Url::parse("http://example.com").unwrap())
            .await
            .expect_err("Starting disclosure should have resulted in an error");

        assert_matches!(error, DisclosureError::DisclosureUri(_));
    }

    #[tokio::test]
    #[serial]
    async fn test_wallet_start_disclosure_error_disclosure_session() {
        // Prepare a registered and unlocked wallet.
        let mut wallet = WalletWithMocks::registered().await;

        // Set up an `MdocDisclosureSession` start to return the following error.
        MockMdocDisclosureSession::next_start_error(HolderError::NoAttributesRequested.into());

        // Starting disclosure with a malformed disclosure URI should result in an error.
        let error = wallet
            .start_disclosure(&Url::parse(DISCLOSURE_URI).unwrap())
            .await
            .expect_err("Starting disclosure should have resulted in an error");

        assert_matches!(error, DisclosureError::DisclosureSession(_));
    }

    #[tokio::test]
    #[serial]
    async fn test_wallet_start_disclosure_error_attributes_not_available() {
        // Prepare a registered and unlocked wallet.
        let mut wallet = WalletWithMocks::registered().await;

        // Set up an `MdocDisclosureSession` start to return that attributes are not available.
        let missing_attributes = vec!["com.example.pid/com.example.pid/age_over_18".parse().unwrap()];
        let mut missing_attr_session = MockMdocDisclosureMissingAttributes::default();
        missing_attr_session
            .expect_missing_attributes()
            .return_const(missing_attributes);

        MockMdocDisclosureSession::next_fields(
            Default::default(),
            MdocDisclosureSessionType::MissingAttributes(missing_attr_session),
        );

        // Starting disclosure where an unavailable attribute is requested should result in an error.
        let error = wallet
            .start_disclosure(&Url::parse(DISCLOSURE_URI).unwrap())
            .await
            .expect_err("Starting disclosure should have resulted in an error");

        assert_matches!(
            error,
            DisclosureError::AttributesNotAvailable {
                reader_registration: _,
                missing_attributes
            } if missing_attributes[0].doc_type == "com.example.pid" &&
                 *missing_attributes[0].attributes.first().unwrap().0 == "age_over_18"
        );
    }

    #[tokio::test]
    #[serial]
    async fn test_wallet_start_disclosure_error_mdoc_attributes_not_available() {
        // Prepare a registered and unlocked wallet.
        let mut wallet = WalletWithMocks::registered().await;

        // Set up an `MdocDisclosureSession` start to return that attributes are not available.
        let missing_attributes = vec!["com.example.pid/com.example.pid/foobar".parse().unwrap()];
        let mut missing_attr_session = MockMdocDisclosureMissingAttributes::default();
        missing_attr_session
            .expect_missing_attributes()
            .return_const(missing_attributes);

        MockMdocDisclosureSession::next_fields(
            Default::default(),
            MdocDisclosureSessionType::MissingAttributes(missing_attr_session),
        );

        // Starting disclosure where an attribute that is both unavailable
        // and unknown is requested should result in an error.
        let error = wallet
            .start_disclosure(&Url::parse(DISCLOSURE_URI).unwrap())
            .await
            .expect_err("Starting disclosure should have resulted in an error");

        assert_matches!(
            error,
            DisclosureError::MdocAttributes(DocumentMdocError::UnknownAttribute {
                doc_type,
                name_space,
                name,
                value: None,
            }) if doc_type == "com.example.pid" && name_space == "com.example.pid" && name == "foobar"
        );
    }

    #[tokio::test]
    #[serial]
    async fn test_wallet_start_disclosure_error_mdoc_attributes() {
        // Prepare a registered and unlocked wallet.
        let mut wallet = WalletWithMocks::registered().await;

        // Set up an `MdocDisclosureSession` to be returned with the following values.
        let proposed_attributes = IndexMap::from([(
            "com.example.pid".to_string(),
            IndexMap::from([(
                "com.example.pid".to_string(),
                vec![Entry {
                    name: "foo".to_string(),
                    value: DataElementValue::Text("bar".to_string()),
                }],
            )]),
        )]);
        let mut proposal_session = MockMdocDisclosureProposal::default();
        proposal_session
            .expect_proposed_attributes()
            .return_const(proposed_attributes);

        MockMdocDisclosureSession::next_fields(
            Default::default(),
            MdocDisclosureSessionType::Proposal(proposal_session),
        );

        // Starting disclosure where unknown attributes are requested should result in an error.
        let error = wallet
            .start_disclosure(&Url::parse(DISCLOSURE_URI).unwrap())
            .await
            .expect_err("Starting disclosure should have resulted in an error");

        assert_matches!(
            error,
            DisclosureError::MdocAttributes(DocumentMdocError::UnknownAttribute {
                doc_type,
                name_space,
                name,
                value: Some(DataElementValue::Text(value)),
            }) if doc_type == "com.example.pid" && name_space == "com.example.pid" && name == "foo" && value == "bar"
        );
    }

    #[tokio::test]
    async fn test_mdoc_by_doc_types() {
        // Prepare a wallet in initial state.
        let wallet = WalletWithMocks::default();

        // Create some fake `Mdoc` entries to place into wallet storage.
        let trust_anchors = Examples::iaca_trust_anchors();
        let mdoc1 = mdoc_mock::mdoc_from_example_device_response(trust_anchors);
        let mdoc2 = {
            let mut mdoc2 = mdoc1.clone();

            mdoc2.doc_type = "com.example.doc_type".to_string();

            mdoc2
        };

        // Place 3 copies of each `Mdoc` into `MockStorage`.
        wallet
            .storage
            .write()
            .await
            .insert_mdocs(vec![
                vec![mdoc1.clone(), mdoc1.clone(), mdoc1.clone()].into(),
                vec![mdoc2.clone(), mdoc2.clone(), mdoc2.clone()].into(),
            ])
            .await
            .unwrap();

        // Call the `MdocDataSource.mdoc_by_doc_types()` method on the `Wallet`.
        let mdoc_by_doc_types = wallet
            .mdoc_by_doc_types(&["com.example.doc_type", "org.iso.18013.5.1.mDL"].into())
            .await
            .expect("Could not get mdocs by doc types from wallet");

        // The result should be one copy of each distinct `Mdoc`,
        // while retaining the original insertion order.
        assert_eq!(mdoc_by_doc_types, vec![vec![mdoc1], vec![mdoc2]]);
    }

    #[tokio::test]
    async fn test_mdoc_by_doc_types_empty() {
        // Prepare a wallet in initial state.
        let wallet = WalletWithMocks::default();

        // Calling the `MdocDataSource.mdoc_by_doc_types()` method
        // on the `Wallet` should return an empty result.
        let mdoc_by_doc_types = wallet
            .mdoc_by_doc_types(&Default::default())
            .await
            .expect("Could not get mdocs by doc types from wallet");

        assert!(mdoc_by_doc_types.is_empty());
    }

    #[tokio::test]
    async fn test_mdoc_by_doc_types_error() {
        // Prepare a wallet in initial state.
        let wallet = WalletWithMocks::default();

        // Set up `MockStorage` to return an error when performing a query.
        wallet.storage.write().await.has_query_error = true;

        // Calling the `MdocDataSource.mdoc_by_doc_types()` method
        // on the `Wallet` should forward the `StorageError`.
        let error = wallet
            .mdoc_by_doc_types(&Default::default())
            .await
            .expect_err("Getting mdocs by doc types from wallet should result in an error");

        assert_matches!(error, StorageError::Database(_));
    }
}<|MERGE_RESOLUTION|>--- conflicted
+++ resolved
@@ -171,9 +171,9 @@
     use mockall::predicate::*;
     use serial_test::serial;
 
-<<<<<<< HEAD
     use nl_wallet_mdoc::{
-        basic_sa_ext::Entry, examples::Examples, holder::HolderError, mock as mdoc_mock, DataElementValue,
+        basic_sa_ext::Entry, examples::Examples, holder::HolderError, mock as mdoc_mock, verifier::SessionType,
+        DataElementValue,
     };
 
     use crate::{
@@ -181,13 +181,7 @@
         Attribute, AttributeValue,
     };
 
-=======
->>>>>>> ec5f19c5
     use super::{super::tests::WalletWithMocks, *};
-    use crate::{disclosure::MockMdocDisclosureSession, Attribute, AttributeValue};
-    use nl_wallet_mdoc::{
-        basic_sa_ext::Entry, examples::Examples, mock as mdoc_mock, verifier::SessionType, DataElementValue,
-    };
 
     const DISCLOSURE_URI: &str =
         "walletdebuginteraction://wallet.edi.rijksoverheid.nl/disclosure/Zm9vYmFy?return_url=https%3A%2F%2Fexample.com&session_type=same_device";

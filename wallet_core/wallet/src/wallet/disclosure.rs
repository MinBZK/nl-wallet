--- conflicted
+++ resolved
@@ -632,7 +632,7 @@
     async fn mdoc_by_doc_types(
         &self,
         doc_types: &HashSet<&str>,
-    ) -> std::result::Result<Vec<Vec<StoredMdoc<Self::MdocIdentifier>>>, Self::Error> {
+    ) -> Result<Vec<Vec<StoredMdoc<Self::MdocIdentifier>>>, Self::Error> {
         // Build an `IndexMap<>` to group `StoredMdoc` entries with the same `doc_type`.
         let mdocs_by_doc_type = self
             .storage
@@ -694,6 +694,7 @@
     use mdoc::test::data::PID;
     use mdoc::DataElementValue;
     use openid4vc::disclosure_session::VpMessageClientError;
+    use openid4vc::issuance_session::CredentialWithMetadata;
     use openid4vc::issuance_session::IssuedCredentialCopies;
     use openid4vc::DisclosureErrorResponse;
     use openid4vc::ErrorResponse;
@@ -1793,23 +1794,21 @@
             .storage
             .write()
             .await
-<<<<<<< HEAD
             .insert_credentials(vec![
-                IssuedCredentialCopies::MsoMdoc(vec![mdoc1.clone(), mdoc1.clone(), mdoc1.clone()].try_into().unwrap()),
-                IssuedCredentialCopies::MsoMdoc(vec![mdoc2.clone(), mdoc2.clone(), mdoc2.clone()].try_into().unwrap()),
-=======
-            .insert_mdocs(vec![
-                (
-                    vec![mdoc1.clone(), mdoc1.clone(), mdoc1.clone()].try_into().unwrap(),
+                CredentialWithMetadata::new(
+                    IssuedCredentialCopies::MsoMdoc(
+                        vec![mdoc1.clone(), mdoc1.clone(), mdoc1.clone()].try_into().unwrap(),
+                    ),
                     VerifiedTypeMetadataDocuments::pid_example(),
                 ),
-                (
-                    vec![mdoc2.clone(), mdoc2.clone(), mdoc2.clone()].try_into().unwrap(),
+                CredentialWithMetadata::new(
+                    IssuedCredentialCopies::MsoMdoc(
+                        vec![mdoc2.clone(), mdoc2.clone(), mdoc2.clone()].try_into().unwrap(),
+                    ),
                     // Note that the attestation type of this metadata does not match the mdoc doc_type,
                     // which is not relevant for this particular test.
                     VerifiedTypeMetadataDocuments::pid_example(),
                 ),
->>>>>>> abcb9f12
             ])
             .await
             .unwrap();

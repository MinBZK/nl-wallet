--- conflicted
+++ resolved
@@ -267,11 +267,7 @@
         // Double check that the public key returned in the wallet certificate matches that of our hardware key.
         // Note that this public key is only available on Android, on iOS all we have is opaque attestation data.
         let cert_claims = wallet_certificate
-<<<<<<< HEAD
-            .parse_and_verify_with_sub(&certificate_public_key.as_inner().into())
-=======
-            .parse_and_verify_with_sub(&config.account_server.certificate_public_key.clone().into())
->>>>>>> 35643379
+            .parse_and_verify_with_sub(&config.account_server.certificate_public_key.as_inner().into())
             .map_err(WalletRegistrationError::CertificateValidation)?;
 
         if let AttestedKey::Google(key) = &attested_key {

use std::error::Error;
use std::sync::Arc;

use tracing::info;
use tracing::instrument;
use tracing::warn;

use crypto::keys::EcdsaKey;
use error_category::ErrorCategory;
use error_category::sentry_capture_error;
use http_utils::tls::pinning::TlsPinningConfig;
use jwt::error::JwtError;
use openid4vc::disclosure_session::DisclosureClient;
use platform_support::attested_key::AttestedKey;
use platform_support::attested_key::AttestedKeyHolder;
use platform_support::attested_key::KeyWithAttestation;
use platform_support::attested_key::hardware::AttestedKeyError;
use platform_support::attested_key::hardware::HardwareAttestedKeyError;
use update_policy_model::update_policy::VersionState;
use utils::vec_at_least::VecAtLeastNError;
use wallet_account::messages::registration::Registration;
use wallet_account::signed::ChallengeResponse;
use wallet_configuration::wallet_config::WalletConfiguration;

use crate::account_provider::AccountProviderClient;
use crate::account_provider::AccountProviderError;
use crate::digid::DigidClient;
use crate::errors::UpdatePolicyError;
use crate::pin::key::PinKey;
use crate::pin::key::{self as pin_key};
use crate::pin::validation::PinValidationError;
use crate::pin::validation::validate_pin;
use crate::repository::Repository;
use crate::repository::UpdateableRepository;
use crate::storage::KeyData;
use crate::storage::RegistrationData;
use crate::storage::Storage;
use crate::storage::StorageError;

use super::Wallet;
use super::WalletRegistration;

#[derive(Debug, thiserror::Error, ErrorCategory)]
#[category(defer)]
pub enum WalletRegistrationError {
    #[category(expected)]
    #[error("app version is blocked")]
    VersionBlocked,
    #[error("wallet is already registered")]
    #[category(expected)]
    AlreadyRegistered,
    #[error("PIN provided for registration does not adhere to requirements: {0}")]
    InvalidPin(#[source] PinValidationError),
    #[error("could not request registration challenge from Wallet Provider: {0}")]
    ChallengeRequest(#[source] AccountProviderError),
    #[error("could not generate attested key: {0}")]
    #[category(pd)]
    KeyGeneration(#[source] Box<dyn Error + Send + Sync>),
    #[error("could not perform key and/or app attestation: {0}")]
    #[category(pd)]
    Attestation(#[source] Box<dyn Error + Send + Sync>),
    #[error("certificate chain for Android key attestation has too few entries: {0}")]
    #[category(critical)]
    AndroidCertificateChain(#[source] VecAtLeastNError),
    #[category(pd)]
    #[error("could not get attested public key: {0}")]
    AttestedPublicKey(#[source] Box<dyn Error + Send + Sync>),
    #[error("could not sign registration message: {0}")]
    Signing(#[source] wallet_account::error::EncodeError),
    #[error("could not request registration from Wallet Provider: {0}")]
    RegistrationRequest(#[source] AccountProviderError),
    #[error("could not validate registration certificate received from Wallet Provider: {0}")]
    CertificateValidation(#[source] JwtError),
    #[error("public key in registration certificate received from Wallet Provider does not match hardware public key")]
    #[category(expected)]
    PublicKeyMismatch,
    #[error("could not store registration state in database: {0}")]
    StoreRegistrationState(#[source] StorageError),
    #[error("error fetching update policy: {0}")]
    UpdatePolicy(#[from] UpdatePolicyError),
}

impl WalletRegistrationError {
    pub fn is_attestation_not_supported(&self) -> bool {
        match self {
            Self::KeyGeneration(error) | Self::Attestation(error) => {
                matches!(
                    error.downcast_ref::<HardwareAttestedKeyError>(),
                    Some(HardwareAttestedKeyError::Platform(
                        AttestedKeyError::AttestationNotSupported
                    ))
                )
            }
            _ => false,
        }
    }
}

impl<CR, UR, S, AKH, APC, DC, IS, DCC> Wallet<CR, UR, S, AKH, APC, DC, IS, DCC>
where
    AKH: AttestedKeyHolder,
    DC: DigidClient,
    DCC: DisclosureClient,
{
    pub fn has_registration(&self) -> bool {
        self.registration.is_registered()
    }

    async fn set_registration_key_identifier(&mut self, key_identifier: String) -> Result<(), StorageError>
    where
        S: Storage,
    {
        let mut storage = self.storage.write().await;
        storage.open_if_needed().await?;

        let key_data = KeyData {
            identifier: key_identifier.clone(),
        };
        storage.insert_data(&key_data).await?;

        self.registration = WalletRegistration::KeyIdentifierGenerated(key_identifier);

        Ok(())
    }

    #[instrument(skip_all)]
    #[sentry_capture_error]
    pub async fn register(&mut self, pin: &str) -> Result<(), WalletRegistrationError>
    where
        CR: Repository<Arc<WalletConfiguration>>,
        UR: UpdateableRepository<VersionState, TlsPinningConfig, Error = UpdatePolicyError>,
        S: Storage,
        APC: AccountProviderClient,
    {
        let config = &self.config_repository.get();

        info!("Fetching update policy");
        self.update_policy_repository
            .fetch(&config.update_policy_server.http_config)
            .await?;

        info!("Checking if blocked");
        if self.is_blocked() {
            return Err(WalletRegistrationError::VersionBlocked);
        }

        info!("Checking if already registered");
        // Registration is only allowed if we do not currently have a registration on record.
        if self.has_registration() {
            return Err(WalletRegistrationError::AlreadyRegistered);
        }

        info!("Validating PIN");

        // Make sure the PIN adheres to the requirements.
        // TODO: do not keep PIN in memory while request is in flight (PVW-1290)
        validate_pin(pin).map_err(WalletRegistrationError::InvalidPin)?;

        info!("Requesting challenge from account server");

        // Retrieve a challenge from the account server
        let challenge = self
            .account_provider_client
            .registration_challenge(&config.account_server.http_config)
            .await
            .map_err(WalletRegistrationError::ChallengeRequest)?;

        info!("Challenge received from account server, generating attested key");

        // If a reusable key identifier was already generated, use that instead of generating a new one.
        let key_identifier = match &self.registration {
            WalletRegistration::Unregistered => self
                .key_holder
                .generate()
                .await
                .map_err(|error| WalletRegistrationError::KeyGeneration(Box::new(error)))?,
            WalletRegistration::KeyIdentifierGenerated(key_identifier) => key_identifier.clone(),
            // This variant is not possible, as checked by self.has_registration() above.
            WalletRegistration::Registered { .. } => unreachable!(),
        };

        info!("Performing key and app attestation");

        let key_with_attestation_result = self
            .key_holder
            .attest(
                key_identifier.clone(),
                crypto::utils::sha256(&challenge),
                config.google_cloud_project_number,
            )
            .await;

        let key_with_attestation = match key_with_attestation_result {
            Ok(key_with_attestation) => key_with_attestation,
            Err(error) => {
                // If the error indicates attestation is retryable and we did not do do so already,
                // store the key identifier for later re-use, logging any potential errors.
                if error.retryable
                    && matches!(self.registration, WalletRegistration::Unregistered)
                    && let Err(storage_error) = self.set_registration_key_identifier(key_identifier.clone()).await
                {
                    warn!("Could not store attested key identifier: {0}", storage_error);
                }

                return Err(WalletRegistrationError::Attestation(Box::new(error.error)));
            }
        };

        // If the attestation was successful, we should probably also store the key identifier
        // for potential re-use, i.e. if registration fails. This would prevent creating too
        // many keys on the device, as the Apple documentation recommends. However, performing
        // attestation again using the same key identifier results in an error, which may be
        // caused by the fact that we use the key to sign the registration message immediately
        // after performing attestation.
        //
        // The fact that a succesfully attested key cannot be re-used also means we should
        // clean up any lingering key identifier that is stored at this point.

        if matches!(self.registration, WalletRegistration::KeyIdentifierGenerated(_)) {
            self.storage
                .write()
                .await
                .delete_data::<KeyData>()
                .await
                .map_err(WalletRegistrationError::StoreRegistrationState)?;
            self.registration = WalletRegistration::Unregistered;
        }

        info!("Key and app attestation successful, signing and sending registration to account server");

        // Create a registration message and double sign it with the challenge.
        // Generate a new PIN salt and derive the private key from the provided PIN.
        let pin_salt = pin_key::new_pin_salt();
        let pin_key = PinKey { pin, salt: &pin_salt };

        // Sign the registration message based on the attestation type.
        let (registration_message, attested_key) = match key_with_attestation {
            KeyWithAttestation::Apple { key, attestation_data } => {
                ChallengeResponse::<Registration>::new_apple(&key, attestation_data, &pin_key, challenge)
                    .await
                    .map(|message| (message, AttestedKey::Apple(key)))
            }
            // TODO: Remove into() from app_attestation_token.into() once we merge wallet_provider stuff.
            KeyWithAttestation::Google {
                key,
                certificate_chain,
                app_attestation_token,
            } => ChallengeResponse::<Registration>::new_google(
                &key,
                certificate_chain
                    .try_into()
                    .map_err(WalletRegistrationError::AndroidCertificateChain)?,
                app_attestation_token,
                &pin_key,
                challenge,
            )
            .await
            .map(|message| (message, AttestedKey::Google(key))),
        }
        .map_err(WalletRegistrationError::Signing)?;

        // Send the registration message to the account server and receive the wallet certificate in response.
        let wallet_certificate = self
            .account_provider_client
            .register(&config.account_server.http_config, registration_message)
            .await
            .map_err(WalletRegistrationError::RegistrationRequest)?;

        info!("Certificate received from account server, verifying contents");

        // Double check that the public key returned in the wallet certificate matches that of our hardware key.
        // Note that this public key is only available on Android, on iOS all we have is opaque attestation data.
        let cert_claims = wallet_certificate
            .parse_and_verify_with_sub(&config.account_server.certificate_public_key.as_inner().into())
            .map_err(WalletRegistrationError::CertificateValidation)?;

        if let AttestedKey::Google(key) = &attested_key {
            let attested_pub_key = key
                .verifying_key()
                .await
                .map_err(|error| WalletRegistrationError::AttestedPublicKey(Box::new(error)))?;

            if cert_claims.hw_pubkey.as_inner() != &attested_pub_key {
                return Err(WalletRegistrationError::PublicKeyMismatch);
            }
        }

        info!("Storing received registration");

        let mut storage = self.storage.write().await;
        storage
            .open_if_needed()
            .await
            .map_err(WalletRegistrationError::StoreRegistrationState)?;

        // Save the registration data in storage.
        let data = RegistrationData {
            attested_key_identifier: key_identifier,
            wallet_id: cert_claims.wallet_id,
            pin_salt,
            wallet_certificate,
        };
        storage
            .insert_data(&data)
            .await
            .map_err(WalletRegistrationError::StoreRegistrationState)?;

        // Keep the registration data in memory.
        self.registration = WalletRegistration::Registered {
            attested_key: Arc::new(attested_key),
            data,
        };

        // Unlock the wallet after successful registration
        self.lock.unlock();

        Ok(())
    }
}

#[cfg(test)]
mod tests {
    use std::sync::Arc;

    use assert_matches::assert_matches;
    use futures::FutureExt;
    use http::StatusCode;
    use p256::ecdsa::SigningKey;
    use parking_lot::Mutex;
    use rand_core::OsRng;
    use rstest::rstest;

    use apple_app_attest::AssertionCounter;
    use apple_app_attest::VerifiedAttestation;
    use crypto::x509::BorrowingCertificate;
    use jwt::UnverifiedJwt;
    use platform_support::attested_key::mock::KeyHolderErrorScenario;
    use platform_support::attested_key::mock::KeyHolderType;
    use wallet_account::messages::registration::RegistrationAttestation;
    use wallet_account::messages::registration::WalletCertificate;
    use wallet_account::signed::SequenceNumberComparison;

    use crate::account_provider::AccountProviderResponseError;
    use crate::wallet::test::TestWallet;
    use crate::wallet::test::TestWalletInMemoryStorage;
    use crate::wallet::test::valid_certificate;
    use crate::wallet::test::valid_certificate_claims;

    use super::super::test::TestWalletMockStorage;
    use super::super::test::WalletDeviceVendor;
    use super::*;

    const PIN: &str = "051097";

    async fn test_register_success(wallet: &mut TestWalletInMemoryStorage) {
        // The wallet should report that it is currently unregistered and locked.
        assert!(!wallet.has_registration());
        assert!(wallet.is_locked());

        // Have the account server respond with a random
        // challenge when the wallet sends a request for it.
        let challenge = crypto::utils::random_bytes(32);
        let challenge_response = challenge.clone();

        Arc::get_mut(&mut wallet.account_provider_client)
            .unwrap()
            .expect_registration_challenge()
            .return_once(|_| Ok(challenge_response));

        // Have the account server respond with a valid
        // certificate when the wallet sends a request for it.
        let challenge_expected = challenge.clone();
        let holder_data = match &wallet.key_holder.holder_type {
            KeyHolderType::Apple {
                ca,
                environment,
                app_identifier,
            } => Some((ca.trust_anchor().to_owned(), *environment, app_identifier.clone())),
            KeyHolderType::Google { .. } => None,
        };

        // Set up a mutex for the mock callback to write the generated wallet certificate to.
        let generated_certificate: Arc<Mutex<Option<WalletCertificate>>> = Arc::new(Mutex::new(None));
        let generated_certificate_clone = Arc::clone(&generated_certificate);

        Arc::get_mut(&mut wallet.account_provider_client)
            .unwrap()
            .expect_register()
            .return_once(move |_, registration_signed| {
                let registration = registration_signed
                    .dangerous_parse_unverified()
                    .expect("registration message should parse");

                assert_eq!(registration.challenge, challenge_expected);

                let attested_public_key = match (registration.payload.attestation, holder_data) {
                    (
                        RegistrationAttestation::Apple { data: attestation_data },
                        Some((trust_anchor, environment, app_identifier)),
                    ) => {
                        // Verify the mock attestation in order to get the public key.
                        let (_, attested_public_key) = VerifiedAttestation::parse_and_verify(
                            &attestation_data,
                            &[trust_anchor],
                            &crypto::utils::sha256(&registration.challenge),
                            &app_identifier,
                            environment,
                        )
                        .expect("registration message Apple attestation should verify");

                        // Verify the registration message, both counters start at 0.
                        registration_signed
                            .parse_and_verify_apple(
                                &registration.challenge,
                                SequenceNumberComparison::EqualTo(0),
                                &attested_public_key,
                                &app_identifier,
                                AssertionCounter::default(),
                                registration.payload.pin_pubkey.as_inner(),
                            )
                            .expect("registration message should verify");

                        attested_public_key
                    }
                    (RegistrationAttestation::Google { certificate_chain, .. }, None) => {
                        // For now, just extract the verifying key from the first X.509 certificate in the chain.
                        let leaf_certificate = BorrowingCertificate::from_der(certificate_chain.into_first())
                            .expect("leaf should be a valid X.509 certificate");

                        *leaf_certificate.public_key()
                    }
                    _ => {
                        panic!("registration message should contain attestation for the correct platform");
                    }
                };

                // Generate a valid certificate and wallet id based on on the public key.
                let certificate = valid_certificate(None, attested_public_key);
                generated_certificate_clone.lock().replace(certificate.clone());

                Ok(certificate)
            });

        // Register the wallet with a valid PIN.
        wallet.register(PIN).await.expect("Could not register wallet");

        // The wallet should now report that it is registered and unlocked.
        assert!(wallet.has_registration());
        assert!(!wallet.is_locked());

        // A re-usable key identifier should not be stored in the database.
        let storage = wallet.storage.read().await;
        assert!(storage.fetch_data::<KeyData>().await.unwrap().is_none());

        // The registration should be stored in the database.
        let stored_registration = storage
            .fetch_data::<RegistrationData>()
            .await
            .unwrap()
            .expect("Registration data not present in storage");
        assert_eq!(
            stored_registration.wallet_certificate.0,
            generated_certificate.lock().as_ref().unwrap().0
        );
        assert!(
            wallet
                .key_holder
                .is_attested(&stored_registration.attested_key_identifier)
        );
    }

    #[tokio::test]
    #[rstest]
    async fn test_wallet_register_success(
        #[values(WalletDeviceVendor::Apple, WalletDeviceVendor::Google)] vendor: WalletDeviceVendor,
    ) {
        // Prepare an unregistered wallet.
        let mut wallet = TestWalletInMemoryStorage::new_unregistered(vendor).await;

        test_register_success(&mut wallet).await;
    }

    async fn add_key_identifier_to_wallet(wallet: &mut TestWalletInMemoryStorage) -> String {
        let key_identifier = wallet.key_holder.generate().await.unwrap();
        wallet
            .storage
            .write()
            .await
            .insert_data(&KeyData {
                identifier: key_identifier.clone(),
            })
            .await
            .unwrap();
        wallet.registration = WalletRegistration::KeyIdentifierGenerated(key_identifier.clone());

        key_identifier
    }

    #[tokio::test]
    async fn test_wallet_register_success_apple_key_identifier() {
        // Prepare an unregistered wallet.
        let mut wallet = TestWalletInMemoryStorage::new_unregistered(WalletDeviceVendor::Apple).await;

        // Set up a key identifier to re-use, both in storage and in the Wallet internal state.
        let key_identifier = add_key_identifier_to_wallet(&mut wallet).await;

        test_register_success(&mut wallet).await;

        // The same key identifier we generated should now be attested.
        assert!(wallet.key_holder.is_attested(&key_identifier));
    }

    #[tokio::test]
    async fn test_wallet_register_error_already_registered() {
        let mut wallet = TestWalletMockStorage::new_registered_and_unlocked(WalletDeviceVendor::Apple).await;

        let error = wallet
            .register(PIN)
            .await
            .expect_err("Wallet registration should have resulted in error");

        assert_matches!(error, WalletRegistrationError::AlreadyRegistered);
        assert!(wallet.has_registration());
    }

    #[tokio::test]
    async fn test_wallet_register_error_invalid_pin() {
        let mut wallet = TestWalletMockStorage::new_unregistered(WalletDeviceVendor::Apple).await;

        // Try to register with an insecure PIN.
        let error = wallet
            .register("123456")
            .await
            .expect_err("Wallet registration should have resulted in error");

        assert_matches!(error, WalletRegistrationError::InvalidPin(_));
        assert_matches!(wallet.registration, WalletRegistration::Unregistered);
    }

    #[tokio::test]
    async fn test_wallet_register_error_challenge_request() {
        let mut wallet = TestWalletMockStorage::new_unregistered(WalletDeviceVendor::Apple).await;

        // Have the account server respond to the challenge request with a 500 error.
        Arc::get_mut(&mut wallet.account_provider_client)
            .unwrap()
            .expect_registration_challenge()
            .return_once(|_| Err(AccountProviderResponseError::Status(StatusCode::INTERNAL_SERVER_ERROR).into()));

        let error = wallet
            .register(PIN)
            .await
            .expect_err("Wallet registration should have resulted in error");

        assert_matches!(error, WalletRegistrationError::ChallengeRequest(_));
        assert_matches!(wallet.registration, WalletRegistration::Unregistered);
    }

    async fn unregistered_wallet_with_registration_challenge(vendor: WalletDeviceVendor) -> TestWalletInMemoryStorage {
        let mut wallet = TestWalletInMemoryStorage::new_unregistered(vendor).await;

        Arc::get_mut(&mut wallet.account_provider_client)
            .unwrap()
            .expect_registration_challenge()
            .return_once(|_| Ok(crypto::utils::random_bytes(32)));

        wallet
    }

    async fn test_wallet_register_error_key_holder(
        vendor: WalletDeviceVendor,
        error_scenario: KeyHolderErrorScenario,
    ) -> WalletRegistrationError {
        let mut wallet = unregistered_wallet_with_registration_challenge(vendor).await;

        // Have the key holder fail in some way.
        wallet.key_holder.error_scenario = error_scenario;

        let error = wallet
            .register(PIN)
            .await
            .expect_err("Wallet registration should have resulted in error");

        assert_matches!(wallet.registration, WalletRegistration::Unregistered);
        assert!(
            wallet
                .storage
                .read()
                .await
                .fetch_data::<RegistrationData>()
                .await
                .unwrap()
                .is_none()
        );

        error
    }

    #[tokio::test]
    #[rstest]
    async fn test_wallet_register_error_key_generation(
        #[values(WalletDeviceVendor::Apple, WalletDeviceVendor::Google)] vendor: WalletDeviceVendor,
    ) {
        assert_matches!(
            test_wallet_register_error_key_holder(vendor, KeyHolderErrorScenario::GenerateError).await,
            WalletRegistrationError::KeyGeneration(_)
        );
    }

    #[tokio::test]
    #[rstest]
    async fn test_wallet_register_error_attestation_unretryable(
        #[values(WalletDeviceVendor::Apple, WalletDeviceVendor::Google)] vendor: WalletDeviceVendor,
    ) {
        assert_matches!(
            test_wallet_register_error_key_holder(vendor, KeyHolderErrorScenario::UnretryableAttestationError).await,
            WalletRegistrationError::Attestation(_)
        );
    }

    #[tokio::test]
    #[rstest]
    async fn test_wallet_register_error_signing(
        #[values(WalletDeviceVendor::Apple, WalletDeviceVendor::Google)] vendor: WalletDeviceVendor,
    ) {
        assert_matches!(
            test_wallet_register_error_key_holder(vendor, KeyHolderErrorScenario::SigningError).await,
            WalletRegistrationError::Signing(_)
        );
    }

    #[tokio::test]
    async fn test_wallet_register_error_attestation_retryable() {
        let mut wallet = unregistered_wallet_with_registration_challenge(WalletDeviceVendor::Apple).await;

        // Have the hardware key signing fail.
        wallet.key_holder.error_scenario = KeyHolderErrorScenario::RetryableAttestationError;

        let error = wallet
            .register(PIN)
            .await
            .expect_err("Wallet registration should have resulted in error");

        assert_matches!(error, WalletRegistrationError::Attestation(_));

        // The storage should contain a key identifier for re-use, but not a registration.
        assert!(!wallet.has_registration());
        let key_data: KeyData = wallet
            .storage
            .read()
            .await
            .fetch_data()
            .await
            .unwrap()
            .expect("KeyData data not present in storage");
        assert_matches!(
            wallet.registration,
            WalletRegistration::KeyIdentifierGenerated(identifier) if identifier == key_data.identifier
        );
    }

    #[tokio::test]
    #[rstest]
    async fn test_wallet_register_error_registration_request(
        #[values(WalletDeviceVendor::Apple, WalletDeviceVendor::Google)] vendor: WalletDeviceVendor,
    ) {
        let mut wallet = unregistered_wallet_with_registration_challenge(vendor).await;

        // Have the account server respond to the registration request with a 401 error.
        Arc::get_mut(&mut wallet.account_provider_client)
            .unwrap()
            .expect_register()
            .return_once(|_, _| Err(AccountProviderResponseError::Status(StatusCode::UNAUTHORIZED).into()));

        let error = wallet
            .register(PIN)
            .await
            .expect_err("Wallet registration should have resulted in error");

        assert_matches!(error, WalletRegistrationError::RegistrationRequest(_));
        assert_matches!(wallet.registration, WalletRegistration::Unregistered);
        assert!(
            wallet
                .storage
                .read()
                .await
                .fetch_data::<RegistrationData>()
                .await
                .unwrap()
                .is_none()
        );
    }

    #[tokio::test]
    async fn test_wallet_register_error_registration_request_key_identifier() {
        let mut wallet = unregistered_wallet_with_registration_challenge(WalletDeviceVendor::Apple).await;

        // Set up a key identifier to re-use, both in storage and in the Wallet internal state.
        // This key identifier is no longer re-usable after attestation, so if registration gets as far
        // as sending the registration message to the Wallet Provider, the key identifier should be removed.
        let key_identifier = add_key_identifier_to_wallet(&mut wallet).await;

        // Have the account server respond to the registration request with a 401 error.
        Arc::get_mut(&mut wallet.account_provider_client)
            .unwrap()
            .expect_register()
            .return_once(|_, _| Err(AccountProviderResponseError::Status(StatusCode::UNAUTHORIZED).into()));

        let error = wallet
            .register(PIN)
            .await
            .expect_err("Wallet registration should have resulted in error");

        // The Wallet should not be registered, but the the key referenced
        // by the identifier should be attested and is further unusable.
        assert_matches!(error, WalletRegistrationError::RegistrationRequest(_));
        assert_matches!(wallet.registration, WalletRegistration::Unregistered);
        assert!(
            wallet
                .storage
                .read()
                .await
                .fetch_data::<RegistrationData>()
                .await
                .unwrap()
                .is_none()
        );
        assert!(wallet.key_holder.is_attested(&key_identifier));
    }

    #[tokio::test]
    #[rstest]
    async fn test_wallet_register_error_certificate_validation(
        #[values(WalletDeviceVendor::Apple, WalletDeviceVendor::Google)] vendor: WalletDeviceVendor,
    ) {
        let mut wallet = unregistered_wallet_with_registration_challenge(vendor).await;

        // Have the account server sign the wallet certificate with
        // a key to which the certificate public key does not belong.
        Arc::get_mut(&mut wallet.account_provider_client)
            .unwrap()
            .expect_register()
            .return_once(|_, _| {
                let other_account_server_key = SigningKey::random(&mut OsRng);
                let random_pubkey = *SigningKey::random(&mut OsRng).verifying_key();

<<<<<<< HEAD
                let certificate = Jwt::sign_with_sub(
                    &valid_certificate_claims(None, random_pubkey),
=======
                let certificate = UnverifiedJwt::sign_with_sub(
                    &WalletWithMocks::valid_certificate_claims(None, random_pubkey),
>>>>>>> dcec6339
                    &other_account_server_key,
                )
                .now_or_never()
                .unwrap()
                .unwrap();

                Ok(certificate)
            });

        let error = wallet
            .register(PIN)
            .await
            .expect_err("Wallet registration should have resulted in error");

        assert_matches!(error, WalletRegistrationError::CertificateValidation(_));
        assert_matches!(wallet.registration, WalletRegistration::Unregistered);
        assert!(
            wallet
                .storage
                .read()
                .await
                .fetch_data::<RegistrationData>()
                .await
                .unwrap()
                .is_none()
        );
    }

    fn expect_register_with_random_pubkey<S>(wallet: &mut TestWallet<S>) {
        // Have the account server respond with a certificate that contains
        // a public key that does not belong to the wallet's attested key.
        Arc::get_mut(&mut wallet.account_provider_client)
            .unwrap()
            .expect_register()
            .return_once(|_, _| {
                let random_pubkey = *SigningKey::random(&mut OsRng).verifying_key();
                let certificate = valid_certificate(None, random_pubkey);

                Ok(certificate)
            });
    }

    #[tokio::test]
    async fn test_wallet_register_error_public_key_mismatch() {
        let mut wallet = unregistered_wallet_with_registration_challenge(WalletDeviceVendor::Google).await;

        expect_register_with_random_pubkey(&mut wallet);

        let error = wallet
            .register(PIN)
            .await
            .expect_err("Wallet registration should have resulted in error");

        assert_matches!(error, WalletRegistrationError::PublicKeyMismatch);
        assert_matches!(wallet.registration, WalletRegistration::Unregistered);
        assert!(
            wallet
                .storage
                .read()
                .await
                .fetch_data::<RegistrationData>()
                .await
                .unwrap()
                .is_none()
        );
    }

    #[tokio::test]
    async fn test_wallet_register_error_store_certificate() {
        let mut wallet = TestWalletMockStorage::new_unregistered(WalletDeviceVendor::Apple).await;

        Arc::get_mut(&mut wallet.account_provider_client)
            .unwrap()
            .expect_registration_challenge()
            .return_once(|_| Ok(crypto::utils::random_bytes(32)));

        expect_register_with_random_pubkey(&mut wallet);

        wallet.mut_storage().expect_open_if_needed().return_once(|| Ok(()));

        // Have the database return an error
        // when inserting the wallet certificate.
        wallet
            .mut_storage()
            .expect_insert_data::<RegistrationData>()
            .returning(|_| Err(StorageError::AlreadyOpened));

        let error = wallet
            .register(PIN)
            .await
            .expect_err("Wallet registration should have resulted in error");

        assert_matches!(error, WalletRegistrationError::StoreRegistrationState(_));
        assert!(!wallet.has_registration());

        wallet.mut_storage().checkpoint();
    }
}<|MERGE_RESOLUTION|>--- conflicted
+++ resolved
@@ -744,13 +744,8 @@
                 let other_account_server_key = SigningKey::random(&mut OsRng);
                 let random_pubkey = *SigningKey::random(&mut OsRng).verifying_key();
 
-<<<<<<< HEAD
-                let certificate = Jwt::sign_with_sub(
+                let certificate = UnverifiedJwt::sign_with_sub(
                     &valid_certificate_claims(None, random_pubkey),
-=======
-                let certificate = UnverifiedJwt::sign_with_sub(
-                    &WalletWithMocks::valid_certificate_claims(None, random_pubkey),
->>>>>>> dcec6339
                     &other_account_server_key,
                 )
                 .now_or_never()

use std::{borrow::Cow, error::Error};

use tracing::{info, instrument};

use platform_support::hw_keystore::PlatformEcdsaKey;
use wallet_common::{account::messages::auth::Registration, jwt::JwtError, keys::StoredByIdentifier};

use crate::{
    account_provider::{AccountProviderClient, AccountProviderError},
    config::ConfigurationRepository,
    pin::{
        key::{self as pin_key, PinKey},
        validation::{validate_pin, PinValidationError},
    },
    storage::{RegistrationData, Storage, StorageError, StorageState},
};

use super::{Wallet, WalletRegistration};

const WALLET_KEY_ID: &str = "wallet";

/// This helper function normally simply returns `WALLET_KEY_ID`, but
/// returns `WALLET_KEY_ID` suffixed with a unique thread local identifier
/// when running tests. This allows multiple `Wallet` instances to be
/// created in parallel.
pub(super) fn wallet_key_id() -> Cow<'static, str> {
    #[cfg(not(test))]
    return Cow::from(WALLET_KEY_ID);

    #[cfg(test)]
    {
        use std::{
            cell::Cell,
            sync::atomic::{AtomicUsize, Ordering},
        };

        static WALLET_TEST_ID_COUNTER: AtomicUsize = AtomicUsize::new(0);

        thread_local! {
            pub static WALLET_TEST_ID: Cell<usize> = WALLET_TEST_ID_COUNTER.fetch_add(1, Ordering::Relaxed).into();
        }

        Cow::from(format!("{}_{}", WALLET_KEY_ID, WALLET_TEST_ID.get()))
    }
}

#[derive(Debug, thiserror::Error)]
pub enum WalletRegistrationError {
    #[error("wallet is already registered")]
    AlreadyRegistered,
    #[error("PIN provided for registration does not adhere to requirements: {0}")]
    InvalidPin(#[from] PinValidationError),
    #[error("could not request registration challenge from Wallet Provider: {0}")]
    ChallengeRequest(#[source] AccountProviderError),
    #[error("could not get hardware public key: {0}")]
    HardwarePublicKey(#[source] Box<dyn Error + Send + Sync>),
    #[error("could not sign registration message: {0}")]
    Signing(#[source] wallet_common::errors::Error),
    #[error("could not request registration from Wallet Provider: {0}")]
    RegistrationRequest(#[source] AccountProviderError),
    #[error("could not validate registration certificate received from Wallet Provider: {0}")]
    CertificateValidation(#[source] JwtError),
    #[error("public key in registration certificate received from Wallet Provider does not match hardware public key")]
    PublicKeyMismatch,
    #[error("could not store registration certificate in database: {0}")]
    StoreCertificate(#[from] StorageError),
}

<<<<<<< HEAD
impl<CR, S, PEK, APC, DGS, IS, MDS> Wallet<CR, S, PEK, APC, DGS, IS, MDS> {
    pub(super) fn hw_privkey() -> PEK
    where
        PEK: StoredByIdentifier,
    {
        // Get or create the hardware ECDSA key for communication with the account server.
        // The identifier used for this should be globally unique. If this is not the case,
        // the `Wallet` has multiple instances, which is programmer error and should result
        // in a panic.
        PEK::new_unique(wallet_key_id().as_ref()).expect("wallet hardware key identifier is already in use")
    }

=======
impl<CR, S, PEK, APC, OIC, IS, MDS> Wallet<CR, S, PEK, APC, OIC, IS, MDS> {
>>>>>>> 14946b15
    pub fn has_registration(&self) -> bool {
        self.registration.is_some()
    }

    #[instrument(skip_all)]
    pub async fn register(&mut self, pin: String) -> Result<(), WalletRegistrationError>
    where
        CR: ConfigurationRepository,
        S: Storage,
        APC: AccountProviderClient,
        PEK: PlatformEcdsaKey,
    {
        info!("Checking if already registered");

        // Registration is only allowed if we do not currently have a registration on record.
        if self.has_registration() {
            return Err(WalletRegistrationError::AlreadyRegistered);
        }

        info!("Validating PIN");

        // Make sure the PIN adheres to the requirements.
        validate_pin(&pin)?; // TODO: do not keep PIN in memory while request is in flight

        info!("Creating hardware private key");

        let hw_privkey = Self::hw_privkey();

        info!("Requesting challenge from account server");

        let config = &self.config_repository.config().account_server;
        let base_url = config.base_url.clone();
        let certificate_public_key = config.certificate_public_key.clone();

        // Retrieve a challenge from the account server
        let challenge = self
            .account_provider_client
            .registration_challenge(&base_url)
            .await
            .map_err(WalletRegistrationError::ChallengeRequest)?;

        info!("Challenge received from account server, signing and sending registration to account server");

        // Create a registration message and double sign it with the challenge.
        // Generate a new PIN salt and derive the private key from the provided PIN.
        let pin_salt = pin_key::new_pin_salt();
        let pin_key = PinKey::new(&pin, &pin_salt);

        // Retrieve the public key and sign the registration message.
        let hw_pubkey = hw_privkey
            .verifying_key()
            .await
            .map_err(|e| WalletRegistrationError::HardwarePublicKey(e.into()))?;
        let registration_message = Registration::new_signed(&hw_privkey, &pin_key, &challenge)
            .await
            .map_err(WalletRegistrationError::Signing)?;

        // Send the registration message to the account server and receive the wallet certificate in response.
        let wallet_certificate = self
            .account_provider_client
            .register(&base_url, registration_message)
            .await
            .map_err(WalletRegistrationError::RegistrationRequest)?;

        info!("Certificate received from account server, verifying contents");

        // Double check that the public key returned in the wallet certificate
        // matches that of our hardware key.
        let cert_claims = wallet_certificate
            .parse_and_verify_with_sub(&certificate_public_key.into())
            .map_err(WalletRegistrationError::CertificateValidation)?;
        if cert_claims.hw_pubkey.0 != hw_pubkey {
            return Err(WalletRegistrationError::PublicKeyMismatch);
        }

        info!("Storing received registration");

        // If the storage database does not exist, create it now.
        let storage = self.storage.get_mut();
        let storage_state = storage.state().await?;
        if !matches!(storage_state, StorageState::Opened) {
            storage.open().await?;
        }

        // Save the registration data in storage.
        let data = RegistrationData {
            pin_salt,
            wallet_certificate,
        };
        storage.insert_data(&data).await?;

        // Keep the registration data in memory.
        self.registration = WalletRegistration { hw_privkey, data }.into();

        // Unlock the wallet after successful registration
        self.lock.unlock();

        Ok(())
    }
}

#[cfg(test)]
mod tests {
    use assert_matches::assert_matches;
    use http::StatusCode;
    use p256::ecdsa::SigningKey;
    use rand_core::OsRng;
    use wallet_common::{account::signed::SequenceNumberComparison, jwt::Jwt, utils};

    use crate::{
        account_provider::AccountProviderResponseError,
        wallet::test::{FallibleSoftwareEcdsaKey, ACCOUNT_SERVER_KEYS},
    };

    use super::{super::test::WalletWithMocks, *};

    const PIN: &str = "051097";

    #[tokio::test]
    async fn test_wallet_register_success() {
        // Prepare an unregistered wallet.
        let mut wallet = WalletWithMocks::new_unregistered().await;

        // The wallet should report that it is currently unregistered and locked.
        assert!(!wallet.has_registration());
        assert!(wallet.storage.get_mut().data.is_empty());
        assert!(wallet.is_locked());

        // Have the account server respond with a random
        // challenge when the wallet sends a request for it.
        let challenge = utils::random_bytes(32);
        let challenge_response = challenge.clone();

        wallet
            .account_provider_client
            .expect_registration_challenge()
            .return_once(|_| Ok(challenge_response));

        // Have the account server respond with a valid
        // certificate when the wallet sends a request for it.
        let cert = WalletWithMocks::valid_certificate().await;
        let cert_response = cert.clone();
        let challenge_expected = challenge.clone();

        wallet
            .account_provider_client
            .expect_register()
            .return_once(move |_, registration_signed| {
                let registration = registration_signed
                    .dangerous_parse_unverified()
                    .expect("Could not parse registration message");

                assert_eq!(registration.challenge, challenge_expected);

                registration_signed
                    .parse_and_verify(
                        &registration.challenge,
                        SequenceNumberComparison::EqualTo(0),
                        &registration.payload.hw_pubkey.0,
                        &registration.payload.pin_pubkey.0,
                    )
                    .expect("Could not verify registration message");

                Ok(cert_response)
            });

        // Register the wallet with a valid PIN.
        wallet
            .register(PIN.to_string())
            .await
            .expect("Could not register wallet");

        // The wallet should now report that it is registered and unlocked.
        assert!(wallet.has_registration());
        assert!(!wallet.is_locked());

        // The registration should be stored in the database.
        let stored_registration: RegistrationData = wallet
            .storage
            .get_mut()
            .fetch_data()
            .await
            .unwrap()
            .expect("Registration data not present in storage");
        assert_eq!(stored_registration.wallet_certificate.0, cert.0);
    }

    #[tokio::test]
    async fn test_wallet_register_error_already_registered() {
        let mut wallet = WalletWithMocks::new_registered_and_unlocked().await;

        let error = wallet
            .register(PIN.to_string())
            .await
            .expect_err("Wallet registration should have resulted in error");

        assert_matches!(error, WalletRegistrationError::AlreadyRegistered);
        assert!(wallet.has_registration());
    }

    #[tokio::test]
    async fn test_wallet_register_error_invalid_pin() {
        let mut wallet = WalletWithMocks::new_unregistered().await;

        // Try to register with an insecure PIN.
        let error = wallet
            .register("123456".to_string())
            .await
            .expect_err("Wallet registration should have resulted in error");

        assert_matches!(error, WalletRegistrationError::InvalidPin(_));
        assert!(!wallet.has_registration());
        assert!(wallet.storage.get_mut().data.is_empty());
    }

    #[tokio::test]
    async fn test_wallet_register_error_challenge_request() {
        let mut wallet = WalletWithMocks::new_unregistered().await;

        // Have the account server respond to the challenge request with a 500 error.
        wallet
            .account_provider_client
            .expect_registration_challenge()
            .return_once(|_| Err(AccountProviderResponseError::Status(StatusCode::INTERNAL_SERVER_ERROR).into()));

        let error = wallet
            .register(PIN.to_string())
            .await
            .expect_err("Wallet registration should have resulted in error");

        assert_matches!(error, WalletRegistrationError::ChallengeRequest(_));
        assert!(!wallet.has_registration());
        assert!(wallet.storage.get_mut().data.is_empty());
    }

    #[tokio::test]
    async fn test_wallet_register_error_hardware_public_key() {
        let mut wallet = WalletWithMocks::new_unregistered().await;

        wallet
            .account_provider_client
            .expect_registration_challenge()
            .return_once(|_| Ok(utils::random_bytes(32)));

        // Have the hardware public key fetching fail.
        FallibleSoftwareEcdsaKey::next_public_key_error_for_identifier(
            wallet_key_id().as_ref().to_string(),
            p256::ecdsa::Error::new(),
        );

        let error = wallet
            .register(PIN.to_string())
            .await
            .expect_err("Wallet registration should have resulted in error");

        assert_matches!(error, WalletRegistrationError::HardwarePublicKey(_));
        assert!(!wallet.has_registration());
        assert!(wallet.storage.get_mut().data.is_empty());
    }

    #[tokio::test]
    async fn test_wallet_register_error_signing() {
        let mut wallet = WalletWithMocks::new_unregistered().await;

        wallet
            .account_provider_client
            .expect_registration_challenge()
            .return_once(|_| Ok(utils::random_bytes(32)));

        // Have the hardware key signing fail.
        FallibleSoftwareEcdsaKey::next_private_key_error_for_identifier(
            wallet_key_id().as_ref().to_string(),
            p256::ecdsa::Error::new(),
        );

        let error = wallet
            .register(PIN.to_string())
            .await
            .expect_err("Wallet registration should have resulted in error");

        assert_matches!(error, WalletRegistrationError::Signing(_));
        assert!(!wallet.has_registration());
        assert!(wallet.storage.get_mut().data.is_empty());
    }

    #[tokio::test]
    async fn test_wallet_register_error_registration_request() {
        let mut wallet = WalletWithMocks::new_unregistered().await;

        wallet
            .account_provider_client
            .expect_registration_challenge()
            .return_once(|_| Ok(utils::random_bytes(32)));

        // Have the account server respond to the registration request with a 401 error.
        wallet
            .account_provider_client
            .expect_register()
            .return_once(|_, _| Err(AccountProviderResponseError::Status(StatusCode::UNAUTHORIZED).into()));

        let error = wallet
            .register(PIN.to_string())
            .await
            .expect_err("Wallet registration should have resulted in error");

        assert_matches!(error, WalletRegistrationError::RegistrationRequest(_));
        assert!(!wallet.has_registration());
        assert!(wallet.storage.get_mut().data.is_empty());
    }

    #[tokio::test]
    async fn test_wallet_register_error_certificate_validation() {
        let mut wallet = WalletWithMocks::new_unregistered().await;

        wallet
            .account_provider_client
            .expect_registration_challenge()
            .return_once(|_| Ok(utils::random_bytes(32)));

        // Have the account server sign the wallet certificate with
        // a key to which the certificate public key does not belong.
        let other_key = SigningKey::random(&mut OsRng);
        let cert = Jwt::sign_with_sub(&WalletWithMocks::valid_certificate_claims().await, &other_key)
            .await
            .unwrap();

        wallet
            .account_provider_client
            .expect_register()
            .return_once(|_, _| Ok(cert));

        let error = wallet
            .register(PIN.to_string())
            .await
            .expect_err("Wallet registration should have resulted in error");

        assert_matches!(error, WalletRegistrationError::CertificateValidation(_));
        assert!(!wallet.has_registration());
        assert!(wallet.storage.get_mut().data.is_empty());
    }

    #[tokio::test]
    async fn test_wallet_register_error_public_key_mismatch() {
        let mut wallet = WalletWithMocks::new_unregistered().await;

        wallet
            .account_provider_client
            .expect_registration_challenge()
            .return_once(|_| Ok(utils::random_bytes(32)));

        // Have the account server include a hardware public key
        // in the wallet certificate that the wallet did not send.
        let other_key = SigningKey::random(&mut OsRng);
        let mut cert_claims = WalletWithMocks::valid_certificate_claims().await;
        cert_claims.hw_pubkey = (*other_key.verifying_key()).into();
        let cert = Jwt::sign_with_sub(&cert_claims, &ACCOUNT_SERVER_KEYS.certificate_signing_key)
            .await
            .unwrap();

        wallet
            .account_provider_client
            .expect_register()
            .return_once(|_, _| Ok(cert));

        let error = wallet
            .register(PIN.to_string())
            .await
            .expect_err("Wallet registration should have resulted in error");

        assert_matches!(error, WalletRegistrationError::PublicKeyMismatch);
        assert!(!wallet.has_registration());
        assert!(wallet.storage.get_mut().data.is_empty());
    }

    #[tokio::test]
    async fn test_wallet_register_error_store_certificate() {
        let mut wallet = WalletWithMocks::new_unregistered().await;

        wallet
            .account_provider_client
            .expect_registration_challenge()
            .return_once(|_| Ok(utils::random_bytes(32)));

        let cert = WalletWithMocks::valid_certificate().await;

        wallet
            .account_provider_client
            .expect_register()
            .return_once(|_, _| Ok(cert));

        // Have the database return an error
        // when inserting the wallet certificate.
        wallet.storage.get_mut().has_query_error = true;

        let error = wallet
            .register(PIN.to_string())
            .await
            .expect_err("Wallet registration should have resulted in error");

        assert_matches!(error, WalletRegistrationError::StoreCertificate(_));
        assert!(!wallet.has_registration());
        assert!(wallet.storage.get_mut().data.is_empty());
    }
}<|MERGE_RESOLUTION|>--- conflicted
+++ resolved
@@ -66,8 +66,7 @@
     StoreCertificate(#[from] StorageError),
 }
 
-<<<<<<< HEAD
-impl<CR, S, PEK, APC, DGS, IS, MDS> Wallet<CR, S, PEK, APC, DGS, IS, MDS> {
+impl<CR, S, PEK, APC, OIC, IS, MDS> Wallet<CR, S, PEK, APC, OIC, IS, MDS> {
     pub(super) fn hw_privkey() -> PEK
     where
         PEK: StoredByIdentifier,
@@ -79,9 +78,6 @@
         PEK::new_unique(wallet_key_id().as_ref()).expect("wallet hardware key identifier is already in use")
     }
 
-=======
-impl<CR, S, PEK, APC, OIC, IS, MDS> Wallet<CR, S, PEK, APC, OIC, IS, MDS> {
->>>>>>> 14946b15
     pub fn has_registration(&self) -> bool {
         self.registration.is_some()
     }

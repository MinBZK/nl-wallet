--- conflicted
+++ resolved
@@ -7,26 +7,8 @@
 use tracing::instrument;
 
 use platform_support::hw_keystore::PlatformEcdsaKey;
-<<<<<<< HEAD
-use wallet_common::{
-    account::{messages::auth::Registration, signed::ChallengeResponse},
-    jwt::JwtError,
-    keys::StoredByIdentifier,
-};
-
-use crate::{
-    account_provider::{AccountProviderClient, AccountProviderError},
-    config::ConfigurationRepository,
-    pin::{
-        key::{self as pin_key, PinKey},
-        validation::{validate_pin, PinValidationError},
-    },
-    storage::{RegistrationData, Storage, StorageError, StorageState},
-};
-
-use super::{Wallet, WalletRegistration};
-=======
 use wallet_common::account::messages::auth::Registration;
+use wallet_common::account::signed::ChallengeResponse;
 use wallet_common::jwt::JwtError;
 use wallet_common::keys::StoredByIdentifier;
 
@@ -44,7 +26,6 @@
 
 use super::Wallet;
 use super::WalletRegistration;
->>>>>>> 5204b311
 
 const WALLET_KEY_ID: &str = "wallet";
 

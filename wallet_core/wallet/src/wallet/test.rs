use std::sync::Arc;
use std::sync::LazyLock;

use futures::future::FutureExt;
use p256::ecdsa::SigningKey;
use p256::ecdsa::VerifyingKey;
use parking_lot::Mutex;
use rand_core::OsRng;

use apple_app_attest::AppIdentifier;
use nl_wallet_mdoc::holder::Mdoc;
use nl_wallet_mdoc::server_keys::KeyPair;
use nl_wallet_mdoc::unsigned::UnsignedMdoc;
use nl_wallet_mdoc::utils::issuer_auth::IssuerRegistration;
use nl_wallet_mdoc::IssuerSigned;
use openid4vc::mock::MockIssuanceSession;
use platform_support::attested_key::mock::MockHardwareAttestedKeyHolder;
use platform_support::attested_key::AttestedKey;
use wallet_common::account::messages::auth::WalletCertificate;
use wallet_common::account::messages::auth::WalletCertificateClaims;
use wallet_common::account::serialization::DerVerifyingKey;
use wallet_common::generator::TimeGenerator;
use wallet_common::jwt::Jwt;
use wallet_common::keys::mock_remote::MockRemoteEcdsaKey;
use wallet_common::trust_anchor::DerTrustAnchor;
use wallet_common::utils;

use crate::account_provider::MockAccountProviderClient;
use crate::config::default_configuration;
use crate::config::ConfigServerConfiguration;
use crate::config::LocalConfigurationRepository;
use crate::config::UpdatingConfigurationRepository;
use crate::disclosure::MockMdocDisclosureSession;
use crate::document;
use crate::issuance::MockDigidSession;
use crate::pin::key as pin_key;
use crate::storage::KeyedData;
use crate::storage::KeyedDataResult;
use crate::storage::MockStorage;
use crate::storage::RegistrationData;
use crate::storage::StorageState;
use crate::update_policy::MockUpdatePolicyRepository;
use crate::wte::tests::MockWteIssuanceClient;
use crate::Document;
use crate::HistoryEvent;

use super::documents::DocumentsError;
use super::init::RegistrationStatus;
use super::HistoryError;
use super::Wallet;
use super::WalletInitError;
use super::WalletRegistration;

/// This contains key material that is used to generate valid account server responses.
pub struct AccountServerKeys {
    pub certificate_signing_key: SigningKey,
    pub instruction_result_signing_key: SigningKey,
}

/// This contains key material that is used to issue mdocs.
pub struct IssuerKey {
    pub issuance_key: KeyPair<SigningKey>,
    pub trust_anchor: DerTrustAnchor,
}

/// An alias for the `Wallet<>` with all mock dependencies.
pub type WalletWithMocks = Wallet<
    UpdatingConfigurationRepository<LocalConfigurationRepository>,
    MockStorage,
    MockHardwareAttestedKeyHolder,
    MockAccountProviderClient,
    MockDigidSession,
    MockIssuanceSession,
    MockMdocDisclosureSession,
    MockWteIssuanceClient,
    MockUpdatePolicyRepository,
>;

/// The account server key material, generated once for testing.
pub static ACCOUNT_SERVER_KEYS: LazyLock<AccountServerKeys> = LazyLock::new(|| AccountServerKeys {
    certificate_signing_key: SigningKey::random(&mut OsRng),
    instruction_result_signing_key: SigningKey::random(&mut OsRng),
});

/// The issuer key material, generated once for testing.
pub static ISSUER_KEY: LazyLock<IssuerKey> = LazyLock::new(|| {
    let ca = KeyPair::generate_issuer_mock_ca().unwrap();
    let issuance_key = ca.generate_issuer_mock(IssuerRegistration::new_mock().into()).unwrap();

    IssuerKey {
        issuance_key,
        trust_anchor: ca.certificate().try_into().unwrap(),
    }
});

/// The unauthenticated issuer key material, generated once for testing.
pub static ISSUER_KEY_UNAUTHENTICATED: LazyLock<IssuerKey> = LazyLock::new(|| {
    let ca = KeyPair::generate_issuer_mock_ca().unwrap();
    let issuance_key = ca.generate_issuer_mock(None).unwrap();

    IssuerKey {
        issuance_key,
        trust_anchor: ca.certificate().try_into().unwrap(),
    }
});

/// Generates a valid `Mdoc` that contains a full PID.
pub fn create_full_pid_mdoc() -> Mdoc {
    let unsigned_mdoc = document::create_full_unsigned_pid_mdoc();

    mdoc_from_unsigned(unsigned_mdoc, &ISSUER_KEY)
}

/// Generates a valid `Mdoc` that contains a full PID, with an unauthenticated issuer certificate.
pub fn create_full_pid_mdoc_unauthenticated() -> Mdoc {
    let unsigned_mdoc = document::create_full_unsigned_pid_mdoc();

    mdoc_from_unsigned(unsigned_mdoc, &ISSUER_KEY_UNAUTHENTICATED)
}

/// Generates a valid `Mdoc`, based on an `UnsignedMdoc` and issuer key.
pub fn mdoc_from_unsigned(unsigned_mdoc: UnsignedMdoc, issuer_key: &IssuerKey) -> Mdoc {
    let private_key_id = utils::random_string(16);
    let mdoc_remote_key = MockRemoteEcdsaKey::new_random(private_key_id.clone());
    let mdoc_public_key = mdoc_remote_key.verifying_key().try_into().unwrap();
    let issuer_signed = IssuerSigned::sign(unsigned_mdoc, mdoc_public_key, &issuer_key.issuance_key)
        .now_or_never()
        .unwrap()
        .unwrap();

    Mdoc::new::<MockRemoteEcdsaKey>(
        private_key_id,
        issuer_signed,
        &TimeGenerator,
        &[(&issuer_key.trust_anchor.owned_trust_anchor).into()],
    )
    .unwrap()
}

// Implement a number of methods on the the `Wallet<>` alias that can be used during testing.
impl WalletWithMocks {
    /// Creates an unregistered `Wallet` with mock dependencies.
    pub fn new_unregistered() -> Self {
        let keys = LazyLock::force(&ACCOUNT_SERVER_KEYS);

        // Override public key material in the `Configuration`.
        let config = {
            let mut config = default_configuration();

            config.account_server.certificate_public_key = (*keys.certificate_signing_key.verifying_key()).into();
            config.account_server.instruction_result_public_key =
                (*keys.instruction_result_signing_key.verifying_key()).into();

            config.mdoc_trust_anchors = vec![ISSUER_KEY.trust_anchor.clone()];

            config
        };

        let config_server_config = ConfigServerConfiguration::default();
        let config_repository =
<<<<<<< HEAD
            UpdatingConfigurationRepository::new(LocalConfigurationRepository::new(config), Duration::from_secs(300))
                .now_or_never()
                .unwrap();
=======
            UpdatingConfigurationRepository::new(LocalConfigurationRepository::new(config), config_server_config).await;
>>>>>>> c5a850bb

        Wallet::new(
            config_repository,
            MockStorage::default(),
            MockHardwareAttestedKeyHolder::generate(AppIdentifier::new_mock()),
            MockAccountProviderClient::default(),
<<<<<<< HEAD
            RegistrationStatus::Unregistered,
=======
            None,
            MockUpdatePolicyRepository::default(),
>>>>>>> c5a850bb
        )
    }

    /// Creates a registered and unlocked `Wallet` with mock dependencies.
    pub fn new_registered_and_unlocked_apple() -> Self {
        let mut wallet = Self::new_unregistered();

        let (attested_key, attested_key_identifier) = wallet.key_holder.random_key();
        let wallet_certificate = Self::valid_certificate(None, *attested_key.verifying_key());
        let wallet_id = wallet_certificate.dangerous_parse_unverified().unwrap().1.wallet_id;

        // Generate registration data.
        let registration_data = RegistrationData {
            attested_key_identifier,
            pin_salt: pin_key::new_pin_salt(),
            wallet_id,
            wallet_certificate,
        };

        // Store the registration in `Storage`, populate the field
        // on `Wallet` and set the wallet to unlocked.
        wallet.storage.get_mut().state = StorageState::Opened;
        wallet.storage.get_mut().data.insert(
            <RegistrationData as KeyedData>::KEY,
            KeyedDataResult::Data(serde_json::to_string(&registration_data).unwrap()),
        );
        wallet.registration = WalletRegistration::Registered {
            attested_key: AttestedKey::Apple(attested_key),
            data: registration_data,
        };
        wallet.lock.unlock();

        wallet
    }

    /// Generates a valid certificate for the `Wallet`.
    pub fn valid_certificate(wallet_id: Option<String>, hw_pubkey: VerifyingKey) -> WalletCertificate {
        Jwt::sign_with_sub(
            &Self::valid_certificate_claims(wallet_id, hw_pubkey),
            &ACCOUNT_SERVER_KEYS.certificate_signing_key,
        )
        .now_or_never()
        .unwrap()
        .unwrap()
    }

    /// Generates valid certificate claims for the `Wallet`.
    pub fn valid_certificate_claims(wallet_id: Option<String>, hw_pubkey: VerifyingKey) -> WalletCertificateClaims {
        let wallet_id = wallet_id.unwrap_or_else(|| utils::random_string(32));

        WalletCertificateClaims {
            wallet_id,
            hw_pubkey: DerVerifyingKey(hw_pubkey),
            pin_pubkey_hash: utils::random_bytes(32),
            version: 0,
            iss: "wallet_unit_test".to_string(),
            iat: jsonwebtoken::get_current_timestamp(),
        }
    }

    /// Creates all mocks and calls `Wallet::init_registration()`.
    pub async fn init_registration_mocks() -> Result<Self, WalletInitError> {
        Self::init_registration_mocks_with_storage(MockStorage::default()).await
    }

    /// Creates mocks and calls `Wallet::init_registration()`, except for the `MockStorage` instance.
    pub async fn init_registration_mocks_with_storage(storage: MockStorage) -> Result<Self, WalletInitError> {
        let config_server_config = ConfigServerConfiguration::default();
        let config_repository =
            UpdatingConfigurationRepository::new(LocalConfigurationRepository::default(), config_server_config).await;

        Wallet::init_registration(
            config_repository,
            storage,
<<<<<<< HEAD
            MockHardwareAttestedKeyHolder::generate(AppIdentifier::new_mock()),
            MockAccountProviderClient::default(),
=======
            MockAccountProviderClient::default(),
            MockUpdatePolicyRepository::default(),
>>>>>>> c5a850bb
        )
        .await
    }
}

pub async fn setup_mock_documents_callback(
    wallet: &mut WalletWithMocks,
) -> Result<Arc<Mutex<Vec<Vec<Document>>>>, (Arc<Mutex<Vec<Vec<Document>>>>, DocumentsError)> {
    // Wrap a `Vec<Document>` in both a `Mutex` and `Arc`,
    // so we can write to it from the closure.
    let documents = Arc::new(Mutex::new(Vec::<Vec<Document>>::with_capacity(1)));
    let callback_documents = Arc::clone(&documents);

    // Set the documents callback on the `Wallet`, which
    // should immediately be called with an empty `Vec`.
    let result = wallet
        .set_documents_callback(Box::new(move |documents| {
            callback_documents.lock().push(documents.clone());
        }))
        .await;

    match result {
        Ok(_) => Ok(documents),
        Err(e) => Err((documents, e)),
    }
}

pub async fn setup_mock_recent_history_callback(
    wallet: &mut WalletWithMocks,
) -> Result<Arc<Mutex<Vec<Vec<HistoryEvent>>>>, (Arc<Mutex<Vec<Vec<HistoryEvent>>>>, HistoryError)> {
    // Wrap a `Vec<HistoryEvent>` in both a `Mutex` and `Arc`,
    // so we can write to it from the closure.
    let events = Arc::new(Mutex::new(Vec::<Vec<HistoryEvent>>::with_capacity(2)));
    let callback_events = Arc::clone(&events);

    // Set the recent_history callback on the `Wallet`, which should immediately be called with an empty `Vec`.
    let result = wallet
        .set_recent_history_callback(Box::new(move |events| callback_events.lock().push(events.clone())))
        .await;

    match result {
        Ok(_) => Ok(events),
        Err(e) => Err((events, e)),
    }
}<|MERGE_RESOLUTION|>--- conflicted
+++ resolved
@@ -66,6 +66,7 @@
 /// An alias for the `Wallet<>` with all mock dependencies.
 pub type WalletWithMocks = Wallet<
     UpdatingConfigurationRepository<LocalConfigurationRepository>,
+    MockUpdatePolicyRepository,
     MockStorage,
     MockHardwareAttestedKeyHolder,
     MockAccountProviderClient,
@@ -73,7 +74,6 @@
     MockIssuanceSession,
     MockMdocDisclosureSession,
     MockWteIssuanceClient,
-    MockUpdatePolicyRepository,
 >;
 
 /// The account server key material, generated once for testing.
@@ -158,25 +158,17 @@
 
         let config_server_config = ConfigServerConfiguration::default();
         let config_repository =
-<<<<<<< HEAD
-            UpdatingConfigurationRepository::new(LocalConfigurationRepository::new(config), Duration::from_secs(300))
+            UpdatingConfigurationRepository::new(LocalConfigurationRepository::new(config), config_server_config)
                 .now_or_never()
                 .unwrap();
-=======
-            UpdatingConfigurationRepository::new(LocalConfigurationRepository::new(config), config_server_config).await;
->>>>>>> c5a850bb
 
         Wallet::new(
             config_repository,
+            MockUpdatePolicyRepository::default(),
             MockStorage::default(),
             MockHardwareAttestedKeyHolder::generate(AppIdentifier::new_mock()),
             MockAccountProviderClient::default(),
-<<<<<<< HEAD
             RegistrationStatus::Unregistered,
-=======
-            None,
-            MockUpdatePolicyRepository::default(),
->>>>>>> c5a850bb
         )
     }
 
@@ -250,14 +242,10 @@
 
         Wallet::init_registration(
             config_repository,
+            MockUpdatePolicyRepository::default(),
             storage,
-<<<<<<< HEAD
             MockHardwareAttestedKeyHolder::generate(AppIdentifier::new_mock()),
             MockAccountProviderClient::default(),
-=======
-            MockAccountProviderClient::default(),
-            MockUpdatePolicyRepository::default(),
->>>>>>> c5a850bb
         )
         .await
     }

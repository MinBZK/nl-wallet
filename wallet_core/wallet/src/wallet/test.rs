--- conflicted
+++ resolved
@@ -8,7 +8,6 @@
 use p256::ecdsa::VerifyingKey;
 use parking_lot::Mutex;
 use rand_core::OsRng;
-use ssri::Integrity;
 
 use apple_app_attest::AppIdentifier;
 use apple_app_attest::AttestationEnvironment;
@@ -178,20 +177,13 @@
 
 /// Generates a valid `Mdoc` that contains a full PID.
 pub fn create_example_pid_mdoc() -> Mdoc {
-<<<<<<< HEAD
     let (payload_preview, metadata) = issuance::mock::create_example_payload_preview();
 
     mdoc_from_unsigned(payload_preview, metadata, &ISSUER_KEY)
-=======
-    let (unsigned_mdoc, _metadata) = issuance::mock::create_example_unsigned_mdoc();
-
-    mdoc_from_unsigned(unsigned_mdoc, &ISSUER_KEY)
->>>>>>> abcb9f12
 }
 
 /// Generates a valid `Mdoc` that contains a full PID, with an unauthenticated issuer certificate.
 pub fn create_example_pid_mdoc_unauthenticated() -> Mdoc {
-<<<<<<< HEAD
     let (payload_preview, metadata) = issuance::mock::create_example_payload_preview();
 
     mdoc_from_unsigned(payload_preview, metadata, &ISSUER_KEY_UNAUTHENTICATED)
@@ -203,29 +195,14 @@
     metadata: TypeMetadata,
     issuer_key: &IssuerKey,
 ) -> Mdoc {
-=======
-    let (unsigned_mdoc, _metadata) = issuance::mock::create_example_unsigned_mdoc();
-
-    mdoc_from_unsigned(unsigned_mdoc, &ISSUER_KEY_UNAUTHENTICATED)
-}
-
-/// Generates a valid `Mdoc`, based on an `UnsignedMdoc`, the `TypeMetadata` and issuer key.
-pub fn mdoc_from_unsigned(unsigned_mdoc: UnsignedMdoc, issuer_key: &IssuerKey) -> Mdoc {
->>>>>>> abcb9f12
     let private_key_id = crypto::utils::random_string(16);
     let mdoc_remote_key = MockRemoteEcdsaKey::new_random(private_key_id.clone());
     let mdoc_public_key = mdoc_remote_key.verifying_key();
+    let (_, metadata_integrity, _) = TypeMetadataDocuments::from_single_example(metadata);
 
     Mdoc::sign::<MockRemoteEcdsaKey>(
-<<<<<<< HEAD
         payload,
         metadata_integrity,
-        &metadata_documents,
-=======
-        unsigned_mdoc,
-        // Note that this resource integrity does not match any metadata source document.
-        Integrity::from(crypto::utils::random_bytes(32)),
->>>>>>> abcb9f12
         private_key_id,
         mdoc_public_key,
         &issuer_key.issuance_key,

use std::{
    collections::HashMap,
    sync::{Arc, LazyLock},
    time::Duration,
};

use p256::ecdsa::{Signature, SigningKey, VerifyingKey};
use parking_lot::Mutex;
use rand_core::OsRng;

use nl_wallet_mdoc::{
    holder::Mdoc, server_keys::KeyPair, unsigned::UnsignedMdoc, utils::issuer_auth::IssuerRegistration, IssuerSigned,
};
use openid4vc::mock::MockIssuanceSession;
use platform_support::hw_keystore::PlatformEcdsaKey;
use wallet_common::{
    account::messages::auth::{WalletCertificate, WalletCertificateClaims},
    generator::TimeGenerator,
    jwt::Jwt,
    keys::{software::SoftwareEcdsaKey, EcdsaKey, SecureEcdsaKey, StoredByIdentifier, WithIdentifier},
    trust_anchor::DerTrustAnchor,
    utils,
};

use crate::{
    account_provider::MockAccountProviderClient,
    config::{default_configuration, LocalConfigurationRepository, UpdatingConfigurationRepository},
    disclosure::MockMdocDisclosureSession,
    document,
    issuance::MockDigidSession,
    pin::key as pin_key,
<<<<<<< HEAD
    storage::{KeyedData, KeyedDataResult, MockStorage, RegistrationData, StorageState},
=======
    storage::{KeyedData, MockStorage, RegistrationData, StorageState},
    wte::tests::MockWteIssuanceClient,
>>>>>>> e9a6a642
    Document, HistoryEvent,
};

use super::{documents::DocumentsError, HistoryError, Wallet, WalletInitError, WalletRegistration};

static FALLIBLE_KEY_ERRORS: LazyLock<Mutex<HashMap<String, FallibleSoftwareEcdsaKeyErrors>>> =
    LazyLock::new(|| Mutex::new(HashMap::new()));

/// This contains key material that is used to generate valid account server responses.
pub struct AccountServerKeys {
    pub certificate_signing_key: SigningKey,
    pub instruction_result_signing_key: SigningKey,
}

/// This contains key material that is used to issue mdocs.
pub struct IssuerKey {
    pub issuance_key: KeyPair<SigningKey>,
    pub trust_anchor: DerTrustAnchor,
}

/// This is used as a mock for `PlatformEcdsaKey`, so we can introduce failure conditions.
#[derive(Debug)]
pub struct FallibleSoftwareEcdsaKey {
    key: SoftwareEcdsaKey,
    pub next_public_key_error: Mutex<Option<<SoftwareEcdsaKey as EcdsaKey>::Error>>,
    pub next_private_key_error: Mutex<Option<<SoftwareEcdsaKey as EcdsaKey>::Error>>,
}

struct FallibleSoftwareEcdsaKeyErrors {
    public_key_error: Option<<SoftwareEcdsaKey as EcdsaKey>::Error>,
    private_key_error: Option<<SoftwareEcdsaKey as EcdsaKey>::Error>,
}

/// An alias for the `Wallet<>` with all mock dependencies.
pub type WalletWithMocks = Wallet<
    UpdatingConfigurationRepository<LocalConfigurationRepository>,
    MockStorage,
    FallibleSoftwareEcdsaKey,
    MockAccountProviderClient,
    MockDigidSession,
    MockIssuanceSession,
    MockMdocDisclosureSession,
    MockWteIssuanceClient,
>;

/// The account server key material, generated once for testing.
pub static ACCOUNT_SERVER_KEYS: LazyLock<AccountServerKeys> = LazyLock::new(|| AccountServerKeys {
    certificate_signing_key: SigningKey::random(&mut OsRng),
    instruction_result_signing_key: SigningKey::random(&mut OsRng),
});

/// The issuer key material, generated once for testing.
pub static ISSUER_KEY: LazyLock<IssuerKey> = LazyLock::new(|| {
    let ca = KeyPair::generate_issuer_mock_ca().unwrap();
    let issuance_key = ca.generate_issuer_mock(IssuerRegistration::new_mock().into()).unwrap();

    IssuerKey {
        issuance_key,
        trust_anchor: ca.certificate().try_into().unwrap(),
    }
});

/// The unauthenticated issuer key material, generated once for testing.
pub static ISSUER_KEY_UNAUTHENTICATED: LazyLock<IssuerKey> = LazyLock::new(|| {
    let ca = KeyPair::generate_issuer_mock_ca().unwrap();
    let issuance_key = ca.generate_issuer_mock(None).unwrap();

    IssuerKey {
        issuance_key,
        trust_anchor: ca.certificate().try_into().unwrap(),
    }
});

/// Generates a valid `Mdoc` that contains a full PID.
pub async fn create_full_pid_mdoc() -> Mdoc {
    let unsigned_mdoc = document::create_full_unsigned_pid_mdoc();

    mdoc_from_unsigned(unsigned_mdoc, &ISSUER_KEY).await
}

/// Generates a valid `Mdoc` that contains a full PID, with an unauthenticated issuer certificate.
pub async fn create_full_pid_mdoc_unauthenticated() -> Mdoc {
    let unsigned_mdoc = document::create_full_unsigned_pid_mdoc();

    mdoc_from_unsigned(unsigned_mdoc, &ISSUER_KEY_UNAUTHENTICATED).await
}

/// Generates a valid `Mdoc`, based on an `UnsignedMdoc` and issuer key.
pub async fn mdoc_from_unsigned(unsigned_mdoc: UnsignedMdoc, issuer_key: &IssuerKey) -> Mdoc {
    let private_key_id = utils::random_string(16);
    let mdoc_public_key = (&SoftwareEcdsaKey::new_random(private_key_id.clone())
        .verifying_key()
        .await
        .unwrap())
        .try_into()
        .unwrap();
    let issuer_signed = IssuerSigned::sign(unsigned_mdoc, mdoc_public_key, &issuer_key.issuance_key)
        .await
        .unwrap();

    Mdoc::new::<SoftwareEcdsaKey>(
        private_key_id,
        issuer_signed,
        &TimeGenerator,
        &[(&issuer_key.trust_anchor.owned_trust_anchor).into()],
    )
    .unwrap()
}

impl FallibleSoftwareEcdsaKey {
    /// Sets the next public key error value for the next
    /// `FallibleSoftwareEcdsaKey` to be returned for the given identifier.
    pub fn next_public_key_error_for_identifier(identifier: String, error: <SoftwareEcdsaKey as EcdsaKey>::Error) {
        FALLIBLE_KEY_ERRORS.lock().insert(
            identifier,
            FallibleSoftwareEcdsaKeyErrors {
                public_key_error: error.into(),
                private_key_error: None,
            },
        );
    }

    /// Sets the next private key error value for the next
    /// `FallibleSoftwareEcdsaKey` to be returned for the given identifier.
    pub fn next_private_key_error_for_identifier(identifier: String, error: <SoftwareEcdsaKey as EcdsaKey>::Error) {
        FALLIBLE_KEY_ERRORS.lock().insert(
            identifier,
            FallibleSoftwareEcdsaKeyErrors {
                public_key_error: None,
                private_key_error: error.into(),
            },
        );
    }
}

// Implement traits for `FallibleSoftwareEcdsaKey` so all calls can be forwarded to `SoftwareEcdsaKey`.
impl From<SoftwareEcdsaKey> for FallibleSoftwareEcdsaKey {
    fn from(value: SoftwareEcdsaKey) -> Self {
        FallibleSoftwareEcdsaKey {
            key: value,
            next_public_key_error: Mutex::new(None),
            next_private_key_error: Mutex::new(None),
        }
    }
}

impl PlatformEcdsaKey for FallibleSoftwareEcdsaKey {}

impl StoredByIdentifier for FallibleSoftwareEcdsaKey {
    type Error = <SoftwareEcdsaKey as StoredByIdentifier>::Error;

    fn new_unique(identifier: &str) -> Option<Self> {
        let mut key = SoftwareEcdsaKey::new_unique(identifier).map(Self::from);

        if let Some(key) = key.as_mut() {
            if let Some(FallibleSoftwareEcdsaKeyErrors {
                public_key_error,
                private_key_error,
            }) = FALLIBLE_KEY_ERRORS.lock().remove(identifier)
            {
                key.next_public_key_error = public_key_error.into();
                key.next_private_key_error = private_key_error.into();
            }
        }

        key
    }

    async fn delete(self) -> Result<(), Self::Error> {
        self.key.delete().await
    }
}

impl WithIdentifier for FallibleSoftwareEcdsaKey {
    fn identifier(&self) -> &str {
        self.key.identifier()
    }
}

impl SecureEcdsaKey for FallibleSoftwareEcdsaKey {}

impl EcdsaKey for FallibleSoftwareEcdsaKey {
    type Error = <SoftwareEcdsaKey as EcdsaKey>::Error;

    async fn verifying_key(&self) -> Result<VerifyingKey, Self::Error> {
        let next_error = self.next_public_key_error.lock().take();

        match next_error {
            None => self.key.verifying_key().await,
            Some(error) => Err(error),
        }
    }

    async fn try_sign(&self, msg: &[u8]) -> Result<Signature, Self::Error> {
        let next_error = self.next_private_key_error.lock().take();

        match next_error {
            None => self.key.try_sign(msg).await,
            Some(error) => Err(error),
        }
    }
}

// Implement a number of methods on the the `Wallet<>` alias that can be used during testing.
impl WalletWithMocks {
    /// Creates an unregistered `Wallet` with mock dependencies.
    pub async fn new_unregistered() -> Self {
        let keys = LazyLock::force(&ACCOUNT_SERVER_KEYS);

        // Override public key material in the `Configuration`.
        let config = {
            let mut config = default_configuration();

            config.account_server.certificate_public_key = (*keys.certificate_signing_key.verifying_key()).into();
            config.account_server.instruction_result_public_key =
                (*keys.instruction_result_signing_key.verifying_key()).into();

            config.mdoc_trust_anchors = vec![ISSUER_KEY.trust_anchor.clone()];

            config
        };

        let config_repository =
            UpdatingConfigurationRepository::new(LocalConfigurationRepository::new(config), Duration::from_secs(300))
                .await;

        Wallet::new(
            config_repository,
            MockStorage::default(),
            MockAccountProviderClient::default(),
            None,
        )
    }

    /// Creates a registered and unlocked `Wallet` with mock dependencies.
    pub async fn new_registered_and_unlocked() -> Self {
        let mut wallet = Self::new_unregistered().await;

        // Generate registration data.
        let registration_data = RegistrationData {
            pin_salt: pin_key::new_pin_salt(),
            wallet_certificate: Self::valid_certificate().await,
        };

        // Store the registration in `Storage`, populate the field
        // on `Wallet` and set the wallet to unlocked.
        wallet.storage.get_mut().state = StorageState::Opened;
        wallet.storage.get_mut().data.insert(
            <RegistrationData as KeyedData>::KEY,
            KeyedDataResult::Data(serde_json::to_string(&registration_data).unwrap()),
        );
        wallet.registration = WalletRegistration {
            hw_privkey: Self::hw_privkey(),
            data: registration_data,
        }
        .into();
        wallet.lock.unlock();

        wallet
    }

    /// Generates a valid certificate for the `Wallet`.
    pub async fn valid_certificate() -> WalletCertificate {
        Jwt::sign_with_sub(
            &Self::valid_certificate_claims().await,
            &ACCOUNT_SERVER_KEYS.certificate_signing_key,
        )
        .await
        .unwrap()
    }

    /// Generates valid certificate claims for the `Wallet`.
    pub async fn valid_certificate_claims() -> WalletCertificateClaims {
        WalletCertificateClaims {
            wallet_id: utils::random_string(32),
            hw_pubkey: Self::hw_privkey().verifying_key().await.unwrap().into(),
            pin_pubkey_hash: utils::random_bytes(32),
            version: 0,
            iss: "wallet_unit_test".to_string(),
            iat: jsonwebtoken::get_current_timestamp(),
        }
    }

    /// Creates all mocks and calls `Wallet::init_registration()`.
    pub async fn init_registration_mocks() -> Result<Self, WalletInitError> {
        Self::init_registration_mocks_with_storage(MockStorage::default()).await
    }

    /// Creates mocks and calls `Wallet::init_registration()`, except for the `MockStorage` instance.
    pub async fn init_registration_mocks_with_storage(storage: MockStorage) -> Result<Self, WalletInitError> {
        let config_repository =
            UpdatingConfigurationRepository::new(LocalConfigurationRepository::default(), Duration::from_secs(300))
                .await;

        Wallet::init_registration(config_repository, storage, MockAccountProviderClient::default()).await
    }
}

pub async fn setup_mock_documents_callback(
    wallet: &mut WalletWithMocks,
) -> Result<Arc<Mutex<Vec<Vec<Document>>>>, (Arc<Mutex<Vec<Vec<Document>>>>, DocumentsError)> {
    // Wrap a `Vec<Document>` in both a `Mutex` and `Arc`,
    // so we can write to it from the closure.
    let documents = Arc::new(Mutex::new(Vec::<Vec<Document>>::with_capacity(1)));
    let callback_documents = Arc::clone(&documents);

    // Set the documents callback on the `Wallet`, which
    // should immediately be called with an empty `Vec`.
    let result = wallet
        .set_documents_callback(Box::new(move |documents| {
            callback_documents.lock().push(documents.clone());
        }))
        .await;

    match result {
        Ok(_) => Ok(documents),
        Err(e) => Err((documents, e)),
    }
}

pub async fn setup_mock_recent_history_callback(
    wallet: &mut WalletWithMocks,
) -> Result<Arc<Mutex<Vec<Vec<HistoryEvent>>>>, (Arc<Mutex<Vec<Vec<HistoryEvent>>>>, HistoryError)> {
    // Wrap a `Vec<HistoryEvent>` in both a `Mutex` and `Arc`,
    // so we can write to it from the closure.
    let events = Arc::new(Mutex::new(Vec::<Vec<HistoryEvent>>::with_capacity(2)));
    let callback_events = Arc::clone(&events);

    // Set the recent_history callback on the `Wallet`, which should immediately be called with an empty `Vec`.
    let result = wallet
        .set_recent_history_callback(Box::new(move |events| callback_events.lock().push(events.clone())))
        .await;

    match result {
        Ok(_) => Ok(events),
        Err(e) => Err((events, e)),
    }
}<|MERGE_RESOLUTION|>--- conflicted
+++ resolved
@@ -29,12 +29,8 @@
     document,
     issuance::MockDigidSession,
     pin::key as pin_key,
-<<<<<<< HEAD
     storage::{KeyedData, KeyedDataResult, MockStorage, RegistrationData, StorageState},
-=======
-    storage::{KeyedData, MockStorage, RegistrationData, StorageState},
     wte::tests::MockWteIssuanceClient,
->>>>>>> e9a6a642
     Document, HistoryEvent,
 };
 

--- conflicted
+++ resolved
@@ -260,7 +260,7 @@
 
 /// Generates a valid certificate for the `Wallet`.
 pub fn valid_certificate(wallet_id: Option<String>, hw_pubkey: VerifyingKey) -> WalletCertificate {
-    Jwt::sign_with_sub(
+    UnverifiedJwt::sign_with_sub(
         &valid_certificate_claims(wallet_id, hw_pubkey),
         &ACCOUNT_SERVER_KEYS.certificate_signing_key,
     )
@@ -336,7 +336,6 @@
         )
     }
 
-<<<<<<< HEAD
     pub async fn new_init_registration(vendor: WalletDeviceVendor) -> Result<Self, WalletInitError> {
         let config_server_config = default_config_server_config();
         let config_repository =
@@ -348,13 +347,6 @@
             S::init().await,
             generate_key_holder(vendor),
             WalletClients::default(),
-=======
-    /// Generates a valid certificate for the `Wallet`.
-    pub fn valid_certificate(wallet_id: Option<String>, hw_pubkey: VerifyingKey) -> WalletCertificate {
-        UnverifiedJwt::sign_with_sub(
-            &Self::valid_certificate_claims(wallet_id, hw_pubkey),
-            &ACCOUNT_SERVER_KEYS.certificate_signing_key,
->>>>>>> dcec6339
         )
         .await
     }
@@ -470,7 +462,6 @@
     }
 }
 
-<<<<<<< HEAD
 pub fn create_disclosure_event(
     attestations: Vec<AttestationPresentation>,
     verifier_certificate: VerifierCertificate,
@@ -488,10 +479,7 @@
     }
 }
 
-pub fn create_wp_result<T>(result: T) -> Jwt<InstructionResultClaims<T>>
-=======
 pub fn create_wp_result<T>(result: T) -> UnverifiedJwt<InstructionResultClaims<T>>
->>>>>>> dcec6339
 where
     T: Serialize + DeserializeOwned,
 {

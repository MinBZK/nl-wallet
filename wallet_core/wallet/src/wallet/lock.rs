--- conflicted
+++ resolved
@@ -56,11 +56,7 @@
     UpdatePolicy(#[from] UpdatePolicyError),
 }
 
-<<<<<<< HEAD
-impl<CR, UR, S, AKH, APC, DS, IS, DC> Wallet<CR, UR, S, AKH, APC, DS, IS, DC>
-=======
-impl<CR, UR, S, AKH, APC, DC, IS, DCC, WIC> Wallet<CR, UR, S, AKH, APC, DC, IS, DCC, WIC>
->>>>>>> 410fb963
+impl<CR, UR, S, AKH, APC, DC, IS, DCC> Wallet<CR, UR, S, AKH, APC, DC, IS, DCC>
 where
     AKH: AttestedKeyHolder,
     DC: DigidClient,

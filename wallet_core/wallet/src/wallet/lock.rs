--- conflicted
+++ resolved
@@ -1,9 +1,5 @@
-<<<<<<< HEAD
-=======
 use std::sync::Arc;
 
-use platform_support::hw_keystore::PlatformEcdsaKey;
->>>>>>> c5a850bb
 use tracing::info;
 use tracing::instrument;
 
@@ -55,14 +51,10 @@
     UpdatePolicy(#[from] UpdatePolicyError),
 }
 
-<<<<<<< HEAD
-impl<CR, S, AKH, APC, DS, IS, MDS, WIC> Wallet<CR, S, AKH, APC, DS, IS, MDS, WIC>
+impl<CR, UR, S, AKH, APC, DS, IS, MDS, WIC> Wallet<CR, UR, S, AKH, APC, DS, IS, MDS, WIC>
 where
     AKH: AttestedKeyHolder,
 {
-=======
-impl<CR, S, PEK, APC, DS, IS, MDS, WIC, UR> Wallet<CR, S, PEK, APC, DS, IS, MDS, WIC, UR> {
->>>>>>> c5a850bb
     pub fn is_locked(&self) -> bool {
         self.lock.is_locked()
     }
@@ -103,8 +95,8 @@
     #[instrument(skip_all)]
     pub async fn set_unlock_method(&mut self, method: UnlockMethod) -> Result<(), WalletUnlockError>
     where
+        UR: Repository<VersionState>,
         S: Storage,
-        UR: Repository<VersionState>,
     {
         info!("Setting unlock method to: {}", method);
 
@@ -136,10 +128,10 @@
     async fn send_check_pin_instruction(&self, pin: String) -> Result<(), WalletUnlockError>
     where
         CR: Repository<Arc<WalletConfiguration>>,
+        UR: UpdateableRepository<VersionState, TlsPinningConfig, Error = UpdatePolicyError>,
         S: Storage,
         APC: AccountProviderClient,
         WIC: Default,
-        UR: UpdateableRepository<VersionState, TlsPinningConfig, Error = UpdatePolicyError>,
     {
         let config = &self.config_repository.get();
 
@@ -148,17 +140,13 @@
             .fetch(&config.update_policy_server.http_config)
             .await?;
 
-<<<<<<< HEAD
-        let (attested_key, registration_data) = self
-=======
         info!("Checking if blocked");
         if self.is_blocked() {
             return Err(WalletUnlockError::VersionBlocked);
         }
 
         info!("Checking if registered");
-        let registration = self
->>>>>>> c5a850bb
+        let (attested_key, registration_data) = self
             .registration
             .as_key_and_registration_data()
             .ok_or_else(|| WalletUnlockError::NotRegistered)?;
@@ -187,10 +175,10 @@
     pub async fn unlock(&mut self, pin: String) -> Result<(), WalletUnlockError>
     where
         CR: Repository<Arc<WalletConfiguration>>,
+        UR: UpdateableRepository<VersionState, TlsPinningConfig, Error = UpdatePolicyError>,
         S: Storage,
         APC: AccountProviderClient,
         WIC: Default,
-        UR: UpdateableRepository<VersionState, TlsPinningConfig, Error = UpdatePolicyError>,
     {
         info!("Unlocking wallet with pin");
 
@@ -217,10 +205,10 @@
     pub async fn check_pin(&self, pin: String) -> Result<(), WalletUnlockError>
     where
         CR: Repository<Arc<WalletConfiguration>>,
+        UR: UpdateableRepository<VersionState, TlsPinningConfig, Error = UpdatePolicyError>,
         S: Storage,
         APC: AccountProviderClient,
         WIC: Default,
-        UR: UpdateableRepository<VersionState, TlsPinningConfig, Error = UpdatePolicyError>,
     {
         info!("Checking if blocked");
         if self.is_blocked() {
@@ -235,8 +223,8 @@
     pub async fn unlock_without_pin(&mut self) -> Result<(), WalletUnlockError>
     where
         CR: Repository<Arc<WalletConfiguration>>,
+        UR: UpdateableRepository<VersionState, TlsPinningConfig, Error = UpdatePolicyError>,
         S: Storage,
-        UR: UpdateableRepository<VersionState, TlsPinningConfig, Error = UpdatePolicyError>,
     {
         info!("Unlocking wallet without pin");
         let config = &self.config_repository.get();

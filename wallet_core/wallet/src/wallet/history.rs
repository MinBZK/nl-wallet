--- conflicted
+++ resolved
@@ -6,28 +6,22 @@
 use tracing::instrument;
 use uuid::Uuid;
 
-use attestation_data::auth::issuer_auth::IssuerRegistration;
+use attestation_data::disclosure_type::DisclosureType;
 use crypto::x509::BorrowingCertificate;
-use crypto::x509::BorrowingCertificateExtension;
 use error_category::sentry_capture_error;
 use error_category::ErrorCategory;
-<<<<<<< HEAD
-use mdoc::holder::ProposedAttributes;
-=======
 use openid4vc::disclosure_session::DisclosureClient;
->>>>>>> b26e285b
 use platform_support::attested_key::AttestedKeyHolder;
 use update_policy_model::update_policy::VersionState;
+use utils::vec_at_least::VecNonEmpty;
 
 use crate::errors::StorageError;
 use crate::repository::Repository;
-use crate::storage::disclosure_type_for_proposed_attributes;
 use crate::storage::DataDisclosureStatus;
 use crate::storage::Storage;
 use crate::storage::WalletEvent;
 use crate::AttestationPresentation;
 use crate::DisclosureStatus;
-use crate::DisclosureType;
 
 use super::Wallet;
 
@@ -68,40 +62,19 @@
     pub(super) async fn store_disclosure_event(
         &mut self,
         timestamp: DateTime<Utc>,
-        proposed_attributes: Option<ProposedAttributes>,
+        attestations: Option<VecNonEmpty<AttestationPresentation>>,
         reader_certificate: BorrowingCertificate,
+        r#type: DisclosureType,
         status: DisclosureStatus,
         data_status: DataDisclosureStatus,
     ) -> Result<(), StorageError> {
         info!("Storing history event");
 
-        // If no attributes are available, do not record that this disclosure was for the purposes of logging in.
-        let r#type = proposed_attributes
-            .as_ref()
-            .map(disclosure_type_for_proposed_attributes)
-            .unwrap_or(DisclosureType::Regular);
-
         let attestations = match data_status {
-            DataDisclosureStatus::Disclosed => proposed_attributes,
+            DataDisclosureStatus::Disclosed => attestations.map(VecNonEmpty::into_inner),
             DataDisclosureStatus::NotDisclosed => None,
         }
-        .unwrap_or_default()
-        .into_values()
-        .map(|document_attributes| {
-            // As the proposed attributes come from the database, we can make assumptions about them and use `expect()`.
-            // TODO (PVW-4132): Use the type system to codify these assumptions.
-            let issuer_registration = IssuerRegistration::from_certificate(&document_attributes.issuer)
-                .expect("proposed attributes should contain valid issuer registration")
-                .expect("proposed attributes should contain issuer registration");
-
-            AttestationPresentation::create_for_disclosure(
-                document_attributes.type_metadata,
-                issuer_registration.organization,
-                document_attributes.attributes,
-            )
-            .expect("proposed attributes should succesfully be transformed for display by metadata")
-        })
-        .collect();
+        .unwrap_or_default();
 
         self.storage
             .write()
@@ -215,6 +188,7 @@
     use uuid::Uuid;
 
     use attestation_data::auth::reader_auth::ReaderRegistration;
+    use attestation_data::disclosure_type::DisclosureType;
     use attestation_data::x509::generate::mock::generate_reader_mock;
     use crypto::server_keys::generate::Ca;
 
@@ -286,6 +260,7 @@
                 timestamp_older,
                 None,
                 reader_key.certificate().clone(),
+                DisclosureType::Regular,
                 DisclosureStatus::Success,
                 DataDisclosureStatus::Disclosed,
             )
@@ -297,6 +272,7 @@
                 timestamp_older + Duration::days(1),
                 None,
                 reader_key.certificate().clone(),
+                DisclosureType::Regular,
                 DisclosureStatus::Cancelled,
                 DataDisclosureStatus::NotDisclosed,
             )
@@ -308,6 +284,7 @@
                 timestamp_older + Duration::days(2),
                 None,
                 reader_key.certificate().clone(),
+                DisclosureType::Regular,
                 DisclosureStatus::Error,
                 DataDisclosureStatus::NotDisclosed,
             )
@@ -319,6 +296,7 @@
                 timestamp_newer,
                 None,
                 reader_key.certificate().clone(),
+                DisclosureType::Regular,
                 DisclosureStatus::Success,
                 DataDisclosureStatus::Disclosed,
             )

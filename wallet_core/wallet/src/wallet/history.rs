--- conflicted
+++ resolved
@@ -40,13 +40,9 @@
 
 type HistoryResult<T> = Result<T, HistoryError>;
 
-<<<<<<< HEAD
+pub type RecentHistoryCallback = Box<dyn FnMut(Vec<HistoryEvent>) + Send + Sync>;
+
 impl<CR, S, PEK, APC, DGS, IS, MDS> Wallet<CR, S, PEK, APC, DGS, IS, MDS>
-=======
-pub type RecentHistoryCallback = Box<dyn FnMut(Vec<HistoryEvent>) + Send + Sync>;
-
-impl<CR, S, PEK, APC, DGS, PIC, MDS> Wallet<CR, S, PEK, APC, DGS, PIC, MDS>
->>>>>>> e14f5511
 where
     S: Storage,
 {

--- conflicted
+++ resolved
@@ -149,7 +149,6 @@
     use attestation_data::auth::reader_auth::ReaderRegistration;
     use attestation_data::x509::generate::mock::generate_reader_mock;
     use crypto::server_keys::generate::Ca;
-    use openid4vc::issuance_session::IssuedCredential;
 
     use crate::attestation::Attestation;
     use crate::storage::WalletEvent;
@@ -296,15 +295,8 @@
         let mut wallet = Wallet::new_registered_and_unlocked(WalletDeviceVendor::Apple);
 
         // The database contains a single Issuance Event
-<<<<<<< HEAD
-        let mdocs = vec![IssuedCredential::MsoMdoc(Box::new(test::create_example_pid_mdoc()))]
-            .try_into()
-            .unwrap();
-        let event = WalletEvent::new_issuance(mdocs);
-=======
         let attestations = vec![Attestation::new_mock()].try_into().unwrap();
         let event = WalletEvent::new_issuance(attestations);
->>>>>>> abcb9f12
         wallet.storage.write().await.event_log.push(event);
 
         // Register mock recent history callback

--- conflicted
+++ resolved
@@ -32,11 +32,7 @@
 
 pub type DocumentsCallback = Box<dyn FnMut(Vec<Document>) + Send + Sync>;
 
-<<<<<<< HEAD
-impl<CR, S, AKH, APC, DS, IS, MDS, WIC> Wallet<CR, S, AKH, APC, DS, IS, MDS, WIC>
-=======
-impl<CR, S, PEK, APC, DS, IS, MDS, WIC, UR> Wallet<CR, S, PEK, APC, DS, IS, MDS, WIC, UR>
->>>>>>> c5a850bb
+impl<CR, UR, S, AKH, APC, DS, IS, MDS, WIC> Wallet<CR, UR, S, AKH, APC, DS, IS, MDS, WIC>
 where
     S: Storage,
     AKH: AttestedKeyHolder,

mod config;
mod disclosure;
mod documents;
mod history;
mod init;
mod issuance;
mod lock;
mod registration;
mod uri;

#[cfg(test)]
mod tests;

use tokio::sync::RwLock;
use uuid::Uuid;

use nl_wallet_mdoc::holder::{CborHttpClient, DisclosureSession};
use platform_support::hw_keystore::hardware::{HardwareEcdsaKey, HardwareEncryptionKey};

use crate::{
    account_provider::HttpAccountProviderClient,
    config::{FileStorageConfigurationRepository, HttpConfigurationRepository},
    digid::HttpDigidSession,
    lock::WalletLock,
    pid_issuer::HttpPidIssuerClient,
    storage::{DatabaseStorage, RegistrationData},
};

pub use self::{
    disclosure::{DisclosureError, DisclosureProposal},
    history::HistoryError,
    init::WalletInitError,
    issuance::PidIssuanceError,
    lock::WalletUnlockError,
    registration::WalletRegistrationError,
    uri::{UriIdentificationError, UriType},
};

use self::{config::ConfigurationCallback, documents::DocumentsCallback};

pub struct Wallet<
<<<<<<< HEAD
    CR = HttpConfigurationRepository,              // ConfigurationRepository
    S = DatabaseStorage<HardwareEncryptionKey>,    // Storage
    PEK = HardwareEcdsaKey,                        // PlatformEcdsaKey
    APC = HttpAccountProviderClient,               // AccountProviderClient
    DGS = HttpDigidSession,                        // DigidSession
    PIC = HttpPidIssuerClient,                     // PidIssuerClient
    MDS = DisclosureSession<CborHttpClient, Uuid>, // MdocDisclosureSession
=======
    CR = FileStorageConfigurationRepository<HttpConfigurationRepository>, // ConfigurationRepository
    S = DatabaseStorage<HardwareEncryptionKey>,                           // Storage
    PEK = HardwareEcdsaKey,                                               // PlatformEcdsaKey
    APC = HttpAccountProviderClient,                                      // AccountProviderClient
    DGS = HttpDigidSession,                                               // DigidSession
    PIC = HttpPidIssuerClient,                                            // PidIssuerClient
    MDS = DisclosureSession<CborHttpClient>,                              // MdocDisclosureSession
>>>>>>> 6cff5b69
> {
    config_repository: CR,
    storage: RwLock<S>,
    hw_privkey: PEK,
    account_provider_client: APC,
    digid_session: Option<DGS>,
    pid_issuer: PIC,
    disclosure_session: Option<MDS>,
    lock: WalletLock,
    registration: Option<RegistrationData>,
    config_callback: Option<ConfigurationCallback>,
    documents_callback: Option<DocumentsCallback>,
}<|MERGE_RESOLUTION|>--- conflicted
+++ resolved
@@ -39,23 +39,13 @@
 use self::{config::ConfigurationCallback, documents::DocumentsCallback};
 
 pub struct Wallet<
-<<<<<<< HEAD
-    CR = HttpConfigurationRepository,              // ConfigurationRepository
-    S = DatabaseStorage<HardwareEncryptionKey>,    // Storage
-    PEK = HardwareEcdsaKey,                        // PlatformEcdsaKey
-    APC = HttpAccountProviderClient,               // AccountProviderClient
-    DGS = HttpDigidSession,                        // DigidSession
-    PIC = HttpPidIssuerClient,                     // PidIssuerClient
-    MDS = DisclosureSession<CborHttpClient, Uuid>, // MdocDisclosureSession
-=======
     CR = FileStorageConfigurationRepository<HttpConfigurationRepository>, // ConfigurationRepository
     S = DatabaseStorage<HardwareEncryptionKey>,                           // Storage
     PEK = HardwareEcdsaKey,                                               // PlatformEcdsaKey
     APC = HttpAccountProviderClient,                                      // AccountProviderClient
     DGS = HttpDigidSession,                                               // DigidSession
     PIC = HttpPidIssuerClient,                                            // PidIssuerClient
-    MDS = DisclosureSession<CborHttpClient>,                              // MdocDisclosureSession
->>>>>>> 6cff5b69
+    MDS = DisclosureSession<CborHttpClient, Uuid>,                        // MdocDisclosureSession
 > {
     config_repository: CR,
     storage: RwLock<S>,

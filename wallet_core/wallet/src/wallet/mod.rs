--- conflicted
+++ resolved
@@ -41,19 +41,12 @@
     uri::{UriIdentificationError, UriType},
 };
 
-<<<<<<< HEAD
-#[cfg(test)]
-pub(crate) use self::issuance::rvig_registration;
-
 use self::issuance::PidIssuanceSession;
 
 struct WalletRegistration<K> {
     hw_privkey: K,
     data: RegistrationData,
 }
-=======
-use self::{documents::DocumentsCallback, history::RecentHistoryCallback, issuance::PidIssuanceSession};
->>>>>>> 698f8172
 
 pub struct Wallet<
     CR = UpdatingFileHttpConfigurationRepository,  // ConfigurationRepository

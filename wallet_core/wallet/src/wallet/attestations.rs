use tracing::info;

use attestation_data::auth::issuer_auth::IssuerRegistration;
use attestation_data::credential_payload::IntoCredentialPayload;
use attestation_data::credential_payload::SdJwtCredentialPayloadError;
use crypto::x509::BorrowingCertificateExtension;
use crypto::x509::CertificateError;
use error_category::ErrorCategory;
use error_category::sentry_capture_error;
use mdoc::utils::cose::CoseError;
use openid4vc::disclosure_session::DisclosureClient;
use platform_support::attested_key::AttestedKeyHolder;

use crate::attestation::AttestationError;
use crate::attestation::AttestationIdentity;
use crate::attestation::AttestationPresentation;
use crate::digid::DigidClient;
use crate::storage::Storage;
use crate::storage::StorageError;
use crate::storage::StoredAttestationCopy;
use crate::storage::StoredAttestationFormat;

use super::Wallet;

#[derive(Debug, thiserror::Error, ErrorCategory)]
#[category(defer)]
pub enum AttestationsError {
    #[error("could not fetch documents from database storage: {0}")]
    Storage(#[from] StorageError),

    #[error("could not extract Mdl extension from X.509 certificate: {0}")]
    Certificate(#[from] CertificateError),

    #[error("could not interpret X.509 certificate: {0}")]
    Cose(#[from] CoseError),

    #[error("X.509 certificate does not contain IssuerRegistration")]
    #[category(critical)]
    MissingIssuerRegistration,

    #[error("SD-JWT does not contain an issuer certificate")]
    #[category(critical)]
    MissingIssuerCertificate,

    #[error("could not extract type metadata from mdoc: {0}")]
    #[category(defer)]
    Metadata(#[source] mdoc::Error),

    #[error("could not convert SD-JWT to a CredentialPayload: {0}")]
    #[category(defer)]
    CredentialPayloadConversion(#[from] SdJwtCredentialPayloadError),

    #[error("error converting credential payload to attestation: {0}")]
    #[category(defer)]
    Attestation(#[from] AttestationError),
}

pub type AttestationsCallback = Box<dyn FnMut(Vec<AttestationPresentation>) + Send + Sync>;

<<<<<<< HEAD
impl<CR, UR, S, AKH, APC, DS, IS, DC> Wallet<CR, UR, S, AKH, APC, DS, IS, DC>
=======
impl<CR, UR, S, AKH, APC, DC, IS, DCC, WIC> Wallet<CR, UR, S, AKH, APC, DC, IS, DCC, WIC>
>>>>>>> 410fb963
where
    S: Storage,
    AKH: AttestedKeyHolder,
    DC: DigidClient,
    DCC: DisclosureClient,
{
    pub(super) async fn emit_attestations(&mut self) -> Result<(), AttestationsError> {
        info!("Emit attestations from storage");

        let storage = self.storage.read().await;

        let attestations = storage
            .fetch_unique_attestations()
            .await?
            .into_iter()
            .map(
                |StoredAttestationCopy {
                     attestation_id,
                     attestation,
                     normalized_metadata,
                     ..
                 }| {
                    match attestation {
                        StoredAttestationFormat::MsoMdoc { mdoc } => {
                            let issuer_certificate = mdoc.issuer_certificate()?;
                            let issuer_registration = IssuerRegistration::from_certificate(&issuer_certificate)?
                                .ok_or(AttestationsError::MissingIssuerRegistration)?;

                            let attestation = AttestationPresentation::create_for_issuance(
                                AttestationIdentity::Fixed { id: attestation_id },
                                normalized_metadata,
                                issuer_registration.organization,
                                mdoc.issuer_signed.into_entries_by_namespace(),
                            )?;

                            Ok(attestation)
                        }
                        StoredAttestationFormat::SdJwt { sd_jwt } => {
                            let issuer_certificate = sd_jwt
                                .as_ref()
                                .as_ref()
                                .issuer_certificate()
                                .ok_or(AttestationsError::MissingIssuerCertificate)?;
                            let issuer_registration = IssuerRegistration::from_certificate(issuer_certificate)?
                                .ok_or(AttestationsError::MissingIssuerRegistration)?;

                            let payload = sd_jwt.into_inner().into_credential_payload(&normalized_metadata)?;
                            let attestation = AttestationPresentation::create_from_attributes(
                                AttestationIdentity::Fixed { id: attestation_id },
                                normalized_metadata,
                                issuer_registration.organization,
                                &payload.previewable_payload.attributes,
                            )?;

                            Ok(attestation)
                        }
                    }
                },
            )
            .collect::<Result<Vec<_>, AttestationsError>>()?;

        if let Some(ref mut callback) = self.attestations_callback {
            callback(attestations);
        }

        Ok(())
    }

    #[sentry_capture_error]
    pub async fn set_attestations_callback(
        &mut self,
        callback: AttestationsCallback,
    ) -> Result<Option<AttestationsCallback>, AttestationsError> {
        let previous_callback = self.attestations_callback.replace(callback);

        if self.registration.is_registered() {
            self.emit_attestations().await?;
        }

        Ok(previous_callback)
    }

    pub fn clear_attestations_callback(&mut self) -> Option<AttestationsCallback> {
        self.attestations_callback.take()
    }
}

#[cfg(test)]
mod tests {
    use std::sync::Arc;

    use assert_matches::assert_matches;

    use attestation_data::x509::generate::mock::generate_issuer_mock;
    use crypto::server_keys::generate::Ca;
    use openid4vc::issuance_session::CredentialWithMetadata;
    use openid4vc::issuance_session::IssuedCredential;
    use openid4vc::issuance_session::IssuedCredentialCopies;
    use sd_jwt::sd_jwt::SdJwt;
    use sd_jwt_vc_metadata::VerifiedTypeMetadataDocuments;

    use super::super::test;
    use super::super::test::WalletDeviceVendor;
    use super::super::test::WalletWithMocks;
    use super::*;

    // Tests both setting and clearing the attestations callback on an unregistered `Wallet`.
    #[tokio::test]
    async fn test_wallet_set_clear_attestations_callback() {
        // Prepare an unregistered wallet.
        let mut wallet = WalletWithMocks::new_unregistered(WalletDeviceVendor::Apple);

        // Register mock document_callback
        let attestations = test::setup_mock_attestations_callback(&mut wallet)
            .await
            .expect("Failed to set mock attestations callback");

        // Infer that the closure is still alive by counting the `Arc` references.
        assert_eq!(Arc::strong_count(&attestations), 2);

        // Confirm that the callback was not called.
        {
            let attestations = attestations.lock();

            assert!(attestations.is_empty());
        }

        // Clear the documents callback on the `Wallet.`
        wallet.clear_attestations_callback();

        // Infer that the closure is now dropped by counting the `Arc` references.
        assert_eq!(Arc::strong_count(&attestations), 1);
    }

    // Tests both setting and clearing the documents callback on a registered `Wallet`.
    #[tokio::test]
    async fn test_wallet_set_clear_documents_callback_registered() {
        let mut wallet = Wallet::new_registered_and_unlocked(WalletDeviceVendor::Apple);

        let ca = Ca::generate_issuer_mock_ca().unwrap();
        let issuance_keypair = generate_issuer_mock(&ca, IssuerRegistration::new_mock().into()).unwrap();

        let sd_jwt = SdJwt::example_pid_sd_jwt(&issuance_keypair);
        let attestation_type = sd_jwt
            .claims()
            .properties
            .get("vct")
            .unwrap()
            .as_str()
            .unwrap()
            .to_string();
        let mdoc_credential = test::create_example_pid_mdoc_credential();

        Arc::get_mut(&mut wallet.storage)
            .unwrap()
            .get_mut()
            .issued_credential_copies
            .insert(
                mdoc_credential.attestation_type.clone(),
                vec![
                    CredentialWithMetadata::new(
                        IssuedCredentialCopies::new_or_panic(
                            vec![IssuedCredential::SdJwt(Box::new(sd_jwt.into()))]
                                .try_into()
                                .unwrap(),
                        ),
                        attestation_type.clone(),
                        VerifiedTypeMetadataDocuments::nl_pid_example(),
                    ),
                    mdoc_credential,
                ],
            );

        // Register mock document_callback
        let attestations = test::setup_mock_attestations_callback(&mut wallet)
            .await
            .expect("Failed to set mock attestations callback");

        // Infer that the closure is still alive by counting the `Arc` references.
        assert_eq!(Arc::strong_count(&attestations), 2);

        // Confirm that we received a single `Document` on the callback.
        {
            let attestations = attestations.lock();

            assert_eq!(attestations.first().unwrap().len(), 2);

            let attestation = attestations
                .first()
                .expect("Attestations callback should have been called")
                .first()
                .expect("Attestations callback should have been provided an Mdoc");
            assert_eq!(attestation.attestation_type, attestation_type);
        }

        // Clear the documents callback on the `Wallet.`
        wallet.clear_attestations_callback();

        // Infer that the closure is now dropped by counting the `Arc` references.
        assert_eq!(Arc::strong_count(&attestations), 1);
    }

    // Tests that setting the documents callback on a registered `Wallet`, with invalid issuer certificate raises
    // a `MissingIssuerRegistration` error.
    #[tokio::test]
    async fn test_wallet_set_clear_documents_callback_registered_no_issuer_registration() {
        let mut wallet = Wallet::new_registered_and_unlocked(WalletDeviceVendor::Apple);

        // The database contains a single `Mdoc`, without Issuer registration.
        let mdoc_credential = test::create_example_pid_mdoc_credential_unauthenticated();
        Arc::get_mut(&mut wallet.storage)
            .unwrap()
            .get_mut()
            .issued_credential_copies
            .insert(mdoc_credential.attestation_type.clone(), vec![mdoc_credential]);

        // Register mock attestation_callback
        let (attestations, error) = test::setup_mock_attestations_callback(&mut wallet)
            .await
            .map(|_| ())
            .expect_err("Expected error");

        assert_matches!(error, AttestationsError::MissingIssuerRegistration);

        // Infer that the closure is still alive by counting the `Arc` references.
        assert_eq!(Arc::strong_count(&attestations), 2);
    }

    #[tokio::test]
    async fn test_wallet_set_attestations_callback_error() {
        let mut wallet = Wallet::new_registered_and_unlocked(WalletDeviceVendor::Apple);

        // Have the database return an error on query.
        wallet.storage.write().await.has_query_error = true;

        // Confirm that setting the callback returns an error.
        let error = wallet
            .set_attestations_callback(Box::new(|_| {}))
            .await
            .map(|_| ())
            .expect_err("Setting attestations callback should have resulted in an error");

        assert_matches!(error, AttestationsError::Storage(_));
    }
}<|MERGE_RESOLUTION|>--- conflicted
+++ resolved
@@ -57,11 +57,7 @@
 
 pub type AttestationsCallback = Box<dyn FnMut(Vec<AttestationPresentation>) + Send + Sync>;
 
-<<<<<<< HEAD
-impl<CR, UR, S, AKH, APC, DS, IS, DC> Wallet<CR, UR, S, AKH, APC, DS, IS, DC>
-=======
-impl<CR, UR, S, AKH, APC, DC, IS, DCC, WIC> Wallet<CR, UR, S, AKH, APC, DC, IS, DCC, WIC>
->>>>>>> 410fb963
+impl<CR, UR, S, AKH, APC, DC, IS, DCC> Wallet<CR, UR, S, AKH, APC, DC, IS, DCC>
 where
     S: Storage,
     AKH: AttestedKeyHolder,

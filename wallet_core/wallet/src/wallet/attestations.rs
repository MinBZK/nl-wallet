--- conflicted
+++ resolved
@@ -114,11 +114,8 @@
 
     use assert_matches::assert_matches;
 
-<<<<<<< HEAD
     use openid4vc::issuance_session::IssuedCredentialCopies;
-=======
     use sd_jwt_vc_metadata::NormalizedTypeMetadata;
->>>>>>> abcb9f12
 
     use super::super::test;
     use super::super::test::WalletDeviceVendor;
@@ -161,15 +158,9 @@
         // The database contains a single `Mdoc`.
         let mdoc = test::create_example_pid_mdoc();
         let mdoc_doc_type = mdoc.doc_type().clone();
-<<<<<<< HEAD
         wallet.storage.write().await.issued_credential_copies.insert(
             mdoc.doc_type().clone(),
-            vec![IssuedCredentialCopies::MsoMdoc(vec![mdoc].try_into().unwrap())],
-=======
-        wallet.storage.write().await.mdocs.insert(
-            mdoc.doc_type().clone(),
-            vec![(vec![mdoc].try_into().unwrap(), NormalizedTypeMetadata::pid_example())],
->>>>>>> abcb9f12
+            vec![(IssuedCredentialCopies::MsoMdoc(vec![mdoc].try_into().unwrap()), NormalizedTypeMetadata::pid_example())],
         );
 
         // Register mock document_callback
@@ -207,15 +198,9 @@
 
         // The database contains a single `Mdoc`, without Issuer registration.
         let mdoc = test::create_example_pid_mdoc_unauthenticated();
-<<<<<<< HEAD
         wallet.storage.write().await.issued_credential_copies.insert(
             mdoc.doc_type().clone(),
-            vec![IssuedCredentialCopies::MsoMdoc(vec![mdoc].try_into().unwrap())],
-=======
-        wallet.storage.write().await.mdocs.insert(
-            mdoc.doc_type().clone(),
-            vec![(vec![mdoc].try_into().unwrap(), NormalizedTypeMetadata::pid_example())],
->>>>>>> abcb9f12
+            vec![(IssuedCredentialCopies::MsoMdoc(vec![mdoc].try_into().unwrap()), NormalizedTypeMetadata::pid_example())],
         );
 
         // Register mock attestation_callback

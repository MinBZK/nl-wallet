--- conflicted
+++ resolved
@@ -28,24 +28,15 @@
 
 const CHANGE_PIN_RETRIES: u8 = 3;
 
-<<<<<<< HEAD
-impl<CR, UR, S, AKH, APC, DS, IS, DC> Wallet<CR, UR, S, AKH, APC, DS, IS, DC>
-=======
-impl<CR, UR, S, AKH, APC, DC, IS, DCC, WIC> Wallet<CR, UR, S, AKH, APC, DC, IS, DCC, WIC>
->>>>>>> 410fb963
+impl<CR, UR, S, AKH, APC, DC, IS, DCC> Wallet<CR, UR, S, AKH, APC, DC, IS, DCC>
 where
     CR: Repository<Arc<WalletConfiguration>>,
     UR: Repository<VersionState>,
     S: Storage,
     AKH: AttestedKeyHolder,
     APC: AccountProviderClient,
-<<<<<<< HEAD
-    DC: DisclosureClient,
-=======
     DC: DigidClient,
     DCC: DisclosureClient,
-    WIC: Default,
->>>>>>> 410fb963
 {
     pub async fn begin_change_pin(&mut self, old_pin: String, new_pin: String) -> Result<(), ChangePinError>
     where

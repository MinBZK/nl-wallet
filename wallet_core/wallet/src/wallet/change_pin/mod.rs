mod instruction;
mod storage;

use std::sync::Arc;

use tracing::info;

use http_utils::tls::pinning::TlsPinningConfig;
use openid4vc::disclosure_session::DisclosureClient;
use platform_support::attested_key::AttestedKeyHolder;
use update_policy_model::update_policy::VersionState;
use wallet_configuration::wallet_config::WalletConfiguration;

use crate::Wallet;
use crate::account_provider::AccountProviderClient;
use crate::digid::DigidClient;
use crate::errors::UpdatePolicyError;
use crate::instruction::InstructionClientFactory;
use crate::instruction::InstructionClientParameters;
use crate::pin::change::BeginChangePinOperation;
use crate::pin::change::ChangePinError;
use crate::pin::change::FinishChangePinOperation;
use crate::repository::Repository;
use crate::repository::UpdateableRepository;
use crate::storage::Storage;

use super::WalletRegistration;

const CHANGE_PIN_RETRIES: u8 = 3;

impl<CR, UR, S, AKH, APC, DC, IS, DCC> Wallet<CR, UR, S, AKH, APC, DC, IS, DCC>
where
    CR: Repository<Arc<WalletConfiguration>>,
    UR: Repository<VersionState>,
    S: Storage,
    AKH: AttestedKeyHolder,
    APC: AccountProviderClient,
    DC: DigidClient,
    DCC: DisclosureClient,
{
    pub async fn begin_change_pin(&mut self, old_pin: String, new_pin: String) -> Result<(), ChangePinError>
    where
        UR: UpdateableRepository<VersionState, TlsPinningConfig, Error = UpdatePolicyError>,
    {
        info!("Begin PIN change");

        let config = &self.config_repository.get().update_policy_server;

        info!("Fetching update policy");
        self.update_policy_repository.fetch(&config.http_config).await?;

        info!("Checking if blocked");
        if self.is_blocked() {
            return Err(ChangePinError::VersionBlocked);
        }

        info!("Checking if registered");
        let (attested_key, registration_data) = match &mut self.registration {
            WalletRegistration::Registered { attested_key, data } => (attested_key, data),
            WalletRegistration::Unregistered | WalletRegistration::KeyIdentifierGenerated(_) => {
                return Err(ChangePinError::NotRegistered);
            }
        };

        info!("Checking if locked");
        if self.lock.is_locked() {
            return Err(ChangePinError::Locked);
        }

        let config = &self.config_repository.get().account_server;
        let instruction_result_public_key = config.instruction_result_public_key.as_inner().into();
        let certificate_public_key = config.certificate_public_key.as_inner();

        // Extract the public key belonging to the hardware attested key from the current certificate.
        let hw_pubkey = registration_data
            .wallet_certificate
            .parse_and_verify_with_sub(&certificate_public_key.into())
            .expect("stored wallet certificate should be valid")
            .hw_pubkey
            .into_inner();

        let instruction_client = InstructionClientFactory::new(
            Arc::clone(&self.storage),
            Arc::clone(attested_key),
            Arc::clone(&self.account_provider_client),
            InstructionClientParameters::new(
                registration_data.clone(),
                config.http_config.clone(),
                instruction_result_public_key,
            ),
        );

        let session = BeginChangePinOperation::new(
            &instruction_client,
            &self.storage,
            registration_data,
            certificate_public_key,
            &hw_pubkey,
        );
        let (new_pin_salt, new_wallet_certificate) = session.begin_change_pin(old_pin, new_pin).await?;

        registration_data.pin_salt = new_pin_salt;
        registration_data.wallet_certificate = new_wallet_certificate;

        info!("PIN change started");

        Ok(())
    }

    pub async fn continue_change_pin(&self, pin: &str) -> Result<(), ChangePinError> {
        info!("Continue PIN change");

        info!("Checking if blocked");
        if self.is_blocked() {
            return Err(ChangePinError::VersionBlocked);
        }

        info!("Checking if registered");
        let (attested_key, registration_data) = self
            .registration
            .as_key_and_registration_data()
            .ok_or_else(|| ChangePinError::NotRegistered)?;

        // Wallet does not need to be unlocked, see [`Wallet::unlock`].

        let config = &self.config_repository.get().account_server;
        let instruction_result_public_key = config.instruction_result_public_key.as_inner().into();

        let instruction_client = InstructionClientFactory::new(
            Arc::clone(&self.storage),
            Arc::clone(attested_key),
            Arc::clone(&self.account_provider_client),
            InstructionClientParameters::new(
                registration_data.clone(),
                config.http_config.clone(),
                instruction_result_public_key,
            ),
        );

        let session = FinishChangePinOperation::new(&instruction_client, &self.storage, CHANGE_PIN_RETRIES);

        session.finish_change_pin(pin).await?;

        info!("PIN change successfully finalized");

        Ok(())
    }
}

#[cfg(test)]
mod tests {
    use std::sync::Arc;

    use assert_matches::assert_matches;

    use platform_support::attested_key::AttestedKey;
    use wallet_account::messages::instructions::ChangePinCommit;
    use wallet_account::messages::instructions::ChangePinStart;
    use wallet_account::messages::instructions::Instruction;

    use crate::pin::change::ChangePinStorage;
    use crate::pin::change::State;
    use crate::wallet::test::WalletDeviceVendor;
<<<<<<< HEAD
    use crate::wallet::test::WalletWithStorage;
    use crate::wallet::test::valid_certificate;

    fn create_wp_result<T>(result: T) -> Jwt<InstructionResultClaims<T>>
    where
        T: Serialize + DeserializeOwned,
    {
        let result_claims = InstructionResultClaims {
            result,
            iss: "wallet_unit_test".to_string(),
            iat: jsonwebtoken::get_current_timestamp(),
        };
        Jwt::sign_with_sub(&result_claims, &ACCOUNT_SERVER_KEYS.instruction_result_signing_key)
            .now_or_never()
            .unwrap()
            .expect("could not sign instruction result")
    }
=======
    use crate::wallet::test::WalletWithMocks;
    use crate::wallet::test::create_wp_result;
>>>>>>> 233d121b

    #[tokio::test]
    async fn test_wallet_begin_and_continue_change_pin() {
        let mut wallet = WalletWithStorage::new_registered_and_unlocked(WalletDeviceVendor::Apple).await;

        Arc::get_mut(&mut wallet.account_provider_client)
            .unwrap()
            .expect_instruction_challenge()
            .times(2)
            .returning(|_, _| Ok(crypto::utils::random_bytes(32)));

        let (attested_key, registration_data) = wallet.registration.as_key_and_registration_data().unwrap();
        let AttestedKey::Apple(attested_key) = attested_key.as_ref() else {
            unreachable!();
        };

        let wp_result = create_wp_result(valid_certificate(
            Some(registration_data.wallet_id.clone()),
            *attested_key.verifying_key(),
        ));

        Arc::get_mut(&mut wallet.account_provider_client)
            .unwrap()
            .expect_instruction()
            .times(1)
            .return_once(|_, _: Instruction<ChangePinStart>| Ok(wp_result));

        let actual = wallet
            .begin_change_pin("123456".to_string(), "111122".to_string())
            .await;
        assert_matches!(actual, Ok(()));

        let change_pin_state = wallet
            .storage
            .get_change_pin_state()
            .await
            .expect("could not read change_pin_state");
        assert_eq!(change_pin_state, Some(State::Commit));

        let wp_result = create_wp_result(());

        Arc::get_mut(&mut wallet.account_provider_client)
            .unwrap()
            .expect_instruction()
            .times(1)
            .return_once(|_, _: Instruction<ChangePinCommit>| Ok(wp_result));

        let actual = wallet.continue_change_pin("111122").await;
        assert_matches!(actual, Ok(()));

        let change_pin_state = wallet
            .storage
            .get_change_pin_state()
            .await
            .expect("could not read change_pin_state");
        assert_eq!(change_pin_state, None);
    }
}<|MERGE_RESOLUTION|>--- conflicted
+++ resolved
@@ -161,28 +161,9 @@
     use crate::pin::change::ChangePinStorage;
     use crate::pin::change::State;
     use crate::wallet::test::WalletDeviceVendor;
-<<<<<<< HEAD
     use crate::wallet::test::WalletWithStorage;
+    use crate::wallet::test::create_wp_result;
     use crate::wallet::test::valid_certificate;
-
-    fn create_wp_result<T>(result: T) -> Jwt<InstructionResultClaims<T>>
-    where
-        T: Serialize + DeserializeOwned,
-    {
-        let result_claims = InstructionResultClaims {
-            result,
-            iss: "wallet_unit_test".to_string(),
-            iat: jsonwebtoken::get_current_timestamp(),
-        };
-        Jwt::sign_with_sub(&result_claims, &ACCOUNT_SERVER_KEYS.instruction_result_signing_key)
-            .now_or_never()
-            .unwrap()
-            .expect("could not sign instruction result")
-    }
-=======
-    use crate::wallet::test::WalletWithMocks;
-    use crate::wallet::test::create_wp_result;
->>>>>>> 233d121b
 
     #[tokio::test]
     async fn test_wallet_begin_and_continue_change_pin() {

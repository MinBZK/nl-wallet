--- conflicted
+++ resolved
@@ -318,14 +318,8 @@
                         let (metadata, _) = metadata_chain.verify_and_destructure()?;
                         // TODO: verify JSON representation of unsigned_mdoc against metadata schema (PVW-3812)
 
-<<<<<<< HEAD
-                        let credential_payload =
-                            CredentialPayload::from_unsigned_mdoc(unsigned_mdoc, Uri::from_static("org_uri"))?; // TODO: PVW-3823
+                        let credential_payload = CredentialPayload::from_unsigned_mdoc(unsigned_mdoc)?;
                         let attestation = Attestation::create_for_issuance(
-=======
-                        let credential_payload = CredentialPayload::from_unsigned_mdoc(&unsigned_mdoc)?;
-                        let attestation = Attestation::from_credential_payload(
->>>>>>> a5093395
                             AttestationIdentity::Ephemeral,
                             credential_payload,
                             metadata.first().clone(), // TODO: PVW-3812

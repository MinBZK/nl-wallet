--- conflicted
+++ resolved
@@ -79,14 +79,10 @@
     Document(#[source] DocumentsError),
     #[error("failed to read issuer registration from issuer certificate: {0}")]
     AttestationPreview(#[from] CredentialPreviewError),
-<<<<<<< HEAD
     #[error("error finalizing pin change: {0}")]
     ChangePin(#[from] ChangePinError),
-=======
     #[error("JWT credential error: {0}")]
-    #[category(defer)]
     JwtCredential(#[from] JwtCredentialError),
->>>>>>> e9a6a642
 }
 
 impl<CR, S, PEK, APC, DS, IS, MDS, WIC> Wallet<CR, S, PEK, APC, DS, IS, MDS, WIC>
@@ -260,7 +256,7 @@
         S: Storage,
         PEK: PlatformEcdsaKey,
         APC: AccountProviderClient,
-        WIC: WteIssuanceClient,
+        WIC: WteIssuanceClient + Default,
     {
         info!("Accepting PID issuance");
 

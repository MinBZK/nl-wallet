--- conflicted
+++ resolved
@@ -11,13 +11,8 @@
     digid::{DigidError, DigidSession},
     document::{Document, DocumentMdocError},
     instruction::{InstructionClient, InstructionError, RemoteEcdsaKeyError, RemoteEcdsaKeyFactory},
-<<<<<<< HEAD
     pid_issuer::{OpenidPidIssuerClient, PidIssuerError},
-    storage::{EventType, Storage, StorageError, WalletEvent},
-=======
-    pid_issuer::{PidIssuerClient, PidIssuerError},
     storage::{Storage, StorageError, WalletEvent},
->>>>>>> d044697e
 };
 
 use super::Wallet;
@@ -186,9 +181,9 @@
     #[instrument(skip_all)]
     pub async fn accept_pid_issuance(&mut self, pin: String) -> Result<(), PidIssuanceError>
     where
-        S: Storage,
-        PEK: PlatformEcdsaKey,
-        APC: AccountProviderClient,
+        S: Storage + Send + Sync,
+        PEK: PlatformEcdsaKey + Send + Sync,
+        APC: AccountProviderClient + Send + Sync,
     {
         info!("Accepting PID issuance");
 
@@ -227,15 +222,11 @@
 
         let mdocs = self
             .pid_issuer
-<<<<<<< HEAD
             .accept_pid(
                 &config.mdoc_trust_anchors(),
-                &remote_key_factory,
+                &&remote_key_factory,
                 &config.pid_issuance.pid_issuer_url,
             )
-=======
-            .accept_pid(&config.mdoc_trust_anchors(), &&remote_key_factory)
->>>>>>> d044697e
             .await
             .map_err(|error| {
                 match error {

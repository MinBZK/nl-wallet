--- conflicted
+++ resolved
@@ -705,11 +705,6 @@
 
     use attestation_data::attributes::AttributeValue;
     use attestation_data::auth::issuer_auth::IssuerRegistration;
-<<<<<<< HEAD
-    use attestation_data::credential_payload::IntoCredentialPayload;
-=======
-    use attestation_data::pid_constants::PID_ATTESTATION_TYPE;
->>>>>>> 4c07225f
     use attestation_data::x509::CertificateType;
     use attestation_types::pid_constants::PID_ATTESTATION_TYPE;
     use crypto::server_keys::generate::Ca;

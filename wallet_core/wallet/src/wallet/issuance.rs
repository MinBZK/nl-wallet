use http::{header, HeaderMap, HeaderValue};
use p256::ecdsa::signature;
use tracing::{info, instrument};
use url::Url;

use nl_wallet_mdoc::utils::{cose::CoseError, issuer_auth::IssuerRegistration, x509::MdocCertificateExtension};
use openid4vc::{
    issuance_session::{HttpIssuanceSession, IssuanceSession, IssuanceSessionError},
    oidc::{HttpOidcClient, OidcClient, OidcError},
    token::AttestationPreviewError,
};
use platform_support::hw_keystore::PlatformEcdsaKey;
use wallet_common::{config::wallet_config::WalletConfiguration, jwt::JwtError};

use crate::{
    account_provider::AccountProviderClient,
    config::{ConfigurationRepository, UNIVERSAL_LINK_BASE_URL},
    document::{Document, DocumentMdocError},
    instruction::{InstructionClient, InstructionError, RemoteEcdsaKeyError, RemoteEcdsaKeyFactory},
    storage::{Storage, StorageError, WalletEvent},
    utils::reqwest::default_reqwest_client_builder,
};

use super::{documents::DocumentsError, history::EventStorageError, Wallet};

pub(super) enum PidIssuanceSession<OIC = HttpOidcClient, IS = HttpIssuanceSession> {
    Digid(OIC),
    Openid4vci(IS),
}

#[derive(Debug, thiserror::Error)]
pub enum PidIssuanceError {
    #[error("wallet is not registered")]
    NotRegistered,
    #[error("wallet is locked")]
    Locked,
    #[error("issuance session is not in the correct state")]
    SessionState,
    #[error("could not start DigiD session: {0}")]
    DigidSessionStart(#[source] OidcError),
    #[error("could not finish DigiD session: {0}")]
    DigidSessionFinish(#[source] OidcError),
    #[error("could not retrieve PID from issuer: {0}")]
    PidIssuer(#[from] IssuanceSessionError),
    #[error("error sending instruction to Wallet Provider: {0}")]
    Instruction(#[from] InstructionError),
    #[error("invalid signature received from Wallet Provider: {0}")]
    Signature(#[from] signature::Error),
    #[error("no signature received from Wallet Provider")]
    MissingSignature,
    #[error("could not interpret mdoc attributes: {0}")]
    MdocDocument(#[from] DocumentMdocError),
    #[error("could not insert mdocs in database: {0}")]
    MdocStorage(#[source] StorageError),
    #[error("could not store event in history database: {0}")]
    EventStorage(#[source] EventStorageError),
    #[error("key '{0}' not found in Wallet Provider")]
    KeyNotFound(String),
    #[error("invalid issuer certificate: {0}")]
    InvalidIssuerCertificate(#[source] CoseError),
    #[error("issuer not authenticated")]
    MissingIssuerRegistration,
    #[error("could not read documents from storage: {0}")]
    Document(#[source] DocumentsError),
    #[error("failed to read issuer registration from issuer certificate: {0}")]
    AttestationPreview(#[from] AttestationPreviewError),
}

impl<CR, S, PEK, APC, OIC, IS, MDS> Wallet<CR, S, PEK, APC, OIC, IS, MDS>
where
    CR: ConfigurationRepository,
    OIC: OidcClient,
    IS: IssuanceSession,
    S: Storage,
{
    #[instrument(skip_all)]
    pub async fn create_pid_issuance_auth_url(&mut self) -> Result<Url, PidIssuanceError> {
        info!("Generating DigiD auth URL, starting OpenID connect discovery");

        info!("Checking if registered");
        if self.registration.is_none() {
            return Err(PidIssuanceError::NotRegistered);
        }

        info!("Checking if locked");
        if self.lock.is_locked() {
            return Err(PidIssuanceError::Locked);
        }

        info!("Checking if there is an active issuance session");
        if self.issuance_session.is_some() {
            return Err(PidIssuanceError::SessionState);
        }

        let pid_issuance_config = &self.config_repository.config().pid_issuance;
        let (session, auth_url) = OIC::start(
            default_reqwest_client_builder().build().unwrap(),
            pid_issuance_config.digid_url.clone(),
            pid_issuance_config.digid_client_id.to_string(),
            WalletConfiguration::issuance_redirect_uri(UNIVERSAL_LINK_BASE_URL.to_owned()),
        )
        .await
        .map_err(PidIssuanceError::DigidSessionStart)?;

        info!("DigiD auth URL generated");

        self.issuance_session.replace(PidIssuanceSession::Digid(session));

        Ok(auth_url)
    }

    #[instrument(skip_all)]
    pub fn has_active_pid_issuance_session(&self) -> Result<bool, PidIssuanceError> {
        info!("Checking for active PID issuance session");

        info!("Checking if registered");
        if self.registration.is_none() {
            return Err(PidIssuanceError::NotRegistered);
        }

        info!("Checking if locked");
        if self.lock.is_locked() {
            return Err(PidIssuanceError::Locked);
        }

        let has_active_session = self.issuance_session.is_some();

        Ok(has_active_session)
    }

    #[instrument(skip_all)]
    pub async fn cancel_pid_issuance(&mut self) -> Result<(), PidIssuanceError> {
        info!("PID issuance cancelled / rejected");

        info!("Checking if registered");
        if self.registration.is_none() {
            return Err(PidIssuanceError::NotRegistered);
        }

        info!("Checking if locked");
        if self.lock.is_locked() {
            return Err(PidIssuanceError::Locked);
        }

        info!("Checking if there is an active issuance session");
        let issuance_session = self.issuance_session.take().ok_or(PidIssuanceError::SessionState)?;

        if let PidIssuanceSession::Openid4vci(pid_issuer) = issuance_session {
            info!("Rejecting PID");
            pid_issuer.reject_issuance().await?;
        }

        Ok(())
    }

    #[instrument(skip_all)]
    pub async fn continue_pid_issuance(&mut self, redirect_uri: &Url) -> Result<Vec<Document>, PidIssuanceError> {
        info!("Received DigiD redirect URI, processing URI and retrieving access token");

        info!("Checking if registered");
        if self.registration.is_none() {
            return Err(PidIssuanceError::NotRegistered);
        }

        info!("Checking if locked");
        if self.lock.is_locked() {
            return Err(PidIssuanceError::Locked);
        }

        info!("Checking if there is an active DigiD issuance session");
        if !matches!(self.issuance_session, Some(PidIssuanceSession::Digid(_))) {
            return Err(PidIssuanceError::SessionState);
        }

        // Take ownership of the active session, now that we now that it exists.
        let session = match self.issuance_session.take().unwrap() {
            PidIssuanceSession::Digid(session) => session,
            PidIssuanceSession::Openid4vci(_) => panic!(),
        };

        let token_request = session
            .into_token_request(redirect_uri)
            .map_err(PidIssuanceError::DigidSessionFinish)?;

        let http_client = default_reqwest_client_builder()
            .default_headers(HeaderMap::from_iter([(
                header::ACCEPT,
                HeaderValue::from_static(mime::APPLICATION_JSON.as_ref()),
            )]))
            .build()
            .expect("Could not build reqwest HTTP client");
        let config = self.config_repository.config();

        let (pid_issuer, attestation_previews) = IS::start_issuance(
            http_client.into(),
            config.pid_issuance.pid_issuer_url.clone(),
            token_request,
            &config.mdoc_trust_anchors(),
        )
        .await?;

        info!("PID received successfully from issuer, returning preview documents");
        let mut documents = attestation_previews
            .into_iter()
            .map(|preview| {
                let (unsigned_mdoc, issuer) = preview.try_into()?;
                Ok(Document::from_unsigned_mdoc(unsigned_mdoc, *issuer)?)
            })
            .collect::<Result<Vec<_>, PidIssuanceError>>()?;
        documents.sort_by_key(Document::priority);

        self.issuance_session
            .replace(PidIssuanceSession::Openid4vci(pid_issuer));

        Ok(documents)
    }

    #[instrument(skip_all)]
    pub async fn accept_pid_issuance(&mut self, pin: String) -> Result<(), PidIssuanceError>
    where
        S: Storage,
        PEK: PlatformEcdsaKey,
        APC: AccountProviderClient,
    {
        info!("Accepting PID issuance");

        info!("Checking if registered");
        let registration = self
            .registration
            .as_ref()
            .ok_or_else(|| PidIssuanceError::NotRegistered)?;

        info!("Checking if locked");
        if self.lock.is_locked() {
            return Err(PidIssuanceError::Locked);
        }

        info!("Checking if there is an active PID issuance session");
        let pid_issuer = match self.issuance_session.as_ref().ok_or(PidIssuanceError::SessionState)? {
            PidIssuanceSession::Digid(_) => Err(PidIssuanceError::SessionState)?,
            PidIssuanceSession::Openid4vci(pid_issuer) => pid_issuer,
        };

        let config = self.config_repository.config();

        let instruction_result_public_key = config.account_server.instruction_result_public_key.clone().into();

        let remote_instruction = InstructionClient::new(
            pin,
            &self.storage,
            &registration.hw_privkey,
            &self.account_provider_client,
            &registration.data,
            &config.account_server.base_url,
            &instruction_result_public_key,
        );
        let remote_key_factory = RemoteEcdsaKeyFactory::new(&remote_instruction);

        info!("Accepting PID by signing mdoc using Wallet Provider");

        let mdocs_result = pid_issuer
            .accept_issuance(
                &config.mdoc_trust_anchors(),
                &remote_key_factory,
                config.pid_issuance.pid_issuer_url.clone(),
            )
            .await
            .map_err(|error| {
                match error {
                    // We knowingly call unwrap() on the downcast to `RemoteEcdsaKeyError` here because we know
                    // that it is the error type of the `RemoteEcdsaKeyFactory` we provide above.
                    IssuanceSessionError::PrivateKeyGeneration(error)
                    | IssuanceSessionError::Jwt(JwtError::Signing(error)) => {
                        match *error.downcast::<RemoteEcdsaKeyError>().unwrap() {
                            RemoteEcdsaKeyError::Instruction(error) => PidIssuanceError::Instruction(error),
                            RemoteEcdsaKeyError::Signature(error) => PidIssuanceError::Signature(error),
                            RemoteEcdsaKeyError::KeyNotFound(identifier) => PidIssuanceError::KeyNotFound(identifier),
                            RemoteEcdsaKeyError::MissingSignature => PidIssuanceError::MissingSignature,
                        }
                    }
                    _ => PidIssuanceError::PidIssuer(error),
                }
            });

        // If the Wallet Provider returns either a PIN timeout or a permanent block,
        // wipe the contents of the wallet and return it to its initial state.
        if matches!(
            mdocs_result,
            Err(PidIssuanceError::Instruction(
                InstructionError::Timeout { .. } | InstructionError::Blocked
            ))
        ) {
            self.reset_to_initial_state().await;
        }
        let mdocs = mdocs_result?;

        info!("Isuance succeeded; removing issuance session state");
        self.issuance_session.take();

        // Prepare events before storing mdocs, to avoid cloning mdocs
        let event = {
            // Extract first copy from cred_copies
            let mdocs = mdocs
                .iter()
                .flat_map(|mdoc| mdoc.cred_copies.first())
                .cloned()
                .collect::<Vec<_>>();

            // Validate all issuer_certificates
            for mdoc in mdocs.iter() {
                let certificate = mdoc
                    .issuer_certificate()
                    .map_err(PidIssuanceError::InvalidIssuerCertificate)?;

                // Verify that the certificate contains IssuerRegistration
                if matches!(IssuerRegistration::from_certificate(&certificate), Err(_) | Ok(None)) {
                    return Err(PidIssuanceError::MissingIssuerRegistration);
                }
            }
            WalletEvent::new_issuance(mdocs.try_into().map_err(PidIssuanceError::InvalidIssuerCertificate)?)
        };

        info!("PID accepted, storing mdoc in database");
        self.storage
            .get_mut()
            .insert_mdocs(mdocs)
            .await
            .map_err(PidIssuanceError::MdocStorage)?;

        self.store_history_event(event)
            .await
            .map_err(PidIssuanceError::EventStorage)?;

        self.emit_documents().await.map_err(PidIssuanceError::Document)?;

        Ok(())
    }
}

#[cfg(test)]
mod tests {
    use assert_matches::assert_matches;
    use chrono::{Days, Utc};
    use mockall::predicate::*;
    use openid4vc::{
        mock::MockIssuanceSession,
        oidc::MockOidcClient,
        token::{AttestationPreview, TokenRequest, TokenRequestGrantType},
    };
    use rstest::rstest;
    use serial_test::serial;
    use url::Url;

    use nl_wallet_mdoc::{basic_sa_ext::UnsignedMdoc, Tdate};

    use crate::{
        document::{self, DocumentPersistence},
<<<<<<< HEAD
        storage::StorageState,
=======
        wallet::{
            test::{self, ISSUER_KEY},
            PidIssuanceSession,
        },
>>>>>>> 698f8172
        HistoryEvent,
    };

    use super::{
        super::test::{self, WalletWithMocks},
        *,
    };

    #[tokio::test]
    #[serial(MockOidcClient)]
    async fn test_create_pid_issuance_auth_url() {
        const AUTH_URL: &str = "http://example.com/auth";

        let mut wallet = WalletWithMocks::new_registered_and_unlocked().await;

        assert!(wallet.issuance_session.is_none());

        // Set up a mock DigiD session.
        let session_start_context = MockOidcClient::start_context();
        session_start_context.expect().returning(|_, _, _, _| {
            let client = MockOidcClient::default();
            Ok((client, Url::parse(AUTH_URL).unwrap()))
        });

        // Have the `Wallet` generate a DigiD authentication URL and test it.
        let auth_url = wallet
            .create_pid_issuance_auth_url()
            .await
            .expect("Could not generate PID issuance auth URL");

        assert_eq!(auth_url.as_str(), AUTH_URL);
        assert!(wallet.issuance_session.is_some());
    }

    #[tokio::test]
    async fn test_create_pid_issuance_auth_url_error_locked() {
        let mut wallet = WalletWithMocks::new_registered_and_unlocked().await;

        wallet.lock();

        // Creating a DigiD authentication URL on
        // a locked wallet should result in an error.
        let error = wallet
            .create_pid_issuance_auth_url()
            .await
            .expect_err("PID issuance auth URL generation should have resulted in error");

        assert_matches!(error, PidIssuanceError::Locked);
    }

    #[tokio::test]
    async fn test_create_pid_issuance_auth_url_error_unregistered() {
        // Prepare an unregistered wallet.
        let mut wallet = WalletWithMocks::new_unregistered().await;

        // Creating a DigiD authentication URL on an
        // unregistered wallet should result in an error.
        let error = wallet
            .create_pid_issuance_auth_url()
            .await
            .expect_err("PID issuance auth URL generation should have resulted in error");

        assert_matches!(error, PidIssuanceError::NotRegistered);
    }

    #[tokio::test]
    async fn test_create_pid_issuance_auth_url_error_session_state_digid() {
        let mut wallet = WalletWithMocks::new_registered_and_unlocked().await;

        // Set up a mock DigiD session.
        wallet.issuance_session = Some(PidIssuanceSession::Digid(MockOidcClient::default()));

        // Creating a DigiD authentication URL on a `Wallet` that
        // has an active DigiD session should return an error.
        let error = wallet
            .create_pid_issuance_auth_url()
            .await
            .expect_err("PID issuance auth URL generation should have resulted in error");

        assert_matches!(error, PidIssuanceError::SessionState);
    }

    #[tokio::test]
    async fn test_create_pid_issuance_auth_url_error_session_state_pid_issuer() {
        let mut wallet = WalletWithMocks::new_registered_and_unlocked().await;

        // Setup a mock OpenID4VCI session.
        wallet.issuance_session = Some(PidIssuanceSession::Openid4vci(MockIssuanceSession::default()));

        // Creating a DigiD authentication URL on a `Wallet` that has
        // an active OpenID4VCI session should return an error.
        let error = wallet
            .create_pid_issuance_auth_url()
            .await
            .expect_err("PID issuance auth URL generation should have resulted in error");

        assert_matches!(error, PidIssuanceError::SessionState);
    }

    #[tokio::test]
    #[serial(MockOidcClient)]
    async fn test_create_pid_issuance_auth_url_error_digid_session_start() {
        let mut wallet = WalletWithMocks::new_registered_and_unlocked().await;

        // Make DigiD session starting return an error.
        let session_start_context = MockOidcClient::start_context();
        session_start_context
            .expect()
            .return_once(|_, _, _, _| Err(OidcError::NoAuthCode));

        // The error should be forwarded when attempting to create a DigiD authentication URL.
        let error = wallet
            .create_pid_issuance_auth_url()
            .await
            .expect_err("PID issuance auth URL generation should have resulted in error");

        assert_matches!(error, PidIssuanceError::DigidSessionStart(_));
    }

    #[tokio::test]
    async fn test_cancel_pid_issuance_digid() {
        let mut wallet = WalletWithMocks::new_registered_and_unlocked().await;

        // Set up a mock DigiD session.
        wallet.issuance_session = Some(PidIssuanceSession::Digid(MockOidcClient::default()));

        assert!(wallet.issuance_session.is_some());

        // Cancelling PID issuance should clear this session.
        wallet
            .cancel_pid_issuance()
            .await
            .expect("Could not cancel PID issuance");

        assert!(wallet.issuance_session.is_none());
    }

    #[tokio::test]
    async fn test_cancel_pid_issuance_pid() {
        // Prepare a registered and unlocked wallet.
        let mut wallet = WalletWithMocks::new_registered_and_unlocked().await;

        // Set up the `PidIssuerClient`
        let pid_issuer = {
            let mut client = MockIssuanceSession::new();
            client.expect_reject().return_once(|| Ok(()));
            client
        };
        wallet.issuance_session = Some(PidIssuanceSession::Openid4vci(pid_issuer));

        // Cancelling PID issuance should not fail.
        wallet
            .cancel_pid_issuance()
            .await
            .expect("Could not cancel PID issuance");

        assert!(wallet.issuance_session.is_none());
    }

    #[tokio::test]
    async fn test_cancel_pid_issuance_error_locked() {
        // Prepare a registered and locked wallet.
        let mut wallet = WalletWithMocks::new_registered_and_unlocked().await;

        wallet.lock();

        // Cancelling PID issuance on a locked wallet should result in an error.
        let error = wallet
            .cancel_pid_issuance()
            .await
            .expect_err("Cancelling PID issuance should have resulted in an error");

        assert_matches!(error, PidIssuanceError::Locked);
    }

    #[tokio::test]
    async fn test_cancel_pid_issuance_error_unregistered() {
        // Prepare an unregistered wallet.
        let mut wallet = WalletWithMocks::new_unregistered().await;

        // Cancelling PID issuance on an unregistered wallet should result in an error.
        let error = wallet
            .cancel_pid_issuance()
            .await
            .expect_err("Cancelling PID issuance should have resulted in an error");

        assert_matches!(error, PidIssuanceError::NotRegistered);
    }

    #[tokio::test]
    async fn test_cancel_pid_issuance_error_session_state() {
        // Prepare a registered and unlocked wallet.
        let mut wallet = WalletWithMocks::new_registered_and_unlocked().await;

        // Cancelling PID issuance on a wallet with no
        // active DigiD session should result in an error.
        let error = wallet
            .cancel_pid_issuance()
            .await
            .expect_err("Cancelling PID issuance should have resulted in an error");

        assert_matches!(error, PidIssuanceError::SessionState);
    }

    const REDIRECT_URI: &str = "redirect://here";

    #[tokio::test]
    #[serial(MockIssuanceSession)]
    async fn test_continue_pid_issuance() {
        // Prepare a registered and unlocked wallet.
        let mut wallet = WalletWithMocks::new_registered_and_unlocked().await;

        // Set up a mock DigiD session that returns a token request.
        let issuance_session = {
            let mut session = MockOidcClient::default();

            session.expect_into_token_request().return_once(|_uri| {
                Ok(TokenRequest {
                    grant_type: TokenRequestGrantType::PreAuthorizedCode {
                        pre_authorized_code: "123".to_string().into(),
                    },
                    code_verifier: None,
                    client_id: None,
                    redirect_uri: None,
                })
            });

            session
        };
        wallet.issuance_session = Some(PidIssuanceSession::Digid(issuance_session));

        // Set up the `MockIssuanceSession` to return one `AttestationPreview`.
        let start_context = MockIssuanceSession::start_context();
        start_context.expect().return_once(|| {
            Ok((
                MockIssuanceSession::new(),
                vec![AttestationPreview::MsoMdoc {
                    unsigned_mdoc: document::create_full_unsigned_pid_mdoc(),
                    issuer: ISSUER_KEY.issuance_key.certificate().clone(),
                }],
            ))
        });

        // Continuing PID issuance should result in one preview `Document`.
        let documents = wallet
            .continue_pid_issuance(&Url::parse(REDIRECT_URI).unwrap())
            .await
            .expect("Could not continue PID issuance");

        assert_eq!(documents.len(), 1);
        assert_matches!(documents[0].persistence, DocumentPersistence::InMemory);
    }

    #[tokio::test]
    async fn test_continue_pid_issuance_error_locked() {
        // Prepare a registered and locked wallet.
        let mut wallet = WalletWithMocks::new_registered_and_unlocked().await;

        wallet.lock();

        // Continuing PID issuance on a locked wallet should result in an error.
        let error = wallet
            .continue_pid_issuance(&Url::parse(REDIRECT_URI).unwrap())
            .await
            .expect_err("Continuing PID issuance should have resulted in error");

        assert_matches!(error, PidIssuanceError::Locked);
    }

    #[tokio::test]
    async fn test_continue_pid_issuance_error_unregistered() {
        // Prepare an unregistered wallet.
        let mut wallet = WalletWithMocks::new_unregistered().await;

        // Continuing PID issuance on an unregistered wallet should result in an error.
        let error = wallet
            .continue_pid_issuance(&Url::parse(REDIRECT_URI).unwrap())
            .await
            .expect_err("Continuing PID issuance should have resulted in error");

        assert_matches!(error, PidIssuanceError::NotRegistered);
    }

    #[tokio::test]
    async fn test_continue_pid_issuance_error_session_state() {
        // Prepare a registered wallet.
        let mut wallet = WalletWithMocks::new_registered_and_unlocked().await;

        // Continuing PID issuance on a wallet with no active `DigidSession` should result in an error.
        let error = wallet
            .continue_pid_issuance(&Url::parse(REDIRECT_URI).unwrap())
            .await
            .expect_err("Continuing PID issuance should have resulted in error");

        assert_matches!(error, PidIssuanceError::SessionState);
    }

    #[tokio::test]
    #[serial(MockIssuanceSession)]
    async fn test_continue_pid_issuance_error_pid_issuer() {
        // Prepare a registered wallet.
        let mut wallet = WalletWithMocks::new_registered_and_unlocked().await;

        // Set up a mock DigiD session that returns a token request.
        let digid_session = {
            let mut session = MockOidcClient::default();

            session.expect_into_token_request().return_once(|_uri| {
                Ok(TokenRequest {
                    grant_type: TokenRequestGrantType::PreAuthorizedCode {
                        pre_authorized_code: "123".to_string().into(),
                    },
                    code_verifier: None,
                    client_id: None,
                    redirect_uri: None,
                })
            });

            session
        };
        wallet.issuance_session = Some(PidIssuanceSession::Digid(digid_session));

        // Set up the `MockIssuanceSession` to return an error.
        let start_context = MockIssuanceSession::start_context();
        start_context
            .expect()
            .return_once(|| Err(IssuanceSessionError::MissingNonce));

        // Continuing PID issuance on a wallet should forward this error.
        let error = wallet
            .continue_pid_issuance(&Url::parse(REDIRECT_URI).unwrap())
            .await
            .expect_err("Continuing PID issuance should have resulted in error");

        assert_matches!(error, PidIssuanceError::PidIssuer(_));
    }

    #[tokio::test]
    #[serial(MockIssuanceSession)]
    async fn test_continue_pid_issuance_error_document() {
        // Prepare a registered and unlocked wallet.
        let mut wallet = WalletWithMocks::new_registered_and_unlocked().await;

        // Set up a mock DigiD session that returns a token request.
        let digid_session = {
            let mut session = MockOidcClient::default();

            session.expect_into_token_request().return_once(|_uri| {
                Ok(TokenRequest {
                    grant_type: TokenRequestGrantType::PreAuthorizedCode {
                        pre_authorized_code: "123".to_string().into(),
                    },
                    code_verifier: None,
                    client_id: None,
                    redirect_uri: None,
                })
            });

            session
        };
        wallet.issuance_session = Some(PidIssuanceSession::Digid(digid_session));

        // Set up the `MockIssuanceSession` to return an `AttestationPreview` with an unknown doctype.
        let start_context = MockIssuanceSession::start_context();
        start_context.expect().return_once(|| {
            Ok((
                MockIssuanceSession::new(),
                vec![AttestationPreview::MsoMdoc {
                    unsigned_mdoc: UnsignedMdoc {
                        doc_type: "foobar".to_string(),
                        valid_from: Tdate::now(),
                        valid_until: (Utc::now() + Days::new(365)).into(),
                        attributes: Default::default(),
                        copy_count: 1,
                    },
                    issuer: ISSUER_KEY.issuance_key.certificate().clone(),
                }],
            ))
        });

        // Continuing PID issuance when receiving an unknown mdoc should result in an error.
        let error = wallet
            .continue_pid_issuance(&Url::parse(REDIRECT_URI).unwrap())
            .await
            .expect_err("Continuing PID issuance should have resulted in error");

        assert_matches!(error, PidIssuanceError::MdocDocument(_));
    }

    #[tokio::test]
    async fn test_cancel_pid_issuance_error_pid_issuer() {
        // Prepare a registered and unlocked wallet.
        let mut wallet = WalletWithMocks::new_registered_and_unlocked().await;

        // Set up a mock OpenID4VCI session that expects to be rejected, which returns an error.
        let pid_issuer = {
            let mut client = MockIssuanceSession::new();
            client
                .expect_reject()
                .return_once(|| Err(IssuanceSessionError::MissingNonce));
            client
        };
        wallet.issuance_session = Some(PidIssuanceSession::Openid4vci(pid_issuer));

        // Canceling PID issuance on a wallet should forward this error.
        let error = wallet
            .cancel_pid_issuance()
            .await
            .expect_err("Rejecting PID issuance should have resulted in an error");

        assert_matches!(error, PidIssuanceError::PidIssuer(_));
    }

    const PIN: &str = "051097";

    #[tokio::test]
    async fn test_accept_pid_issuance() {
        // Prepare a registered and unlocked wallet.
        let mut wallet = WalletWithMocks::new_registered_and_unlocked().await;

        // Register mock document_callback
        let documents = test::setup_mock_documents_callback(&mut wallet).await.unwrap();

        // Register mock recent_history_callback
        let events = test::setup_mock_recent_history_callback(&mut wallet).await.unwrap();

        // Create a mock OpenID4VCI session that accepts the PID with a single
        // instance of `MdocCopies`, which contains a single valid `Mdoc`.
        let mdoc = test::create_full_pid_mdoc().await;
        let pid_issuer = {
            let mut client = MockIssuanceSession::new();
            client.expect_accept().return_once(|| Ok(vec![vec![mdoc].into()]));
            client
        };
        wallet.issuance_session = Some(PidIssuanceSession::Openid4vci(pid_issuer));

        // Accept the PID issuance with the PIN.
        wallet
            .accept_pid_issuance(PIN.to_string())
            .await
            .expect("Could not accept PID issuance");

        // Test which `Document` instances we have received through the callback.
        let documents = documents.lock();

        // The first entry should be empty, because there are no mdocs in the database.
        assert_eq!(documents.len(), 2);
        assert!(documents[0].is_empty());

        // The second entry should contain a single document with the PID.
        assert_eq!(documents[1].len(), 1);
        let document = &documents[1][0];
        assert_matches!(document.persistence, DocumentPersistence::Stored(_));
        assert_eq!(document.doc_type, "com.example.pid");

        // Test that one successful issuance event is logged
        let events = events.lock();
        assert_eq!(events.len(), 2);
        assert!(events[0].is_empty());
        assert_eq!(events[1].len(), 1);
        assert_matches!(&events[1][0], HistoryEvent::Issuance { .. });

        assert!(wallet.has_registration());
        assert!(!wallet.is_locked());
    }

    #[tokio::test]
    async fn test_accept_pid_issuance_missing_issuer_registration() {
        // Prepare a registered and unlocked wallet.
        let mut wallet = WalletWithMocks::new_registered_and_unlocked().await;

        // Create a mock OpenID4VCI session that accepts the PID with a single instance of `MdocCopies`, which contains
        // a single valid `Mdoc`, but signed with a Certificate that is missing IssuerRegistration
        let mdoc = test::create_full_pid_mdoc_unauthenticated().await;
        let pid_issuer = {
            let mut client = MockIssuanceSession::new();
            client.expect_accept().return_once(|| Ok(vec![vec![mdoc].into()]));
            client
        };
        wallet.issuance_session = Some(PidIssuanceSession::Openid4vci(pid_issuer));

        // Accept the PID issuance with the PIN.
        let error = wallet
            .accept_pid_issuance(PIN.to_string())
            .await
            .expect_err("Accepting PID issuance should have resulted in an error");

        assert_matches!(error, PidIssuanceError::MissingIssuerRegistration);

        // No issuance event is logged
        let events = wallet.storage.read().await.fetch_wallet_events().await.unwrap();
        assert!(events.is_empty());

        assert!(wallet.has_registration());
        assert!(!wallet.is_locked());
    }

    #[tokio::test]
    async fn test_accept_pid_issuance_unregistered() {
        // Prepare an unregistered wallet.
        let mut wallet = WalletWithMocks::new_unregistered().await;

        // Accepting PID issuance on an unregistered wallet should result in an error.
        let error = wallet
            .accept_pid_issuance(PIN.to_string())
            .await
            .expect_err("Accepting PID issuance should have resulted in an error");

        assert_matches!(error, PidIssuanceError::NotRegistered);
    }

    #[tokio::test]
    async fn test_accept_pid_issuance_locked() {
        // Prepare a registered and locked wallet.
        let mut wallet = WalletWithMocks::new_registered_and_unlocked().await;

        wallet.lock();

        // Accepting PID issuance on a locked wallet should result in an error.
        let error = wallet
            .accept_pid_issuance(PIN.to_string())
            .await
            .expect_err("Accepting PID issuance should have resulted in an error");

        assert_matches!(error, PidIssuanceError::Locked);

        assert!(wallet.has_registration());
        assert!(wallet.is_locked());
    }

    #[tokio::test]
    async fn test_accept_pid_issuance_session_state() {
        // Prepare a registered and unlocked wallet.
        let mut wallet = WalletWithMocks::new_registered_and_unlocked().await;

        // Accepting PID issuance on a `Wallet` with a `PidIssuerClient`
        // that has no session should result in an error.
        let error = wallet
            .accept_pid_issuance(PIN.to_string())
            .await
            .expect_err("Accepting PID issuance should have resulted in an error");

        assert_matches!(error, PidIssuanceError::SessionState);

        assert!(wallet.has_registration());
        assert!(!wallet.is_locked());
    }

    async fn test_accept_pid_issuance_error_remote_key(
        key_error: RemoteEcdsaKeyError,
    ) -> (WalletWithMocks, PidIssuanceError) {
        // Prepare a registered and unlocked wallet.
        let mut wallet = WalletWithMocks::new_registered_and_unlocked().await;

        // Have the mock OpenID4VCI session return a particular `RemoteEcdsaKeyError` upon accepting.
        let pid_issuer = {
            let mut client = MockIssuanceSession::new();
            client
                .expect_accept()
                .return_once(|| Err(IssuanceSessionError::Jwt(JwtError::Signing(Box::new(key_error)))));
            client
        };
        wallet.issuance_session = Some(PidIssuanceSession::Openid4vci(pid_issuer));

        // Accepting PID issuance should result in an error.
        let error = wallet
            .accept_pid_issuance(PIN.to_string())
            .await
            .expect_err("Accepting PID issuance should have resulted in an error");

        (wallet, error)
    }

    #[rstest]
    #[case(InstructionError::IncorrectPin { leftover_attempts: 1, is_final_attempt: false }, false)]
    #[case(InstructionError::Timeout { timeout_millis: 10_000 }, true)]
    #[case(InstructionError::Blocked, true)]
    #[case(InstructionError::InstructionValidation, false)]
    #[tokio::test]
    async fn test_accept_pid_issuance_error_instruction(
        #[case] instruction_error: InstructionError,
        #[case] expect_reset: bool,
    ) {
        let (mut wallet, error) =
            test_accept_pid_issuance_error_remote_key(RemoteEcdsaKeyError::from(instruction_error)).await;

        // Test that this error is converted to the appropriate variant of `PidIssuanceError`.
        assert_matches!(error, PidIssuanceError::Instruction(_));

        // Test the state of the Wallet, based on if we expect a reset for this InstructionError.
        if expect_reset {
            assert!(!wallet.has_registration());
            assert!(wallet.is_locked());
            assert_matches!(
                wallet.storage.get_mut().state().await.unwrap(),
                StorageState::Uninitialized
            );
        } else {
            assert!(wallet.has_registration());
            assert!(!wallet.is_locked());
            assert_matches!(wallet.storage.get_mut().state().await.unwrap(), StorageState::Opened);
        }
    }

    #[tokio::test]
    async fn test_accept_pid_issuance_error_signature() {
        let (wallet, error) =
            test_accept_pid_issuance_error_remote_key(RemoteEcdsaKeyError::from(signature::Error::default())).await;

        // Test that this error is converted to the appropriate variant of `PidIssuanceError`.
        assert_matches!(error, PidIssuanceError::Signature(_));

        assert!(wallet.has_registration());
        assert!(!wallet.is_locked());
    }

    #[tokio::test]
    async fn test_accept_pid_issuance_error_key_not_found() {
        let (wallet, error) =
            test_accept_pid_issuance_error_remote_key(RemoteEcdsaKeyError::KeyNotFound("not found".to_string())).await;

        // Test that this error is converted to the appropriate variant of `PidIssuanceError`.
        assert_matches!(error, PidIssuanceError::KeyNotFound(_));

        assert!(wallet.has_registration());
        assert!(!wallet.is_locked());
    }

    #[tokio::test]
    async fn test_accept_pid_issuance_error_pid_issuer() {
        // Prepare a registered and unlocked wallet.
        let mut wallet = WalletWithMocks::new_registered_and_unlocked().await;

        // Have the mock OpenID4VCI session return an error upon accepting.
        let pid_issuer = {
            let mut client = MockIssuanceSession::new();
            client
                .expect_accept()
                .return_once(|| Err(IssuanceSessionError::MissingNonce));
            client
        };
        wallet.issuance_session = Some(PidIssuanceSession::Openid4vci(pid_issuer));

        // Accepting PID issuance should result in an error.
        let error = wallet
            .accept_pid_issuance(PIN.to_string())
            .await
            .expect_err("Accepting PID issuance should have resulted in an error");

        assert_matches!(error, PidIssuanceError::PidIssuer(_));

        assert!(wallet.has_registration());
        assert!(!wallet.is_locked());
    }

    #[tokio::test]
    async fn test_accept_pid_issuance_error_storage() {
        // Prepare a registered and unlocked wallet.
        let mut wallet = WalletWithMocks::new_registered_and_unlocked().await;

        // Have the mock OpenID4VCI session report some mdocs upon accepting.
        let mdoc = test::create_full_pid_mdoc().await;
        let pid_issuer = {
            let mut client = MockIssuanceSession::new();
            client.expect_accept().return_once(|| Ok(vec![vec![mdoc].into()]));
            client
        };
        wallet.issuance_session = Some(PidIssuanceSession::Openid4vci(pid_issuer));

        // Have the mdoc storage return an error on query.
        wallet.storage.get_mut().has_query_error = true;

        // Accepting PID issuance should result in an error.
        let error = wallet
            .accept_pid_issuance(PIN.to_string())
            .await
            .expect_err("Accepting PID issuance should have resulted in an error");

        assert_matches!(error, PidIssuanceError::MdocStorage(_));

        assert!(wallet.has_registration());
        assert!(!wallet.is_locked());
    }
}<|MERGE_RESOLUTION|>--- conflicted
+++ resolved
@@ -355,19 +355,12 @@
 
     use crate::{
         document::{self, DocumentPersistence},
-<<<<<<< HEAD
         storage::StorageState,
-=======
-        wallet::{
-            test::{self, ISSUER_KEY},
-            PidIssuanceSession,
-        },
->>>>>>> 698f8172
-        HistoryEvent,
+        wallet::history::HistoryEvent,
     };
 
     use super::{
-        super::test::{self, WalletWithMocks},
+        super::test::{self, WalletWithMocks, ISSUER_KEY},
         *,
     };
 

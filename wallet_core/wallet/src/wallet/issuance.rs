use std::sync::Arc;

use chrono::DateTime;
use chrono::Utc;
use derive_more::Constructor;
use itertools::Itertools;
use p256::ecdsa::signature;
use rustls_pki_types::TrustAnchor;
use tracing::info;
use tracing::instrument;
use url::Url;
use uuid::Uuid;

use attestation_data::auth::Organization;
use attestation_data::constants::PID_ATTESTATION_TYPE;
use attestation_data::constants::PID_RECOVERY_CODE;
use attestation_data::credential_payload::CredentialPayload;
use attestation_types::claim_path::ClaimPath;
use crypto::x509::CertificateError;
use error_category::ErrorCategory;
use error_category::sentry_capture_error;
use http_utils::reqwest::client_builder_accept_json;
use http_utils::reqwest::default_reqwest_client_builder;
use http_utils::tls::pinning::TlsPinningConfig;
use http_utils::urls;
use http_utils::urls::BaseUrl;
use jwt::error::JwtError;
use openid4vc::disclosure_session::DisclosureClient;
use openid4vc::issuance_session::CredentialWithMetadata;
use openid4vc::issuance_session::HttpVcMessageClient;
use openid4vc::issuance_session::IssuanceSession;
use openid4vc::issuance_session::IssuanceSessionError;
use openid4vc::issuance_session::IssuedCredential;
use openid4vc::issuance_session::NormalizedCredentialPreview;
use openid4vc::token::CredentialPreviewError;
use openid4vc::token::TokenRequest;
use platform_support::attested_key::AppleAttestedKey;
use platform_support::attested_key::AttestedKeyHolder;
use platform_support::attested_key::GoogleAttestedKey;
use update_policy_model::update_policy::VersionState;
use utils::generator::Generator;
use utils::generator::TimeGenerator;
use utils::vec_at_least::VecNonEmpty;
use wallet_account::NL_WALLET_CLIENT_ID;
use wallet_account::messages::instructions::DiscloseRecoveryCode;
use wallet_configuration::wallet_config::WalletConfiguration;

use crate::account_provider::AccountProviderClient;
use crate::attestation::AttestationError;
use crate::attestation::AttestationIdentity;
use crate::attestation::AttestationPresentation;
use crate::config::UNIVERSAL_LINK_BASE_URL;
use crate::digid::DigidClient;
use crate::digid::DigidError;
use crate::digid::DigidSession;
use crate::errors::ChangePinError;
use crate::errors::UpdatePolicyError;
use crate::instruction::InstructionClient;
use crate::instruction::InstructionError;
use crate::instruction::RemoteEcdsaKeyError;
use crate::instruction::RemoteEcdsaWscd;
use crate::repository::Repository;
use crate::repository::UpdateableRepository;
use crate::storage::AttestationFormatQuery;
use crate::storage::Storage;
use crate::storage::StorageError;
use crate::storage::StoredAttestationCopy;
use crate::wallet::Session;
use crate::wallet::attestations::AttestationsError;

use super::Wallet;

#[derive(Debug, thiserror::Error, ErrorCategory)]
#[category(defer)]
pub enum IssuanceError {
    #[category(expected)]
    #[error("app version is blocked")]
    VersionBlocked,

    #[error("wallet is not registered")]
    #[category(expected)]
    NotRegistered,

    #[error("wallet is locked")]
    #[category(expected)]
    Locked,

    #[error("issuance session is not in the correct state")]
    #[category(expected)]
    SessionState,

    #[error("PID already present")]
    #[category(expected)]
    PidAlreadyPresent,

    #[error("could not start DigiD session: {0}")]
    DigidSessionStart(#[source] DigidError),

    #[error("could not finish DigiD session: {0}")]
    DigidSessionFinish(#[source] DigidError),

    #[error("could not retrieve attestations from issuer: {0}")]
    IssuanceSession(#[from] IssuanceSessionError),

    #[error("could not retrieve attestations from issuer: {error}")]
    IssuerServer {
        organization: Box<Organization>,
        #[defer]
        #[source]
        error: IssuanceSessionError,
    },

    #[error("error sending instruction to Wallet Provider: {0}")]
    Instruction(#[from] InstructionError),

    #[error("invalid signature received from Wallet Provider: {0}")]
    #[category(critical)]
    Signature(#[from] signature::Error),

    #[error("no signature received from Wallet Provider")]
    #[category(critical)]
    MissingSignature,

    #[error("could not insert attestations in database: {0}")]
    AttestationStorage(#[source] StorageError),

    #[error("could not query attestations in database: {0}")]
    AttestationQuery(#[source] StorageError),

    #[error("could not store event in history database: {0}")]
    EventStorage(#[source] StorageError),

    #[error("key '{0}' not found in Wallet Provider")]
    #[category(pd)]
    KeyNotFound(String),

    #[error("could not read attestations from storage: {0}")]
    Attestations(#[source] AttestationsError),

    #[error("failed to read issuer registration from issuer certificate: {0}")]
    AttestationPreview(#[from] CredentialPreviewError),

    #[error("error finalizing pin change: {0}")]
    ChangePin(#[from] ChangePinError),

    #[error("JWT credential error: {0}")]
    JwtCredential(#[from] JwtError),

    #[error("error fetching update policy: {0}")]
    UpdatePolicy(#[from] UpdatePolicyError),

    #[error("error converting credential payload to attestation: {error}")]
    #[category(critical)]
    Attestation {
        organization: Box<Organization>,
        #[source]
        error: AttestationError,
    },

    #[error("certificate error: {0}")]
    Certificate(#[from] CertificateError),

    #[error("PID attestation in SD JWT format is missing")]
    #[category(critical)]
    MissingPidSdJwt,

    #[error("could not add recovery code disclosure: {0}")]
    #[category(pd)]
    RecoveryCodeDisclosure(sd_jwt::error::Error),
}

#[derive(Debug, Clone, Constructor)]
pub struct WalletIssuanceSession<IS> {
    is_pid: bool,
    preview_attestations: VecNonEmpty<AttestationPresentation>,
    protocol_state: IS,
}

impl<CR, UR, S, AKH, APC, DC, IS, DCC> Wallet<CR, UR, S, AKH, APC, DC, IS, DCC>
where
    CR: Repository<Arc<WalletConfiguration>>,
    UR: Repository<VersionState>,
    S: Storage,
    AKH: AttestedKeyHolder,
    DC: DigidClient,
    IS: IssuanceSession,
    DCC: DisclosureClient,
    APC: AccountProviderClient,
{
    #[instrument(skip_all)]
    #[sentry_capture_error]
    pub async fn create_pid_issuance_auth_url(&mut self) -> Result<Url, IssuanceError> {
        info!("Generating DigiD auth URL, starting OpenID connect discovery");

        info!("Checking if blocked");
        if self.is_blocked() {
            return Err(IssuanceError::VersionBlocked);
        }

        info!("Checking if registered");
        if !self.registration.is_registered() {
            return Err(IssuanceError::NotRegistered);
        }

        info!("Checking if locked");
        if self.lock.is_locked() {
            return Err(IssuanceError::Locked);
        }

        info!("Checking if there is an active session");
        if self.session.is_some() {
            return Err(IssuanceError::SessionState);
        }

        info!("Checking if a pid is already present");
        let has_pid = self
            .storage
            .write()
            .await
            .has_any_attestations_with_type(PID_ATTESTATION_TYPE)
            .await
            .map_err(IssuanceError::AttestationQuery)?;
        if has_pid {
            return Err(IssuanceError::PidAlreadyPresent);
        }

        let pid_issuance_config = &self.config_repository.get().pid_issuance;
        let session = self
            .digid_client
            .start_session(
                pid_issuance_config.digid.clone(),
                pid_issuance_config.digid_http_config.clone(),
                urls::issuance_base_uri(&UNIVERSAL_LINK_BASE_URL).as_ref().to_owned(),
            )
            .await
            .map_err(IssuanceError::DigidSessionStart)?;

        info!("DigiD auth URL generated");
        let auth_url = session.auth_url().clone();
        self.session.replace(Session::Digid(session));

        Ok(auth_url)
    }

    #[instrument(skip_all)]
    #[sentry_capture_error]
    pub fn has_active_issuance_session(&self) -> Result<bool, IssuanceError> {
        info!("Checking for active issuance session");

        info!("Checking if blocked");
        if self.is_blocked() {
            return Err(IssuanceError::VersionBlocked);
        }

        info!("Checking if registered");
        if !self.registration.is_registered() {
            return Err(IssuanceError::NotRegistered);
        }

        info!("Checking if locked");
        if self.lock.is_locked() {
            return Err(IssuanceError::Locked);
        }

        let has_active_session = matches!(self.session, Some(Session::Digid(..)) | Some(Session::Issuance(..)));

        Ok(has_active_session)
    }

    #[instrument(skip_all)]
    #[sentry_capture_error]
    pub async fn cancel_issuance(&mut self) -> Result<(), IssuanceError> {
        info!("Issuance cancelled / rejected");

        info!("Checking if blocked");
        if self.is_blocked() {
            return Err(IssuanceError::VersionBlocked);
        }

        info!("Checking if registered");
        if !self.registration.is_registered() {
            return Err(IssuanceError::NotRegistered);
        }

        info!("Checking if locked");
        if self.lock.is_locked() {
            return Err(IssuanceError::Locked);
        }

        info!("Checking if there is an active issuance session");
        if !matches!(self.session, Some(Session::Digid(..)) | Some(Session::Issuance(..))) {
            return Err(IssuanceError::SessionState);
        }

        let session = self.session.take().unwrap();
        if let Session::Issuance(issuance_session) = session {
            let organization = issuance_session
                .protocol_state
                .issuer_registration()
                .organization
                .clone();

            info!("Rejecting issuance");
            issuance_session
                .protocol_state
                .reject_issuance()
                .await
                .map_err(|error| IssuanceError::IssuerServer {
                    organization: Box::new(organization),
                    error,
                })?;
        };

        // In the DigiD stage of PID issuance we don't have to do anything with the DigiD session state,
        // so we don't need to match `session` on that arm.

        Ok(())
    }

    #[instrument(skip_all)]
    #[sentry_capture_error]
    pub async fn continue_pid_issuance(
        &mut self,
        redirect_uri: Url,
    ) -> Result<Vec<AttestationPresentation>, IssuanceError> {
        info!("Received redirect URI, processing URI and retrieving access token");

        info!("Checking if blocked");
        if self.is_blocked() {
            return Err(IssuanceError::VersionBlocked);
        }

        info!("Checking if registered");
        if !self.registration.is_registered() {
            return Err(IssuanceError::NotRegistered);
        }

        info!("Checking if locked");
        if self.lock.is_locked() {
            return Err(IssuanceError::Locked);
        }

        info!("Checking if there is an active DigiD issuance session");
        if !matches!(self.session, Some(Session::Digid(..))) {
            return Err(IssuanceError::SessionState);
        }

        // Take ownership of the active session, now that we know that it exists.
        let Some(Session::Digid(session)) = self.session.take() else {
            panic!()
        };

        let pid_issuance_config = &self.config_repository.get().pid_issuance;
        let token_request = session
            .into_token_request(&pid_issuance_config.digid_http_config, redirect_uri)
            .await
            .map_err(IssuanceError::DigidSessionFinish)?;

        let config = self.config_repository.get();

        self.issuance_fetch_previews(
            token_request,
            config.pid_issuance.pid_issuer_url.clone(),
            &config.issuer_trust_anchors(),
            true,
        )
        .await
    }

    #[instrument(skip_all)]
    pub(super) async fn issuance_fetch_previews(
        &mut self,
        token_request: TokenRequest,
        issuer_url: BaseUrl,
        issuer_trust_anchors: &Vec<TrustAnchor<'_>>,
        is_pid: bool,
    ) -> Result<Vec<AttestationPresentation>, IssuanceError> {
        let http_client = client_builder_accept_json(default_reqwest_client_builder())
            .build()
            .expect("Could not build reqwest HTTP client");

        let issuance_session = IS::start_issuance(
            HttpVcMessageClient::new(NL_WALLET_CLIENT_ID.to_string(), http_client),
            issuer_url,
            token_request,
            issuer_trust_anchors,
        )
        .await?;

        let preview_attestation_types = issuance_session
            .normalized_credential_preview()
            .iter()
            .map(|preview| preview.content.credential_payload.attestation_type.as_str())
            .collect();

        let stored = self
            .storage
            .read()
            .await
            .fetch_unique_attestations_by_type(&preview_attestation_types, AttestationFormatQuery::Any)
            .await
            .map_err(IssuanceError::AttestationQuery)?;

        // For every preview, try to find the first matching stored attestation to determine its database identity. If
        // there are more candidates, the algorithm matches the first one based on the ascending order of the Uuidv7 of
        // the list of stored attestations. This means the oldest attestation is matched first.
        let previews_and_identity: Vec<(&NormalizedCredentialPreview, Option<Uuid>)> =
            match_preview_and_stored_attestations(
                issuance_session.normalized_credential_preview(),
                stored,
                &TimeGenerator,
            );

        info!("successfully received token and previews from issuer");
        let organization = &issuance_session.issuer_registration().organization;
        let attestations = previews_and_identity
            .into_iter()
            .map(|(preview_data, identity)| {
                let attestation = AttestationPresentation::create_from_attributes(
                    identity.map_or(AttestationIdentity::Ephemeral, |id| AttestationIdentity::Fixed { id }),
                    preview_data.normalized_metadata.clone(),
                    organization.clone(),
                    &preview_data.content.credential_payload.attributes,
                )
                .map_err(|error| IssuanceError::Attestation {
                    organization: Box::new(organization.clone()),
                    error,
                })?;

                Ok(attestation)
            })
            .collect::<Result<Vec<_>, IssuanceError>>()?;

        // The IssuanceSession trait guarantees that credential_preview_data()
        // returns at least one value, so this unwrap() is safe.
        let event_attestations = attestations.clone().try_into().unwrap();
        self.session.replace(Session::Issuance(WalletIssuanceSession::new(
            is_pid,
            event_attestations,
            issuance_session,
        )));

        Ok(attestations)
    }

    #[instrument(skip_all)]
    #[sentry_capture_error]
    pub async fn accept_issuance(&mut self, pin: String) -> Result<(), IssuanceError>
    where
        UR: UpdateableRepository<VersionState, TlsPinningConfig, Error = UpdatePolicyError>,
        S: Storage,
        APC: AccountProviderClient,
    {
        info!("Accepting issuance");

        let config = &self.config_repository.get().update_policy_server;

        info!("Fetching update policy");
        self.update_policy_repository.fetch(&config.http_config).await?;

        info!("Checking if blocked");
        if self.is_blocked() {
            return Err(IssuanceError::VersionBlocked);
        }

        info!("Checking if registered");
        let (attested_key, registration_data) = self
            .registration
            .as_key_and_registration_data()
            .ok_or_else(|| IssuanceError::NotRegistered)?;

        info!("Checking if locked");
        if self.lock.is_locked() {
            return Err(IssuanceError::Locked);
        }

        info!("Checking if there is an active issuance session");
        let Some(Session::Issuance(issuance_session)) = &self.session else {
            return Err(IssuanceError::SessionState);
        };

        let config = self.config_repository.get();

        let instruction_result_public_key = config.account_server.instruction_result_public_key.as_inner().into();

        let remote_instruction = self
            .new_instruction_client(
                pin,
                Arc::clone(attested_key),
                registration_data.clone(),
                config.account_server.http_config.clone(),
                instruction_result_public_key,
            )
            .await?;

        let remote_wscd = RemoteEcdsaWscd::new(remote_instruction.clone());
        info!("Signing nonce using Wallet Provider");

        let organization = issuance_session
            .protocol_state
            .issuer_registration()
            .organization
            .clone();

        let issuance_result = issuance_session
            .protocol_state
            .accept_issuance(&config.issuer_trust_anchors(), &remote_wscd, issuance_session.is_pid)
            .await
            .map_err(|error| {
                match error {
                    // We knowingly call unwrap() on the downcast to `RemoteEcdsaKeyError` here because we know
                    // that it is the error type of the `RemoteEcdsaWscd` we provide above.
                    IssuanceSessionError::PrivateKeyGeneration(error)
                    | IssuanceSessionError::Jwt(JwtError::Signing(error)) => {
                        match *error.downcast::<RemoteEcdsaKeyError>().unwrap() {
                            RemoteEcdsaKeyError::Instruction(error) => IssuanceError::Instruction(error),
                            RemoteEcdsaKeyError::Signature(error) => IssuanceError::Signature(error),
                            RemoteEcdsaKeyError::KeyNotFound(identifier) => IssuanceError::KeyNotFound(identifier),
                            RemoteEcdsaKeyError::MissingSignature => IssuanceError::MissingSignature,
                        }
                    }
                    _ => IssuanceError::IssuerServer {
                        organization: Box::new(organization),
                        error,
                    },
                }
            });

        // Make sure there are no remaining references to the `AttestedKey` value.
        drop(remote_wscd);

        // If the Wallet Provider returns either a PIN timeout or a permanent block,
        // wipe the contents of the wallet and return it to its initial state.
        let issued_credentials_with_metadata = match issuance_result {
            Err(IssuanceError::Instruction(error @ (InstructionError::Timeout { .. } | InstructionError::Blocked))) => {
                drop(remote_instruction);
                self.reset_to_initial_state().await;
                return Err(IssuanceError::Instruction(error));
            }
            _ => issuance_result?,
        };

        info!("Isuance succeeded; removing issuance session state");
        let issuance_session = match self.session.take() {
            Some(Session::Issuance(issuance_session)) => issuance_session,
            _ => unreachable!(),
        };

        if issuance_session.is_pid {
            info!("This is a PID issuance session, therefore disclosing recovery code");
            self.disclose_recovery_code(&remote_instruction, &issued_credentials_with_metadata)
                .await?;
        }

        let all_previews = issued_credentials_with_metadata
            .into_iter()
            .zip_eq(issuance_session.preview_attestations)
            .collect_vec();

        let (existing, new): (Vec<_>, Vec<_>) = all_previews
            .into_iter()
            .partition(|(_, preview)| matches!(preview.identity, AttestationIdentity::Fixed { .. }));

        info!("Attestations accepted, storing credentials in database");
        if !existing.is_empty() {
            self.storage
                .write()
                .await
                .update_credentials(
                    Utc::now(),
                    existing
                        .into_iter()
                        .map(|(credential, preview)| (credential.copies, preview))
                        .collect_vec(),
                )
                .await
                .map_err(IssuanceError::AttestationStorage)?;
        }
        if !new.is_empty() {
            self.storage
                .write()
                .await
                .insert_credentials(Utc::now(), new)
                .await
                .map_err(IssuanceError::AttestationStorage)?;
        }

        self.emit_attestations().await.map_err(IssuanceError::Attestations)?;
        self.emit_recent_history().await.map_err(IssuanceError::EventStorage)?;

        Ok(())
    }

    /// Finds the PID SD JWT, creates a disclosure of just the recovery code, and sends it to the remote instruction
    /// endpoint of the Wallet Provider.
    async fn disclose_recovery_code<AK: AppleAttestedKey, GK: GoogleAttestedKey>(
        &self,
        instruction_client: &InstructionClient<S, AK, GK, APC>,
        issued_credentials_with_metadata: &[CredentialWithMetadata],
    ) -> Result<(), IssuanceError> {
        let pid = issued_credentials_with_metadata
            .iter()
            .find_map(|cred| {
                (cred.attestation_type == PID_ATTESTATION_TYPE).then(|| {
                    cred.copies.as_ref().iter().find_map(|copy| match copy {
                        IssuedCredential::MsoMdoc(_) => None,
                        IssuedCredential::SdJwt(verified_sd_jwt) => Some(verified_sd_jwt.clone()),
                    })
                })
            })
            .flatten()
            .ok_or(IssuanceError::MissingPidSdJwt)?
            .into_inner();
        let recovery_code_disclosure = pid
            .into_presentation_builder()
            .disclose(
                &vec![ClaimPath::SelectByKey(PID_RECOVERY_CODE.to_owned())]
                    .try_into()
                    .unwrap(),
            )
            .map_err(IssuanceError::RecoveryCodeDisclosure)?
            .finish();

        instruction_client
            .send(DiscloseRecoveryCode {
                recovery_code_disclosure: recovery_code_disclosure.into(),
            })
            .await?;

        Ok(())
    }
}

fn match_preview_and_stored_attestations<'a>(
    previews: &'a [NormalizedCredentialPreview],
    stored_attestations: Vec<StoredAttestationCopy>,
    time_generator: &impl Generator<DateTime<Utc>>,
) -> Vec<(&'a NormalizedCredentialPreview, Option<Uuid>)> {
    let stored_credential_payloads: Vec<(CredentialPayload, Uuid)> = stored_attestations
        .into_iter()
        .map(|copy| {
            let attestation_id = copy.attestation_id();

            (copy.into_credential_payload(), attestation_id)
        })
        .collect_vec();

    // Find the first matching stored preview based on the ordering of `stored_credential_payloads`.
    previews
        .iter()
        .map(|preview| {
            let identity = stored_credential_payloads
                .iter()
                .find(|(stored_preview, _)| {
                    preview
                        .content
                        .credential_payload
                        .matches_existing(&stored_preview.previewable_payload, time_generator)
                })
                .map(|(_, id)| *id);

            (preview, identity)
        })
        .collect_vec()
}

#[cfg(test)]
mod tests {
    use std::ops::Add;

    use assert_matches::assert_matches;
    use chrono::Duration;
    use futures::FutureExt;
    use itertools::multiunzip;
    use mockall::predicate::*;
    use p256::ecdsa::SigningKey;
    use rand_core::OsRng;
    use rstest::rstest;
    use serial_test::serial;
    use url::Url;
    use uuid::Uuid;

    use attestation_data::attributes::AttributeValue;
    use attestation_data::auth::issuer_auth::IssuerRegistration;
    use attestation_data::constants::PID_ATTESTATION_TYPE;
    use attestation_data::credential_payload::IntoCredentialPayload;
    use attestation_data::x509::CertificateType;
    use crypto::server_keys::generate::Ca;
    use crypto::x509::BorrowingCertificateExtension;
    use openid4vc::issuance_session::CredentialWithMetadata;
    use openid4vc::issuance_session::IssuedCredential;
    use openid4vc::issuance_session::IssuedCredentialCopies;
    use openid4vc::mock::MockIssuanceSession;
    use openid4vc::oidc::OidcError;
    use openid4vc::token::TokenRequest;
    use openid4vc::token::TokenRequestGrantType;
    use sd_jwt::sd_jwt::VerifiedSdJwt;
    use sd_jwt_vc_metadata::NormalizedTypeMetadata;
    use sd_jwt_vc_metadata::VerifiedTypeMetadataDocuments;
    use utils::generator::mock::MockTimeGenerator;
    use wallet_account::messages::instructions::Instruction;

    use crate::WalletEvent;
    use crate::attestation::AttestationAttributeValue;
    use crate::digid::MockDigidSession;
    use crate::storage::ChangePinData;
    use crate::storage::RegistrationData;
    use crate::storage::StorageState;
    use crate::storage::StoredAttestation;
    use crate::wallet::test::create_example_credential_payload;
    use crate::wallet::test::create_example_pid_mdoc;
    use crate::wallet::test::create_example_preview_data;
<<<<<<< HEAD
    use crate::wallet::test::mock_issuance_event;
=======
    use crate::wallet::test::create_wp_result;
>>>>>>> 233d121b

    use super::super::test;
    use super::super::test::WalletDeviceVendor;
    use super::super::test::WalletWithMocks;
    use super::*;

    fn mock_issuance_session(
        credential: IssuedCredential,
        attestation_type: String,
        type_metadata: VerifiedTypeMetadataDocuments,
    ) -> (MockIssuanceSession, VecNonEmpty<AttestationPresentation>) {
        let mut client = MockIssuanceSession::new();
        let issuer_certificate = match &credential {
            IssuedCredential::MsoMdoc(mdoc) => mdoc.issuer_certificate().unwrap(),
            IssuedCredential::SdJwt(sd_jwt) => sd_jwt.as_ref().as_ref().issuer_certificate().unwrap().to_owned(),
        };

        let issuer_registration = match IssuerRegistration::from_certificate(&issuer_certificate) {
            Ok(Some(registration)) => registration,
            _ => IssuerRegistration::new_mock(),
        };

        let attestations = vec![match &credential {
            IssuedCredential::MsoMdoc(mdoc) => AttestationPresentation::create_from_mdoc(
                AttestationIdentity::Ephemeral,
                type_metadata.to_normalized().unwrap(),
                issuer_registration.organization.clone(),
                mdoc.issuer_signed.clone().into_entries_by_namespace(),
            )
            .unwrap(),
            IssuedCredential::SdJwt(sd_jwt) => {
                let payload = sd_jwt
                    .clone()
                    .into_inner()
                    .into_credential_payload(&type_metadata.to_normalized().unwrap())
                    .unwrap();
                AttestationPresentation::create_from_attributes(
                    AttestationIdentity::Ephemeral,
                    type_metadata.to_normalized().unwrap(),
                    issuer_registration.organization.clone(),
                    &payload.previewable_payload.attributes,
                )
                .unwrap()
            }
        }]
        .try_into()
        .unwrap();

        client.expect_issuer().return_const(issuer_registration);

        client.expect_accept().return_once(move || {
            Ok(vec![CredentialWithMetadata::new(
                IssuedCredentialCopies::new_or_panic(VecNonEmpty::try_from(vec![credential]).unwrap()),
                attestation_type,
                type_metadata,
            )])
        });

        (client, attestations)
    }

    #[tokio::test]
    async fn test_create_pid_issuance_auth_url() {
        const AUTH_URL: &str = "http://example.com/auth";

        let mut wallet = WalletWithMocks::new_registered_and_unlocked(WalletDeviceVendor::Apple);

        assert!(wallet.session.is_none());

        // Set up a mock DigiD session.
        wallet.digid_client.expect_start_session().times(1).return_once(
            |_digid_config, _http_config, _redirect_uri| {
                let mut session = MockDigidSession::new();

                session.expect_auth_url().return_const(Url::parse(AUTH_URL).unwrap());

                Ok(session)
            },
        );

        wallet
            .mut_storage()
            .expect_has_any_attestations_with_type()
            .return_once(|_| Ok(false));

        // Have the `Wallet` generate a DigiD authentication URL and test it.
        let auth_url = wallet
            .create_pid_issuance_auth_url()
            .await
            .expect("Could not generate PID issuance auth URL");

        assert_eq!(auth_url.as_str(), AUTH_URL);
        assert!(wallet.session.is_some());
    }

    #[tokio::test]
    async fn test_create_pid_issuance_auth_url_error_locked() {
        let mut wallet = WalletWithMocks::new_registered_and_unlocked(WalletDeviceVendor::Apple);

        wallet.lock();

        // Creating a DigiD authentication URL on
        // a locked wallet should result in an error.
        let error = wallet
            .create_pid_issuance_auth_url()
            .await
            .expect_err("PID issuance auth URL generation should have resulted in error");

        assert_matches!(error, IssuanceError::Locked);
    }

    #[tokio::test]
    async fn test_create_pid_issuance_auth_url_error_unregistered() {
        // Prepare an unregistered wallet.
        let mut wallet = WalletWithMocks::new_unregistered(WalletDeviceVendor::Apple);

        // Creating a DigiD authentication URL on an
        // unregistered wallet should result in an error.
        let error = wallet
            .create_pid_issuance_auth_url()
            .await
            .expect_err("PID issuance auth URL generation should have resulted in error");

        assert_matches!(error, IssuanceError::NotRegistered);
    }

    #[tokio::test]
    async fn test_create_pid_issuance_auth_url_error_session_state_digid() {
        let mut wallet = WalletWithMocks::new_registered_and_unlocked(WalletDeviceVendor::Apple);

        // Set up a mock DigiD session.
        wallet.session = Some(Session::Digid(MockDigidSession::new()));

        // Creating a DigiD authentication URL on a `Wallet` that
        // has an active DigiD session should return an error.
        let error = wallet
            .create_pid_issuance_auth_url()
            .await
            .expect_err("PID issuance auth URL generation should have resulted in error");

        assert_matches!(error, IssuanceError::SessionState);
    }

    #[tokio::test]
    async fn test_create_pid_issuance_auth_url_error_session_state_pid_issuer() {
        let mut wallet = WalletWithMocks::new_registered_and_unlocked(WalletDeviceVendor::Apple);

        // Setup a mock OpenID4VCI session.
        wallet.session = Some(Session::Issuance(WalletIssuanceSession::new(
            true,
            vec![AttestationPresentation::new_mock()].try_into().unwrap(),
            MockIssuanceSession::default(),
        )));

        // Creating a DigiD authentication URL on a `Wallet` that has
        // an active OpenID4VCI session should return an error.
        let error = wallet
            .create_pid_issuance_auth_url()
            .await
            .expect_err("PID issuance auth URL generation should have resulted in error");

        assert_matches!(error, IssuanceError::SessionState);
    }

    #[tokio::test]
    async fn test_create_pid_issuance_auth_url_error_digid_session_start() {
        let mut wallet = WalletWithMocks::new_registered_and_unlocked(WalletDeviceVendor::Apple);

        // Make DigiD session starting return an error.
        wallet
            .digid_client
            .expect_start_session()
            .times(1)
            .return_once(|_digid_config, _http_config, _redirect_uri| Err(OidcError::NoAuthCode.into()));

        wallet
            .mut_storage()
            .expect_has_any_attestations_with_type()
            .return_once(|_| Ok(false));

        // The error should be forwarded when attempting to create a DigiD authentication URL.
        let error = wallet
            .create_pid_issuance_auth_url()
            .await
            .expect_err("PID issuance auth URL generation should have resulted in error");

        assert_matches!(error, IssuanceError::DigidSessionStart(_));
    }

    #[tokio::test]
    async fn test_cancel_pid_issuance_digid() {
        let mut wallet = WalletWithMocks::new_registered_and_unlocked(WalletDeviceVendor::Apple);

        // Set up a mock DigiD session.
        wallet.session = Some(Session::Digid(MockDigidSession::new()));

        assert!(wallet.session.is_some());

        // Cancelling PID issuance should clear this session.
        wallet.cancel_issuance().await.expect("Could not cancel PID issuance");

        assert!(wallet.session.is_none());
    }

    #[tokio::test]
    async fn test_cancel_pid_issuance_pid() {
        // Prepare a registered and unlocked wallet.
        let mut wallet = WalletWithMocks::new_registered_and_unlocked(WalletDeviceVendor::Apple);

        // Set up the `PidIssuerClient`
        let pid_issuer = {
            let mut client = MockIssuanceSession::new();
            client.expect_reject().return_once(|| Ok(()));
            client.expect_issuer().return_const(IssuerRegistration::new_mock());
            client
        };
        wallet.session = Some(Session::Issuance(WalletIssuanceSession::new(
            true,
            vec![AttestationPresentation::new_mock()].try_into().unwrap(),
            pid_issuer,
        )));

        // Cancelling PID issuance should not fail.
        wallet.cancel_issuance().await.expect("Could not cancel PID issuance");

        assert!(wallet.session.is_none());
    }

    #[tokio::test]
    async fn test_cancel_pid_issuance_error_locked() {
        // Prepare a registered and locked wallet.
        let mut wallet = WalletWithMocks::new_registered_and_unlocked(WalletDeviceVendor::Apple);

        wallet.lock();

        // Cancelling PID issuance on a locked wallet should result in an error.
        let error = wallet
            .cancel_issuance()
            .await
            .expect_err("Cancelling PID issuance should have resulted in an error");

        assert_matches!(error, IssuanceError::Locked);
    }

    #[tokio::test]
    async fn test_cancel_pid_issuance_error_unregistered() {
        // Prepare an unregistered wallet.
        let mut wallet = WalletWithMocks::new_unregistered(WalletDeviceVendor::Apple);

        // Cancelling PID issuance on an unregistered wallet should result in an error.
        let error = wallet
            .cancel_issuance()
            .await
            .expect_err("Cancelling PID issuance should have resulted in an error");

        assert_matches!(error, IssuanceError::NotRegistered);
    }

    #[tokio::test]
    async fn test_cancel_pid_issuance_error_session_state() {
        // Prepare a registered and unlocked wallet.
        let mut wallet = WalletWithMocks::new_registered_and_unlocked(WalletDeviceVendor::Apple);

        // Cancelling PID issuance on a wallet with no
        // active DigiD session should result in an error.
        let error = wallet
            .cancel_issuance()
            .await
            .expect_err("Cancelling PID issuance should have resulted in an error");

        assert_matches!(error, IssuanceError::SessionState);
    }

    const REDIRECT_URI: &str = "redirect://here";

    #[tokio::test]
    #[serial(MockIssuanceSession)]
    async fn test_continue_pid_issuance() {
        let mut wallet = setup_wallet_with_digid_session_and_database_mock();

        // Set up the `MockIssuanceSession` to return one `CredentialPreviewState`.
        let start_context = MockIssuanceSession::start_context();
        start_context.expect().return_once(|| {
            let mut client = MockIssuanceSession::new();

            client
                .expect_normalized_credential_previews()
                .return_const(vec![create_example_preview_data(&MockTimeGenerator::default())]);

            client.expect_issuer().return_const(IssuerRegistration::new_mock());

            Ok(client)
        });

        wallet
            .mut_storage()
            .expect_fetch_unique_attestations_by_type()
            .times(1)
            .returning(|_, _| {
                Ok(vec![StoredAttestationCopy::new(
                    Uuid::new_v4(),
                    Uuid::new_v4(),
                    StoredAttestation::MsoMdoc {
                        mdoc: Box::new(create_example_pid_mdoc()),
                    },
                    NormalizedTypeMetadata::nl_pid_example(),
                )])
            });

        // Continuing PID issuance should result in one preview `Attestation`.
        let attestations = wallet
            .continue_pid_issuance(Url::parse(REDIRECT_URI).unwrap())
            .await
            .expect("Could not continue PID issuance");

        assert_eq!(attestations.len(), 1);

        let attestation = attestations.into_iter().next().unwrap();
        assert_matches!(attestation.identity, AttestationIdentity::Ephemeral);
        assert_eq!(attestation.attributes.len(), 4);
        assert_eq!(attestation.attributes[0].key, vec!["family_name".to_string()]);
        assert_matches!(
            &attestation.attributes[0].value,
            AttestationAttributeValue::Basic(AttributeValue::Text(string)) if string == "De Bruijn"
        );
    }

    #[tokio::test]
    async fn test_continue_pid_issuance_error_locked() {
        // Prepare a registered and locked wallet.
        let mut wallet = WalletWithMocks::new_registered_and_unlocked(WalletDeviceVendor::Apple);

        wallet.lock();

        // Continuing PID issuance on a locked wallet should result in an error.
        let error = wallet
            .continue_pid_issuance(Url::parse(REDIRECT_URI).unwrap())
            .await
            .expect_err("Continuing PID issuance should have resulted in error");

        assert_matches!(error, IssuanceError::Locked);
    }

    #[tokio::test]
    async fn test_continue_pid_issuance_error_unregistered() {
        // Prepare an unregistered wallet.
        let mut wallet = WalletWithMocks::new_unregistered(WalletDeviceVendor::Apple);

        // Continuing PID issuance on an unregistered wallet should result in an error.
        let error = wallet
            .continue_pid_issuance(Url::parse(REDIRECT_URI).unwrap())
            .await
            .expect_err("Continuing PID issuance should have resulted in error");

        assert_matches!(error, IssuanceError::NotRegistered);
    }

    #[tokio::test]
    async fn test_continue_pid_issuance_error_session_state() {
        // Prepare a registered wallet.
        let mut wallet = WalletWithMocks::new_registered_and_unlocked(WalletDeviceVendor::Apple);

        // Continuing PID issuance on a wallet with no active `DigidSession` should result in an error.
        let error = wallet
            .continue_pid_issuance(Url::parse(REDIRECT_URI).unwrap())
            .await
            .expect_err("Continuing PID issuance should have resulted in error");

        assert_matches!(error, IssuanceError::SessionState);
    }

    fn mock_digid_session() -> MockDigidSession<TlsPinningConfig> {
        // Set up a mock DigiD session that returns a token request.
        let mut session = MockDigidSession::new();

        session
            .expect_into_token_request()
            .return_once(|_http_config, _redirect_uri| {
                let token_request = TokenRequest {
                    grant_type: TokenRequestGrantType::PreAuthorizedCode {
                        pre_authorized_code: "123".to_string().into(),
                    },
                    code_verifier: None,
                    client_id: None,
                    redirect_uri: None,
                };

                Ok(token_request)
            });

        session
    }

    fn setup_wallet_with_digid_session() -> WalletWithMocks {
        // Prepare a registered wallet.
        let mut wallet = WalletWithMocks::new_registered_and_unlocked(WalletDeviceVendor::Apple);
        wallet.session = Some(Session::Digid(mock_digid_session()));
        wallet
    }

    fn setup_wallet_with_digid_session_and_database_mock() -> WalletWithMocks {
        // Prepare a registered wallet.
        let mut wallet = WalletWithMocks::new_registered_and_unlocked(WalletDeviceVendor::Apple);
        wallet.session = Some(Session::Digid(mock_digid_session()));
        wallet
    }

    #[tokio::test]
    #[serial(MockIssuanceSession)]
    async fn test_continue_pid_issuance_error_pid_issuer() {
        let mut wallet = setup_wallet_with_digid_session();

        // Set up the `MockIssuanceSession` to return an error.
        let start_context = MockIssuanceSession::start_context();
        start_context
            .expect()
            .return_once(|| Err(IssuanceSessionError::MissingNonce));

        // Continuing PID issuance on a wallet should forward this error.
        let error = wallet
            .continue_pid_issuance(Url::parse(REDIRECT_URI).unwrap())
            .await
            .expect_err("Continuing PID issuance should have resulted in error");

        assert_matches!(error, IssuanceError::IssuanceSession { .. });
    }

    #[tokio::test]
    #[serial(MockIssuanceSession)]
    async fn test_continue_pid_issuance_with_renewed_attestation() {
        let mut wallet = setup_wallet_with_digid_session_and_database_mock();

        let time_generator = MockTimeGenerator::default();

        // When the attestation already exists in the database, we expect the identity to be known
        let mut previews = vec![create_example_preview_data(&time_generator)];

        // When the attestation already exists in the database, but the preview has a newer nbf, it should be
        // considered as a new attestation and the identity is None.
        let mut preview = create_example_preview_data(&time_generator);
        preview.content.credential_payload.not_before = Some(Utc::now().add(Duration::days(365)).into());
        previews.push(preview);

        // When the attestation_type is different from the one stored in the database, it should be
        // considered as a new attestation and the identity is None.
        let mut preview = create_example_preview_data(&time_generator);
        preview.content.credential_payload.attestation_type = String::from("att_type_1");
        previews.push(preview);

        let holder_key = SigningKey::random(&mut OsRng);
        let ca = Ca::generate("myca", Default::default()).unwrap();
        let cert_type = CertificateType::from(IssuerRegistration::new_mock());
        let issuer_key_pair = ca.generate_key_pair("mycert", cert_type, Default::default()).unwrap();

        let (payload, _, normalized_metadata) = create_example_credential_payload(&time_generator);
        let sd_jwt = payload
            .into_sd_jwt(&normalized_metadata, holder_key.verifying_key(), &issuer_key_pair)
            .now_or_never()
            .unwrap()
            .unwrap();

        let attestation_id = Uuid::new_v4();
        let stored = StoredAttestationCopy::new(
            attestation_id,
            Uuid::new_v4(),
            StoredAttestation::SdJwt {
                sd_jwt: Box::new(VerifiedSdJwt::new_mock(sd_jwt)),
            },
            normalized_metadata,
        );

        let storage = wallet.mut_storage();
        storage
            .expect_fetch_unique_attestations_by_type()
            .return_once(move |_attestation_types, _format| Ok(vec![stored]));

        // Set up the `MockIssuanceSession` to return one `CredentialPreviewState`.
        let start_context = MockIssuanceSession::start_context();
        start_context.expect().return_once(|| {
            let mut client = MockIssuanceSession::new();

            client.expect_normalized_credential_previews().return_const(previews);

            client.expect_issuer().return_const(IssuerRegistration::new_mock());

            Ok(client)
        });

        // Continuing PID issuance should result in one preview `Attestation`.
        let attestations = wallet
            .continue_pid_issuance(Url::parse(REDIRECT_URI).unwrap())
            .await
            .expect("Could not continue PID issuance");

        assert_eq!(attestations.len(), 3);

        assert_matches!(
            &attestations[0].identity,
            AttestationIdentity::Fixed { id } if id == &attestation_id);
        assert_matches!(&attestations[1].identity, AttestationIdentity::Ephemeral);
        assert_matches!(&attestations[2].identity, AttestationIdentity::Ephemeral);
    }

    #[tokio::test]
    async fn test_cancel_pid_issuance_error_pid_issuer() {
        // Prepare a registered and unlocked wallet.
        let mut wallet = WalletWithMocks::new_registered_and_unlocked(WalletDeviceVendor::Apple);

        // Set up a mock OpenID4VCI session that expects to be rejected, which returns an error.
        let pid_issuer = {
            let mut client = MockIssuanceSession::new();
            client
                .expect_reject()
                .return_once(|| Err(IssuanceSessionError::MissingNonce));

            client.expect_issuer().return_const(IssuerRegistration::new_mock());

            client
        };
        wallet.session = Some(Session::Issuance(WalletIssuanceSession::new(
            true,
            vec![AttestationPresentation::new_mock()].try_into().unwrap(),
            pid_issuer,
        )));

        // Canceling PID issuance on a wallet should forward this error.
        let error = wallet
            .cancel_issuance()
            .await
            .expect_err("Rejecting PID issuance should have resulted in an error");

        assert_matches!(error, IssuanceError::IssuerServer { .. });
    }

    const PIN: &str = "051097";

    #[tokio::test]
    async fn test_accept_pid_issuance() {
        // Prepare a registered and unlocked wallet.
        let mut wallet = WalletWithMocks::new_registered_and_unlocked(WalletDeviceVendor::Apple);

        wallet
            .mut_storage()
            .expect_fetch_unique_attestations()
            .return_once(|| Ok(vec![]));
        // Register mock document_callback
        let attestations_callback = test::setup_mock_attestations_callback(&mut wallet).await.unwrap();

        wallet
            .mut_storage()
            .expect_fetch_recent_wallet_events()
            .return_once(|| Ok(vec![]));
        // Register mock recent_history_callback
        let events = test::setup_mock_recent_history_callback(&mut wallet).await.unwrap();
        wallet.mut_storage().checkpoint();

        // Create a mock OpenID4VCI session that accepts the PID with a single
        // instance of `MdocCopies`, which contains a single valid `Mdoc`.
        let credential = test::create_example_pid_sd_jwt_credential();
        let (pid_issuer, attestations) = mock_issuance_session(
<<<<<<< HEAD
            mdoc.clone(),
            String::from(PID_ATTESTATION_TYPE),
            VerifiedTypeMetadataDocuments::nl_pid_example(),
=======
            credential.copies.into_inner().first().to_owned(),
            credential.attestation_type,
            credential.metadata_documents,
>>>>>>> 233d121b
        );
        wallet.session = Some(Session::Issuance(WalletIssuanceSession::new(
            true,
            attestations,
            pid_issuer,
        )));

<<<<<<< HEAD
        wallet
            .mut_storage()
            .expect_fetch_unique_attestations()
            .return_once(move || {
                Ok(vec![StoredAttestationCopy::new(
                    Uuid::new_v4(),
                    Uuid::new_v4(),
                    StoredAttestation::MsoMdoc { mdoc: Box::new(mdoc) },
                    NormalizedTypeMetadata::nl_pid_example(),
                )])
            });

        wallet
            .mut_storage()
            .expect_fetch_data::<ChangePinData>()
            .returning(|| Ok(None));

        wallet
            .mut_storage()
            .expect_insert_credentials()
            .withf(|_, _| true)
            .returning(|_, _| Ok(()));

        mock_issuance_event(&mut wallet);
=======
        setup_mock_recovery_code_instructions(&mut wallet);
>>>>>>> 233d121b

        // Accept the PID issuance with the PIN.
        wallet
            .accept_issuance(PIN.to_owned())
            .await
            .expect("Could not accept PID issuance");

        {
            // Test which `Attestation` instances we have received through the callback.
            let attestations = attestations_callback.lock();

            // The first entry should be empty, because there are no mdocs in the database.
            assert_eq!(attestations.len(), 2);
            assert!(attestations[0].is_empty());

            // The second entry should contain a single attestation with the PID.
            assert_eq!(attestations[1].len(), 1);
            let attestation = &attestations[1][0];
            assert_matches!(attestation.identity, AttestationIdentity::Fixed { id: _ });
            assert_eq!(attestation.attestation_type, PID_ATTESTATION_TYPE);

            // Test that one successful issuance event is logged
            let events = events.lock();
            assert_eq!(events.len(), 2);
            assert!(events[0].is_empty());
            assert_eq!(events[1].len(), 1);
            assert_matches!(&events[1][0], WalletEvent::Issuance { .. });

            assert!(wallet.has_registration());
            assert!(!wallet.is_locked());
        }

        wallet
            .mut_storage()
            .expect_has_any_attestations_with_type()
            .return_once(|_| Ok(true));

        let err = wallet
            .create_pid_issuance_auth_url()
            .await
            .expect_err("creating new PID issuance auth URL when there already is a PID should fail");
        assert_matches!(err, IssuanceError::PidAlreadyPresent);
    }

    fn setup_mock_recovery_code_instructions(wallet: &mut WalletWithMocks) {
        Arc::get_mut(&mut wallet.account_provider_client)
            .unwrap()
            .expect_instruction_challenge()
            .once()
            .returning(|_, _| Ok(crypto::utils::random_bytes(32)));

        let wp_result = create_wp_result(());

        Arc::get_mut(&mut wallet.account_provider_client)
            .unwrap()
            .expect_instruction()
            .once()
            .return_once(move |_, _: Instruction<DiscloseRecoveryCode>| Ok(wp_result));
    }

    #[tokio::test]
    async fn test_accept_pid_issuance_unregistered() {
        // Prepare an unregistered wallet.
        let mut wallet = WalletWithMocks::new_unregistered(WalletDeviceVendor::Apple);

        // Accepting PID issuance on an unregistered wallet should result in an error.
        let error = wallet
            .accept_issuance(PIN.to_owned())
            .await
            .expect_err("Accepting PID issuance should have resulted in an error");

        assert_matches!(error, IssuanceError::NotRegistered);
    }

    #[tokio::test]
    async fn test_accept_pid_issuance_locked() {
        // Prepare a registered and locked wallet.
        let mut wallet = WalletWithMocks::new_registered_and_unlocked(WalletDeviceVendor::Apple);

        wallet.lock();

        // Accepting PID issuance on a locked wallet should result in an error.
        let error = wallet
            .accept_issuance(PIN.to_owned())
            .await
            .expect_err("Accepting PID issuance should have resulted in an error");

        assert_matches!(error, IssuanceError::Locked);

        assert!(wallet.has_registration());
        assert!(wallet.is_locked());
    }

    #[tokio::test]
    async fn test_accept_pid_issuance_session_state() {
        // Prepare a registered and unlocked wallet.
        let mut wallet = WalletWithMocks::new_registered_and_unlocked(WalletDeviceVendor::Apple);

        // Accepting PID issuance on a `Wallet` with a `PidIssuerClient`
        // that has no session should result in an error.
        let error = wallet
            .accept_issuance(PIN.to_owned())
            .await
            .expect_err("Accepting PID issuance should have resulted in an error");

        assert_matches!(error, IssuanceError::SessionState);

        assert!(wallet.has_registration());
        assert!(!wallet.is_locked());
    }

    async fn test_accept_pid_issuance_error_remote_key(
        key_error: RemoteEcdsaKeyError,
        expect_reset: bool,
    ) -> (WalletWithMocks, IssuanceError) {
        // Prepare a registered and unlocked wallet.
        let mut wallet = WalletWithMocks::new_registered_and_unlocked(WalletDeviceVendor::Apple);

        if expect_reset {
            wallet.mut_storage().checkpoint();

            wallet.mut_storage().expect_clear().return_const(());
            wallet
                .mut_storage()
                .expect_state()
                .returning(|| Ok(StorageState::Uninitialized));
            wallet
                .mut_storage()
                .expect_fetch_data::<RegistrationData>()
                .return_once(|| Ok(None));
        }

        wallet
            .mut_storage()
            .expect_fetch_data::<ChangePinData>()
            .returning(|| Ok(None));

        // Have the mock OpenID4VCI session return a particular `RemoteEcdsaKeyError` upon accepting.
        let pid_issuer = {
            let mut client = MockIssuanceSession::new();
            client
                .expect_accept()
                .return_once(|| Err(IssuanceSessionError::Jwt(JwtError::Signing(Box::new(key_error)))));

            client.expect_issuer().return_const(IssuerRegistration::new_mock());

            client
        };
        wallet.session = Some(Session::Issuance(WalletIssuanceSession::new(
            true,
            vec![AttestationPresentation::new_mock()].try_into().unwrap(),
            pid_issuer,
        )));

        // Accepting PID issuance should result in an error.
        let error = wallet
            .accept_issuance(PIN.to_owned())
            .await
            .expect_err("Accepting PID issuance should have resulted in an error");

        (wallet, error)
    }

    #[rstest]
    #[case(InstructionError::IncorrectPin { attempts_left_in_round: 1, is_final_round: false }, false)]
    #[case(InstructionError::Timeout { timeout_millis: 10_000 }, true)]
    #[case(InstructionError::Blocked, true)]
    #[case(InstructionError::InstructionValidation, false)]
    #[tokio::test]
    async fn test_accept_pid_issuance_error_instruction(
        #[case] instruction_error: InstructionError,
        #[case] expect_reset: bool,
    ) {
        let (wallet, error) =
            test_accept_pid_issuance_error_remote_key(RemoteEcdsaKeyError::from(instruction_error), expect_reset).await;

        // Test that this error is converted to the appropriate variant of `IssuanceError`.
        assert_matches!(error, IssuanceError::Instruction(_));

        // Test the state of the Wallet, based on if we expect a reset for this InstructionError.
        if expect_reset {
            assert!(!wallet.has_registration());
            assert!(wallet.is_locked());
            assert_matches!(
                wallet.storage.read().await.state().await.unwrap(),
                StorageState::Uninitialized
            );
        } else {
            assert!(wallet.has_registration());
            assert!(!wallet.is_locked());
            assert_matches!(wallet.storage.read().await.state().await.unwrap(), StorageState::Opened);
        }
    }

    #[tokio::test]
    async fn test_accept_pid_issuance_error_signature() {
        let (wallet, error) =
            test_accept_pid_issuance_error_remote_key(RemoteEcdsaKeyError::from(signature::Error::default()), false)
                .await;

        // Test that this error is converted to the appropriate variant of `IssuanceError`.
        assert_matches!(error, IssuanceError::Signature(_));

        assert!(wallet.has_registration());
        assert!(!wallet.is_locked());
    }

    #[tokio::test]
    async fn test_accept_pid_issuance_error_key_not_found() {
        let (wallet, error) =
            test_accept_pid_issuance_error_remote_key(RemoteEcdsaKeyError::KeyNotFound("not found".to_string()), false)
                .await;

        // Test that this error is converted to the appropriate variant of `IssuanceError`.
        assert_matches!(error, IssuanceError::KeyNotFound(_));

        assert!(wallet.has_registration());
        assert!(!wallet.is_locked());
    }

    #[tokio::test]
    async fn test_accept_pid_issuance_error_pid_issuer() {
        // Prepare a registered and unlocked wallet.
        let mut wallet = WalletWithMocks::new_registered_and_unlocked(WalletDeviceVendor::Apple);

        wallet
            .mut_storage()
            .expect_fetch_data::<ChangePinData>()
            .returning(|| Ok(None));

        // Have the mock OpenID4VCI session return an error upon accepting.
        let pid_issuer = {
            let mut client = MockIssuanceSession::new();
            client
                .expect_accept()
                .return_once(|| Err(IssuanceSessionError::MissingNonce));

            client.expect_issuer().return_const(IssuerRegistration::new_mock());

            client
        };
        wallet.session = Some(Session::Issuance(WalletIssuanceSession::new(
            true,
            vec![AttestationPresentation::new_mock()].try_into().unwrap(),
            pid_issuer,
        )));

        // Accepting PID issuance should result in an error.
        let error = wallet
            .accept_issuance(PIN.to_owned())
            .await
            .expect_err("Accepting PID issuance should have resulted in an error");

        assert_matches!(error, IssuanceError::IssuerServer { .. });

        assert!(wallet.has_registration());
        assert!(!wallet.is_locked());
    }

    #[tokio::test]
    async fn test_accept_pid_issuance_error_storage() {
        // Prepare a registered and unlocked wallet.
        let mut wallet = WalletWithMocks::new_registered_and_unlocked(WalletDeviceVendor::Apple);

        // Have the mock OpenID4VCI session report some mdocs upon accepting.
        let credential = test::create_example_pid_sd_jwt_credential();
        let (pid_issuer, attestations) = mock_issuance_session(
            credential.copies.into_inner().first().to_owned(),
            credential.attestation_type,
            credential.metadata_documents,
        );
        wallet.session = Some(Session::Issuance(WalletIssuanceSession::new(
            true,
            attestations,
            pid_issuer,
        )));

        // Have the mdoc storage return an error on query.
        wallet
            .mut_storage()
            .expect_fetch_data::<ChangePinData>()
            .returning(|| Ok(None));

        wallet
            .mut_storage()
            .expect_insert_credentials()
            .withf(|_, _| true)
            .returning(|_, _| Err(StorageError::AlreadyOpened));

        setup_mock_recovery_code_instructions(&mut wallet);

        // Accepting PID issuance should result in an error.
        let error = wallet
            .accept_issuance(PIN.to_owned())
            .await
            .expect_err("Accepting PID issuance should have resulted in an error");

        assert_matches!(error, IssuanceError::AttestationStorage(_));

        assert!(wallet.has_registration());
        assert!(!wallet.is_locked());
    }

    #[test]
    fn test_match_preview_and_stored_attestations() {
        let holder_key = SigningKey::random(&mut OsRng);

        let ca = Ca::generate("myca", Default::default()).unwrap();
        let cert_type = CertificateType::from(IssuerRegistration::new_mock());
        let issuer_key_pair = ca.generate_key_pair("mycert", cert_type, Default::default()).unwrap();

        let time_generator = MockTimeGenerator::default();

        let (payload, _, normalized_metadata) = create_example_credential_payload(&time_generator);
        let sd_jwt = payload
            .into_sd_jwt(&normalized_metadata, holder_key.verifying_key(), &issuer_key_pair)
            .now_or_never()
            .unwrap()
            .unwrap();

        let attestation_id = Uuid::new_v4();
        let stored = StoredAttestationCopy::new(
            attestation_id,
            Uuid::new_v4(),
            StoredAttestation::SdJwt {
                sd_jwt: Box::new(VerifiedSdJwt::new_mock(sd_jwt)),
            },
            normalized_metadata,
        );

        // When the attestation already exists in the database, we expect the identity to be known
        let previews = [create_example_preview_data(&time_generator)];
        let result = match_preview_and_stored_attestations(&previews, vec![stored.clone()], &time_generator);
        let (_, identities): (Vec<_>, Vec<_>) = multiunzip(result);
        assert_eq!(vec![Some(attestation_id)], identities);

        // When the attestation already exists in the database, but the preview has a newer nbf, it should be considered
        // as a new attestation and the identity is None.
        let mut preview = create_example_preview_data(&time_generator);
        preview.content.credential_payload.not_before = Some(Utc::now().add(Duration::days(365)).into());
        let previews = [preview];
        let result = match_preview_and_stored_attestations(&previews, vec![stored.clone()], &time_generator);
        let (_, identities): (Vec<_>, Vec<_>) = multiunzip(result);
        assert_eq!(vec![None], identities);

        // When the attestation doesn't exists in the database, the identity is None.
        let mut preview = create_example_preview_data(&time_generator);
        preview.content.credential_payload.attestation_type = String::from("att_type_1");
        let previews = [preview];
        let result = match_preview_and_stored_attestations(&previews, vec![stored], &time_generator);
        let (_, identities): (Vec<_>, Vec<_>) = multiunzip(result);
        assert_eq!(vec![None], identities);
    }
}<|MERGE_RESOLUTION|>--- conflicted
+++ resolved
@@ -704,17 +704,16 @@
     use crate::attestation::AttestationAttributeValue;
     use crate::digid::MockDigidSession;
     use crate::storage::ChangePinData;
+    use crate::storage::InstructionData;
     use crate::storage::RegistrationData;
     use crate::storage::StorageState;
     use crate::storage::StoredAttestation;
     use crate::wallet::test::create_example_credential_payload;
     use crate::wallet::test::create_example_pid_mdoc;
+    use crate::wallet::test::create_example_pid_sd_jwt;
     use crate::wallet::test::create_example_preview_data;
-<<<<<<< HEAD
+    use crate::wallet::test::create_wp_result;
     use crate::wallet::test::mock_issuance_event;
-=======
-    use crate::wallet::test::create_wp_result;
->>>>>>> 233d121b
 
     use super::super::test;
     use super::super::test::WalletDeviceVendor;
@@ -1273,17 +1272,11 @@
 
         // Create a mock OpenID4VCI session that accepts the PID with a single
         // instance of `MdocCopies`, which contains a single valid `Mdoc`.
-        let credential = test::create_example_pid_sd_jwt_credential();
+        let (verified_sd_jwt, metadata) = create_example_pid_sd_jwt();
         let (pid_issuer, attestations) = mock_issuance_session(
-<<<<<<< HEAD
-            mdoc.clone(),
+            IssuedCredential::SdJwt(Box::new(verified_sd_jwt.clone())),
             String::from(PID_ATTESTATION_TYPE),
             VerifiedTypeMetadataDocuments::nl_pid_example(),
-=======
-            credential.copies.into_inner().first().to_owned(),
-            credential.attestation_type,
-            credential.metadata_documents,
->>>>>>> 233d121b
         );
         wallet.session = Some(Session::Issuance(WalletIssuanceSession::new(
             true,
@@ -1291,7 +1284,6 @@
             pid_issuer,
         )));
 
-<<<<<<< HEAD
         wallet
             .mut_storage()
             .expect_fetch_unique_attestations()
@@ -1299,8 +1291,10 @@
                 Ok(vec![StoredAttestationCopy::new(
                     Uuid::new_v4(),
                     Uuid::new_v4(),
-                    StoredAttestation::MsoMdoc { mdoc: Box::new(mdoc) },
-                    NormalizedTypeMetadata::nl_pid_example(),
+                    StoredAttestation::SdJwt {
+                        sd_jwt: Box::new(verified_sd_jwt),
+                    },
+                    metadata,
                 )])
             });
 
@@ -1315,10 +1309,23 @@
             .withf(|_, _| true)
             .returning(|_, _| Ok(()));
 
+        wallet
+            .mut_storage()
+            .expect_fetch_data::<InstructionData>()
+            .returning(|| {
+                Ok(Some(InstructionData {
+                    instruction_sequence_number: 0,
+                }))
+            });
+
+        wallet
+            .mut_storage()
+            .expect_upsert_data::<InstructionData>()
+            .returning(|_| Ok(()));
+
         mock_issuance_event(&mut wallet);
-=======
+
         setup_mock_recovery_code_instructions(&mut wallet);
->>>>>>> 233d121b
 
         // Accept the PID issuance with the PIN.
         wallet
@@ -1584,11 +1591,11 @@
         let mut wallet = WalletWithMocks::new_registered_and_unlocked(WalletDeviceVendor::Apple);
 
         // Have the mock OpenID4VCI session report some mdocs upon accepting.
-        let credential = test::create_example_pid_sd_jwt_credential();
+        let (verified_sd_jwt, _metadata) = create_example_pid_sd_jwt();
         let (pid_issuer, attestations) = mock_issuance_session(
-            credential.copies.into_inner().first().to_owned(),
-            credential.attestation_type,
-            credential.metadata_documents,
+            IssuedCredential::SdJwt(Box::new(verified_sd_jwt)),
+            String::from(PID_ATTESTATION_TYPE),
+            VerifiedTypeMetadataDocuments::nl_pid_example(),
         );
         wallet.session = Some(Session::Issuance(WalletIssuanceSession::new(
             true,
@@ -1607,6 +1614,20 @@
             .expect_insert_credentials()
             .withf(|_, _| true)
             .returning(|_, _| Err(StorageError::AlreadyOpened));
+
+        wallet
+            .mut_storage()
+            .expect_fetch_data::<InstructionData>()
+            .returning(|| {
+                Ok(Some(InstructionData {
+                    instruction_sequence_number: 0,
+                }))
+            });
+
+        wallet
+            .mut_storage()
+            .expect_upsert_data::<InstructionData>()
+            .returning(|_| Ok(()));
 
         setup_mock_recovery_code_instructions(&mut wallet);
 

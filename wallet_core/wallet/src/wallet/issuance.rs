use std::sync::Arc;

use derive_more::Constructor;
use http::header;
use http::HeaderMap;
use http::HeaderValue;
use itertools::Itertools;
use p256::ecdsa::signature;
use rustls_pki_types::TrustAnchor;
use tracing::info;
use tracing::instrument;
use url::Url;

use attestation_data::auth::Organization;
use crypto::x509::CertificateError;
use error_category::sentry_capture_error;
use error_category::ErrorCategory;
use http_utils::reqwest::default_reqwest_client_builder;
use http_utils::tls::pinning::TlsPinningConfig;
use http_utils::urls;
use http_utils::urls::BaseUrl;
use jwt::error::JwtError;
<<<<<<< HEAD
use mdoc::utils::cose::CoseError;
=======
use openid4vc::credential::CredentialCopies;
>>>>>>> abcb9f12
use openid4vc::issuance_session::HttpVcMessageClient;
use openid4vc::issuance_session::IssuanceSession as Openid4vcIssuanceSession;
use openid4vc::issuance_session::IssuanceSessionError;
use openid4vc::issuance_session::IssuedCredential;
use openid4vc::issuance_session::IssuedCredentialCopies;
use openid4vc::token::CredentialPreviewError;
use openid4vc::token::TokenRequest;
use platform_support::attested_key::AttestedKeyHolder;
use update_policy_model::update_policy::VersionState;
use utils::vec_at_least::VecNonEmpty;
use wallet_account::NL_WALLET_CLIENT_ID;
use wallet_configuration::wallet_config::WalletConfiguration;

use crate::account_provider::AccountProviderClient;
use crate::attestation::Attestation;
use crate::attestation::AttestationError;
use crate::attestation::AttestationIdentity;
use crate::config::UNIVERSAL_LINK_BASE_URL;
use crate::errors::ChangePinError;
use crate::errors::UpdatePolicyError;
use crate::instruction::InstructionError;
use crate::instruction::RemoteEcdsaKeyError;
use crate::instruction::RemoteEcdsaKeyFactory;
use crate::issuance::DigidSession;
use crate::issuance::DigidSessionError;
use crate::issuance::PID_DOCTYPE;
use crate::repository::Repository;
use crate::repository::UpdateableRepository;
use crate::storage::Storage;
use crate::storage::StorageError;
use crate::storage::WalletEvent;
use crate::wallet::attestations::AttestationsError;
use crate::wallet::Session;
use crate::wte::WteIssuanceClient;

use super::Wallet;

#[derive(Debug, thiserror::Error, ErrorCategory)]
#[category(defer)]
pub enum IssuanceError {
    #[category(expected)]
    #[error("app version is blocked")]
    VersionBlocked,
    #[error("wallet is not registered")]
    #[category(expected)]
    NotRegistered,
    #[error("wallet is locked")]
    #[category(expected)]
    Locked,
    #[error("issuance session is not in the correct state")]
    #[category(expected)]
    SessionState,
    #[error("PID already present")]
    #[category(expected)]
    PidAlreadyPresent,
    #[error("could not start DigiD session: {0}")]
    DigidSessionStart(#[source] DigidSessionError),
    #[error("could not finish DigiD session: {0}")]
    DigidSessionFinish(#[source] DigidSessionError),
    #[error("could not retrieve attestations from issuer: {0}")]
    IssuanceSession(#[from] IssuanceSessionError),
    #[error("could not retrieve attestations from issuer: {error}")]
    IssuerServer {
        organization: Box<Organization>,
        #[defer]
        #[source]
        error: IssuanceSessionError,
    },
    #[error("error sending instruction to Wallet Provider: {0}")]
    Instruction(#[from] InstructionError),
    #[error("invalid signature received from Wallet Provider: {0}")]
    #[category(critical)]
    Signature(#[from] signature::Error),
    #[error("no signature received from Wallet Provider")]
    #[category(critical)]
    MissingSignature,
    #[error("could not insert mdocs in database: {0}")]
    MdocStorage(#[source] StorageError),
    #[error("could not store event in history database: {0}")]
    EventStorage(#[source] StorageError),
    #[error("key '{0}' not found in Wallet Provider")]
    #[category(pd)]
    KeyNotFound(String),
    #[error("could not read attestations from storage: {0}")]
    Attestations(#[source] AttestationsError),
    #[error("failed to read issuer registration from issuer certificate: {0}")]
    AttestationPreview(#[from] CredentialPreviewError),
    #[error("error finalizing pin change: {0}")]
    ChangePin(#[from] ChangePinError),
    #[error("JWT credential error: {0}")]
    JwtCredential(#[from] JwtError),
    #[error("error fetching update policy: {0}")]
    UpdatePolicy(#[from] UpdatePolicyError),
    #[error("error converting credential payload to attestation: {error}")]
    #[category(critical)]
    Attestation {
        organization: Box<Organization>,
        #[source]
        error: AttestationError,
    },
    #[error("certificate error: {0}")]
    Certificate(#[from] CertificateError),
}

#[derive(Debug, Clone, Constructor)]
pub struct IssuanceSession<IS> {
    is_pid: bool,
    preview_attestations: VecNonEmpty<Attestation>,
    protocol_state: IS,
}

impl<CR, UR, S, AKH, APC, DS, IS, MDS, WIC> Wallet<CR, UR, S, AKH, APC, DS, IS, MDS, WIC>
where
    CR: Repository<Arc<WalletConfiguration>>,
    UR: Repository<VersionState>,
    AKH: AttestedKeyHolder,
    DS: DigidSession,
    IS: Openid4vcIssuanceSession,
    S: Storage,
    APC: AccountProviderClient,
{
    #[instrument(skip_all)]
    #[sentry_capture_error]
    pub async fn create_pid_issuance_auth_url(&mut self) -> Result<Url, IssuanceError> {
        info!("Generating DigiD auth URL, starting OpenID connect discovery");

        info!("Checking if blocked");
        if self.is_blocked() {
            return Err(IssuanceError::VersionBlocked);
        }

        info!("Checking if registered");
        if !self.registration.is_registered() {
            return Err(IssuanceError::NotRegistered);
        }

        info!("Checking if locked");
        if self.lock.is_locked() {
            return Err(IssuanceError::Locked);
        }

        info!("Checking if there is an active session");
        if self.session.is_some() {
            return Err(IssuanceError::SessionState);
        }

        info!("Checking if a pid is already present");
        let has_pid = self
            .storage
            .write()
            .await
            .has_any_mdocs_with_doctype(PID_DOCTYPE)
            .await
            .map_err(IssuanceError::MdocStorage)?;
        if has_pid {
            return Err(IssuanceError::PidAlreadyPresent);
        }

        let pid_issuance_config = &self.config_repository.get().pid_issuance;
        let (session, auth_url) = DS::start(
            pid_issuance_config.digid.clone(),
            &pid_issuance_config.digid_http_config,
            urls::issuance_base_uri(&UNIVERSAL_LINK_BASE_URL).as_ref().to_owned(),
        )
        .await
        .map_err(IssuanceError::DigidSessionStart)?;

        info!("DigiD auth URL generated");
        self.session.replace(Session::Digid(session));

        Ok(auth_url)
    }

    #[instrument(skip_all)]
    #[sentry_capture_error]
    pub fn has_active_issuance_session(&self) -> Result<bool, IssuanceError> {
        info!("Checking for active issuance session");

        info!("Checking if blocked");
        if self.is_blocked() {
            return Err(IssuanceError::VersionBlocked);
        }

        info!("Checking if registered");
        if !self.registration.is_registered() {
            return Err(IssuanceError::NotRegistered);
        }

        info!("Checking if locked");
        if self.lock.is_locked() {
            return Err(IssuanceError::Locked);
        }

        let has_active_session = matches!(self.session, Some(Session::Digid(..)) | Some(Session::Issuance(..)));

        Ok(has_active_session)
    }

    #[instrument(skip_all)]
    #[sentry_capture_error]
    pub async fn cancel_issuance(&mut self) -> Result<(), IssuanceError> {
        info!("Issuance cancelled / rejected");

        info!("Checking if blocked");
        if self.is_blocked() {
            return Err(IssuanceError::VersionBlocked);
        }

        info!("Checking if registered");
        if !self.registration.is_registered() {
            return Err(IssuanceError::NotRegistered);
        }

        info!("Checking if locked");
        if self.lock.is_locked() {
            return Err(IssuanceError::Locked);
        }

        info!("Checking if there is an active issuance session");
        if !matches!(self.session, Some(Session::Digid(..)) | Some(Session::Issuance(..))) {
            return Err(IssuanceError::SessionState);
        }

        let session = self.session.take().unwrap();
        if let Session::Issuance(issuance_session) = session {
            let organization = issuance_session
                .protocol_state
                .issuer_registration()
                .organization
                .clone();

            info!("Rejecting issuance");
            issuance_session
                .protocol_state
                .reject_issuance()
                .await
                .map_err(|error| IssuanceError::IssuerServer {
                    organization: Box::new(organization),
                    error,
                })?;
        };

        // In the DigiD stage of PID issuance we don't have to do anything with the DigiD session state,
        // so we don't need to match `session` on that arm.

        Ok(())
    }

    #[instrument(skip_all)]
    #[sentry_capture_error]
    pub async fn continue_pid_issuance(&mut self, redirect_uri: Url) -> Result<Vec<Attestation>, IssuanceError> {
        info!("Received redirect URI, processing URI and retrieving access token");

        info!("Checking if blocked");
        if self.is_blocked() {
            return Err(IssuanceError::VersionBlocked);
        }

        info!("Checking if registered");
        if !self.registration.is_registered() {
            return Err(IssuanceError::NotRegistered);
        }

        info!("Checking if locked");
        if self.lock.is_locked() {
            return Err(IssuanceError::Locked);
        }

        info!("Checking if there is an active DigiD issuance session");
        if !matches!(self.session, Some(Session::Digid(..))) {
            return Err(IssuanceError::SessionState);
        }

        // Take ownership of the active session, now that we know that it exists.
        let Some(Session::Digid(session)) = self.session.take() else {
            panic!()
        };

        let token_request = session
            .into_token_request(redirect_uri)
            .await
            .map_err(IssuanceError::DigidSessionFinish)?;

        let config = self.config_repository.get();

        self.issuance_fetch_previews(
            token_request,
            config.pid_issuance.pid_issuer_url.clone(),
            &config.mdoc_trust_anchors(),
            true,
        )
        .await
    }

    #[instrument(skip_all)]
    pub(super) async fn issuance_fetch_previews(
        &mut self,
        token_request: TokenRequest,
        issuer_url: BaseUrl,
        mdoc_trust_anchors: &Vec<TrustAnchor<'_>>,
        is_pid: bool,
    ) -> Result<Vec<Attestation>, IssuanceError> {
        let http_client = default_reqwest_client_builder()
            .default_headers(HeaderMap::from_iter([(
                header::ACCEPT,
                HeaderValue::from_static(mime::APPLICATION_JSON.as_ref()),
            )]))
            .build()
            .expect("Could not build reqwest HTTP client");

        let issuance_session = IS::start_issuance(
            HttpVcMessageClient::new(NL_WALLET_CLIENT_ID.to_string(), http_client),
            issuer_url,
            token_request,
            mdoc_trust_anchors,
        )
        .await?;

        info!("successfully received token and previews from issuer");
        let organization = &issuance_session.issuer_registration().organization;
        let attestations = issuance_session
            .normalized_credential_preview()
            .iter()
            .map(|preview_data| {
                let attestation = Attestation::create_from_attributes(
                    AttestationIdentity::Ephemeral,
                    preview_data.normalized_metadata.clone(),
                    organization.clone(),
                    preview_data.content.credential_payload.attributes.clone(),
                )
                .map_err(|error| IssuanceError::Attestation {
                    organization: Box::new(organization.clone()),
                    error,
                })?;

                Ok(attestation)
            })
            .collect::<Result<Vec<_>, IssuanceError>>()?;

        // The IssuanceSession trait guarantees that credential_preview_data()
        // returns at least one value, so this unwrap() is safe.
        let event_attestations = attestations.clone().try_into().unwrap();
        self.session.replace(Session::Issuance(IssuanceSession::new(
            is_pid,
            event_attestations,
            issuance_session,
        )));

        Ok(attestations)
    }

    #[instrument(skip_all)]
    #[sentry_capture_error]
    pub async fn accept_issuance(&mut self, pin: String) -> Result<(), IssuanceError>
    where
        UR: UpdateableRepository<VersionState, TlsPinningConfig, Error = UpdatePolicyError>,
        S: Storage,
        APC: AccountProviderClient,
        WIC: WteIssuanceClient + Default,
    {
        info!("Accepting issuance");

        let config = &self.config_repository.get().update_policy_server;

        info!("Fetching update policy");
        self.update_policy_repository.fetch(&config.http_config).await?;

        info!("Checking if blocked");
        if self.is_blocked() {
            return Err(IssuanceError::VersionBlocked);
        }

        info!("Checking if registered");
        let (attested_key, registration_data) = self
            .registration
            .as_key_and_registration_data()
            .ok_or_else(|| IssuanceError::NotRegistered)?;

        info!("Checking if locked");
        if self.lock.is_locked() {
            return Err(IssuanceError::Locked);
        }

        info!("Checking if there is an active issuance session");
        let Some(Session::Issuance(issuance_session)) = &self.session else {
            return Err(IssuanceError::SessionState);
        };

        let config = self.config_repository.get();

        let instruction_result_public_key = config.account_server.instruction_result_public_key.as_inner().into();

        let remote_instruction = self
            .new_instruction_client(
                pin,
                Arc::clone(attested_key),
                registration_data.clone(),
                config.account_server.http_config.clone(),
                instruction_result_public_key,
            )
            .await?;

        let wte = if issuance_session.is_pid {
            Some(
                self.wte_issuance_client
                    .obtain_wte(
                        config.account_server.wte_public_key.as_inner(),
                        remote_instruction.clone(),
                    )
                    .await?,
            )
        } else {
            None
        };

        let remote_key_factory = RemoteEcdsaKeyFactory::new(remote_instruction);

        info!("Signing nonce using Wallet Provider");

        let organization = issuance_session
            .protocol_state
            .issuer_registration()
            .organization
            .clone();

        let issuance_result = issuance_session
            .protocol_state
            .accept_issuance(&config.mdoc_trust_anchors(), &remote_key_factory, wte)
            .await
            .map_err(|error| {
                match error {
                    // We knowingly call unwrap() on the downcast to `RemoteEcdsaKeyError` here because we know
                    // that it is the error type of the `RemoteEcdsaKeyFactory` we provide above.
                    IssuanceSessionError::PrivateKeyGeneration(error)
                    | IssuanceSessionError::Jwt(JwtError::Signing(error)) => {
                        match *error.downcast::<RemoteEcdsaKeyError>().unwrap() {
                            RemoteEcdsaKeyError::Instruction(error) => IssuanceError::Instruction(error),
                            RemoteEcdsaKeyError::Signature(error) => IssuanceError::Signature(error),
                            RemoteEcdsaKeyError::KeyNotFound(identifier) => IssuanceError::KeyNotFound(identifier),
                            RemoteEcdsaKeyError::MissingSignature => IssuanceError::MissingSignature,
                        }
                    }
                    _ => IssuanceError::IssuerServer {
                        organization: Box::new(organization),
                        error,
                    },
                }
            });

        // Make sure there are no remaining references to the `AttestedKey` value.
        drop(remote_key_factory);

        // If the Wallet Provider returns either a PIN timeout or a permanent block,
        // wipe the contents of the wallet and return it to its initial state.
        if matches!(
            issuance_result,
            Err(IssuanceError::Instruction(
                InstructionError::Timeout { .. } | InstructionError::Blocked
            ))
        ) {
            self.reset_to_initial_state().await;
        }
<<<<<<< HEAD

        let issued_credentials = issuance_result?;

        info!("Isuance succeeded; removing issuance session state");
        self.session.take();

        // Prepare events before storing mdocs, to avoid cloning mdocs
        let event = {
            // Extract first copy from each issued credential
            let credentials: VecNonEmpty<_> = VecNonEmpty::try_from(
                issued_credentials
                    .iter()
                    .map(|copies| match copies {
                        IssuedCredentialCopies::MsoMdoc(mdocs) => {
                            IssuedCredential::MsoMdoc(Box::new(mdocs.first().clone()))
                        }
                        IssuedCredentialCopies::SdJwt(sd_jwts) => {
                            IssuedCredential::SdJwt(Box::new(sd_jwts.first().clone()))
                        }
                    })
                    .collect_vec(),
            )
            .expect("there is always something issued");

            for issued_credential_copies in &issued_credentials {
                let issuer_certificate = issued_credential_copies.issuer_certificate()?;

                if matches!(
                    IssuerRegistration::from_certificate(&issuer_certificate),
                    Err(_) | Ok(None)
                ) {
                    return Err(IssuanceError::MissingIssuerRegistration);
                }
            }

            WalletEvent::new_issuance(credentials)
=======
        let mdocs_with_metadata = issuance_result?
            .into_iter()
            .map(|credential| (CredentialCopies::from(credential.copies), credential.metadata_documents))
            .collect_vec();

        info!("Isuance succeeded; removing issuance session state");
        let issuance_session = match self.session.take() {
            Some(Session::Issuance(issuance_session)) => issuance_session,
            _ => unreachable!(),
>>>>>>> abcb9f12
        };

        info!("Attestations accepted, storing mdoc in database");
        self.storage
            .write()
            .await
<<<<<<< HEAD
            .insert_credentials(issued_credentials)
=======
            .insert_mdocs(mdocs_with_metadata)
>>>>>>> abcb9f12
            .await
            .map_err(IssuanceError::MdocStorage)?;

        self.store_history_event(WalletEvent::new_issuance(issuance_session.preview_attestations))
            .await
            .map_err(IssuanceError::EventStorage)?;

        self.emit_attestations().await.map_err(IssuanceError::Attestations)?;

        Ok(())
    }
}

#[cfg(test)]
mod tests {
    use assert_matches::assert_matches;
    use mockall::predicate::*;
    use rstest::rstest;
    use serial_test::serial;
    use url::Url;

    use attestation_data::attributes::AttributeValue;
    use attestation_data::auth::issuer_auth::IssuerRegistration;
    use crypto::x509::BorrowingCertificateExtension;
    use http_utils::tls::pinning::TlsPinningConfig;
    use mdoc::holder::Mdoc;
<<<<<<< HEAD
=======
    use openid4vc::issuance_session::CredentialWithMetadata;
    use openid4vc::issuance_session::IssuedCredential;
>>>>>>> abcb9f12
    use openid4vc::mock::MockIssuanceSession;
    use openid4vc::oidc::OidcError;
    use openid4vc::token::TokenRequest;
    use openid4vc::token::TokenRequestGrantType;
    use sd_jwt_vc_metadata::VerifiedTypeMetadataDocuments;

    use crate::attestation::AttestationAttributeValue;
    use crate::issuance::MockDigidSession;
    use crate::storage::StorageState;
    use crate::wallet::test::create_example_preview_data;

    use super::super::test;
    use super::super::test::WalletDeviceVendor;
    use super::super::test::WalletWithMocks;
    use super::*;

    fn mock_issuance_session(
        mdoc: Mdoc,
        type_metadata: VerifiedTypeMetadataDocuments,
    ) -> (MockIssuanceSession, VecNonEmpty<Attestation>) {
        let mut client = MockIssuanceSession::new();
        let issuer_certificate = mdoc.issuer_certificate().unwrap();
<<<<<<< HEAD
        client
            .expect_issuer()
            .return_const(match IssuerRegistration::from_certificate(&issuer_certificate) {
                Ok(Some(registration)) => registration,
                _ => IssuerRegistration::new_mock(),
            });

        client.expect_accept().return_once(|| {
            Ok(vec![IssuedCredentialCopies::MsoMdoc(
                VecNonEmpty::try_from(vec![mdoc]).unwrap(),
=======
        let issuer_registration = match IssuerRegistration::from_certificate(&issuer_certificate) {
            Ok(Some(registration)) => registration,
            _ => IssuerRegistration::new_mock(),
        };

        let attestations = vec![Attestation::create_for_issuance(
            AttestationIdentity::Ephemeral,
            type_metadata.to_normalized().unwrap(),
            issuer_registration.organization.clone(),
            mdoc.issuer_signed.clone().into_entries_by_namespace(),
        )
        .unwrap()]
        .try_into()
        .unwrap();

        client.expect_issuer().return_once(move || Ok(issuer_registration));

        client.expect_accept().return_once(|| {
            Ok(vec![CredentialWithMetadata::new(
                vec![IssuedCredential::MsoMdoc(Box::new(mdoc))].try_into().unwrap(),
                type_metadata,
>>>>>>> abcb9f12
            )])
        });

        (client, attestations)
    }

    #[tokio::test]
    #[serial(MockDigidSession)]
    async fn test_create_pid_issuance_auth_url() {
        const AUTH_URL: &str = "http://example.com/auth";

        let mut wallet = WalletWithMocks::new_registered_and_unlocked(WalletDeviceVendor::Apple);

        assert!(wallet.session.is_none());

        // Set up a mock DigiD session.
        let session_start_context = MockDigidSession::start_context();
        session_start_context.expect().returning(|_, _: &TlsPinningConfig, _| {
            let client = MockDigidSession::default();
            Ok((client, Url::parse(AUTH_URL).unwrap()))
        });

        // Have the `Wallet` generate a DigiD authentication URL and test it.
        let auth_url = wallet
            .create_pid_issuance_auth_url()
            .await
            .expect("Could not generate PID issuance auth URL");

        assert_eq!(auth_url.as_str(), AUTH_URL);
        assert!(wallet.session.is_some());
    }

    #[tokio::test]
    async fn test_create_pid_issuance_auth_url_error_locked() {
        let mut wallet = WalletWithMocks::new_registered_and_unlocked(WalletDeviceVendor::Apple);

        wallet.lock();

        // Creating a DigiD authentication URL on
        // a locked wallet should result in an error.
        let error = wallet
            .create_pid_issuance_auth_url()
            .await
            .expect_err("PID issuance auth URL generation should have resulted in error");

        assert_matches!(error, IssuanceError::Locked);
    }

    #[tokio::test]
    async fn test_create_pid_issuance_auth_url_error_unregistered() {
        // Prepare an unregistered wallet.
        let mut wallet = WalletWithMocks::new_unregistered(WalletDeviceVendor::Apple);

        // Creating a DigiD authentication URL on an
        // unregistered wallet should result in an error.
        let error = wallet
            .create_pid_issuance_auth_url()
            .await
            .expect_err("PID issuance auth URL generation should have resulted in error");

        assert_matches!(error, IssuanceError::NotRegistered);
    }

    #[tokio::test]
    async fn test_create_pid_issuance_auth_url_error_session_state_digid() {
        let mut wallet = WalletWithMocks::new_registered_and_unlocked(WalletDeviceVendor::Apple);

        // Set up a mock DigiD session.
        wallet.session = Some(Session::Digid(MockDigidSession::default()));

        // Creating a DigiD authentication URL on a `Wallet` that
        // has an active DigiD session should return an error.
        let error = wallet
            .create_pid_issuance_auth_url()
            .await
            .expect_err("PID issuance auth URL generation should have resulted in error");

        assert_matches!(error, IssuanceError::SessionState);
    }

    #[tokio::test]
    async fn test_create_pid_issuance_auth_url_error_session_state_pid_issuer() {
        let mut wallet = WalletWithMocks::new_registered_and_unlocked(WalletDeviceVendor::Apple);

        // Setup a mock OpenID4VCI session.
        wallet.session = Some(Session::Issuance(IssuanceSession::new(
            true,
            vec![Attestation::new_mock()].try_into().unwrap(),
            MockIssuanceSession::default(),
        )));

        // Creating a DigiD authentication URL on a `Wallet` that has
        // an active OpenID4VCI session should return an error.
        let error = wallet
            .create_pid_issuance_auth_url()
            .await
            .expect_err("PID issuance auth URL generation should have resulted in error");

        assert_matches!(error, IssuanceError::SessionState);
    }

    #[tokio::test]
    #[serial(MockDigidSession)]
    async fn test_create_pid_issuance_auth_url_error_digid_session_start() {
        let mut wallet = WalletWithMocks::new_registered_and_unlocked(WalletDeviceVendor::Apple);

        // Make DigiD session starting return an error.
        let session_start_context = MockDigidSession::start_context();
        session_start_context
            .expect()
            .return_once(|_, _: &TlsPinningConfig, _| Err(OidcError::NoAuthCode.into()));

        // The error should be forwarded when attempting to create a DigiD authentication URL.
        let error = wallet
            .create_pid_issuance_auth_url()
            .await
            .expect_err("PID issuance auth URL generation should have resulted in error");

        assert_matches!(error, IssuanceError::DigidSessionStart(_));
    }

    #[tokio::test]
    async fn test_cancel_pid_issuance_digid() {
        let mut wallet = WalletWithMocks::new_registered_and_unlocked(WalletDeviceVendor::Apple);

        // Set up a mock DigiD session.
        wallet.session = Some(Session::Digid(MockDigidSession::default()));

        assert!(wallet.session.is_some());

        // Cancelling PID issuance should clear this session.
        wallet.cancel_issuance().await.expect("Could not cancel PID issuance");

        assert!(wallet.session.is_none());
    }

    #[tokio::test]
    async fn test_cancel_pid_issuance_pid() {
        // Prepare a registered and unlocked wallet.
        let mut wallet = WalletWithMocks::new_registered_and_unlocked(WalletDeviceVendor::Apple);

        // Set up the `PidIssuerClient`
        let pid_issuer = {
            let mut client = MockIssuanceSession::new();
            client.expect_reject().return_once(|| Ok(()));
            client.expect_issuer().return_const(IssuerRegistration::new_mock());
            client
        };
        wallet.session = Some(Session::Issuance(IssuanceSession::new(
            true,
            vec![Attestation::new_mock()].try_into().unwrap(),
            pid_issuer,
        )));

        // Cancelling PID issuance should not fail.
        wallet.cancel_issuance().await.expect("Could not cancel PID issuance");

        assert!(wallet.session.is_none());
    }

    #[tokio::test]
    async fn test_cancel_pid_issuance_error_locked() {
        // Prepare a registered and locked wallet.
        let mut wallet = WalletWithMocks::new_registered_and_unlocked(WalletDeviceVendor::Apple);

        wallet.lock();

        // Cancelling PID issuance on a locked wallet should result in an error.
        let error = wallet
            .cancel_issuance()
            .await
            .expect_err("Cancelling PID issuance should have resulted in an error");

        assert_matches!(error, IssuanceError::Locked);
    }

    #[tokio::test]
    async fn test_cancel_pid_issuance_error_unregistered() {
        // Prepare an unregistered wallet.
        let mut wallet = WalletWithMocks::new_unregistered(WalletDeviceVendor::Apple);

        // Cancelling PID issuance on an unregistered wallet should result in an error.
        let error = wallet
            .cancel_issuance()
            .await
            .expect_err("Cancelling PID issuance should have resulted in an error");

        assert_matches!(error, IssuanceError::NotRegistered);
    }

    #[tokio::test]
    async fn test_cancel_pid_issuance_error_session_state() {
        // Prepare a registered and unlocked wallet.
        let mut wallet = WalletWithMocks::new_registered_and_unlocked(WalletDeviceVendor::Apple);

        // Cancelling PID issuance on a wallet with no
        // active DigiD session should result in an error.
        let error = wallet
            .cancel_issuance()
            .await
            .expect_err("Cancelling PID issuance should have resulted in an error");

        assert_matches!(error, IssuanceError::SessionState);
    }

    const REDIRECT_URI: &str = "redirect://here";

    #[tokio::test]
    #[serial(MockIssuanceSession)]
    async fn test_continue_pid_issuance() {
        let mut wallet = setup_wallet_with_digid_session();

        let preview_data = create_example_preview_data();

        // Set up the `MockIssuanceSession` to return one `CredentialPreviewState`.
        let start_context = MockIssuanceSession::start_context();
        start_context.expect().return_once(|| {
            let mut client = MockIssuanceSession::new();

            client
                .expect_normalized_credential_previews()
                .return_const(vec![preview_data]);

            client.expect_issuer().return_const(IssuerRegistration::new_mock());

            Ok(client)
        });

        // Continuing PID issuance should result in one preview `Attestation`.
        let attestations = wallet
            .continue_pid_issuance(Url::parse(REDIRECT_URI).unwrap())
            .await
            .expect("Could not continue PID issuance");

        assert_eq!(attestations.len(), 1);

        let attestation = attestations.into_iter().next().unwrap();
        assert_matches!(attestation.identity, AttestationIdentity::Ephemeral);
        assert_eq!(attestation.attributes.len(), 4);
        assert_eq!(attestation.attributes[0].key, vec!["family_name".to_string()]);
        assert_matches!(
            &attestation.attributes[0].value,
            AttestationAttributeValue::Basic(AttributeValue::Text(string)) if string == "De Bruijn"
        );
    }

    #[tokio::test]
    async fn test_continue_pid_issuance_error_locked() {
        // Prepare a registered and locked wallet.
        let mut wallet = WalletWithMocks::new_registered_and_unlocked(WalletDeviceVendor::Apple);

        wallet.lock();

        // Continuing PID issuance on a locked wallet should result in an error.
        let error = wallet
            .continue_pid_issuance(Url::parse(REDIRECT_URI).unwrap())
            .await
            .expect_err("Continuing PID issuance should have resulted in error");

        assert_matches!(error, IssuanceError::Locked);
    }

    #[tokio::test]
    async fn test_continue_pid_issuance_error_unregistered() {
        // Prepare an unregistered wallet.
        let mut wallet = WalletWithMocks::new_unregistered(WalletDeviceVendor::Apple);

        // Continuing PID issuance on an unregistered wallet should result in an error.
        let error = wallet
            .continue_pid_issuance(Url::parse(REDIRECT_URI).unwrap())
            .await
            .expect_err("Continuing PID issuance should have resulted in error");

        assert_matches!(error, IssuanceError::NotRegistered);
    }

    #[tokio::test]
    async fn test_continue_pid_issuance_error_session_state() {
        // Prepare a registered wallet.
        let mut wallet = WalletWithMocks::new_registered_and_unlocked(WalletDeviceVendor::Apple);

        // Continuing PID issuance on a wallet with no active `DigidSession` should result in an error.
        let error = wallet
            .continue_pid_issuance(Url::parse(REDIRECT_URI).unwrap())
            .await
            .expect_err("Continuing PID issuance should have resulted in error");

        assert_matches!(error, IssuanceError::SessionState);
    }

    fn setup_wallet_with_digid_session() -> WalletWithMocks {
        // Prepare a registered wallet.
        let mut wallet = WalletWithMocks::new_registered_and_unlocked(WalletDeviceVendor::Apple);

        // Set up a mock DigiD session that returns a token request.
        let digid_session = {
            let mut session = MockDigidSession::default();

            session.expect_into_token_request().return_once(|_uri| {
                Ok(TokenRequest {
                    grant_type: TokenRequestGrantType::PreAuthorizedCode {
                        pre_authorized_code: "123".to_string().into(),
                    },
                    code_verifier: None,
                    client_id: None,
                    redirect_uri: None,
                })
            });

            session
        };
        wallet.session = Some(Session::Digid(digid_session));

        wallet
    }

    #[tokio::test]
    #[serial(MockIssuanceSession)]
    async fn test_continue_pid_issuance_error_pid_issuer() {
        let mut wallet = setup_wallet_with_digid_session();

        // Set up the `MockIssuanceSession` to return an error.
        let start_context = MockIssuanceSession::start_context();
        start_context
            .expect()
            .return_once(|| Err(IssuanceSessionError::MissingNonce));

        // Continuing PID issuance on a wallet should forward this error.
        let error = wallet
            .continue_pid_issuance(Url::parse(REDIRECT_URI).unwrap())
            .await
            .expect_err("Continuing PID issuance should have resulted in error");

        assert_matches!(error, IssuanceError::IssuanceSession { .. });
    }

    #[tokio::test]
    async fn test_cancel_pid_issuance_error_pid_issuer() {
        // Prepare a registered and unlocked wallet.
        let mut wallet = WalletWithMocks::new_registered_and_unlocked(WalletDeviceVendor::Apple);

        // Set up a mock OpenID4VCI session that expects to be rejected, which returns an error.
        let pid_issuer = {
            let mut client = MockIssuanceSession::new();
            client
                .expect_reject()
                .return_once(|| Err(IssuanceSessionError::MissingNonce));

            client.expect_issuer().return_const(IssuerRegistration::new_mock());

            client
        };
        wallet.session = Some(Session::Issuance(IssuanceSession::new(
            true,
            vec![Attestation::new_mock()].try_into().unwrap(),
            pid_issuer,
        )));

        // Canceling PID issuance on a wallet should forward this error.
        let error = wallet
            .cancel_issuance()
            .await
            .expect_err("Rejecting PID issuance should have resulted in an error");

        assert_matches!(error, IssuanceError::IssuerServer { .. });
    }

    const PIN: &str = "051097";

    #[tokio::test]
    async fn test_accept_pid_issuance() {
        // Prepare a registered and unlocked wallet.
        let mut wallet = WalletWithMocks::new_registered_and_unlocked(WalletDeviceVendor::Apple);

        // Register mock document_callback
        let attestations_callback = test::setup_mock_attestations_callback(&mut wallet).await.unwrap();

        // Register mock recent_history_callback
        let events = test::setup_mock_recent_history_callback(&mut wallet).await.unwrap();

        // Create a mock OpenID4VCI session that accepts the PID with a single
        // instance of `MdocCopies`, which contains a single valid `Mdoc`.
        let mdoc = test::create_example_pid_mdoc();
        let (pid_issuer, attestations) = mock_issuance_session(mdoc, VerifiedTypeMetadataDocuments::pid_example());
        wallet.session = Some(Session::Issuance(IssuanceSession::new(true, attestations, pid_issuer)));

        // Accept the PID issuance with the PIN.
        wallet
            .accept_issuance(PIN.to_owned())
            .await
            .expect("Could not accept PID issuance");

        {
            // Test which `Attestation` instances we have received through the callback.
            let attestations = attestations_callback.lock();

            // The first entry should be empty, because there are no mdocs in the database.
            assert_eq!(attestations.len(), 2);
            assert!(attestations[0].is_empty());

            // The second entry should contain a single attestation with the PID.
            assert_eq!(attestations[1].len(), 1);
            let attestation = &attestations[1][0];
            assert_matches!(attestation.identity, AttestationIdentity::Fixed { id: _ });
            assert_eq!(attestation.attestation_type, PID_DOCTYPE);

            // Test that one successful issuance event is logged
            let events = events.lock();
            assert_eq!(events.len(), 2);
            assert!(events[0].is_empty());
            assert_eq!(events[1].len(), 1);
            assert_matches!(&events[1][0], WalletEvent::Issuance { .. });

            assert!(wallet.has_registration());
            assert!(!wallet.is_locked());
        }

        // Starting another PID issuance should fail
        const AUTH_URL: &str = "http://example.com/auth";
        // Set up a mock DigiD session.
        let session_start_context = MockDigidSession::start_context();
        session_start_context.expect().returning(|_, _: &TlsPinningConfig, _| {
            let client = MockDigidSession::default();
            Ok((client, Url::parse(AUTH_URL).unwrap()))
        });

        let err = wallet
            .create_pid_issuance_auth_url()
            .await
            .expect_err("creating new PID issuance auth URL when there already is a PID should fail");
        assert_matches!(err, IssuanceError::PidAlreadyPresent);
    }

    #[tokio::test]
    async fn test_accept_pid_issuance_unregistered() {
        // Prepare an unregistered wallet.
        let mut wallet = WalletWithMocks::new_unregistered(WalletDeviceVendor::Apple);

        // Accepting PID issuance on an unregistered wallet should result in an error.
        let error = wallet
            .accept_issuance(PIN.to_owned())
            .await
            .expect_err("Accepting PID issuance should have resulted in an error");

        assert_matches!(error, IssuanceError::NotRegistered);
    }

    #[tokio::test]
    async fn test_accept_pid_issuance_locked() {
        // Prepare a registered and locked wallet.
        let mut wallet = WalletWithMocks::new_registered_and_unlocked(WalletDeviceVendor::Apple);

        wallet.lock();

        // Accepting PID issuance on a locked wallet should result in an error.
        let error = wallet
            .accept_issuance(PIN.to_owned())
            .await
            .expect_err("Accepting PID issuance should have resulted in an error");

        assert_matches!(error, IssuanceError::Locked);

        assert!(wallet.has_registration());
        assert!(wallet.is_locked());
    }

    #[tokio::test]
    async fn test_accept_pid_issuance_session_state() {
        // Prepare a registered and unlocked wallet.
        let mut wallet = WalletWithMocks::new_registered_and_unlocked(WalletDeviceVendor::Apple);

        // Accepting PID issuance on a `Wallet` with a `PidIssuerClient`
        // that has no session should result in an error.
        let error = wallet
            .accept_issuance(PIN.to_owned())
            .await
            .expect_err("Accepting PID issuance should have resulted in an error");

        assert_matches!(error, IssuanceError::SessionState);

        assert!(wallet.has_registration());
        assert!(!wallet.is_locked());
    }

    async fn test_accept_pid_issuance_error_remote_key(
        key_error: RemoteEcdsaKeyError,
    ) -> (WalletWithMocks, IssuanceError) {
        // Prepare a registered and unlocked wallet.
        let mut wallet = WalletWithMocks::new_registered_and_unlocked(WalletDeviceVendor::Apple);

        // Have the mock OpenID4VCI session return a particular `RemoteEcdsaKeyError` upon accepting.
        let pid_issuer = {
            let mut client = MockIssuanceSession::new();
            client
                .expect_accept()
                .return_once(|| Err(IssuanceSessionError::Jwt(JwtError::Signing(Box::new(key_error)))));

            client.expect_issuer().return_const(IssuerRegistration::new_mock());

            client
        };
        wallet.session = Some(Session::Issuance(IssuanceSession::new(
            true,
            vec![Attestation::new_mock()].try_into().unwrap(),
            pid_issuer,
        )));

        // Accepting PID issuance should result in an error.
        let error = wallet
            .accept_issuance(PIN.to_owned())
            .await
            .expect_err("Accepting PID issuance should have resulted in an error");

        (wallet, error)
    }

    #[rstest]
    #[case(InstructionError::IncorrectPin { attempts_left_in_round: 1, is_final_round: false }, false)]
    #[case(InstructionError::Timeout { timeout_millis: 10_000 }, true)]
    #[case(InstructionError::Blocked, true)]
    #[case(InstructionError::InstructionValidation, false)]
    #[tokio::test]
    async fn test_accept_pid_issuance_error_instruction(
        #[case] instruction_error: InstructionError,
        #[case] expect_reset: bool,
    ) {
        let (wallet, error) =
            test_accept_pid_issuance_error_remote_key(RemoteEcdsaKeyError::from(instruction_error)).await;

        // Test that this error is converted to the appropriate variant of `IssuanceError`.
        assert_matches!(error, IssuanceError::Instruction(_));

        // Test the state of the Wallet, based on if we expect a reset for this InstructionError.
        if expect_reset {
            assert!(!wallet.has_registration());
            assert!(wallet.is_locked());
            assert_matches!(
                wallet.storage.read().await.state().await.unwrap(),
                StorageState::Uninitialized
            );
        } else {
            assert!(wallet.has_registration());
            assert!(!wallet.is_locked());
            assert_matches!(wallet.storage.read().await.state().await.unwrap(), StorageState::Opened);
        }
    }

    #[tokio::test]
    async fn test_accept_pid_issuance_error_signature() {
        let (wallet, error) =
            test_accept_pid_issuance_error_remote_key(RemoteEcdsaKeyError::from(signature::Error::default())).await;

        // Test that this error is converted to the appropriate variant of `IssuanceError`.
        assert_matches!(error, IssuanceError::Signature(_));

        assert!(wallet.has_registration());
        assert!(!wallet.is_locked());
    }

    #[tokio::test]
    async fn test_accept_pid_issuance_error_key_not_found() {
        let (wallet, error) =
            test_accept_pid_issuance_error_remote_key(RemoteEcdsaKeyError::KeyNotFound("not found".to_string())).await;

        // Test that this error is converted to the appropriate variant of `IssuanceError`.
        assert_matches!(error, IssuanceError::KeyNotFound(_));

        assert!(wallet.has_registration());
        assert!(!wallet.is_locked());
    }

    #[tokio::test]
    async fn test_accept_pid_issuance_error_pid_issuer() {
        // Prepare a registered and unlocked wallet.
        let mut wallet = WalletWithMocks::new_registered_and_unlocked(WalletDeviceVendor::Apple);

        // Have the mock OpenID4VCI session return an error upon accepting.
        let pid_issuer = {
            let mut client = MockIssuanceSession::new();
            client
                .expect_accept()
                .return_once(|| Err(IssuanceSessionError::MissingNonce));

            client.expect_issuer().return_const(IssuerRegistration::new_mock());

            client
        };
        wallet.session = Some(Session::Issuance(IssuanceSession::new(
            true,
            vec![Attestation::new_mock()].try_into().unwrap(),
            pid_issuer,
        )));

        // Accepting PID issuance should result in an error.
        let error = wallet
            .accept_issuance(PIN.to_owned())
            .await
            .expect_err("Accepting PID issuance should have resulted in an error");

        assert_matches!(error, IssuanceError::IssuerServer { .. });

        assert!(wallet.has_registration());
        assert!(!wallet.is_locked());
    }

    #[tokio::test]
    async fn test_accept_pid_issuance_error_storage() {
        // Prepare a registered and unlocked wallet.
        let mut wallet = WalletWithMocks::new_registered_and_unlocked(WalletDeviceVendor::Apple);

        // Have the mock OpenID4VCI session report some mdocs upon accepting.
        let mdoc = test::create_example_pid_mdoc();
        let (pid_issuer, attestations) = mock_issuance_session(mdoc, VerifiedTypeMetadataDocuments::pid_example());
        wallet.session = Some(Session::Issuance(IssuanceSession::new(true, attestations, pid_issuer)));

        // Have the mdoc storage return an error on query.
        wallet.storage.write().await.has_query_error = true;

        // Accepting PID issuance should result in an error.
        let error = wallet
            .accept_issuance(PIN.to_owned())
            .await
            .expect_err("Accepting PID issuance should have resulted in an error");

        assert_matches!(error, IssuanceError::MdocStorage(_));

        assert!(wallet.has_registration());
        assert!(!wallet.is_locked());
    }
}<|MERGE_RESOLUTION|>--- conflicted
+++ resolved
@@ -4,7 +4,6 @@
 use http::header;
 use http::HeaderMap;
 use http::HeaderValue;
-use itertools::Itertools;
 use p256::ecdsa::signature;
 use rustls_pki_types::TrustAnchor;
 use tracing::info;
@@ -20,16 +19,9 @@
 use http_utils::urls;
 use http_utils::urls::BaseUrl;
 use jwt::error::JwtError;
-<<<<<<< HEAD
-use mdoc::utils::cose::CoseError;
-=======
-use openid4vc::credential::CredentialCopies;
->>>>>>> abcb9f12
 use openid4vc::issuance_session::HttpVcMessageClient;
 use openid4vc::issuance_session::IssuanceSession as Openid4vcIssuanceSession;
 use openid4vc::issuance_session::IssuanceSessionError;
-use openid4vc::issuance_session::IssuedCredential;
-use openid4vc::issuance_session::IssuedCredentialCopies;
 use openid4vc::token::CredentialPreviewError;
 use openid4vc::token::TokenRequest;
 use platform_support::attested_key::AttestedKeyHolder;
@@ -487,65 +479,20 @@
         ) {
             self.reset_to_initial_state().await;
         }
-<<<<<<< HEAD
-
-        let issued_credentials = issuance_result?;
-
-        info!("Isuance succeeded; removing issuance session state");
-        self.session.take();
-
-        // Prepare events before storing mdocs, to avoid cloning mdocs
-        let event = {
-            // Extract first copy from each issued credential
-            let credentials: VecNonEmpty<_> = VecNonEmpty::try_from(
-                issued_credentials
-                    .iter()
-                    .map(|copies| match copies {
-                        IssuedCredentialCopies::MsoMdoc(mdocs) => {
-                            IssuedCredential::MsoMdoc(Box::new(mdocs.first().clone()))
-                        }
-                        IssuedCredentialCopies::SdJwt(sd_jwts) => {
-                            IssuedCredential::SdJwt(Box::new(sd_jwts.first().clone()))
-                        }
-                    })
-                    .collect_vec(),
-            )
-            .expect("there is always something issued");
-
-            for issued_credential_copies in &issued_credentials {
-                let issuer_certificate = issued_credential_copies.issuer_certificate()?;
-
-                if matches!(
-                    IssuerRegistration::from_certificate(&issuer_certificate),
-                    Err(_) | Ok(None)
-                ) {
-                    return Err(IssuanceError::MissingIssuerRegistration);
-                }
-            }
-
-            WalletEvent::new_issuance(credentials)
-=======
-        let mdocs_with_metadata = issuance_result?
-            .into_iter()
-            .map(|credential| (CredentialCopies::from(credential.copies), credential.metadata_documents))
-            .collect_vec();
+
+        let issued_credentials_with_metadata = issuance_result?;
 
         info!("Isuance succeeded; removing issuance session state");
         let issuance_session = match self.session.take() {
             Some(Session::Issuance(issuance_session)) => issuance_session,
             _ => unreachable!(),
->>>>>>> abcb9f12
         };
 
-        info!("Attestations accepted, storing mdoc in database");
+        info!("Attestations accepted, storing credentials in database");
         self.storage
             .write()
             .await
-<<<<<<< HEAD
-            .insert_credentials(issued_credentials)
-=======
-            .insert_mdocs(mdocs_with_metadata)
->>>>>>> abcb9f12
+            .insert_credentials(issued_credentials_with_metadata)
             .await
             .map_err(IssuanceError::MdocStorage)?;
 
@@ -572,11 +519,8 @@
     use crypto::x509::BorrowingCertificateExtension;
     use http_utils::tls::pinning::TlsPinningConfig;
     use mdoc::holder::Mdoc;
-<<<<<<< HEAD
-=======
     use openid4vc::issuance_session::CredentialWithMetadata;
-    use openid4vc::issuance_session::IssuedCredential;
->>>>>>> abcb9f12
+    use openid4vc::issuance_session::IssuedCredentialCopies;
     use openid4vc::mock::MockIssuanceSession;
     use openid4vc::oidc::OidcError;
     use openid4vc::token::TokenRequest;
@@ -599,18 +543,6 @@
     ) -> (MockIssuanceSession, VecNonEmpty<Attestation>) {
         let mut client = MockIssuanceSession::new();
         let issuer_certificate = mdoc.issuer_certificate().unwrap();
-<<<<<<< HEAD
-        client
-            .expect_issuer()
-            .return_const(match IssuerRegistration::from_certificate(&issuer_certificate) {
-                Ok(Some(registration)) => registration,
-                _ => IssuerRegistration::new_mock(),
-            });
-
-        client.expect_accept().return_once(|| {
-            Ok(vec![IssuedCredentialCopies::MsoMdoc(
-                VecNonEmpty::try_from(vec![mdoc]).unwrap(),
-=======
         let issuer_registration = match IssuerRegistration::from_certificate(&issuer_certificate) {
             Ok(Some(registration)) => registration,
             _ => IssuerRegistration::new_mock(),
@@ -626,13 +558,12 @@
         .try_into()
         .unwrap();
 
-        client.expect_issuer().return_once(move || Ok(issuer_registration));
+        client.expect_issuer().return_const(issuer_registration);
 
         client.expect_accept().return_once(|| {
             Ok(vec![CredentialWithMetadata::new(
-                vec![IssuedCredential::MsoMdoc(Box::new(mdoc))].try_into().unwrap(),
+                IssuedCredentialCopies::MsoMdoc(VecNonEmpty::try_from(vec![mdoc]).unwrap()),
                 type_metadata,
->>>>>>> abcb9f12
             )])
         });
 
@@ -845,8 +776,6 @@
     async fn test_continue_pid_issuance() {
         let mut wallet = setup_wallet_with_digid_session();
 
-        let preview_data = create_example_preview_data();
-
         // Set up the `MockIssuanceSession` to return one `CredentialPreviewState`.
         let start_context = MockIssuanceSession::start_context();
         start_context.expect().return_once(|| {
@@ -854,7 +783,7 @@
 
             client
                 .expect_normalized_credential_previews()
-                .return_const(vec![preview_data]);
+                .return_const(vec![create_example_preview_data()]);
 
             client.expect_issuer().return_const(IssuerRegistration::new_mock());
 

use std::mem;
use std::sync::Arc;

use http::header;
use http::HeaderMap;
use http::HeaderValue;
use itertools::Itertools;
use p256::ecdsa::signature;
use tracing::info;
use tracing::instrument;
use url::Url;

use crypto::x509::BorrowingCertificateExtension;
use crypto::x509::CertificateError;
use error_category::sentry_capture_error;
use error_category::ErrorCategory;
use jwt::error::JwtError;
use mdoc::utils::cose::CoseError;
use mdoc::utils::issuer_auth::IssuerRegistration;
use openid4vc::credential::MdocCopies;
use openid4vc::credential_payload::CredentialPayloadError;
<<<<<<< HEAD
=======
use openid4vc::issuance_session::HttpIssuanceSession;
use openid4vc::issuance_session::HttpVcMessageClient;
>>>>>>> 47958074
use openid4vc::issuance_session::IssuanceSession;
use openid4vc::issuance_session::IssuanceSessionError;
use openid4vc::token::CredentialPreview;
use openid4vc::token::CredentialPreviewError;
use openid4vc::token::TokenRequest;
use platform_support::attested_key::AttestedKeyHolder;
use sd_jwt_vc_metadata::TypeMetadataError;
use wallet_account::NL_WALLET_CLIENT_ID;
use wallet_common::http::TlsPinningConfig;
use wallet_common::reqwest::default_reqwest_client_builder;
use wallet_common::update_policy::VersionState;
use wallet_common::urls;
use wallet_common::urls::BaseUrl;
use wallet_common::vec_at_least::VecNonEmpty;
use wallet_configuration::wallet_config::WalletConfiguration;

use crate::account_provider::AccountProviderClient;
use crate::attestation::Attestation;
use crate::attestation::AttestationError;
use crate::attestation::AttestationIdentity;
use crate::config::UNIVERSAL_LINK_BASE_URL;
use crate::errors::ChangePinError;
use crate::errors::UpdatePolicyError;
use crate::instruction::InstructionError;
use crate::instruction::RemoteEcdsaKeyError;
use crate::instruction::RemoteEcdsaKeyFactory;
use crate::issuance::DigidSession;
use crate::issuance::DigidSessionError;
use crate::issuance::PID_DOCTYPE;
use crate::repository::Repository;
use crate::repository::UpdateableRepository;
use crate::storage::Storage;
use crate::storage::StorageError;
use crate::storage::WalletEvent;
use crate::wallet::attestations::AttestationsError;
use crate::wte::WteIssuanceClient;

use super::Wallet;

#[derive(Debug, thiserror::Error, ErrorCategory)]
#[category(defer)]
pub enum IssuanceError {
    #[category(expected)]
    #[error("app version is blocked")]
    VersionBlocked,
    #[error("wallet is not registered")]
    #[category(expected)]
    NotRegistered,
    #[error("wallet is locked")]
    #[category(expected)]
    Locked,
    #[error("issuance session is not in the correct state")]
    #[category(expected)]
    SessionState,
    #[error("PID already present")]
    #[category(expected)]
    PidAlreadyPresent,
    #[error("could not start DigiD session: {0}")]
    DigidSessionStart(#[source] DigidSessionError),
    #[error("could not finish DigiD session: {0}")]
    DigidSessionFinish(#[source] DigidSessionError),
    #[error("could not retrieve PID from issuer: {0}")]
    PidIssuer(#[from] IssuanceSessionError),
    #[error("error sending instruction to Wallet Provider: {0}")]
    Instruction(#[from] InstructionError),
    #[error("invalid signature received from Wallet Provider: {0}")]
    #[category(critical)]
    Signature(#[from] signature::Error),
    #[error("no signature received from Wallet Provider")]
    #[category(critical)]
    MissingSignature,
    #[error("could not insert mdocs in database: {0}")]
    MdocStorage(#[source] StorageError),
    #[error("could not store event in history database: {0}")]
    EventStorage(#[source] StorageError),
    #[error("key '{0}' not found in Wallet Provider")]
    #[category(pd)]
    KeyNotFound(String),
    #[error("invalid issuer certificate: {0}")]
    InvalidIssuerCertificate(#[source] CoseError),
    #[error("issuer not authenticated")]
    #[category(critical)]
    MissingIssuerRegistration,
    #[error("could not read attestations from storage: {0}")]
    Attestations(#[source] AttestationsError),
    #[error("failed to read issuer registration from issuer certificate: {0}")]
    AttestationPreview(#[from] CredentialPreviewError),
    #[error("error finalizing pin change: {0}")]
    ChangePin(#[from] ChangePinError),
    #[error("JWT credential error: {0}")]
    JwtCredential(#[from] JwtError),
    #[error("error fetching update policy: {0}")]
    UpdatePolicy(#[from] UpdatePolicyError),
    #[error("type metadata verification failed: {0}")]
    #[category(critical)]
    TypeMetadataVerification(#[from] TypeMetadataError),
    #[error("error converting mdoc to credential payload: {0}")]
    CredentialPayload(#[from] CredentialPayloadError),
    #[error("error converting credential payload to attestation: {0}")]
    #[category(critical)]
    Attestation(#[from] AttestationError),
    #[error("certificate error: {0}")]
    Certificate(#[from] CertificateError),
}

#[derive(Debug, Clone)]
pub struct WalletIssuanceSession<IS> {
    pub is_pid: bool,
    pub protocol_state: IS,
}

impl<IS> WalletIssuanceSession<IS> {
    pub fn new(is_pid: bool, protocol_state: IS) -> Self {
        Self { is_pid, protocol_state }
    }
}

impl<CR, UR, S, AKH, APC, DS, IS, MDS, WIC> Wallet<CR, UR, S, AKH, APC, DS, IS, MDS, WIC>
where
    CR: Repository<Arc<WalletConfiguration>>,
    UR: Repository<VersionState>,
    AKH: AttestedKeyHolder,
    DS: DigidSession,
    IS: IssuanceSession,
    S: Storage,
    APC: AccountProviderClient,
{
    #[instrument(skip_all)]
    #[sentry_capture_error]
    pub async fn create_pid_issuance_auth_url(&mut self) -> Result<Url, IssuanceError> {
        info!("Generating DigiD auth URL, starting OpenID connect discovery");

        info!("Checking if blocked");
        if self.is_blocked() {
            return Err(IssuanceError::VersionBlocked);
        }

        info!("Checking if registered");
        if !self.registration.is_registered() {
            return Err(IssuanceError::NotRegistered);
        }

        info!("Checking if locked");
        if self.lock.is_locked() {
            return Err(IssuanceError::Locked);
        }

        info!("Checking if there is an active issuance session");
        if self.digid_session.is_some() || self.issuance_session.is_some() {
            return Err(IssuanceError::SessionState);
        }

        info!("Checking if a pid is already present");
        let has_pid = self
            .storage
            .write()
            .await
            .has_any_mdocs_with_doctype(PID_DOCTYPE)
            .await
            .map_err(IssuanceError::MdocStorage)?;
        if has_pid {
            return Err(IssuanceError::PidAlreadyPresent);
        }

        let pid_issuance_config = &self.config_repository.get().pid_issuance;
        let (session, auth_url) = DS::start(
            pid_issuance_config.digid.clone(),
            &pid_issuance_config.digid_http_config,
            urls::issuance_base_uri(&UNIVERSAL_LINK_BASE_URL).as_ref().to_owned(),
        )
        .await
        .map_err(IssuanceError::DigidSessionStart)?;

        info!("DigiD auth URL generated");
        self.digid_session.replace(session);

        Ok(auth_url)
    }

    #[instrument(skip_all)]
    #[sentry_capture_error]
    pub fn has_active_issuance_session(&self) -> Result<bool, IssuanceError> {
        info!("Checking for active issuance session");

        info!("Checking if blocked");
        if self.is_blocked() {
            return Err(IssuanceError::VersionBlocked);
        }

        info!("Checking if registered");
        if !self.registration.is_registered() {
            return Err(IssuanceError::NotRegistered);
        }

        info!("Checking if locked");
        if self.lock.is_locked() {
            return Err(IssuanceError::Locked);
        }

        let has_active_session = self.digid_session.is_some() || self.issuance_session.is_some();

        Ok(has_active_session)
    }

    #[instrument(skip_all)]
    #[sentry_capture_error]
    pub async fn cancel_issuance(&mut self) -> Result<(), IssuanceError> {
        info!("Issuance cancelled / rejected");

        info!("Checking if blocked");
        if self.is_blocked() {
            return Err(IssuanceError::VersionBlocked);
        }

        info!("Checking if registered");
        if !self.registration.is_registered() {
            return Err(IssuanceError::NotRegistered);
        }

        info!("Checking if locked");
        if self.lock.is_locked() {
            return Err(IssuanceError::Locked);
        }

        if self.digid_session.take().is_some() {
            // In the DigiD stage of PID issuance we don't have to do anything; just return.
            return Ok(());
        }

        info!("Checking if there is an active issuance session");
        let issuance_session = self.issuance_session.take().ok_or(IssuanceError::SessionState)?;

        info!("Rejecting issuance");
        issuance_session.protocol_state.reject_issuance().await?;

        Ok(())
    }

    #[instrument(skip_all)]
    #[sentry_capture_error]
    pub async fn issuance_get_previews(&mut self, redirect_uri: Url) -> Result<Vec<Attestation>, IssuanceError> {
        info!("Received redirect URI, processing URI and retrieving access token");

        info!("Checking if blocked");
        if self.is_blocked() {
            return Err(IssuanceError::VersionBlocked);
        }

        info!("Checking if registered");
        if !self.registration.is_registered() {
            return Err(IssuanceError::NotRegistered);
        }

        info!("Checking if locked");
        if self.lock.is_locked() {
            return Err(IssuanceError::Locked);
        }

        info!("Checking if there is an active DigiD issuance session");
        if self.digid_session.is_none() || self.issuance_session.is_some() {
            return Err(IssuanceError::SessionState);
        }

        // Take ownership of the active session, now that we know that it exists.
        let session = self.digid_session.take().unwrap();

        let token_request = session
            .into_token_request(redirect_uri)
            .await
            .map_err(IssuanceError::DigidSessionFinish)?;

        self.issuance_fetch_previews(
            token_request,
            self.config_repository.get().pid_issuance.pid_issuer_url.clone(),
            true,
        )
        .await
    }

    #[instrument(skip_all)]
    pub(crate) async fn issuance_fetch_previews(
        &mut self,
        token_request: TokenRequest,
        issuer_url: BaseUrl,
        is_pid: bool,
    ) -> Result<Vec<Attestation>, IssuanceError> {
        let http_client = default_reqwest_client_builder()
            .default_headers(HeaderMap::from_iter([(
                header::ACCEPT,
                HeaderValue::from_static(mime::APPLICATION_JSON.as_ref()),
            )]))
            .build()
            .expect("Could not build reqwest HTTP client");

<<<<<<< HEAD
        let (issuer, attestation_previews) = IS::start_issuance(
            http_client.into(),
            issuer_url,
=======
        let (pid_issuer, attestation_previews) = IS::start_issuance(
            HttpVcMessageClient::new(NL_WALLET_CLIENT_ID.to_string(), pid_issuer_http_client),
            config.pid_issuance.pid_issuer_url.clone(),
>>>>>>> 47958074
            token_request,
            &self.config_repository.get().mdoc_trust_anchors(),
        )
        .await?;

        info!("successfully received token and previews from issuer");
        let attestations = attestation_previews
            .into_iter()
            .flat_map(|(formats, unverified_metadata_chains)| formats.into_iter().zip(unverified_metadata_chains))
            .map(|(preview, unverified_metadata_chain)| {
                let issuer_registration = preview.issuer_registration()?;
                match preview {
                    CredentialPreview::MsoMdoc { unsigned_mdoc, .. } => {
                        let (metadata, _) = unverified_metadata_chain.into_metadata_and_source();

                        let attestation = Attestation::create_for_issuance(
                            AttestationIdentity::Ephemeral,
                            metadata,
                            issuer_registration.organization,
                            unsigned_mdoc.attributes.into(),
                        )?;

                        Ok(attestation)
                    }
                }
            })
            .collect::<Result<Vec<_>, IssuanceError>>()?;

        self.issuance_session
            .replace(WalletIssuanceSession::new(is_pid, issuer));

        Ok(attestations)
    }

    #[instrument(skip_all)]
    #[sentry_capture_error]
    pub async fn accept_issuance(&mut self, pin: String) -> Result<(), IssuanceError>
    where
        UR: UpdateableRepository<VersionState, TlsPinningConfig, Error = UpdatePolicyError>,
        S: Storage,
        APC: AccountProviderClient,
        WIC: WteIssuanceClient + Default,
    {
        info!("Accepting issuance");

        let config = &self.config_repository.get().update_policy_server;

        info!("Fetching update policy");
        self.update_policy_repository.fetch(&config.http_config).await?;

        info!("Checking if blocked");
        if self.is_blocked() {
            return Err(IssuanceError::VersionBlocked);
        }

        info!("Checking if registered");
        let (attested_key, registration_data) = self
            .registration
            .as_key_and_registration_data()
            .ok_or_else(|| IssuanceError::NotRegistered)?;

        info!("Checking if locked");
        if self.lock.is_locked() {
            return Err(IssuanceError::Locked);
        }

        info!("Checking if there is an active PID issuance session");
        if self.digid_session.is_some() {
            return Err(IssuanceError::SessionState);
        }
        let issuance_session = self.issuance_session.as_ref().ok_or(IssuanceError::SessionState)?;

        let config = self.config_repository.get();

        let instruction_result_public_key = config.account_server.instruction_result_public_key.as_inner().into();

        let remote_instruction = self
            .new_instruction_client(
                pin,
                Arc::clone(attested_key),
                registration_data.clone(),
                config.account_server.http_config.clone(),
                instruction_result_public_key,
            )
            .await?;

        let wte = if issuance_session.is_pid {
            Some(
                self.wte_issuance_client
                    .obtain_wte(
                        config.account_server.wte_public_key.as_inner(),
                        remote_instruction.clone(),
                    )
                    .await?,
            )
        } else {
            None
        };

        let remote_key_factory = RemoteEcdsaKeyFactory::new(remote_instruction);

        info!("Signing nonce using Wallet Provider");

        let issuance_result = issuance_session
            .protocol_state
            .accept_issuance(&config.mdoc_trust_anchors(), &remote_key_factory, wte)
            .await
            .map_err(|error| {
                match error {
                    // We knowingly call unwrap() on the downcast to `RemoteEcdsaKeyError` here because we know
                    // that it is the error type of the `RemoteEcdsaKeyFactory` we provide above.
                    IssuanceSessionError::PrivateKeyGeneration(error)
                    | IssuanceSessionError::Jwt(JwtError::Signing(error)) => {
                        match *error.downcast::<RemoteEcdsaKeyError>().unwrap() {
                            RemoteEcdsaKeyError::Instruction(error) => IssuanceError::Instruction(error),
                            RemoteEcdsaKeyError::Signature(error) => IssuanceError::Signature(error),
                            RemoteEcdsaKeyError::KeyNotFound(identifier) => IssuanceError::KeyNotFound(identifier),
                            RemoteEcdsaKeyError::MissingSignature => IssuanceError::MissingSignature,
                        }
                    }
                    _ => IssuanceError::PidIssuer(error),
                }
            });

        // Make sure there are no remaining references to the `AttestedKey` value.
        mem::drop(remote_key_factory);

        // If the Wallet Provider returns either a PIN timeout or a permanent block,
        // wipe the contents of the wallet and return it to its initial state.
        if matches!(
            issuance_result,
            Err(IssuanceError::Instruction(
                InstructionError::Timeout { .. } | InstructionError::Blocked
            ))
        ) {
            self.reset_to_initial_state().await;
        }
        let issued_mdocs = issuance_result?
            .into_iter()
            .map(|mdocs| mdocs.try_into())
            .collect::<Result<Vec<_>, _>>()?;

        info!("Isuance succeeded; removing issuance session state");
        self.issuance_session.take();

        // Prepare events before storing mdocs, to avoid cloning mdocs
        let event = {
            // Extract first copy from each issued mdoc
            let mdocs: VecNonEmpty<_> = issued_mdocs
                .iter()
                .map(|mdoc: &MdocCopies| mdoc.first().clone())
                .collect_vec()
                .try_into()
                .expect("should have received at least one issued mdoc");

            // Validate all issuer_certificates
            for mdoc in mdocs.as_ref() {
                let certificate = mdoc
                    .issuer_certificate()
                    .map_err(IssuanceError::InvalidIssuerCertificate)?;

                // Verify that the certificate contains IssuerRegistration
                if matches!(IssuerRegistration::from_certificate(&certificate), Err(_) | Ok(None)) {
                    return Err(IssuanceError::MissingIssuerRegistration);
                }
            }
            WalletEvent::new_issuance(mdocs)
        };

        info!("Attestations accepted, storing mdoc in database");
        self.storage
            .write()
            .await
            .insert_mdocs(issued_mdocs)
            .await
            .map_err(IssuanceError::MdocStorage)?;

        self.store_history_event(event)
            .await
            .map_err(IssuanceError::EventStorage)?;

        self.emit_attestations().await.map_err(IssuanceError::Attestations)?;

        Ok(())
    }
}

#[cfg(test)]
mod tests {
    use assert_matches::assert_matches;
    use mockall::predicate::*;
    use openid4vc::credential_formats::CredentialFormats;
    use rstest::rstest;
    use serial_test::serial;
    use url::Url;

    use mdoc::holder::Mdoc;
    use openid4vc::issuance_session::IssuedCredential;
    use openid4vc::mock::MockIssuanceSession;
    use openid4vc::oidc::OidcError;
    use openid4vc::token::CredentialPreview;
    use openid4vc::token::TokenRequest;
    use openid4vc::token::TokenRequestGrantType;
    use sd_jwt_vc_metadata::TypeMetadataDocuments;
    use wallet_common::http::TlsPinningConfig;
    use wallet_common::vec_at_least::VecNonEmpty;

    use crate::issuance;
    use crate::issuance::MockDigidSession;
    use crate::storage::StorageState;

    use super::super::test;
    use super::super::test::WalletDeviceVendor;
    use super::super::test::WalletWithMocks;
    use super::super::test::ISSUER_KEY;
    use super::*;

    fn mock_issuance_session(mdoc: Mdoc) -> MockIssuanceSession {
        let mut client = MockIssuanceSession::new();
        client.expect_accept().return_once(|| {
            Ok(vec![vec![IssuedCredential::MsoMdoc(Box::new(mdoc))]
                .try_into()
                .unwrap()])
        });
        client
    }

    #[tokio::test]
    #[serial(MockDigidSession)]
    async fn test_create_pid_issuance_auth_url() {
        const AUTH_URL: &str = "http://example.com/auth";

        let mut wallet = WalletWithMocks::new_registered_and_unlocked(WalletDeviceVendor::Apple);

        assert!(wallet.digid_session.is_none());

        // Set up a mock DigiD session.
        let session_start_context = MockDigidSession::start_context();
        session_start_context.expect().returning(|_, _: &TlsPinningConfig, _| {
            let client = MockDigidSession::default();
            Ok((client, Url::parse(AUTH_URL).unwrap()))
        });

        // Have the `Wallet` generate a DigiD authentication URL and test it.
        let auth_url = wallet
            .create_pid_issuance_auth_url()
            .await
            .expect("Could not generate PID issuance auth URL");

        assert_eq!(auth_url.as_str(), AUTH_URL);
        assert!(wallet.digid_session.is_some());
    }

    #[tokio::test]
    async fn test_create_pid_issuance_auth_url_error_locked() {
        let mut wallet = WalletWithMocks::new_registered_and_unlocked(WalletDeviceVendor::Apple);

        wallet.lock();

        // Creating a DigiD authentication URL on
        // a locked wallet should result in an error.
        let error = wallet
            .create_pid_issuance_auth_url()
            .await
            .expect_err("PID issuance auth URL generation should have resulted in error");

        assert_matches!(error, IssuanceError::Locked);
    }

    #[tokio::test]
    async fn test_create_pid_issuance_auth_url_error_unregistered() {
        // Prepare an unregistered wallet.
        let mut wallet = WalletWithMocks::new_unregistered(WalletDeviceVendor::Apple);

        // Creating a DigiD authentication URL on an
        // unregistered wallet should result in an error.
        let error = wallet
            .create_pid_issuance_auth_url()
            .await
            .expect_err("PID issuance auth URL generation should have resulted in error");

        assert_matches!(error, IssuanceError::NotRegistered);
    }

    #[tokio::test]
    async fn test_create_pid_issuance_auth_url_error_session_state_digid() {
        let mut wallet = WalletWithMocks::new_registered_and_unlocked(WalletDeviceVendor::Apple);

        // Set up a mock DigiD session.
        wallet.digid_session = Some(MockDigidSession::default());

        // Creating a DigiD authentication URL on a `Wallet` that
        // has an active DigiD session should return an error.
        let error = wallet
            .create_pid_issuance_auth_url()
            .await
            .expect_err("PID issuance auth URL generation should have resulted in error");

        assert_matches!(error, IssuanceError::SessionState);
    }

    #[tokio::test]
    async fn test_create_pid_issuance_auth_url_error_session_state_pid_issuer() {
        let mut wallet = WalletWithMocks::new_registered_and_unlocked(WalletDeviceVendor::Apple);

        // Setup a mock OpenID4VCI session.
        wallet.issuance_session = Some(WalletIssuanceSession::new(true, MockIssuanceSession::default()));

        // Creating a DigiD authentication URL on a `Wallet` that has
        // an active OpenID4VCI session should return an error.
        let error = wallet
            .create_pid_issuance_auth_url()
            .await
            .expect_err("PID issuance auth URL generation should have resulted in error");

        assert_matches!(error, IssuanceError::SessionState);
    }

    #[tokio::test]
    #[serial(MockDigidSession)]
    async fn test_create_pid_issuance_auth_url_error_digid_session_start() {
        let mut wallet = WalletWithMocks::new_registered_and_unlocked(WalletDeviceVendor::Apple);

        // Make DigiD session starting return an error.
        let session_start_context = MockDigidSession::start_context();
        session_start_context
            .expect()
            .return_once(|_, _: &TlsPinningConfig, _| Err(OidcError::NoAuthCode.into()));

        // The error should be forwarded when attempting to create a DigiD authentication URL.
        let error = wallet
            .create_pid_issuance_auth_url()
            .await
            .expect_err("PID issuance auth URL generation should have resulted in error");

        assert_matches!(error, IssuanceError::DigidSessionStart(_));
    }

    #[tokio::test]
    async fn test_cancel_pid_issuance_digid() {
        let mut wallet = WalletWithMocks::new_registered_and_unlocked(WalletDeviceVendor::Apple);

        // Set up a mock DigiD session.
        wallet.digid_session = Some(MockDigidSession::default());

        assert!(wallet.digid_session.is_some());

        // Cancelling PID issuance should clear this session.
        wallet.cancel_issuance().await.expect("Could not cancel PID issuance");

        assert!(wallet.digid_session.is_none());
    }

    #[tokio::test]
    async fn test_cancel_pid_issuance_pid() {
        // Prepare a registered and unlocked wallet.
        let mut wallet = WalletWithMocks::new_registered_and_unlocked(WalletDeviceVendor::Apple);

        // Set up the `PidIssuerClient`
        let pid_issuer = {
            let mut client = MockIssuanceSession::new();
            client.expect_reject().return_once(|| Ok(()));
            client
        };
        wallet.issuance_session = Some(WalletIssuanceSession::new(true, pid_issuer));

        // Cancelling PID issuance should not fail.
        wallet.cancel_issuance().await.expect("Could not cancel PID issuance");

        assert!(wallet.issuance_session.is_none());
    }

    #[tokio::test]
    async fn test_cancel_pid_issuance_error_locked() {
        // Prepare a registered and locked wallet.
        let mut wallet = WalletWithMocks::new_registered_and_unlocked(WalletDeviceVendor::Apple);

        wallet.lock();

        // Cancelling PID issuance on a locked wallet should result in an error.
        let error = wallet
            .cancel_issuance()
            .await
            .expect_err("Cancelling PID issuance should have resulted in an error");

        assert_matches!(error, IssuanceError::Locked);
    }

    #[tokio::test]
    async fn test_cancel_pid_issuance_error_unregistered() {
        // Prepare an unregistered wallet.
        let mut wallet = WalletWithMocks::new_unregistered(WalletDeviceVendor::Apple);

        // Cancelling PID issuance on an unregistered wallet should result in an error.
        let error = wallet
            .cancel_issuance()
            .await
            .expect_err("Cancelling PID issuance should have resulted in an error");

        assert_matches!(error, IssuanceError::NotRegistered);
    }

    #[tokio::test]
    async fn test_cancel_pid_issuance_error_session_state() {
        // Prepare a registered and unlocked wallet.
        let mut wallet = WalletWithMocks::new_registered_and_unlocked(WalletDeviceVendor::Apple);

        // Cancelling PID issuance on a wallet with no
        // active DigiD session should result in an error.
        let error = wallet
            .cancel_issuance()
            .await
            .expect_err("Cancelling PID issuance should have resulted in an error");

        assert_matches!(error, IssuanceError::SessionState);
    }

    const REDIRECT_URI: &str = "redirect://here";

    #[tokio::test]
    #[serial(MockIssuanceSession)]
    async fn test_continue_pid_issuance() {
        let mut wallet = setup_wallet_with_digid_session();

        let (unsigned_mdoc, metadata) = issuance::mock::create_example_unsigned_mdoc();
        let (_, _, metadata_documents) = TypeMetadataDocuments::from_single_example(metadata);
        let unverified_metadata_chains = vec![metadata_documents
            .clone()
            .into_unverified_metadata_chain(&unsigned_mdoc.doc_type)
            .unwrap()];
        let credential_formats = CredentialFormats::try_new(
            VecNonEmpty::try_from(vec![CredentialPreview::MsoMdoc {
                unsigned_mdoc,
                issuer_certificate: ISSUER_KEY.issuance_key.certificate().clone(),
                type_metadata: metadata_documents.clone(),
            }])
            .unwrap(),
        )
        .unwrap();
        // Set up the `MockIssuanceSession` to return one `AttestationPreview`.
        let start_context = MockIssuanceSession::start_context();
        start_context.expect().return_once(|| {
            Ok((
                MockIssuanceSession::new(),
                vec![(credential_formats, unverified_metadata_chains)],
            ))
        });

        // Continuing PID issuance should result in one preview `Document`.
        let attestations = wallet
            .issuance_get_previews(Url::parse(REDIRECT_URI).unwrap())
            .await
            .expect("Could not continue PID issuance");

        assert_eq!(attestations.len(), 1);
        assert_matches!(attestations[0].identity, AttestationIdentity::Ephemeral);
    }

    #[tokio::test]
    async fn test_continue_pid_issuance_error_locked() {
        // Prepare a registered and locked wallet.
        let mut wallet = WalletWithMocks::new_registered_and_unlocked(WalletDeviceVendor::Apple);

        wallet.lock();

        // Continuing PID issuance on a locked wallet should result in an error.
        let error = wallet
            .issuance_get_previews(Url::parse(REDIRECT_URI).unwrap())
            .await
            .expect_err("Continuing PID issuance should have resulted in error");

        assert_matches!(error, IssuanceError::Locked);
    }

    #[tokio::test]
    async fn test_continue_pid_issuance_error_unregistered() {
        // Prepare an unregistered wallet.
        let mut wallet = WalletWithMocks::new_unregistered(WalletDeviceVendor::Apple);

        // Continuing PID issuance on an unregistered wallet should result in an error.
        let error = wallet
            .issuance_get_previews(Url::parse(REDIRECT_URI).unwrap())
            .await
            .expect_err("Continuing PID issuance should have resulted in error");

        assert_matches!(error, IssuanceError::NotRegistered);
    }

    #[tokio::test]
    async fn test_continue_pid_issuance_error_session_state() {
        // Prepare a registered wallet.
        let mut wallet = WalletWithMocks::new_registered_and_unlocked(WalletDeviceVendor::Apple);

        // Continuing PID issuance on a wallet with no active `DigidSession` should result in an error.
        let error = wallet
            .issuance_get_previews(Url::parse(REDIRECT_URI).unwrap())
            .await
            .expect_err("Continuing PID issuance should have resulted in error");

        assert_matches!(error, IssuanceError::SessionState);
    }

    fn setup_wallet_with_digid_session() -> WalletWithMocks {
        // Prepare a registered wallet.
        let mut wallet = WalletWithMocks::new_registered_and_unlocked(WalletDeviceVendor::Apple);

        // Set up a mock DigiD session that returns a token request.
        let digid_session = {
            let mut session = MockDigidSession::default();

            session.expect_into_token_request().return_once(|_uri| {
                Ok(TokenRequest {
                    grant_type: TokenRequestGrantType::PreAuthorizedCode {
                        pre_authorized_code: "123".to_string().into(),
                    },
                    code_verifier: None,
                    client_id: None,
                    redirect_uri: None,
                })
            });

            session
        };
        wallet.digid_session = Some(digid_session);

        wallet
    }

    #[tokio::test]
    #[serial(MockIssuanceSession)]
    async fn test_continue_pid_issuance_error_pid_issuer() {
        let mut wallet = setup_wallet_with_digid_session();

        // Set up the `MockIssuanceSession` to return an error.
        let start_context = MockIssuanceSession::start_context();
        start_context
            .expect()
            .return_once(|| Err(IssuanceSessionError::MissingNonce));

        // Continuing PID issuance on a wallet should forward this error.
        let error = wallet
            .issuance_get_previews(Url::parse(REDIRECT_URI).unwrap())
            .await
            .expect_err("Continuing PID issuance should have resulted in error");

        assert_matches!(error, IssuanceError::PidIssuer(_));
    }

    #[tokio::test]
    async fn test_cancel_pid_issuance_error_pid_issuer() {
        // Prepare a registered and unlocked wallet.
        let mut wallet = WalletWithMocks::new_registered_and_unlocked(WalletDeviceVendor::Apple);

        // Set up a mock OpenID4VCI session that expects to be rejected, which returns an error.
        let pid_issuer = {
            let mut client = MockIssuanceSession::new();
            client
                .expect_reject()
                .return_once(|| Err(IssuanceSessionError::MissingNonce));
            client
        };
        wallet.issuance_session = Some(WalletIssuanceSession::new(true, pid_issuer));

        // Canceling PID issuance on a wallet should forward this error.
        let error = wallet
            .cancel_issuance()
            .await
            .expect_err("Rejecting PID issuance should have resulted in an error");

        assert_matches!(error, IssuanceError::PidIssuer(_));
    }

    const PIN: &str = "051097";

    #[tokio::test]
    async fn test_accept_pid_issuance() {
        // Prepare a registered and unlocked wallet.
        let mut wallet = WalletWithMocks::new_registered_and_unlocked(WalletDeviceVendor::Apple);

        // Register mock document_callback
        let attestations = test::setup_mock_attestations_callback(&mut wallet).await.unwrap();

        // Register mock recent_history_callback
        let events = test::setup_mock_recent_history_callback(&mut wallet).await.unwrap();

        // Create a mock OpenID4VCI session that accepts the PID with a single
        // instance of `MdocCopies`, which contains a single valid `Mdoc`.
        let mdoc = test::create_example_pid_mdoc();
        let pid_issuer = mock_issuance_session(mdoc);
        wallet.issuance_session = Some(WalletIssuanceSession::new(true, pid_issuer));

        // Accept the PID issuance with the PIN.
        wallet
            .accept_issuance(PIN.to_owned())
            .await
            .expect("Could not accept PID issuance");

        {
            // Test which `Attestation` instances we have received through the callback.
            let attestations = attestations.lock();

            // The first entry should be empty, because there are no mdocs in the database.
            assert_eq!(attestations.len(), 2);
            assert!(attestations[0].is_empty());

            // The second entry should contain a single attestation with the PID.
            assert_eq!(attestations[1].len(), 1);
            let attestation = &attestations[1][0];
            assert_matches!(attestation.identity, AttestationIdentity::Fixed { id: _ });
            assert_eq!(attestation.attestation_type, "com.example.pid");

            // Test that one successful issuance event is logged
            let events = events.lock();
            assert_eq!(events.len(), 2);
            assert!(events[0].is_empty());
            assert_eq!(events[1].len(), 1);
            assert_matches!(&events[1][0], WalletEvent::Issuance { .. });

            assert!(wallet.has_registration());
            assert!(!wallet.is_locked());
        }

        // Starting another PID issuance should fail
        const AUTH_URL: &str = "http://example.com/auth";
        // Set up a mock DigiD session.
        let session_start_context = MockDigidSession::start_context();
        session_start_context.expect().returning(|_, _: &TlsPinningConfig, _| {
            let client = MockDigidSession::default();
            Ok((client, Url::parse(AUTH_URL).unwrap()))
        });

        let err = wallet
            .create_pid_issuance_auth_url()
            .await
            .expect_err("creating new PID issuance auth URL when there already is a PID should fail");
        assert_matches!(err, IssuanceError::PidAlreadyPresent);
    }

    #[tokio::test]
    async fn test_accept_pid_issuance_missing_issuer_registration() {
        // Prepare a registered and unlocked wallet.
        let mut wallet = WalletWithMocks::new_registered_and_unlocked(WalletDeviceVendor::Apple);

        // Create a mock OpenID4VCI session that accepts the PID with a single instance of `MdocCopies`, which contains
        // a single valid `Mdoc`, but signed with a Certificate that is missing IssuerRegistration
        let mdoc = test::create_example_pid_mdoc_unauthenticated();
        let pid_issuer = mock_issuance_session(mdoc);
        wallet.issuance_session = Some(WalletIssuanceSession::new(true, pid_issuer));

        // Accept the PID issuance with the PIN.
        let error = wallet
            .accept_issuance(PIN.to_owned())
            .await
            .expect_err("Accepting PID issuance should have resulted in an error");

        assert_matches!(error, IssuanceError::MissingIssuerRegistration);

        // No issuance event is logged
        let events = wallet.storage.read().await.fetch_wallet_events().await.unwrap();
        assert!(events.is_empty());

        assert!(wallet.has_registration());
        assert!(!wallet.is_locked());
    }

    #[tokio::test]
    async fn test_accept_pid_issuance_unregistered() {
        // Prepare an unregistered wallet.
        let mut wallet = WalletWithMocks::new_unregistered(WalletDeviceVendor::Apple);

        // Accepting PID issuance on an unregistered wallet should result in an error.
        let error = wallet
            .accept_issuance(PIN.to_owned())
            .await
            .expect_err("Accepting PID issuance should have resulted in an error");

        assert_matches!(error, IssuanceError::NotRegistered);
    }

    #[tokio::test]
    async fn test_accept_pid_issuance_locked() {
        // Prepare a registered and locked wallet.
        let mut wallet = WalletWithMocks::new_registered_and_unlocked(WalletDeviceVendor::Apple);

        wallet.lock();

        // Accepting PID issuance on a locked wallet should result in an error.
        let error = wallet
            .accept_issuance(PIN.to_owned())
            .await
            .expect_err("Accepting PID issuance should have resulted in an error");

        assert_matches!(error, IssuanceError::Locked);

        assert!(wallet.has_registration());
        assert!(wallet.is_locked());
    }

    #[tokio::test]
    async fn test_accept_pid_issuance_session_state() {
        // Prepare a registered and unlocked wallet.
        let mut wallet = WalletWithMocks::new_registered_and_unlocked(WalletDeviceVendor::Apple);

        // Accepting PID issuance on a `Wallet` with a `PidIssuerClient`
        // that has no session should result in an error.
        let error = wallet
            .accept_issuance(PIN.to_owned())
            .await
            .expect_err("Accepting PID issuance should have resulted in an error");

        assert_matches!(error, IssuanceError::SessionState);

        assert!(wallet.has_registration());
        assert!(!wallet.is_locked());
    }

    async fn test_accept_pid_issuance_error_remote_key(
        key_error: RemoteEcdsaKeyError,
    ) -> (WalletWithMocks, IssuanceError) {
        // Prepare a registered and unlocked wallet.
        let mut wallet = WalletWithMocks::new_registered_and_unlocked(WalletDeviceVendor::Apple);

        // Have the mock OpenID4VCI session return a particular `RemoteEcdsaKeyError` upon accepting.
        let pid_issuer = {
            let mut client = MockIssuanceSession::new();
            client
                .expect_accept()
                .return_once(|| Err(IssuanceSessionError::Jwt(JwtError::Signing(Box::new(key_error)))));
            client
        };
        wallet.issuance_session = Some(WalletIssuanceSession::new(true, pid_issuer));

        // Accepting PID issuance should result in an error.
        let error = wallet
            .accept_issuance(PIN.to_owned())
            .await
            .expect_err("Accepting PID issuance should have resulted in an error");

        (wallet, error)
    }

    #[rstest]
    #[case(InstructionError::IncorrectPin { attempts_left_in_round: 1, is_final_round: false }, false)]
    #[case(InstructionError::Timeout { timeout_millis: 10_000 }, true)]
    #[case(InstructionError::Blocked, true)]
    #[case(InstructionError::InstructionValidation, false)]
    #[tokio::test]
    async fn test_accept_pid_issuance_error_instruction(
        #[case] instruction_error: InstructionError,
        #[case] expect_reset: bool,
    ) {
        let (wallet, error) =
            test_accept_pid_issuance_error_remote_key(RemoteEcdsaKeyError::from(instruction_error)).await;

        // Test that this error is converted to the appropriate variant of `PidIssuanceError`.
        assert_matches!(error, IssuanceError::Instruction(_));

        // Test the state of the Wallet, based on if we expect a reset for this InstructionError.
        if expect_reset {
            assert!(!wallet.has_registration());
            assert!(wallet.is_locked());
            assert_matches!(
                wallet.storage.read().await.state().await.unwrap(),
                StorageState::Uninitialized
            );
        } else {
            assert!(wallet.has_registration());
            assert!(!wallet.is_locked());
            assert_matches!(wallet.storage.read().await.state().await.unwrap(), StorageState::Opened);
        }
    }

    #[tokio::test]
    async fn test_accept_pid_issuance_error_signature() {
        let (wallet, error) =
            test_accept_pid_issuance_error_remote_key(RemoteEcdsaKeyError::from(signature::Error::default())).await;

        // Test that this error is converted to the appropriate variant of `PidIssuanceError`.
        assert_matches!(error, IssuanceError::Signature(_));

        assert!(wallet.has_registration());
        assert!(!wallet.is_locked());
    }

    #[tokio::test]
    async fn test_accept_pid_issuance_error_key_not_found() {
        let (wallet, error) =
            test_accept_pid_issuance_error_remote_key(RemoteEcdsaKeyError::KeyNotFound("not found".to_string())).await;

        // Test that this error is converted to the appropriate variant of `PidIssuanceError`.
        assert_matches!(error, IssuanceError::KeyNotFound(_));

        assert!(wallet.has_registration());
        assert!(!wallet.is_locked());
    }

    #[tokio::test]
    async fn test_accept_pid_issuance_error_pid_issuer() {
        // Prepare a registered and unlocked wallet.
        let mut wallet = WalletWithMocks::new_registered_and_unlocked(WalletDeviceVendor::Apple);

        // Have the mock OpenID4VCI session return an error upon accepting.
        let pid_issuer = {
            let mut client = MockIssuanceSession::new();
            client
                .expect_accept()
                .return_once(|| Err(IssuanceSessionError::MissingNonce));
            client
        };
        wallet.issuance_session = Some(WalletIssuanceSession::new(true, pid_issuer));

        // Accepting PID issuance should result in an error.
        let error = wallet
            .accept_issuance(PIN.to_owned())
            .await
            .expect_err("Accepting PID issuance should have resulted in an error");

        assert_matches!(error, IssuanceError::PidIssuer(_));

        assert!(wallet.has_registration());
        assert!(!wallet.is_locked());
    }

    #[tokio::test]
    async fn test_accept_pid_issuance_error_storage() {
        // Prepare a registered and unlocked wallet.
        let mut wallet = WalletWithMocks::new_registered_and_unlocked(WalletDeviceVendor::Apple);

        // Have the mock OpenID4VCI session report some mdocs upon accepting.
        let mdoc = test::create_example_pid_mdoc();
        let pid_issuer = mock_issuance_session(mdoc);
        wallet.issuance_session = Some(WalletIssuanceSession::new(true, pid_issuer));

        // Have the mdoc storage return an error on query.
        wallet.storage.write().await.has_query_error = true;

        // Accepting PID issuance should result in an error.
        let error = wallet
            .accept_issuance(PIN.to_owned())
            .await
            .expect_err("Accepting PID issuance should have resulted in an error");

        assert_matches!(error, IssuanceError::MdocStorage(_));

        assert!(wallet.has_registration());
        assert!(!wallet.is_locked());
    }
}<|MERGE_RESOLUTION|>--- conflicted
+++ resolved
@@ -19,11 +19,7 @@
 use mdoc::utils::issuer_auth::IssuerRegistration;
 use openid4vc::credential::MdocCopies;
 use openid4vc::credential_payload::CredentialPayloadError;
-<<<<<<< HEAD
-=======
-use openid4vc::issuance_session::HttpIssuanceSession;
 use openid4vc::issuance_session::HttpVcMessageClient;
->>>>>>> 47958074
 use openid4vc::issuance_session::IssuanceSession;
 use openid4vc::issuance_session::IssuanceSessionError;
 use openid4vc::token::CredentialPreview;
@@ -318,15 +314,9 @@
             .build()
             .expect("Could not build reqwest HTTP client");
 
-<<<<<<< HEAD
         let (issuer, attestation_previews) = IS::start_issuance(
-            http_client.into(),
+            HttpVcMessageClient::new(NL_WALLET_CLIENT_ID.to_string(), http_client),
             issuer_url,
-=======
-        let (pid_issuer, attestation_previews) = IS::start_issuance(
-            HttpVcMessageClient::new(NL_WALLET_CLIENT_ID.to_string(), pid_issuer_http_client),
-            config.pid_issuance.pid_issuer_url.clone(),
->>>>>>> 47958074
             token_request,
             &self.config_repository.get().mdoc_trust_anchors(),
         )

use std::sync::Arc;

use openid4vc::disclosure_session::DisclosureSession;
use tracing::info;
use tracing::instrument;

use attestation_data::auth::Organization;
use error_category::sentry_capture_error;
use error_category::ErrorCategory;
use http_utils::tls::pinning::TlsPinningConfig;
use openid4vc::credential::CredentialOfferContainer;
use openid4vc::credential::OPENID4VCI_CREDENTIAL_OFFER_URL_SCHEME;
use openid4vc::disclosure_session::DisclosureClient;
use openid4vc::disclosure_session::VpClientError;
use openid4vc::disclosure_session::VpMessageClientError;
use openid4vc::issuance_session::IssuanceSession as Openid4vcIssuanceSession;
use openid4vc::token::TokenRequest;
use openid4vc::token::TokenRequestGrantType;
use openid4vc::PostAuthResponseErrorCode;
use platform_support::attested_key::AttestedKeyHolder;
use update_policy_model::update_policy::VersionState;
use wallet_account::NL_WALLET_CLIENT_ID;
use wallet_configuration::wallet_config::WalletConfiguration;

use crate::account_provider::AccountProviderClient;
use crate::attestation::AttestationPresentation;
use crate::errors::UpdatePolicyError;
use crate::issuance::DigidSession;
use crate::repository::Repository;
use crate::repository::UpdateableRepository;
use crate::storage::Storage;
use crate::wallet::Session;

use super::disclosure::RedirectUriPurpose;
use super::DisclosureError;
use super::IssuanceError;
use super::Wallet;

#[derive(Debug, thiserror::Error, ErrorCategory)]
#[category(defer)]
pub enum DisclosureBasedIssuanceError {
    #[error("disclosure failed: {0}")]
    Disclosure(#[from] DisclosureError),
    #[error("retrieving attribute previews failed: {0}")]
    Issuance(#[from] IssuanceError),
    #[error("missing redirect URI from verifier response")]
    #[category(critical)]
    MissingRedirectUri(Box<Organization>),
    #[error("missing query in redirect URI")]
    #[category(critical)]
    MissingRedirectUriQuery(Box<Organization>),
    #[error("failed to deserialize Credential Offer: {0}")]
    #[category(pd)]
    UrlDecoding(#[source] serde_urlencoded::de::Error, Box<Organization>),
    #[error("no grants found in Credential Offer")]
    #[category(critical)]
    MissingGrants(Box<Organization>),
    #[error("no Authorization Code found in Credential Offer")]
    #[category(critical)]
    MissingAuthorizationCode(Box<Organization>),
    #[error("unexpected scheme: expected '{OPENID4VCI_CREDENTIAL_OFFER_URL_SCHEME}', found '{0}'")]
    #[category(critical)]
    UnexpectedScheme(String, Box<Organization>),
}

// This method requires the caller to be aware which flow it is in: ordinary disclosure
// (in which case it should call accept_disclosure()), or disclosure based issuance.
// Calling this method in a non-disclosure based issuance setting will result in an error.
// Alternatively, we could have made accept_disclosure() return an enum, containing either
// the redirect URI (in case of ordinary disclosure), or a `Vec<Attestation>`.
// However, the `flutter_api` already knows which flow it is in anyway, because it displays
// different things to the user in each flow. So keeping this a distinct method is more
// pragmatic.
impl<CR, UR, S, AKH, APC, DS, IS, DC, WIC> Wallet<CR, UR, S, AKH, APC, DS, IS, DC, WIC>
where
    CR: Repository<Arc<WalletConfiguration>>,
    UR: UpdateableRepository<VersionState, TlsPinningConfig, Error = UpdatePolicyError>,
    S: Storage,
    AKH: AttestedKeyHolder,
    APC: AccountProviderClient,
    DS: DigidSession,
    IS: Openid4vcIssuanceSession,
    DC: DisclosureClient,
    WIC: Default,
{
    #[instrument(skip_all)]
    #[sentry_capture_error]
    pub async fn continue_disclosure_based_issuance(
        &mut self,
        pin: String,
    ) -> Result<Vec<AttestationPresentation>, DisclosureBasedIssuanceError> {
        let config = self.config_repository.get();

        info!("Checking if a disclosure session is present");
        let Some(Session::Disclosure(session)) = &self.session else {
            return Err(DisclosureBasedIssuanceError::Disclosure(DisclosureError::SessionState));
        };

        let organization = session
<<<<<<< HEAD
            .protocol_state()
=======
            .protocol_state
>>>>>>> 37439f6c
            .verifier_certificate()
            .registration()
            .organization
            .clone();

        let redirect_uri = match self
            .perform_disclosure(pin, RedirectUriPurpose::Issuance, config.as_ref())
            .await
        {
            Ok(Some(redirect_uri)) if redirect_uri.scheme() == OPENID4VCI_CREDENTIAL_OFFER_URL_SCHEME => redirect_uri,

            Ok(Some(redirect_uri)) => Err(DisclosureBasedIssuanceError::UnexpectedScheme(
                redirect_uri.scheme().to_string(),
                Box::new(organization.clone()),
            ))?,

            Ok(None) => Err(DisclosureBasedIssuanceError::MissingRedirectUri(Box::new(
                organization.clone(),
            )))?,

            // If the issuer has no attestations to issue, return an empty Vec.
            Err(DisclosureError::VpClient(VpClientError::Request(VpMessageClientError::AuthPostResponse(err))))
                if err.error_response.error == PostAuthResponseErrorCode::NoIssuableAttestations =>
            {
                return Ok(vec![]);
            }

            Err(err) => Err(err)?,
        };

        let query = redirect_uri
            .query()
            .ok_or(DisclosureBasedIssuanceError::MissingRedirectUriQuery(Box::new(
                organization.clone(),
            )))?;

        let CredentialOfferContainer { credential_offer } = serde_urlencoded::from_str(query)
            .map_err(|e| DisclosureBasedIssuanceError::UrlDecoding(e, Box::new(organization.clone())))?;

        let token_request = TokenRequest {
            grant_type: TokenRequestGrantType::PreAuthorizedCode {
                pre_authorized_code: credential_offer
                    .grants
                    .ok_or(DisclosureBasedIssuanceError::MissingGrants(Box::new(
                        organization.clone(),
                    )))?
                    .authorization_code()
                    .ok_or(DisclosureBasedIssuanceError::MissingAuthorizationCode(Box::new(
                        organization.clone(),
                    )))?,
            },
            code_verifier: None,
            client_id: Some(NL_WALLET_CLIENT_ID.to_string()),
            redirect_uri: None,
        };

        let previews = self
            .issuance_fetch_previews(
                token_request,
                credential_offer.credential_issuer,
                &config.mdoc_trust_anchors(),
                false,
            )
            .await?;

        Ok(previews)
    }
}

<<<<<<< HEAD
// TODO: Re-enable and rewrite these tests.

// #[cfg(test)]
// mod tests {
//     use assert_matches::assert_matches;
//     use parking_lot::lock_api::Mutex;

//     use attestation_data::auth::issuer_auth::IssuerRegistration;
//     use openid4vc::credential::CredentialOffer;
//     use openid4vc::credential::CredentialOfferContainer;
//     use openid4vc::credential::GrantPreAuthorizedCode;
//     use openid4vc::credential::OPENID4VCI_CREDENTIAL_OFFER_URL_SCHEME;
//     use openid4vc::disclosure_session::DisclosureSessionState;
//     use openid4vc::disclosure_session::VpClientError;
//     use openid4vc::disclosure_session::VpSessionError;
//     use openid4vc::mock::MockIssuanceSession;
//     use openid4vc::verifier::DisclosureResultHandlerError;
//     use openid4vc::verifier::PostAuthResponseError;
//     use openid4vc::verifier::ToPostAuthResponseErrorCode;
//     use openid4vc::DisclosureErrorResponse;
//     use openid4vc::PostAuthResponseErrorCode;

//     use crate::disclosure::mock::MockDisclosureProposal;
//     use crate::disclosure::mock::MockDisclosureSession;
//     use crate::wallet::disclosure::RedirectUriPurpose;
//     use crate::wallet::disclosure::WalletDisclosureSession;
//     use crate::wallet::test::create_example_preview_data;
//     use crate::wallet::test::WalletDeviceVendor;
//     use crate::wallet::test::WalletWithMocks;
//     use crate::wallet::DisclosureBasedIssuanceError;
//     use crate::wallet::DisclosureError;
//     use crate::wallet::Session;

//     const PIN: &str = "051097";

//     #[tokio::test]
//     async fn test_wallet_accept_disclosure_based_issuance() {
//         // Prepare a registered and unlocked wallet with an active disclosure session.
//         let mut wallet = WalletWithMocks::new_registered_and_unlocked(WalletDeviceVendor::Apple);

//         // Setup wallet disclosure state
//         let credential_offer = serde_urlencoded::to_string(CredentialOfferContainer {
//             credential_offer: CredentialOffer {
//                 credential_issuer: "https://issuer.example.com".parse().unwrap(),
//                 credential_configuration_ids: vec![],
//                 grants: Some(openid4vc::credential::Grants::PreAuthorizedCode {
//                     pre_authorized_code: GrantPreAuthorizedCode::new("123".to_string().into()),
//                 }),
//             },
//         })
//         .unwrap();
//         let credential_offer = format!("{OPENID4VCI_CREDENTIAL_OFFER_URL_SCHEME}://?{credential_offer}")
//             .parse()
//             .unwrap();
//         wallet.session = Some(Session::Disclosure(WalletDisclosureSession::new(
//             RedirectUriPurpose::Issuance,
//             MockDisclosureSession {
//                 session_state: DisclosureSessionState::Proposal(MockDisclosureProposal {
//                     disclose_return_url: Some(credential_offer),
//                     ..Default::default()
//                 }),
//                 ..Default::default()
//             },
//         )));

//         // Setup wallet issuance state
//         let credential_preview = create_example_preview_data();
//         let start_context = MockIssuanceSession::start_context();
//         start_context.expect().return_once(|| {
//             let mut client = MockIssuanceSession::new();

//             client
//                 .expect_normalized_credential_previews()
//                 .return_const(vec![credential_preview]);

//             client.expect_issuer().return_const(IssuerRegistration::new_mock());

//             Ok(client)
//         });

//         // Accept disclosure based issuance
//         let previews = wallet
//             .continue_disclosure_based_issuance(PIN.to_owned())
//             .await
//             .expect("Accepting disclosure based issuance should not have resulted in an error");

//         assert!(!previews.is_empty())
//     }

//     #[derive(thiserror::Error, Debug)]
//     #[error("mock error")]
//     pub struct MockError;

//     impl ToPostAuthResponseErrorCode for MockError {
//         fn to_error_code(&self) -> PostAuthResponseErrorCode {
//             PostAuthResponseErrorCode::NoIssuableAttestations
//         }
//     }

//     #[tokio::test]
//     async fn test_wallet_accept_disclosure_based_issuance_no_attestations() {
//         // Prepare a registered and unlocked wallet with an active disclosure session.
//         let mut wallet = WalletWithMocks::new_registered_and_unlocked(WalletDeviceVendor::Apple);

//         // Setup an disclosure based issuance session returning an error that means there are no attestations to offer.
//         wallet.session = Some(Session::Disclosure(WalletDisclosureSession::new(
//             RedirectUriPurpose::Issuance,
//             MockDisclosureSession {
//                 session_state: DisclosureSessionState::Proposal(MockDisclosureProposal {
//                     next_error: Mutex::new(Some(VpSessionError::Client(VpClientError::Request(
//                         DisclosureErrorResponse {
//                             error_response: PostAuthResponseError::HandlingDisclosureResult(
//                                 DisclosureResultHandlerError::new(MockError),
//                             )
//                             .into(),
//                             redirect_uri: None,
//                         }
//                         .into(),
//                     )))),
//                     ..Default::default()
//                 }),
//                 ..Default::default()
//             },
//         )));

//         let previews = wallet
//             .continue_disclosure_based_issuance(PIN.to_owned())
//             .await
//             .expect("Accepting disclosure based issuance should not have resulted in an error");

//         // By offering zero attestations to issue, the issuer says that it has no attestations to offer.
//         assert!(previews.is_empty());
//     }

//     #[tokio::test]
//     async fn test_wallet_accept_disclosure_based_issuance_error_wrong_redirect_uri_purpose() {
//         // Prepare a registered and unlocked wallet with an active disclosure session.
//         let mut wallet = WalletWithMocks::new_registered_and_unlocked(WalletDeviceVendor::Apple);

//         let disclosure_session = MockDisclosureSession::default();
//         wallet.session = Some(Session::Disclosure(WalletDisclosureSession::new(
//             RedirectUriPurpose::Browser,
//             disclosure_session,
//         )));

//         let error = wallet
//             .continue_disclosure_based_issuance(PIN.to_owned())
//             .await
//             .expect_err("Accepting disclosure based issuance should have resulted in an error");

//         assert_matches!(
//             error,
//             DisclosureBasedIssuanceError::Disclosure(DisclosureError::UnexpectedRedirectUriPurpose {
//                 expected: RedirectUriPurpose::Browser,
//                 found: RedirectUriPurpose::Issuance,
//             })
//         );
//     }
// }
=======
#[cfg(test)]
mod tests {
    use assert_matches::assert_matches;
    use futures::FutureExt;
    use uuid::Uuid;

    use attestation_data::auth::issuer_auth::IssuerRegistration;
    use attestation_data::auth::reader_auth::ReaderRegistration;
    use attestation_data::disclosure_type::DisclosureType;
    use attestation_data::x509::generate::mock::generate_reader_mock;
    use crypto::server_keys::generate::Ca;
    use mdoc::holder::Mdoc;
    use openid4vc::credential::CredentialOffer;
    use openid4vc::credential::CredentialOfferContainer;
    use openid4vc::credential::GrantPreAuthorizedCode;
    use openid4vc::credential::Grants;
    use openid4vc::credential::OPENID4VCI_CREDENTIAL_OFFER_URL_SCHEME;
    use openid4vc::disclosure_session;
    use openid4vc::disclosure_session::mock::MockDisclosureSession;
    use openid4vc::disclosure_session::VerifierCertificate;
    use openid4vc::disclosure_session::VpClientError;
    use openid4vc::disclosure_session::VpSessionError;
    use openid4vc::mock::MockIssuanceSession;
    use openid4vc::verifier::DisclosureResultHandlerError;
    use openid4vc::verifier::PostAuthResponseError;
    use openid4vc::verifier::ToPostAuthResponseErrorCode;
    use openid4vc::DisclosureErrorResponse;
    use openid4vc::PostAuthResponseErrorCode;

    use crate::attestation::AttestationPresentation;

    use super::super::disclosure::DisclosureAttestation;
    use super::super::disclosure::DisclosureError;
    use super::super::disclosure::RedirectUriPurpose;
    use super::super::disclosure::WalletDisclosureSession;
    use super::super::test::create_example_preview_data;
    use super::super::test::WalletDeviceVendor;
    use super::super::test::WalletWithMocks;
    use super::super::DisclosureBasedIssuanceError;
    use super::super::Session;

    const PIN: &str = "051097";

    fn setup_wallet_disclosure_session() -> WalletDisclosureSession<MockDisclosureSession> {
        let reader_ca = Ca::generate_reader_mock_ca().unwrap();
        let reader_key_pair = generate_reader_mock(&reader_ca, Some(ReaderRegistration::new_mock())).unwrap();
        let verifier_certificate = VerifierCertificate::try_new(reader_key_pair.into()).unwrap().unwrap();

        let mut disclosure_session = MockDisclosureSession::new();
        disclosure_session
            .expect_verifier_certificate()
            .return_const(verifier_certificate);

        let attestation = DisclosureAttestation::new(
            Uuid::new_v4(),
            Mdoc::new_mock().now_or_never().unwrap(),
            AttestationPresentation::new_mock(),
        );

        WalletDisclosureSession::new_proposal(
            RedirectUriPurpose::Issuance,
            DisclosureType::Regular,
            vec![attestation].try_into().unwrap(),
            disclosure_session,
        )
    }

    #[tokio::test]
    async fn test_wallet_accept_disclosure_based_issuance() {
        // Prepare a registered and unlocked wallet with an active disclosure session.
        let mut wallet = WalletWithMocks::new_registered_and_unlocked(WalletDeviceVendor::Apple);

        // Setup wallet disclosure state
        let credential_offer = serde_urlencoded::to_string(CredentialOfferContainer {
            credential_offer: CredentialOffer {
                credential_issuer: "https://issuer.example.com".parse().unwrap(),
                credential_configuration_ids: vec![],
                grants: Some(Grants::PreAuthorizedCode {
                    pre_authorized_code: GrantPreAuthorizedCode::new("123".to_string().into()),
                }),
            },
        })
        .unwrap();
        let credential_offer = format!("{OPENID4VCI_CREDENTIAL_OFFER_URL_SCHEME}://?{credential_offer}")
            .parse()
            .unwrap();

        let mut disclosure_session = setup_wallet_disclosure_session();
        disclosure_session
            .protocol_state
            .expect_disclose()
            .return_once(|_| Ok(Some(credential_offer)));
        wallet.session = Some(Session::Disclosure(disclosure_session));

        // Setup wallet issuance state
        let credential_preview = create_example_preview_data();
        let start_context = MockIssuanceSession::start_context();
        start_context.expect().return_once(|| {
            let mut client = MockIssuanceSession::new();

            client
                .expect_normalized_credential_previews()
                .return_const(vec![credential_preview]);

            client.expect_issuer().return_const(IssuerRegistration::new_mock());

            Ok(client)
        });

        // Accept disclosure based issuance
        let previews = wallet
            .continue_disclosure_based_issuance(PIN.to_owned())
            .await
            .expect("Accepting disclosure based issuance should not have resulted in an error");

        assert!(!previews.is_empty())
    }

    #[derive(thiserror::Error, Debug)]
    #[error("mock error")]
    pub struct MockError;

    impl ToPostAuthResponseErrorCode for MockError {
        fn to_error_code(&self) -> PostAuthResponseErrorCode {
            PostAuthResponseErrorCode::NoIssuableAttestations
        }
    }

    #[tokio::test]
    async fn test_wallet_accept_disclosure_based_issuance_no_attestations() {
        // Prepare a registered and unlocked wallet with an active disclosure session.
        let mut wallet = WalletWithMocks::new_registered_and_unlocked(WalletDeviceVendor::Apple);

        // Setup an disclosure based issuance session returning an error that means there are no attestations to offer.
        let mut disclosure_session = setup_wallet_disclosure_session();
        disclosure_session.protocol_state.expect_disclose().return_once(|_| {
            Err((
                MockDisclosureSession::new(),
                disclosure_session::DisclosureError::new(
                    true,
                    VpSessionError::Client(VpClientError::Request(
                        DisclosureErrorResponse {
                            error_response: PostAuthResponseError::HandlingDisclosureResult(
                                DisclosureResultHandlerError::new(MockError),
                            )
                            .into(),
                            redirect_uri: None,
                        }
                        .into(),
                    )),
                ),
            ))
        });
        wallet.session = Some(Session::Disclosure(disclosure_session));

        let previews = wallet
            .continue_disclosure_based_issuance(PIN.to_owned())
            .await
            .expect("Accepting disclosure based issuance should not have resulted in an error");

        // By offering zero attestations to issue, the issuer says that it has no attestations to offer.
        assert!(previews.is_empty());
    }

    #[tokio::test]
    async fn test_wallet_accept_disclosure_based_issuance_error_wrong_redirect_uri_purpose() {
        // Prepare a registered and unlocked wallet with an active disclosure session.
        let mut wallet = WalletWithMocks::new_registered_and_unlocked(WalletDeviceVendor::Apple);

        let mut disclosure_session = setup_wallet_disclosure_session();
        disclosure_session.redirect_uri_purpose = RedirectUriPurpose::Browser;
        wallet.session = Some(Session::Disclosure(disclosure_session));

        let error = wallet
            .continue_disclosure_based_issuance(PIN.to_owned())
            .await
            .expect_err("Accepting disclosure based issuance should have resulted in an error");

        assert_matches!(
            error,
            DisclosureBasedIssuanceError::Disclosure(DisclosureError::UnexpectedRedirectUriPurpose {
                expected: RedirectUriPurpose::Browser,
                found: RedirectUriPurpose::Issuance,
            })
        );
    }
}
>>>>>>> 37439f6c
<|MERGE_RESOLUTION|>--- conflicted
+++ resolved
@@ -97,11 +97,7 @@
         };
 
         let organization = session
-<<<<<<< HEAD
-            .protocol_state()
-=======
             .protocol_state
->>>>>>> 37439f6c
             .verifier_certificate()
             .registration()
             .organization
@@ -171,167 +167,6 @@
     }
 }
 
-<<<<<<< HEAD
-// TODO: Re-enable and rewrite these tests.
-
-// #[cfg(test)]
-// mod tests {
-//     use assert_matches::assert_matches;
-//     use parking_lot::lock_api::Mutex;
-
-//     use attestation_data::auth::issuer_auth::IssuerRegistration;
-//     use openid4vc::credential::CredentialOffer;
-//     use openid4vc::credential::CredentialOfferContainer;
-//     use openid4vc::credential::GrantPreAuthorizedCode;
-//     use openid4vc::credential::OPENID4VCI_CREDENTIAL_OFFER_URL_SCHEME;
-//     use openid4vc::disclosure_session::DisclosureSessionState;
-//     use openid4vc::disclosure_session::VpClientError;
-//     use openid4vc::disclosure_session::VpSessionError;
-//     use openid4vc::mock::MockIssuanceSession;
-//     use openid4vc::verifier::DisclosureResultHandlerError;
-//     use openid4vc::verifier::PostAuthResponseError;
-//     use openid4vc::verifier::ToPostAuthResponseErrorCode;
-//     use openid4vc::DisclosureErrorResponse;
-//     use openid4vc::PostAuthResponseErrorCode;
-
-//     use crate::disclosure::mock::MockDisclosureProposal;
-//     use crate::disclosure::mock::MockDisclosureSession;
-//     use crate::wallet::disclosure::RedirectUriPurpose;
-//     use crate::wallet::disclosure::WalletDisclosureSession;
-//     use crate::wallet::test::create_example_preview_data;
-//     use crate::wallet::test::WalletDeviceVendor;
-//     use crate::wallet::test::WalletWithMocks;
-//     use crate::wallet::DisclosureBasedIssuanceError;
-//     use crate::wallet::DisclosureError;
-//     use crate::wallet::Session;
-
-//     const PIN: &str = "051097";
-
-//     #[tokio::test]
-//     async fn test_wallet_accept_disclosure_based_issuance() {
-//         // Prepare a registered and unlocked wallet with an active disclosure session.
-//         let mut wallet = WalletWithMocks::new_registered_and_unlocked(WalletDeviceVendor::Apple);
-
-//         // Setup wallet disclosure state
-//         let credential_offer = serde_urlencoded::to_string(CredentialOfferContainer {
-//             credential_offer: CredentialOffer {
-//                 credential_issuer: "https://issuer.example.com".parse().unwrap(),
-//                 credential_configuration_ids: vec![],
-//                 grants: Some(openid4vc::credential::Grants::PreAuthorizedCode {
-//                     pre_authorized_code: GrantPreAuthorizedCode::new("123".to_string().into()),
-//                 }),
-//             },
-//         })
-//         .unwrap();
-//         let credential_offer = format!("{OPENID4VCI_CREDENTIAL_OFFER_URL_SCHEME}://?{credential_offer}")
-//             .parse()
-//             .unwrap();
-//         wallet.session = Some(Session::Disclosure(WalletDisclosureSession::new(
-//             RedirectUriPurpose::Issuance,
-//             MockDisclosureSession {
-//                 session_state: DisclosureSessionState::Proposal(MockDisclosureProposal {
-//                     disclose_return_url: Some(credential_offer),
-//                     ..Default::default()
-//                 }),
-//                 ..Default::default()
-//             },
-//         )));
-
-//         // Setup wallet issuance state
-//         let credential_preview = create_example_preview_data();
-//         let start_context = MockIssuanceSession::start_context();
-//         start_context.expect().return_once(|| {
-//             let mut client = MockIssuanceSession::new();
-
-//             client
-//                 .expect_normalized_credential_previews()
-//                 .return_const(vec![credential_preview]);
-
-//             client.expect_issuer().return_const(IssuerRegistration::new_mock());
-
-//             Ok(client)
-//         });
-
-//         // Accept disclosure based issuance
-//         let previews = wallet
-//             .continue_disclosure_based_issuance(PIN.to_owned())
-//             .await
-//             .expect("Accepting disclosure based issuance should not have resulted in an error");
-
-//         assert!(!previews.is_empty())
-//     }
-
-//     #[derive(thiserror::Error, Debug)]
-//     #[error("mock error")]
-//     pub struct MockError;
-
-//     impl ToPostAuthResponseErrorCode for MockError {
-//         fn to_error_code(&self) -> PostAuthResponseErrorCode {
-//             PostAuthResponseErrorCode::NoIssuableAttestations
-//         }
-//     }
-
-//     #[tokio::test]
-//     async fn test_wallet_accept_disclosure_based_issuance_no_attestations() {
-//         // Prepare a registered and unlocked wallet with an active disclosure session.
-//         let mut wallet = WalletWithMocks::new_registered_and_unlocked(WalletDeviceVendor::Apple);
-
-//         // Setup an disclosure based issuance session returning an error that means there are no attestations to offer.
-//         wallet.session = Some(Session::Disclosure(WalletDisclosureSession::new(
-//             RedirectUriPurpose::Issuance,
-//             MockDisclosureSession {
-//                 session_state: DisclosureSessionState::Proposal(MockDisclosureProposal {
-//                     next_error: Mutex::new(Some(VpSessionError::Client(VpClientError::Request(
-//                         DisclosureErrorResponse {
-//                             error_response: PostAuthResponseError::HandlingDisclosureResult(
-//                                 DisclosureResultHandlerError::new(MockError),
-//                             )
-//                             .into(),
-//                             redirect_uri: None,
-//                         }
-//                         .into(),
-//                     )))),
-//                     ..Default::default()
-//                 }),
-//                 ..Default::default()
-//             },
-//         )));
-
-//         let previews = wallet
-//             .continue_disclosure_based_issuance(PIN.to_owned())
-//             .await
-//             .expect("Accepting disclosure based issuance should not have resulted in an error");
-
-//         // By offering zero attestations to issue, the issuer says that it has no attestations to offer.
-//         assert!(previews.is_empty());
-//     }
-
-//     #[tokio::test]
-//     async fn test_wallet_accept_disclosure_based_issuance_error_wrong_redirect_uri_purpose() {
-//         // Prepare a registered and unlocked wallet with an active disclosure session.
-//         let mut wallet = WalletWithMocks::new_registered_and_unlocked(WalletDeviceVendor::Apple);
-
-//         let disclosure_session = MockDisclosureSession::default();
-//         wallet.session = Some(Session::Disclosure(WalletDisclosureSession::new(
-//             RedirectUriPurpose::Browser,
-//             disclosure_session,
-//         )));
-
-//         let error = wallet
-//             .continue_disclosure_based_issuance(PIN.to_owned())
-//             .await
-//             .expect_err("Accepting disclosure based issuance should have resulted in an error");
-
-//         assert_matches!(
-//             error,
-//             DisclosureBasedIssuanceError::Disclosure(DisclosureError::UnexpectedRedirectUriPurpose {
-//                 expected: RedirectUriPurpose::Browser,
-//                 found: RedirectUriPurpose::Issuance,
-//             })
-//         );
-//     }
-// }
-=======
 #[cfg(test)]
 mod tests {
     use assert_matches::assert_matches;
@@ -518,5 +353,4 @@
             })
         );
     }
-}
->>>>>>> 37439f6c
+}
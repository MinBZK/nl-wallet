--- conflicted
+++ resolved
@@ -34,11 +34,7 @@
     ) -> Result<Self, AttestationError> {
         let nested_attributes = Attributes::from_mdoc_attributes(&metadata, mdoc_attributes)?;
 
-<<<<<<< HEAD
-        Self::create_from_attributes(identity, metadata, issuer_organization, &nested_attributes, true)
-=======
         Self::create_from_attributes(identity, metadata, issuer_organization, &nested_attributes, config)
->>>>>>> da00b039
     }
 
     pub(crate) fn create_from_sd_jwt_claims(
@@ -50,11 +46,7 @@
     ) -> Result<Self, AttestationError> {
         let attributes: Attributes = sd_jwt_claims.try_into()?;
 
-<<<<<<< HEAD
-        Self::create_from_attributes(identity, metadata, issuer_organization, &attributes, true)
-=======
         Self::create_from_attributes(identity, metadata, issuer_organization, &attributes, config)
->>>>>>> da00b039
     }
 
     // Construct a new `AttestationPresentation` from a combination of metadata and nested attributes.
@@ -63,11 +55,7 @@
         metadata: NormalizedTypeMetadata,
         issuer: Organization,
         nested_attributes: &Attributes,
-<<<<<<< HEAD
-        filter_recovery_code: bool,
-=======
         config: &impl AttestationPresentationConfig,
->>>>>>> da00b039
     ) -> Result<Self, AttestationError> {
         let (attestation_type, display_metadata, claims, schema) = metadata.into_presentation_components();
 
@@ -135,16 +123,9 @@
             return Err(AttestationError::AttributesNotProcessedByClaim(paths));
         }
 
-<<<<<<< HEAD
-        let attributes = if filter_recovery_code {
-            Self::filter_recovery_code(&attestation_type, attributes)
-        } else {
-            attributes
-=======
         let attributes = match config.filtered_attribute(&attestation_type) {
             Some(filtered_key) => attributes.into_iter().filter(|attr| attr.key != filtered_key).collect(),
             None => attributes,
->>>>>>> da00b039
         };
 
         // Finally, construct the `AttestationPresentation` type.
@@ -445,11 +426,7 @@
             type_metadata,
             Organization::new_mock(),
             &attributes,
-<<<<<<< HEAD
-            true,
-=======
             &EmptyPresentationConfig,
->>>>>>> da00b039
         )
         .expect("creating AttestationPresentation should succeed");
 
@@ -526,11 +503,7 @@
             type_metadata,
             Organization::new_mock(),
             &attributes,
-<<<<<<< HEAD
-            true,
-=======
             &EmptyPresentationConfig,
->>>>>>> da00b039
         )
         .expect_err("creating AttestationPresentation should not succeed");
 

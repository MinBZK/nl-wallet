--- conflicted
+++ resolved
@@ -39,14 +39,9 @@
 
     use crate::attestation::AttestationAttributeValue;
     use crate::attestation::AttestationError;
-<<<<<<< HEAD
     use crate::issuance::mock::create_bsn_only_mdoc_attributes;
     use crate::issuance::mock::create_example_mdoc_attributes;
-=======
-    use crate::issuance::mock::create_bsn_only_unsigned_mdoc;
-    use crate::issuance::mock::create_example_unsigned_mdoc;
     use crate::issuance::BSN_ATTR_NAME;
->>>>>>> 963a2a30
     use crate::issuance::PID_DOCTYPE;
     use crate::Attestation;
     use crate::AttestationIdentity;

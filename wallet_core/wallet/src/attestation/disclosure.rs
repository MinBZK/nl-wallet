--- conflicted
+++ resolved
@@ -1,6 +1,4 @@
 use indexmap::IndexMap;
-
-use uuid::Uuid;
 
 use attestation_data::attributes::Attributes;
 use attestation_data::auth::Organization;
@@ -14,11 +12,7 @@
 
 impl AttestationPresentation {
     pub(crate) fn create_for_disclosure(
-<<<<<<< HEAD
         attestation_id: String,
-=======
-        id: Uuid,
->>>>>>> 3c4663f7
         metadata: NormalizedTypeMetadata,
         issuer_organization: Organization,
         mdoc_attributes: IndexMap<NameSpace, Vec<Entry>>,
@@ -26,11 +20,7 @@
         let nested_attributes = Attributes::from_mdoc_attributes(&metadata, mdoc_attributes)?;
 
         Self::create_from_attributes(
-<<<<<<< HEAD
             AttestationIdentity::Fixed { id: attestation_id },
-=======
-            AttestationIdentity::Fixed { id: id.to_string() },
->>>>>>> 3c4663f7
             metadata,
             issuer_organization,
             &nested_attributes,
@@ -42,7 +32,6 @@
 mod test {
     use assert_matches::assert_matches;
     use indexmap::IndexMap;
-    use uuid::Uuid;
 
     use attestation_data::attributes::AttributeValue;
     use attestation_data::attributes::AttributesError;
@@ -56,8 +45,8 @@
     use crate::attestation::attribute::test::claim_metadata;
     use crate::attestation::AttestationAttributeValue;
     use crate::attestation::AttestationError;
-    use crate::attestation::AttestationIdentity;
     use crate::attestation::AttestationPresentation;
+    use crate::AttestationIdentity;
 
     fn example_metadata() -> NormalizedTypeMetadata {
         NormalizedTypeMetadata::from_single_example(UncheckedTypeMetadata {
@@ -90,11 +79,7 @@
         )]);
 
         let attestation = AttestationPresentation::create_for_disclosure(
-<<<<<<< HEAD
             String::from("id123"),
-=======
-            Uuid::new_v4(),
->>>>>>> 3c4663f7
             example_metadata(),
             Organization::new_mock(),
             mdoc_attributes,
@@ -135,11 +120,7 @@
         )]);
 
         let attestation = AttestationPresentation::create_for_disclosure(
-<<<<<<< HEAD
             String::from("id123"),
-=======
-            Uuid::new_v4(),
->>>>>>> 3c4663f7
             example_metadata(),
             Organization::new_mock(),
             mdoc_attributes,
@@ -177,11 +158,7 @@
         )]);
 
         let attestation = AttestationPresentation::create_for_disclosure(
-<<<<<<< HEAD
             String::from("id123"),
-=======
-            Uuid::new_v4(),
->>>>>>> 3c4663f7
             metadata,
             Organization::new_mock(),
             mdoc_attributes,

--- conflicted
+++ resolved
@@ -48,11 +48,7 @@
 #[cfg(feature = "mock")]
 pub mod mock {
     pub use crate::{
-<<<<<<< HEAD
-        account_provider::MockAccountProviderClient, digid::MockDigidSession, disclosure::MockMdocDisclosureSession,
-=======
         account_provider::MockAccountProviderClient, config::default_configuration, digid::MockDigidSession,
->>>>>>> 9e806248
-        pid_issuer::MockPidIssuerClient, storage::MockStorage,
+        disclosure::MockMdocDisclosureSession, pid_issuer::MockPidIssuerClient, storage::MockStorage,
     };
 }
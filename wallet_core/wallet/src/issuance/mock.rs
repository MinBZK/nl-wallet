--- conflicted
+++ resolved
@@ -14,50 +14,13 @@
 use super::BSN_ATTR_NAME;
 use super::PID_DOCTYPE;
 
-<<<<<<< HEAD
 pub fn create_bsn_only_payload_preview() -> (PreviewableCredentialPayload, TypeMetadata) {
     let payload = CredentialPayload::example_with_attributes(
         vec![("bsn", AttributeValue::Text("999999999".to_string()))],
         SigningKey::random(&mut OsRng).verifying_key(),
     );
-=======
-fn create_empty_unsigned_mdoc() -> UnsignedMdoc {
-    let now = Utc::now();
 
-    UnsignedMdoc {
-        doc_type: PID_DOCTYPE.to_string(),
-        valid_from: now.into(),
-        valid_until: (now + Days::new(365)).into(),
-        attributes: IndexMap::from([(
-            PID_DOCTYPE.to_string(),
-            vec![Entry {
-                name: "dummy".to_string(),
-                value: DataElementValue::Text("foo".to_string()),
-            }],
-        )])
-        .try_into()
-        .unwrap(),
-        issuer_uri: format!("https://{ISSUANCE_CERT_CN}").parse().unwrap(),
-        attestation_qualification: Default::default(),
-    }
-}
-
-pub fn create_bsn_only_unsigned_mdoc() -> (UnsignedMdoc, TypeMetadata) {
-    let mut unsigned_mdoc = create_empty_unsigned_mdoc();
-
-    unsigned_mdoc.attributes = IndexMap::from([(
-        PID_DOCTYPE.to_string(),
-        vec![Entry {
-            name: BSN_ATTR_NAME.to_string(),
-            value: DataElementValue::Text("999999999".to_string()),
-        }],
-    )])
-    .try_into()
-    .unwrap();
->>>>>>> 963a2a30
-
-    let metadata =
-        TypeMetadata::example_with_claim_name(PID_DOCTYPE, BSN_ATTR_NAME, JsonSchemaPropertyType::String, None);
+    let metadata = TypeMetadata::example_with_claim_name(PID_DOCTYPE, BSN_ATTR_NAME, JsonSchemaPropertyType::String, None);
 
     (payload.previewable_payload, metadata)
 }

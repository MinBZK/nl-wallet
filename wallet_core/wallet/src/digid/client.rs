--- conflicted
+++ resolved
@@ -94,15 +94,11 @@
             .unwrap_or_default()
     }
 
-<<<<<<< HEAD
-    async fn get_access_token(&mut self, received_redirect_uri: &Url) -> Result<String, DigidError> {
-=======
     fn cancel_session(&mut self) {
         self.session_state.take();
     }
 
-    async fn get_access_token(&mut self, received_redirect_uri: &Url) -> Result<String, DigidAuthenticatorError> {
->>>>>>> d93f1c1a
+    async fn get_access_token(&mut self, received_redirect_uri: &Url) -> Result<String, DigidError> {
         // Get the session state, return an error if we have none.
         let DigidSessionState {
             openid_client,
@@ -170,12 +166,8 @@
     const AUTH_URL: &str = "http://example.com/auth";
 
     #[tokio::test]
-<<<<<<< HEAD
-    async fn test_http_digid_client() {
-=======
     #[serial]
     async fn test_digid_client_full_session() {
->>>>>>> d93f1c1a
         // Set up some constants that are returned by our mocks.
         const AUTH_CODE: &str = "the_authentication_code";
         const ACCESS_CODE: &str = "the_access_code";
@@ -375,11 +367,11 @@
     #[serial]
     async fn test_digid_client_cancelled_session() {
         // Set up a new client with mock dependencies and set up those mocks.
-        let mut client = DigidClient::<MockOpenIdAuthenticator, MockPkcePair>::default();
-
-        let discover_context = MockOpenIdAuthenticator::discover_context();
+        let mut client = HttpDigidClient::<MockOpenIdClient, MockPkcePair>::default();
+
+        let discover_context = MockOpenIdClient::discover_context();
         discover_context.expect().returning(|_, _, _| {
-            let mut openid_client = MockOpenIdAuthenticator::new();
+            let mut openid_client = MockOpenIdClient::new();
 
             openid_client.expect_auth_url_and_pkce().return_once(|_, _| {
                 let url = Url::parse(AUTH_URL).unwrap();

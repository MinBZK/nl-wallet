use std::error::Error;

<<<<<<< HEAD
use platform_support::{
    hw_keystore::hardware::{HardwareEcdsaKey, HardwareEncryptionKey},
    utils::hardware::HardwareUtilities,
};
=======
use futures::TryFutureExt;
use tokio::sync::Mutex;
>>>>>>> 6de039dd
use tracing::{info, instrument};
use url::Url;

use nl_wallet_mdoc::basic_sa_ext::UnsignedMdoc;
pub use platform_support::hw_keystore::PlatformEcdsaKey;
use platform_support::utils::PlatformUtilities;
use wallet_common::account::messages::{auth::Registration, errors::ErrorType, instructions::CheckPin};

pub use crate::{
    account_server::AccountServerClient,
    config::{Configuration, ConfigurationRepository},
    digid::DigidAuthenticator,
    pid_issuer::PidRetriever,
    storage::Storage,
};
use crate::{
    account_provider::{AccountProviderError, AccountProviderResponseError, HttpAccountProviderClient},
    config::LocalConfigurationRepository,
    digid::{DigidError, HttpDigidClient},
    lock::WalletLock,
    pid_issuer::{HttpPidIssuerClient, PidIssuerError},
    pin::{
        key::{new_pin_salt, PinKey},
        validation::{validate_pin, PinValidationError},
    },
<<<<<<< HEAD
    storage::{DatabaseStorage, RegistrationData, StorageError, StorageState},
    AccountProviderClient, Configuration, ConfigurationRepository, DigidClient, PidIssuerClient, Storage,
=======
    remote::{InstructionClient, RemoteEcdsaKeyFactory},
    storage::{RegistrationData, StorageError, StorageState},
>>>>>>> 6de039dd
};

const WALLET_KEY_ID: &str = "wallet";

#[derive(Debug, thiserror::Error)]
pub enum WalletInitError {
    #[error("could not initialize database: {0}")]
    Database(#[from] StorageError),
}

#[derive(Debug, thiserror::Error)]
pub enum WalletRegistrationError {
    #[error("wallet is already registered")]
    AlreadyRegistered,
    #[error("PIN provided for registration does not adhere to requirements: {0}")]
    InvalidPin(#[from] PinValidationError),
    #[error("could not request registration challenge from Wallet Provider: {0}")]
    ChallengeRequest(#[source] AccountProviderError),
    #[error("could not get hardware public key: {0}")]
    HardwarePublicKey(#[source] Box<dyn Error + Send + Sync>),
    #[error("could not sign registration message: {0}")]
    Signing(#[source] wallet_common::errors::Error),
    #[error("could not request registration from Wallet Provider: {0}")]
    RegistrationRequest(#[source] AccountProviderError),
    #[error("could not validate registration certificate received from Wallet Provider: {0}")]
    CertificateValidation(#[source] wallet_common::errors::Error),
    #[error("public key in registration certificate received from Wallet Provider does not match hardware public key")]
    PublicKeyMismatch,
    #[error("could not store registration certificate in database: {0}")]
    StoreCertificate(#[from] StorageError),
}

#[derive(Debug, thiserror::Error)]
pub enum InstructionError {
    #[error(
        "PIN provided is incorrect: (leftover_attempts: {leftover_attempts}, is_final_attempt: {is_final_attempt})"
    )]
    IncorrectPin {
        leftover_attempts: u8,
        is_final_attempt: bool,
    },
    #[error("unlock disabled due to timeout")]
    Timeout { timeout_millis: u64 },
    #[error("unlock permanently disabled")]
    Blocked,
    #[error("server error: {0}")]
    ServerError(#[source] AccountProviderError),
    #[error("Wallet Provider could not validate instruction")]
    InstructionValidation,
    #[error("could not sign instruction: {0}")]
    Signing(#[source] wallet_common::errors::Error),
    #[error("could not validate instruction result received from Wallet Provider: {0}")]
    InstructionResultValidation(#[source] wallet_common::errors::Error),
    #[error("could not store instruction sequence number in database: {0}")]
    StoreInstructionSequenceNumber(#[from] StorageError),
}

<<<<<<< HEAD
impl From<AccountProviderError> for WalletUnlockError {
    fn from(value: AccountProviderError) -> Self {
        if let AccountProviderError::Response(AccountProviderResponseError::Data(_, errordata)) = &value {
=======
#[derive(Debug, thiserror::Error)]
pub enum WalletUnlockError {
    #[error("wallet is not registered")]
    NotRegistered,
    #[error("could not retrieve registration from database: {0}")]
    Database(#[from] StorageError),
    #[error("could not get hardware public key: {0}")]
    HardwarePublicKey(#[source] Box<dyn Error + Send + Sync>),
    #[error("error sending instruction to Wallet Provider: {0}")]
    Instruction(#[from] InstructionError),
}

impl From<AccountServerClientError> for InstructionError {
    fn from(value: AccountServerClientError) -> Self {
        if let AccountServerClientError::Response(AccountServerResponseError::Data(_, errordata)) = &value {
>>>>>>> 6de039dd
            match errordata.typ {
                ErrorType::PinTimeout(data) => InstructionError::Timeout {
                    timeout_millis: data.time_left_in_ms,
                },
                ErrorType::IncorrectPin(data) => InstructionError::IncorrectPin {
                    leftover_attempts: data.attempts_left,
                    is_final_attempt: data.is_final_attempt,
                },
                ErrorType::AccountBlocked => InstructionError::Blocked,
                ErrorType::InstructionValidation => InstructionError::InstructionValidation,
                _ => InstructionError::ServerError(value),
            }
        } else {
            InstructionError::ServerError(value)
        }
    }
}

#[derive(Debug, thiserror::Error)]
pub enum PidIssuanceError {
    #[error("wallet is not registered")]
    NotRegistered,
    #[error("could not start DigiD session: {0}")]
    DigidSessionStart(#[source] DigidError),
    #[error("could not finish DigiD session: {0}")]
    DigidSessionFinish(#[source] DigidError),
    #[error("could not retrieve PID from issuer: {0}")]
<<<<<<< HEAD
    PidIssuer(#[source] PidIssuerError),
=======
    PidIssuer(#[source] PidRetrieverError),
    #[error("error sending instruction to Wallet Provider: {0}")]
    InstructionError(#[from] InstructionError),
>>>>>>> 6de039dd
}

pub enum RedirectUriType {
    PidIssuance,
    Unknown,
}

type ConfigurationCallback = Box<dyn Fn(&Configuration) + Send + Sync>;

pub struct Wallet<
    C = LocalConfigurationRepository,
    S = DatabaseStorage<HardwareEncryptionKey>,
    K = HardwareEcdsaKey,
    A = HttpAccountProviderClient,
    D = HttpDigidClient,
    P = HttpPidIssuerClient,
> {
    config_repository: C,
<<<<<<< HEAD
    storage: S,
=======
    account_server: A,
    storage: Mutex<S>,
>>>>>>> 6de039dd
    hw_privkey: K,
    account_provider_client: A,
    digid_client: D,
    pid_issuer: P,
    lock: WalletLock,
    registration: Option<RegistrationData>,
    config_callback: Option<ConfigurationCallback>,
}

<<<<<<< HEAD
impl Wallet {
    pub async fn init_all() -> Result<Self, WalletInitError> {
        #[cfg(feature = "disable_tls_validation")]
        tracing::warn!("TLS validation disabled");

        let storage = DatabaseStorage::<HardwareEncryptionKey>::init::<HardwareUtilities>().await?;

        Self::init_registration(
            LocalConfigurationRepository::default(),
            storage,
            HttpAccountProviderClient::default(),
            HttpDigidClient::default(),
            HttpPidIssuerClient::default(),
        )
        .await
=======
impl<C, A, S, K> Wallet<C, A, S, K>
where
    C: ConfigurationRepository,
    A: AccountServerClient + Sync,
    S: Storage + Send + Sync,
    K: PlatformEcdsaKey,
{
    pub async fn init_all<U: PlatformUtilities>(config_repository: C) -> Result<Self, WalletInitError> {
        Self::init_wp_and_storage::<U>(config_repository, DigidClient::default(), PidIssuerClient::default()).await
>>>>>>> 6de039dd
    }
}

impl<C, S, K, A, D, P> Wallet<C, S, K, A, D, P>
where
    C: ConfigurationRepository,
<<<<<<< HEAD
    S: Storage,
=======
    A: AccountServerClient + Sync,
    S: Storage + Send + Sync,
>>>>>>> 6de039dd
    K: PlatformEcdsaKey,
    A: AccountProviderClient,
    D: DigidClient,
    P: PidIssuerClient,
{
    /// Initialize the wallet by loading initial state.
    pub async fn init_registration(
        config_repository: C,
        mut storage: S,
        account_provider_client: A,
        digid_client: D,
        pid_issuer: P,
    ) -> Result<Self, WalletInitError> {
<<<<<<< HEAD
        let registration = Self::fetch_registration(&mut storage).await?;
=======
        let storage_path = U::storage_path().await.map_err(StorageError::from)?;
        let storage = Mutex::new(S::new(storage_path));
>>>>>>> 6de039dd

        let wallet = Wallet {
            config_repository,
            storage,
            hw_privkey: K::new(WALLET_KEY_ID),
<<<<<<< HEAD
            account_provider_client,
            digid_client,
            pid_issuer,
            lock: WalletLock::new(true),
            registration,
=======
            lock: WalletLock::new(true),
            registration: None,
>>>>>>> 6de039dd
            config_callback: None,
        };

        Ok(wallet)
    }

<<<<<<< HEAD
    /// Attempts to fetch the registration from storage, without creating a database if there is none.
    async fn fetch_registration(storage: &mut S) -> Result<Option<RegistrationData>, StorageError> {
=======
    /// Attempts to fetch the registration data from storage, without creating a database if there is none.
    async fn fetch_registration(&mut self) -> Result<(), StorageError> {
        let mut storage = self.storage.lock().await;
>>>>>>> 6de039dd
        match storage.state().await? {
            // If there is no database file, we can conclude early that there is no registration.
            StorageState::Uninitialized => return Ok(None),
            // Open the database, if necessary.
            StorageState::Unopened => storage.open().await?,
<<<<<<< HEAD
            StorageState::Opened => (),
        }

        // Finally, fetch the registration.
        storage.fetch_data::<RegistrationData>().await
    }

    async fn increment_sequence_number(&mut self) -> Result<(), StorageError> {
        let storage_state = self.storage.state().await?;
        if !matches!(storage_state, StorageState::Opened) {
            self.storage.open().await?;
        }

        let registration_data = self.registration.as_mut().unwrap();
        registration_data.instruction_sequence_number += 1;

        // Update the registration data in storage with incremented instruction sequence number.
        self.storage.update_data(registration_data).await?;
=======
            _ => (),
        }

        // Finally, fetch the registration.
        self.registration = storage.fetch_data::<RegistrationData>().await?;
>>>>>>> 6de039dd

        Ok(())
    }

    pub fn set_lock_callback<F>(&mut self, callback: F)
    where
        F: Fn(bool) + Send + Sync + 'static,
    {
        callback(self.lock.is_locked());
        self.lock.set_lock_callback(callback);
    }

    pub fn clear_lock_callback(&mut self) {
        self.lock.clear_lock_callback()
    }

    pub fn set_config_callback<F>(&mut self, callback: F)
    where
        F: Fn(&Configuration) + Send + Sync + 'static,
    {
        callback(self.config_repository.config());
        // TODO: Once configuration fetching from the Wallet Provider is implemented,
        //       this callback should be called every time the config updates.
        self.config_callback.replace(Box::new(callback));
    }

    pub fn clear_config_callback(&mut self) {
        self.config_callback.take();
    }

    pub fn has_registration(&self) -> bool {
        self.registration.is_some()
    }

    pub fn is_locked(&self) -> bool {
        self.lock.is_locked()
    }

    pub fn lock(&mut self) {
        self.lock.lock()
    }

<<<<<<< HEAD
    pub async fn unlock(&mut self, pin: String) -> Result<(), WalletUnlockError> {
        info!("Validating pin");

        if self.registration.is_none() {
            return Err(WalletUnlockError::NotRegistered);
        }

        let config = self.config_repository.config();
        let base_url = config.account_server.base_url.clone();
        let instruction_result_public_key = config.account_server.instruction_result_public_key.clone();

        let challenge_request = self.new_instruction_challenge_request().await?;

        // Retrieve a challenge from the account server
        let challenge = self
            .account_provider_client
            .instruction_challenge(&base_url, challenge_request)
            .await?;

        let instruction = self.new_check_pin_request(pin, challenge).await?;
        let signed_result = self.account_provider_client.check_pin(&base_url, instruction).await?;

        signed_result
            .parse_and_verify(&instruction_result_public_key)
            .map_err(WalletUnlockError::InstructionResultValidation)?;

        self.lock.unlock();

        Ok(())
    }

=======
>>>>>>> 6de039dd
    #[instrument(skip_all)]
    pub async fn register(&mut self, pin: String) -> Result<(), WalletRegistrationError> {
        info!("Checking if already registered");

        // Registration is only allowed if we do not currently have a registration on record.
        if self.has_registration() {
            return Err(WalletRegistrationError::AlreadyRegistered);
        }

        info!("Validating PIN");

        // Make sure the PIN adheres to the requirements.
        validate_pin(&pin)?; // TODO: do not keep PIN in memory while request is in flight

        info!("Requesting challenge from account server");

        let config = self.config_repository.config();
        let base_url = config.account_server.base_url.clone();
        let certificate_public_key = config.account_server.certificate_public_key.clone();

        // Retrieve a challenge from the account server
        let challenge = self
            .account_provider_client
            .registration_challenge(&base_url)
            .await
            .map_err(WalletRegistrationError::ChallengeRequest)?;

        info!("Challenge received from account server, signing and sending registration to account server");

        // Create a registration message and double sign it with the challenge.
        // Generate a new PIN salt and derive the private key from the provided PIN.
        let pin_salt = new_pin_salt();
        let pin_key = PinKey::new(&pin, &pin_salt);

        // Retrieve the public key and sign the registration message (these calls may block).
        let hw_pubkey = self
            .hw_privkey
            .verifying_key()
            .await
            .map_err(|e| WalletRegistrationError::HardwarePublicKey(e.into()))?;
        let registration_message = Registration::new_signed(&self.hw_privkey, &pin_key, &challenge)
            .await
            .map_err(WalletRegistrationError::Signing)?;

        // Send the registration message to the account server and receive the wallet certificate in response.
        let cert = self
            .account_provider_client
            .register(&base_url, registration_message)
            .await
            .map_err(WalletRegistrationError::RegistrationRequest)?;

        info!("Certificate received from account server, verifying contents");

        // Double check that the public key returned in the wallet certificate
        // matches that of our hardware key.
        let cert_claims = cert
            .parse_and_verify(&certificate_public_key)
            .map_err(WalletRegistrationError::CertificateValidation)?;
        if cert_claims.hw_pubkey.0 != hw_pubkey {
            return Err(WalletRegistrationError::PublicKeyMismatch);
        }

        info!("Storing received registration");

        // If the storage database does not exist, create it now.
        let mut storage = self.storage.lock().await;
        let storage_state = storage.state().await?;
        if !matches!(storage_state, StorageState::Opened) {
            storage.open().await?;
        }

        // Save the registration data in storage.
        let registration_data = RegistrationData {
            pin_salt: pin_salt.into(),
            wallet_certificate: cert,
        };
        storage.insert_data(&registration_data).await?;

        // Keep the registration data in memory.
        self.registration = Some(registration_data);

        // Unlock the wallet after successful registration
        self.lock.unlock();

        Ok(())
    }

    #[instrument(skip_all)]
    pub async fn unlock(&mut self, pin: String) -> Result<(), WalletUnlockError> {
        info!("Validating pin");

        info!("Checking if already registered");
        if !self.has_registration() {
            return Err(WalletUnlockError::NotRegistered);
        }

        let registration_data = self.registration.as_ref().unwrap();

        let remote_instruction = InstructionClient::new(
            pin,
            &registration_data.pin_salt,
            &registration_data.wallet_certificate,
            &self.hw_privkey,
            &self.account_server,
            &self.storage,
            &self
                .config_repository
                .config()
                .account_server
                .instruction_result_public_key,
        );

        remote_instruction
            .send(CheckPin)
            .inspect_ok(|_| self.lock.unlock())
            .await?;

        Ok(())
    }

    #[instrument(skip_all)]
    pub async fn create_pid_issuance_redirect_uri(&mut self) -> Result<Url, PidIssuanceError> {
        info!("Generating DigiD auth URL, starting OpenID connect discovery");

        info!("Checking if already registered");
        if !self.has_registration() {
            return Err(PidIssuanceError::NotRegistered);
        }

        let config = &self.config_repository.config().pid_issuance;

        let auth_url = self
            .digid_client
            .start_session(
                config.digid_url.clone(),
                config.digid_client_id.clone(),
                config.digid_redirect_uri.clone(),
            )
            .await
            .map_err(PidIssuanceError::DigidSessionStart)?;

        info!("DigiD auth URL generated");

        Ok(auth_url)
    }

    pub fn identify_redirect_uri(&self, redirect_uri: &Url) -> RedirectUriType {
        if self.digid_client.accepts_redirect_uri(redirect_uri) {
            return RedirectUriType::PidIssuance;
        }

        RedirectUriType::Unknown
    }

    pub fn cancel_pid_issuance(&mut self) {
        self.digid_client.cancel_session();
    }

    #[instrument(skip_all)]
    pub async fn continue_pid_issuance(&mut self, redirect_uri: &Url) -> Result<Vec<UnsignedMdoc>, PidIssuanceError> {
        info!("Received DigiD redirect URI, processing URI and retrieving access token");

        info!("Checking if already registered");
        if !self.has_registration() {
            return Err(PidIssuanceError::NotRegistered);
        }

        let access_token = self
            .digid_client
            .get_access_token(redirect_uri)
            .await
            .map_err(PidIssuanceError::DigidSessionFinish)?;

        info!("DigiD access token retrieved, starting actual PID issuance");

        let config = self.config_repository.config();

        let unsigned_mdocs = self
            .pid_issuer
            .start_retrieve_pid(&config.pid_issuance.pid_issuer_url, &access_token)
            .await
            .map_err(PidIssuanceError::PidIssuer)?;

        info!("PID received successfully from issuer");

        Ok(unsigned_mdocs)
    }

    #[instrument(skip_all)]
    pub async fn accept_pid_issuance(&mut self, pin: String) -> Result<(), PidIssuanceError> {
        info!("Accepting PID issuance");

        let config = self.config_repository.config();

        info!("Checking if already registered");
        if !self.has_registration() {
            return Err(PidIssuanceError::NotRegistered);
        }

        let registration_data = self.registration.as_ref().unwrap();

        let remote_instruction = InstructionClient::new(
            pin,
            &registration_data.pin_salt,
            &registration_data.wallet_certificate,
            &self.hw_privkey,
            &self.account_server,
            &self.storage,
            &config.account_server.instruction_result_public_key,
        );
        let remote_key_factory = RemoteEcdsaKeyFactory::new(&remote_instruction);

        self.pid_issuer
            .accept_pid(&config.mdoc_trust_anchors(), &remote_key_factory)
            .await
            .map_err(PidIssuanceError::PidIssuer)
    }
}

#[cfg(test)]
mod tests {
    use wallet_common::keys::software::SoftwareEcdsaKey;

    use crate::{
        account_provider::MockAccountProviderClient, config::LocalConfigurationRepository, digid::MockDigidClient,
        pid_issuer::MockPidIssuerClient, storage::MockStorage,
    };

    use super::*;

    type MockWallet = Wallet<
        LocalConfigurationRepository,
        MockStorage,
        SoftwareEcdsaKey,
        MockAccountProviderClient,
        MockDigidClient,
        MockPidIssuerClient,
    >;

    // Create mocks and call wallet:init_registration(), with the option to override the mock storage.
    async fn init_wallet(storage: Option<MockStorage>) -> Result<MockWallet, WalletInitError> {
<<<<<<< HEAD
        let storage = storage.unwrap_or_default();
=======
        let mut config_repository = MockConfigurationRepository::default();

        let account_server = stub::account_server().await;
        let storage = Mutex::new(storage.unwrap_or_default());
>>>>>>> 6de039dd

        Wallet::init_registration(
            LocalConfigurationRepository::default(),
            storage,
<<<<<<< HEAD
            MockAccountProviderClient::new(),
            MockDigidClient::new(),
            MockPidIssuerClient::new(),
        )
        .await
=======
            digid: MockDigidAuthenticator::new(),
            pid_issuer: MockPidRetriever {},
            hw_privkey: SoftwareEcdsaKey::new(WALLET_KEY_ID),
            lock: WalletLock::new(true),
            registration: None,
            config_callback: None,
        };

        wallet.fetch_registration().await?;

        Ok(wallet)
>>>>>>> 6de039dd
    }

    // TODO: Add more unit tests for `Wallet`, using its mock dependencies.

    // Tests if the Wallet::init() method completes successfully with the mock generics.
    #[tokio::test]
    async fn test_init() {
<<<<<<< HEAD
        let wallet = init_wallet(None).await.expect("Could not initialize wallet");
=======
        let config_repository = MockConfigurationRepository::default();
        let wallet = MockWallet::init_wp_and_storage::<SoftwareUtilities>(
            config_repository,
            MockDigidAuthenticator::new(),
            MockPidRetriever {},
        )
        .await
        .expect("Could not initialize wallet");
>>>>>>> 6de039dd

        assert!(!wallet.has_registration());
    }

    // Tests the logic of fetching the wallet registration during init and its interaction with the database.
    #[tokio::test]
    async fn test_init_fetch_registration() {
        // Test with a wallet without a database file.
        let wallet = init_wallet(None).await.expect("Could not initialize wallet");

        // The wallet should have no registration, and no database should be opened.
        assert!(wallet.registration.is_none());
        assert!(!wallet.has_registration());
        assert!(matches!(
            wallet.storage.lock().await.state().await.unwrap(),
            StorageState::Uninitialized
        ));

        // The wallet should be locked by default
        assert!(wallet.is_locked());

        // Test with a wallet with a database file, no registration.
        let wallet = init_wallet(Some(MockStorage::mock(StorageState::Unopened, None)))
            .await
            .expect("Could not initialize wallet");

        // The wallet should have no registration, the database should be opened.
        assert!(wallet.registration.is_none());
        assert!(!wallet.has_registration());
        assert!(matches!(
            wallet.storage.lock().await.state().await.unwrap(),
            StorageState::Opened
        ));

        // Test with a wallet with a database file, contains registration.
        let pin_salt = new_pin_salt();
        let wallet = init_wallet(Some(MockStorage::mock(
            StorageState::Unopened,
            Some(RegistrationData {
                pin_salt: pin_salt.clone().into(),
                wallet_certificate: "thisisjwt".to_string().into(),
            }),
        )))
        .await
        .expect("Could not initialize wallet");

        // The wallet should have a registration, the database should be opened.
        assert!(wallet.registration.is_some());
        assert!(wallet.has_registration());
        assert!(matches!(
            wallet.storage.lock().await.state().await.unwrap(),
            StorageState::Opened
        ));

        // The registration data should now be available.
        assert_eq!(wallet.registration.unwrap().pin_salt.0, pin_salt);
    }
}<|MERGE_RESOLUTION|>--- conflicted
+++ resolved
@@ -1,29 +1,18 @@
 use std::error::Error;
 
-<<<<<<< HEAD
+use futures::future::TryFutureExt;
+use nl_wallet_mdoc::basic_sa_ext::UnsignedMdoc;
 use platform_support::{
     hw_keystore::hardware::{HardwareEcdsaKey, HardwareEncryptionKey},
     utils::hardware::HardwareUtilities,
 };
-=======
-use futures::TryFutureExt;
 use tokio::sync::Mutex;
->>>>>>> 6de039dd
 use tracing::{info, instrument};
 use url::Url;
 
-use nl_wallet_mdoc::basic_sa_ext::UnsignedMdoc;
 pub use platform_support::hw_keystore::PlatformEcdsaKey;
-use platform_support::utils::PlatformUtilities;
 use wallet_common::account::messages::{auth::Registration, errors::ErrorType, instructions::CheckPin};
 
-pub use crate::{
-    account_server::AccountServerClient,
-    config::{Configuration, ConfigurationRepository},
-    digid::DigidAuthenticator,
-    pid_issuer::PidRetriever,
-    storage::Storage,
-};
 use crate::{
     account_provider::{AccountProviderError, AccountProviderResponseError, HttpAccountProviderClient},
     config::LocalConfigurationRepository,
@@ -34,13 +23,9 @@
         key::{new_pin_salt, PinKey},
         validation::{validate_pin, PinValidationError},
     },
-<<<<<<< HEAD
+    remote::{InstructionClient, RemoteEcdsaKeyFactory},
     storage::{DatabaseStorage, RegistrationData, StorageError, StorageState},
     AccountProviderClient, Configuration, ConfigurationRepository, DigidClient, PidIssuerClient, Storage,
-=======
-    remote::{InstructionClient, RemoteEcdsaKeyFactory},
-    storage::{RegistrationData, StorageError, StorageState},
->>>>>>> 6de039dd
 };
 
 const WALLET_KEY_ID: &str = "wallet";
@@ -71,6 +56,18 @@
     PublicKeyMismatch,
     #[error("could not store registration certificate in database: {0}")]
     StoreCertificate(#[from] StorageError),
+}
+
+#[derive(Debug, thiserror::Error)]
+pub enum WalletUnlockError {
+    #[error("wallet is not registered")]
+    NotRegistered,
+    #[error("could not retrieve registration from database: {0}")]
+    Database(#[from] StorageError),
+    #[error("could not get hardware public key: {0}")]
+    HardwarePublicKey(#[source] Box<dyn Error + Send + Sync>),
+    #[error("error sending instruction to Wallet Provider: {0}")]
+    Instruction(#[from] InstructionError),
 }
 
 #[derive(Debug, thiserror::Error)]
@@ -98,41 +95,23 @@
     StoreInstructionSequenceNumber(#[from] StorageError),
 }
 
-<<<<<<< HEAD
-impl From<AccountProviderError> for WalletUnlockError {
+impl From<AccountProviderError> for InstructionError {
     fn from(value: AccountProviderError) -> Self {
         if let AccountProviderError::Response(AccountProviderResponseError::Data(_, errordata)) = &value {
-=======
-#[derive(Debug, thiserror::Error)]
-pub enum WalletUnlockError {
-    #[error("wallet is not registered")]
-    NotRegistered,
-    #[error("could not retrieve registration from database: {0}")]
-    Database(#[from] StorageError),
-    #[error("could not get hardware public key: {0}")]
-    HardwarePublicKey(#[source] Box<dyn Error + Send + Sync>),
-    #[error("error sending instruction to Wallet Provider: {0}")]
-    Instruction(#[from] InstructionError),
-}
-
-impl From<AccountServerClientError> for InstructionError {
-    fn from(value: AccountServerClientError) -> Self {
-        if let AccountServerClientError::Response(AccountServerResponseError::Data(_, errordata)) = &value {
->>>>>>> 6de039dd
             match errordata.typ {
-                ErrorType::PinTimeout(data) => InstructionError::Timeout {
+                ErrorType::PinTimeout(data) => Self::Timeout {
                     timeout_millis: data.time_left_in_ms,
                 },
-                ErrorType::IncorrectPin(data) => InstructionError::IncorrectPin {
+                ErrorType::IncorrectPin(data) => Self::IncorrectPin {
                     leftover_attempts: data.attempts_left,
                     is_final_attempt: data.is_final_attempt,
                 },
-                ErrorType::AccountBlocked => InstructionError::Blocked,
-                ErrorType::InstructionValidation => InstructionError::InstructionValidation,
-                _ => InstructionError::ServerError(value),
+                ErrorType::AccountBlocked => Self::Blocked,
+                ErrorType::InstructionValidation => Self::InstructionValidation,
+                _ => Self::ServerError(value),
             }
         } else {
-            InstructionError::ServerError(value)
+            Self::ServerError(value)
         }
     }
 }
@@ -146,13 +125,9 @@
     #[error("could not finish DigiD session: {0}")]
     DigidSessionFinish(#[source] DigidError),
     #[error("could not retrieve PID from issuer: {0}")]
-<<<<<<< HEAD
     PidIssuer(#[source] PidIssuerError),
-=======
-    PidIssuer(#[source] PidRetrieverError),
     #[error("error sending instruction to Wallet Provider: {0}")]
     InstructionError(#[from] InstructionError),
->>>>>>> 6de039dd
 }
 
 pub enum RedirectUriType {
@@ -171,12 +146,7 @@
     P = HttpPidIssuerClient,
 > {
     config_repository: C,
-<<<<<<< HEAD
-    storage: S,
-=======
-    account_server: A,
     storage: Mutex<S>,
->>>>>>> 6de039dd
     hw_privkey: K,
     account_provider_client: A,
     digid_client: D,
@@ -186,7 +156,6 @@
     config_callback: Option<ConfigurationCallback>,
 }
 
-<<<<<<< HEAD
 impl Wallet {
     pub async fn init_all() -> Result<Self, WalletInitError> {
         #[cfg(feature = "disable_tls_validation")]
@@ -202,31 +171,15 @@
             HttpPidIssuerClient::default(),
         )
         .await
-=======
-impl<C, A, S, K> Wallet<C, A, S, K>
-where
-    C: ConfigurationRepository,
-    A: AccountServerClient + Sync,
-    S: Storage + Send + Sync,
-    K: PlatformEcdsaKey,
-{
-    pub async fn init_all<U: PlatformUtilities>(config_repository: C) -> Result<Self, WalletInitError> {
-        Self::init_wp_and_storage::<U>(config_repository, DigidClient::default(), PidIssuerClient::default()).await
->>>>>>> 6de039dd
     }
 }
 
 impl<C, S, K, A, D, P> Wallet<C, S, K, A, D, P>
 where
     C: ConfigurationRepository,
-<<<<<<< HEAD
-    S: Storage,
-=======
-    A: AccountServerClient + Sync,
     S: Storage + Send + Sync,
->>>>>>> 6de039dd
-    K: PlatformEcdsaKey,
-    A: AccountProviderClient,
+    K: PlatformEcdsaKey + Sync,
+    A: AccountProviderClient + Sync,
     D: DigidClient,
     P: PidIssuerClient,
 {
@@ -238,74 +191,35 @@
         digid_client: D,
         pid_issuer: P,
     ) -> Result<Self, WalletInitError> {
-<<<<<<< HEAD
         let registration = Self::fetch_registration(&mut storage).await?;
-=======
-        let storage_path = U::storage_path().await.map_err(StorageError::from)?;
-        let storage = Mutex::new(S::new(storage_path));
->>>>>>> 6de039dd
 
         let wallet = Wallet {
             config_repository,
-            storage,
+            storage: Mutex::new(storage),
             hw_privkey: K::new(WALLET_KEY_ID),
-<<<<<<< HEAD
             account_provider_client,
             digid_client,
             pid_issuer,
             lock: WalletLock::new(true),
             registration,
-=======
-            lock: WalletLock::new(true),
-            registration: None,
->>>>>>> 6de039dd
             config_callback: None,
         };
 
         Ok(wallet)
     }
 
-<<<<<<< HEAD
-    /// Attempts to fetch the registration from storage, without creating a database if there is none.
+    /// Attempts to fetch the registration data from storage, without creating a database if there is none.
     async fn fetch_registration(storage: &mut S) -> Result<Option<RegistrationData>, StorageError> {
-=======
-    /// Attempts to fetch the registration data from storage, without creating a database if there is none.
-    async fn fetch_registration(&mut self) -> Result<(), StorageError> {
-        let mut storage = self.storage.lock().await;
->>>>>>> 6de039dd
         match storage.state().await? {
             // If there is no database file, we can conclude early that there is no registration.
             StorageState::Uninitialized => return Ok(None),
             // Open the database, if necessary.
             StorageState::Unopened => storage.open().await?,
-<<<<<<< HEAD
             StorageState::Opened => (),
         }
 
         // Finally, fetch the registration.
         storage.fetch_data::<RegistrationData>().await
-    }
-
-    async fn increment_sequence_number(&mut self) -> Result<(), StorageError> {
-        let storage_state = self.storage.state().await?;
-        if !matches!(storage_state, StorageState::Opened) {
-            self.storage.open().await?;
-        }
-
-        let registration_data = self.registration.as_mut().unwrap();
-        registration_data.instruction_sequence_number += 1;
-
-        // Update the registration data in storage with incremented instruction sequence number.
-        self.storage.update_data(registration_data).await?;
-=======
-            _ => (),
-        }
-
-        // Finally, fetch the registration.
-        self.registration = storage.fetch_data::<RegistrationData>().await?;
->>>>>>> 6de039dd
-
-        Ok(())
     }
 
     pub fn set_lock_callback<F>(&mut self, callback: F)
@@ -346,40 +260,6 @@
         self.lock.lock()
     }
 
-<<<<<<< HEAD
-    pub async fn unlock(&mut self, pin: String) -> Result<(), WalletUnlockError> {
-        info!("Validating pin");
-
-        if self.registration.is_none() {
-            return Err(WalletUnlockError::NotRegistered);
-        }
-
-        let config = self.config_repository.config();
-        let base_url = config.account_server.base_url.clone();
-        let instruction_result_public_key = config.account_server.instruction_result_public_key.clone();
-
-        let challenge_request = self.new_instruction_challenge_request().await?;
-
-        // Retrieve a challenge from the account server
-        let challenge = self
-            .account_provider_client
-            .instruction_challenge(&base_url, challenge_request)
-            .await?;
-
-        let instruction = self.new_check_pin_request(pin, challenge).await?;
-        let signed_result = self.account_provider_client.check_pin(&base_url, instruction).await?;
-
-        signed_result
-            .parse_and_verify(&instruction_result_public_key)
-            .map_err(WalletUnlockError::InstructionResultValidation)?;
-
-        self.lock.unlock();
-
-        Ok(())
-    }
-
-=======
->>>>>>> 6de039dd
     #[instrument(skip_all)]
     pub async fn register(&mut self, pin: String) -> Result<(), WalletRegistrationError> {
         info!("Checking if already registered");
@@ -396,9 +276,9 @@
 
         info!("Requesting challenge from account server");
 
-        let config = self.config_repository.config();
-        let base_url = config.account_server.base_url.clone();
-        let certificate_public_key = config.account_server.certificate_public_key.clone();
+        let config = &self.config_repository.config().account_server;
+        let base_url = config.base_url.clone();
+        let certificate_public_key = config.certificate_public_key.clone();
 
         // Retrieve a challenge from the account server
         let challenge = self
@@ -477,19 +357,16 @@
         }
 
         let registration_data = self.registration.as_ref().unwrap();
+        let config = &self.config_repository.config();
 
         let remote_instruction = InstructionClient::new(
             pin,
             &registration_data.pin_salt,
             &registration_data.wallet_certificate,
             &self.hw_privkey,
-            &self.account_server,
+            &self.account_provider_client,
             &self.storage,
-            &self
-                .config_repository
-                .config()
-                .account_server
-                .instruction_result_public_key,
+            config.account_server.clone(),
         );
 
         remote_instruction
@@ -510,14 +387,13 @@
         }
 
         let config = &self.config_repository.config().pid_issuance;
+        let digid_url = config.digid_url.clone();
+        let digid_client_id = config.digid_client_id.clone();
+        let digid_redirect_uri = config.digid_redirect_uri.clone();
 
         let auth_url = self
             .digid_client
-            .start_session(
-                config.digid_url.clone(),
-                config.digid_client_id.clone(),
-                config.digid_redirect_uri.clone(),
-            )
+            .start_session(digid_url, digid_client_id, digid_redirect_uri)
             .await
             .map_err(PidIssuanceError::DigidSessionStart)?;
 
@@ -572,23 +448,22 @@
     pub async fn accept_pid_issuance(&mut self, pin: String) -> Result<(), PidIssuanceError> {
         info!("Accepting PID issuance");
 
-        let config = self.config_repository.config();
-
         info!("Checking if already registered");
         if !self.has_registration() {
             return Err(PidIssuanceError::NotRegistered);
         }
 
         let registration_data = self.registration.as_ref().unwrap();
+        let config = &self.config_repository.config();
 
         let remote_instruction = InstructionClient::new(
             pin,
             &registration_data.pin_salt,
             &registration_data.wallet_certificate,
             &self.hw_privkey,
-            &self.account_server,
+            &self.account_provider_client,
             &self.storage,
-            &config.account_server.instruction_result_public_key,
+            config.account_server.clone(),
         );
         let remote_key_factory = RemoteEcdsaKeyFactory::new(&remote_instruction);
 
@@ -621,37 +496,16 @@
 
     // Create mocks and call wallet:init_registration(), with the option to override the mock storage.
     async fn init_wallet(storage: Option<MockStorage>) -> Result<MockWallet, WalletInitError> {
-<<<<<<< HEAD
         let storage = storage.unwrap_or_default();
-=======
-        let mut config_repository = MockConfigurationRepository::default();
-
-        let account_server = stub::account_server().await;
-        let storage = Mutex::new(storage.unwrap_or_default());
->>>>>>> 6de039dd
 
         Wallet::init_registration(
             LocalConfigurationRepository::default(),
             storage,
-<<<<<<< HEAD
-            MockAccountProviderClient::new(),
-            MockDigidClient::new(),
-            MockPidIssuerClient::new(),
+            MockAccountProviderClient::default(),
+            MockDigidClient::default(),
+            MockPidIssuerClient::default(),
         )
         .await
-=======
-            digid: MockDigidAuthenticator::new(),
-            pid_issuer: MockPidRetriever {},
-            hw_privkey: SoftwareEcdsaKey::new(WALLET_KEY_ID),
-            lock: WalletLock::new(true),
-            registration: None,
-            config_callback: None,
-        };
-
-        wallet.fetch_registration().await?;
-
-        Ok(wallet)
->>>>>>> 6de039dd
     }
 
     // TODO: Add more unit tests for `Wallet`, using its mock dependencies.
@@ -659,18 +513,7 @@
     // Tests if the Wallet::init() method completes successfully with the mock generics.
     #[tokio::test]
     async fn test_init() {
-<<<<<<< HEAD
         let wallet = init_wallet(None).await.expect("Could not initialize wallet");
-=======
-        let config_repository = MockConfigurationRepository::default();
-        let wallet = MockWallet::init_wp_and_storage::<SoftwareUtilities>(
-            config_repository,
-            MockDigidAuthenticator::new(),
-            MockPidRetriever {},
-        )
-        .await
-        .expect("Could not initialize wallet");
->>>>>>> 6de039dd
 
         assert!(!wallet.has_registration());
     }

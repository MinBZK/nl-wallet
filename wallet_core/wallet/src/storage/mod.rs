mod data;
mod database;
mod database_storage;
mod key_file;
mod sql_cipher_key;

#[cfg(any(test, feature = "mock"))]
mod mock_storage;

use std::{array::TryFromSliceError, io};

use async_trait::async_trait;
use sea_orm::DbErr;

use platform_support::utils::UtilitiesError;

pub use self::{
    data::{InstructionData, KeyedData, RegistrationData},
    database_storage::DatabaseStorage,
    key_file::KeyFileError,
};

#[cfg(any(test, feature = "mock"))]
pub use self::mock_storage::MockStorage;

/// This represents the current start of [`Storage`].
#[derive(Debug, Clone, Copy)]
pub enum StorageState {
    /// There is no database connection and no file on disk.
    Uninitialized,
    /// There is no database connection, but there is a file on disk.
    Unopened,
    /// There is an open database connection.
    Opened,
}

#[derive(Debug, thiserror::Error)]
pub enum StorageError {
    #[error("storage database is not opened")]
    NotOpened,
    #[error("storage database is already opened")]
    AlreadyOpened,
    #[error("storage database I/O error: {0}")]
    Io(#[from] io::Error),
    #[error("storage database error: {0}")]
    Database(#[from] DbErr),
    #[error("storage database JSON error: {0}")]
    Json(#[from] serde_json::Error),
    #[error("storage database SQLCipher key error: {0}")]
    SqlCipherKey(#[from] TryFromSliceError),
    #[error("{0}")]
    KeyFile(#[from] KeyFileError),
    #[error("storage database platform utilities error: {0}")]
    PlatformUtilities(#[from] UtilitiesError),
}

/// This trait abstracts the persistent storage for the wallet.
#[async_trait]
pub trait Storage {
    async fn state(&self) -> Result<StorageState, StorageError>;

    async fn open(&mut self) -> Result<(), StorageError>;
    async fn clear(&mut self) -> Result<(), StorageError>;

    async fn fetch_data<D: KeyedData>(&self) -> Result<Option<D>, StorageError>;
<<<<<<< HEAD
    async fn insert_data<D: KeyedData + Sync>(&self, data: &D) -> Result<(), StorageError>;
    async fn update_data<D: KeyedData + Sync>(&self, data: &D) -> Result<(), StorageError>;
=======
    async fn insert_data<D: KeyedData>(&self, data: &D) -> Result<(), StorageError>;
    async fn update_data<D: KeyedData>(&self, data: &D) -> Result<(), StorageError>;
>>>>>>> 6de039dd
}<|MERGE_RESOLUTION|>--- conflicted
+++ resolved
@@ -63,11 +63,6 @@
     async fn clear(&mut self) -> Result<(), StorageError>;
 
     async fn fetch_data<D: KeyedData>(&self) -> Result<Option<D>, StorageError>;
-<<<<<<< HEAD
     async fn insert_data<D: KeyedData + Sync>(&self, data: &D) -> Result<(), StorageError>;
     async fn update_data<D: KeyedData + Sync>(&self, data: &D) -> Result<(), StorageError>;
-=======
-    async fn insert_data<D: KeyedData>(&self, data: &D) -> Result<(), StorageError>;
-    async fn update_data<D: KeyedData>(&self, data: &D) -> Result<(), StorageError>;
->>>>>>> 6de039dd
 }
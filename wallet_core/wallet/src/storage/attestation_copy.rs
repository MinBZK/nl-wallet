--- conflicted
+++ resolved
@@ -163,7 +163,6 @@
         }
     }
 
-<<<<<<< HEAD
     pub fn attestation_type(&self) -> &str {
         self.normalized_metadata.vct()
     }
@@ -184,13 +183,9 @@
         }
     }
 
-    /// Convert the stored attestation into a [`CredentialPayload`], skipping JSON schema validation.
-    pub fn into_credential_payload(self) -> CredentialPayload {
-=======
     /// Convert the stored attestation into a [`PreivewableCredentialPayload`], to be able to compare it to a received
     /// preview.
     pub fn into_previewable_credential_payload(self) -> PreviewableCredentialPayload {
->>>>>>> fc3eca9d
         match self.attestation {
             StoredAttestation::MsoMdoc { mdoc } => {
                 PreviewableCredentialPayload::from_mdoc(mdoc, &self.normalized_metadata)

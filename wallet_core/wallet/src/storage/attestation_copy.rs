use uuid::Uuid;

use attestation_data::auth::Organization;
use attestation_data::auth::issuer_auth::IssuerRegistration;
use attestation_data::credential_payload::CredentialPayload;
use attestation_types::claim_path::ClaimPath;
use crypto::x509::BorrowingCertificateExtension;
use mdoc::IssuerSigned;
use mdoc::holder::Mdoc;
use mdoc::holder::disclosure::MissingAttributesError;
use mdoc::holder::disclosure::PartialMdoc;
use sd_jwt::sd_jwt::SdJwt;
use sd_jwt::sd_jwt::UnsignedSdJwtPresentation;
use sd_jwt::sd_jwt::VerifiedSdJwt;
use sd_jwt_vc_metadata::NormalizedTypeMetadata;
use utils::vec_at_least::VecNonEmpty;

use crate::AttestationIdentity;
use crate::AttestationPresentation;

#[derive(Debug, thiserror::Error)]
pub enum PartialAttestationError {
    #[error("requested path not present in mdoc attestation: {0}")]
    MsoMdoc(#[from] MissingAttributesError),
    #[error("requested path not present in SD-JWT attestation: {0}")]
    SdJwt(#[from] sd_jwt::error::Error),
}

/// An attestation that is present in the wallet database, part of [`StoredAttestationCopy`].
#[derive(Debug, Clone)]
#[expect(
    clippy::large_enum_variant,
    reason = "in practice, variants are less different in size"
)]
pub enum StoredAttestation {
    MsoMdoc {
        mdoc: Mdoc,
    },
    SdJwt {
        // Note that the WSCD key identifier is returned here, in case
        // (part of) the attestation will be disclosed to a verifier
        key_identifier: String,
        sd_jwt: VerifiedSdJwt,
    },
}

/// An instance of an attestation copy as it is contained in the wallet database, which contains both the column id for
/// that particular copy and the foreign key id for its attestation parent.
#[derive(Debug, Clone)]
#[cfg_attr(test, derive(derive_more::Constructor))]
pub struct StoredAttestationCopy {
    pub(super) attestation_id: Uuid,
    pub(super) attestation_copy_id: Uuid,
    pub(super) attestation: StoredAttestation,
    pub(super) normalized_metadata: NormalizedTypeMetadata,
}

/// An attestation that is present in the wallet database and contains a subset of its original attributes, part of
/// [`DisclosableAttestation`].
#[derive(Debug, Clone)]
pub enum PartialAttestation {
    MsoMdoc {
        partial_mdoc: Box<PartialMdoc>,
    },
    SdJwt {
        key_identifier: String,
        sd_jwt: Box<UnsignedSdJwtPresentation>,
    },
}

/// A version of an attestation in the wallet database which contains a subset of its original attributes and whose
/// intended purpose is disclosure. It contains the column id for the copy in the database that is its source, the
/// partial attestation itself and an [`AttestationPresentation`] of the partial attestation that can be shown to the
/// user for approval. This type is always derived from [`StoredAttestationCopy`].
#[derive(Debug, Clone)]
#[cfg_attr(test, derive(derive_more::Constructor))]
pub struct DisclosableAttestation {
    attestation_copy_id: Uuid,
    partial_attestation: PartialAttestation,
    presentation: AttestationPresentation,
}

fn credential_payload_from_sd_jwt(sd_jwt: &impl AsRef<SdJwt>) -> CredentialPayload {
    CredentialPayload::from_sd_jwt_unvalidated(sd_jwt.as_ref())
        .expect("a stored SD-JWT attestation should convert to CredentialPayload without errors")
}

fn attestation_presentation_from_issuer_signed(
    issuer_signed: IssuerSigned,
    attestation_id: Uuid,
    normalized_metadata: NormalizedTypeMetadata,
    issuer_organization: Organization,
) -> AttestationPresentation {
    AttestationPresentation::create_from_mdoc(
        AttestationIdentity::Fixed { id: attestation_id },
        normalized_metadata,
        issuer_organization,
        issuer_signed.into_entries_by_namespace(),
    )
    .expect("a stored mdoc attestation should convert to AttestationPresentation without errors")
}

fn attestation_presentation_from_sd_jwt(
    sd_jwt: &impl AsRef<SdJwt>,
    attestation_id: Uuid,
    normalized_metadata: NormalizedTypeMetadata,
    issuer_organization: Organization,
) -> AttestationPresentation {
    let credential_payload = credential_payload_from_sd_jwt(sd_jwt);

    AttestationPresentation::create_from_attributes(
        AttestationIdentity::Fixed { id: attestation_id },
        normalized_metadata,
        issuer_organization,
        &credential_payload.previewable_payload.attributes,
    )
    .expect("a stored SD-JWT attestation should convert to AttestationPresentation without errors")
}

impl StoredAttestation {
    /// Extract the [`IssuerRegistration`] from a stored attestation by parsing it from the issuer certificate.
    fn issuer_registration(&self) -> IssuerRegistration {
        let issuer_certificate = match self {
            Self::MsoMdoc { mdoc } => &mdoc
                .issuer_certificate()
                .expect("a stored mdoc attestation should always contain an issuer certificate"),
            Self::SdJwt { sd_jwt, .. } => sd_jwt.as_ref().issuer_certificate(),
        };

        // Note that this means that an `IssuerRegistration` should ALWAYS be backwards compatible.
        IssuerRegistration::from_certificate(issuer_certificate)
            .expect("a stored attestation should always contain a valid IssuerRegistration")
            .expect("a stored attestation should always contain an IssuerRegistration")
    }
}

impl StoredAttestationCopy {
    pub fn attestation_id(&self) -> Uuid {
        self.attestation_id
    }

    /// Checks if the stored attestation matches a list of claim paths.
    pub fn matches_requested_attributes<'a, 'b>(
        &'a self,
        claim_paths: impl IntoIterator<Item = &'b VecNonEmpty<ClaimPath>>,
    ) -> bool {
        match &self.attestation {
            StoredAttestation::MsoMdoc { mdoc } => {
                mdoc.issuer_signed().matches_requested_attributes(claim_paths).is_ok()
            }
            StoredAttestation::SdJwt { sd_jwt, .. } => {
                // Create a temporary CredentialPayload to check if the paths are all present.
                let credential_payload = credential_payload_from_sd_jwt(&sd_jwt);

                credential_payload
                    .previewable_payload
                    .attributes
                    .has_claim_paths(claim_paths)
            }
        }
    }

    /// Convert the stored attestation into a [`CredentialPayload`], skipping JSON schema validation.
    pub fn into_credential_payload(self) -> CredentialPayload {
        match self.attestation {
            StoredAttestation::MsoMdoc { mdoc } => {
                CredentialPayload::from_mdoc_unvalidated(mdoc, &self.normalized_metadata)
                    .expect("a stored mdoc attestation should convert to CredentialPayload without errors")
            }
            StoredAttestation::SdJwt { sd_jwt, .. } => credential_payload_from_sd_jwt(&sd_jwt),
        }
    }

    /// Convert the stored attestation (which may contain a subset of the attributes)
    /// to an [`AttestationPresentation`] that can be displayed to the user.
    pub fn into_attestation_presentation(self) -> AttestationPresentation {
        let issuer_registration = self.attestation.issuer_registration();

        match self.attestation {
            StoredAttestation::MsoMdoc { mdoc } => attestation_presentation_from_issuer_signed(
                mdoc.into_issuer_signed(),
                self.attestation_id,
                self.normalized_metadata,
                issuer_registration.organization,
            ),
            StoredAttestation::SdJwt { sd_jwt, .. } => attestation_presentation_from_sd_jwt(
                &sd_jwt,
                self.attestation_id,
                self.normalized_metadata,
                issuer_registration.organization,
            ),
        }
    }
}

impl PartialAttestation {
    fn try_new<'a>(
        attestation: StoredAttestation,
        claim_paths: impl IntoIterator<Item = &'a VecNonEmpty<ClaimPath>>,
    ) -> Result<Self, PartialAttestationError> {
        let partial_attestation = match attestation {
            StoredAttestation::MsoMdoc { mdoc } => {
                let partial_mdoc = PartialMdoc::try_new(mdoc, claim_paths)?;

                PartialAttestation::MsoMdoc {
                    partial_mdoc: Box::new(partial_mdoc),
                }
            }
            StoredAttestation::SdJwt { key_identifier, sd_jwt } => {
                let unsigned_presentation = claim_paths
                    .into_iter()
                    .try_fold(sd_jwt.into_presentation_builder(), |builder, claim_path| {
                        builder.disclose(claim_path)
                    })?
                    .finish();

                PartialAttestation::SdJwt {
                    key_identifier,
                    sd_jwt: Box::new(unsigned_presentation),
                }
            }
        };

        Ok(partial_attestation)
    }
}

impl DisclosableAttestation {
    pub fn try_new<'a>(
        attestation_copy: StoredAttestationCopy,
        claim_paths: impl IntoIterator<Item = &'a VecNonEmpty<ClaimPath>>,
    ) -> Result<Self, PartialAttestationError> {
        let StoredAttestationCopy {
            attestation_id,
            attestation_copy_id,
            attestation,
            normalized_metadata,
        } = attestation_copy;

        let issuer_registration = attestation.issuer_registration();
        let partial_attestation = PartialAttestation::try_new(attestation, claim_paths)?;

        let presentation = match &partial_attestation {
            PartialAttestation::MsoMdoc { partial_mdoc } => attestation_presentation_from_issuer_signed(
                partial_mdoc.issuer_signed().clone(),
                attestation_id,
                normalized_metadata,
                issuer_registration.organization,
            ),
            PartialAttestation::SdJwt { sd_jwt, .. } => attestation_presentation_from_sd_jwt(
                sd_jwt.as_ref(),
                attestation_id,
                normalized_metadata,
                issuer_registration.organization,
            ),
        };

        let disclosable_attestation = Self {
            attestation_copy_id,
            partial_attestation,
            presentation,
        };

        Ok(disclosable_attestation)
    }

    pub fn attestation_copy_id(&self) -> Uuid {
        self.attestation_copy_id
    }

    pub fn partial_attestation(&self) -> &PartialAttestation {
        &self.partial_attestation
    }

    pub fn presentation(&self) -> &AttestationPresentation {
        &self.presentation
    }

    pub fn into_presentation(self) -> AttestationPresentation {
        self.presentation
    }
}

#[cfg(test)]
mod tests {
    use std::sync::LazyLock;

    use futures::FutureExt;
    use itertools::Itertools;
    use p256::ecdsa::SigningKey;
    use rand_core::OsRng;
    use ssri::Integrity;
    use uuid::Uuid;

    use attestation_data::auth::issuer_auth::IssuerRegistration;
    use attestation_data::constants::PID_ATTESTATION_TYPE;
    use attestation_data::constants::PID_BSN;
    use attestation_data::credential_payload::CredentialPayload;
<<<<<<< HEAD
    use attestation_data::credential_payload::PreviewableCredentialPayload;
    use attestation_data::x509::generate::mock::generate_issuer_mock;
=======
    use attestation_data::x509::generate::mock::generate_issuer_mock_with_registration;
>>>>>>> f71c5ad9
    use attestation_types::claim_path::ClaimPath;
    use crypto::keys::WithIdentifier;
    use crypto::mock_remote::MockRemoteEcdsaKey;
    use crypto::server_keys::KeyPair;
    use crypto::server_keys::generate::Ca;
    use sd_jwt::sd_jwt::VerifiedSdJwt;
    use sd_jwt_vc_metadata::NormalizedTypeMetadata;
    use utils::generator::mock::MockTimeGenerator;
    use utils::vec_at_least::VecNonEmpty;

    use super::DisclosableAttestation;
    use super::PartialAttestation;
    use super::StoredAttestation;
    use super::StoredAttestationCopy;

    static ATTESTATION_ID: LazyLock<Uuid> = LazyLock::new(Uuid::new_v4);

    fn mdoc_stored_attestation_copy(issuer_keypair: &KeyPair) -> (StoredAttestationCopy, VecNonEmpty<ClaimPath>) {
        let payload_preview = PreviewableCredentialPayload::nl_pid_example(&MockTimeGenerator::default());

        let mdoc_remote_key = MockRemoteEcdsaKey::new_random("mdoc_key_id".to_string());
        let mdoc = payload_preview
            .into_signed_mdoc_unverified(
                Integrity::from(""),
                mdoc_remote_key.identifier().to_string(),
                mdoc_remote_key.verifying_key(),
                issuer_keypair,
            )
            .now_or_never()
            .unwrap()
            .unwrap();

        let copy = StoredAttestationCopy {
            attestation_id: *ATTESTATION_ID,
            attestation_copy_id: Uuid::new_v4(),
            attestation: StoredAttestation::MsoMdoc { mdoc },
            normalized_metadata: NormalizedTypeMetadata::nl_pid_example(),
        };

        let bsn_path = vec![
            ClaimPath::SelectByKey(PID_ATTESTATION_TYPE.to_string()),
            ClaimPath::SelectByKey(PID_BSN.to_string()),
        ]
        .try_into()
        .unwrap();

        (copy, bsn_path)
    }

    fn sd_jwt_stored_attestation_copy(issuer_keypair: &KeyPair) -> (StoredAttestationCopy, VecNonEmpty<ClaimPath>) {
        let credential_payload = CredentialPayload::nl_pid_example(&MockTimeGenerator::default());

        let holder_privkey = SigningKey::random(&mut OsRng);
        let sd_jwt = credential_payload
            .into_sd_jwt(
                &NormalizedTypeMetadata::nl_pid_example(),
                holder_privkey.verifying_key(),
                issuer_keypair,
            )
            .now_or_never()
            .unwrap()
            .unwrap();

        let copy = StoredAttestationCopy {
            attestation_id: *ATTESTATION_ID,
            attestation_copy_id: Uuid::new_v4(),
            attestation: StoredAttestation::SdJwt {
                key_identifier: "sd_jwt_key_id".to_string(),
                sd_jwt: VerifiedSdJwt::new_mock(sd_jwt),
            },
            normalized_metadata: NormalizedTypeMetadata::nl_pid_example(),
        };

        let bsn_path = vec![ClaimPath::SelectByKey(PID_BSN.to_string())].try_into().unwrap();

        (copy, bsn_path)
    }

    #[test]
    fn test_stored_attestation_copy() {
        let ca = Ca::generate_issuer_mock_ca().unwrap();
        let issuer_registration = IssuerRegistration::new_mock();
        let issuer_keypair = generate_issuer_mock_with_registration(&ca, issuer_registration.clone().into()).unwrap();

        let (full_presentations, disclosable_presentations): (Vec<_>, Vec<_>) = [
            mdoc_stored_attestation_copy(&issuer_keypair),
            sd_jwt_stored_attestation_copy(&issuer_keypair),
        ]
        .into_iter()
        .map(|(attestation_copy, bsn_path)| {
            // The retrieved `IssuerRegistration` matches the input.
            let full_issuer_registration = attestation_copy.attestation.issuer_registration();
            assert_eq!(full_issuer_registration, issuer_registration);

            // The attestation should contain the BSN attribute path.
            assert!(attestation_copy.matches_requested_attributes([&bsn_path]));

            // The attestation should not contain some incorrect path.
            let missing_path = vec![ClaimPath::SelectByKey("missing".to_string())].try_into().unwrap();
            assert!(!attestation_copy.matches_requested_attributes([&missing_path]));

            // The converted `AttestationPresentation` contains multiple attributes.
            let full_presentation = attestation_copy.clone().into_attestation_presentation();
            assert_eq!(full_presentation.attributes.len(), 5);

            // Selecting a particular attribute for disclosure should only succeed if the path exists.
            let disclosable_attestation = DisclosableAttestation::try_new(attestation_copy.clone(), [&bsn_path])
                .expect("converting the full attestation copy to on containing just the BSN should succeed");

            let _error = DisclosableAttestation::try_new(attestation_copy, [&missing_path])
                .expect_err("converting the full attestation copy to a partial one should not succeed");

            // The `DisclosableAttestation` contains only one attribute.
            assert_eq!(disclosable_attestation.presentation().attributes.len(), 1);

            // If the format is SD-JWT, the key identifier returned should be the same as the one provided.
            if let PartialAttestation::SdJwt { key_identifier, .. } = disclosable_attestation.partial_attestation() {
                assert_eq!(key_identifier, "sd_jwt_key_id");
            }

            (full_presentation, disclosable_attestation.into_presentation())
        })
        .unzip();

        // The full and partial `AttestationPresentation`s should be the same for both formats.
        assert!(full_presentations.iter().all_equal());
        assert!(disclosable_presentations.iter().all_equal())
    }
}<|MERGE_RESOLUTION|>--- conflicted
+++ resolved
@@ -296,12 +296,8 @@
     use attestation_data::constants::PID_ATTESTATION_TYPE;
     use attestation_data::constants::PID_BSN;
     use attestation_data::credential_payload::CredentialPayload;
-<<<<<<< HEAD
     use attestation_data::credential_payload::PreviewableCredentialPayload;
-    use attestation_data::x509::generate::mock::generate_issuer_mock;
-=======
     use attestation_data::x509::generate::mock::generate_issuer_mock_with_registration;
->>>>>>> f71c5ad9
     use attestation_types::claim_path::ClaimPath;
     use crypto::keys::WithIdentifier;
     use crypto::mock_remote::MockRemoteEcdsaKey;

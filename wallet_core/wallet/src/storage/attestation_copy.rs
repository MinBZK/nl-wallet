use uuid::Uuid;

use attestation_data::auth::Organization;
use attestation_data::auth::issuer_auth::IssuerRegistration;
use attestation_data::credential_payload::CredentialPayload;
use attestation_types::claim_path::ClaimPath;
use crypto::x509::BorrowingCertificateExtension;
use mdoc::IssuerSigned;
use mdoc::holder::Mdoc;
use mdoc::holder::disclosure::MissingAttributesError;
use mdoc::holder::disclosure::PartialMdoc;
use sd_jwt::sd_jwt::SdJwt;
use sd_jwt::sd_jwt::UnsignedSdJwtPresentation;
use sd_jwt::sd_jwt::VerifiedSdJwt;
use sd_jwt_vc_metadata::NormalizedTypeMetadata;
use utils::vec_at_least::VecNonEmpty;

use crate::AttestationIdentity;
use crate::AttestationPresentation;

#[derive(Debug, thiserror::Error)]
pub enum PartialAttestationError {
    #[error("requested path not present in mdoc attestation: {0}")]
    MsoMdoc(#[from] MissingAttributesError),
    #[error("requested path not present in SD-JWT attestation: {0}")]
    SdJwt(#[from] sd_jwt::error::Error),
}

/// An attestation that is present in the wallet database, part of [`StoredAttestationCopy`].
#[derive(Debug, Clone)]
pub enum StoredAttestation {
    MsoMdoc {
        mdoc: Mdoc,
    },
    SdJwt {
        // Note that the WSCD key identifier is returned here, in case
        // (part of) the attestation will be disclosed to a verifier
        key_identifier: String,
        sd_jwt: VerifiedSdJwt,
    },
}

/// An instance of an attestation copy as it is contained in the wallet database, which contains both the column id for
/// that particular copy and the foreign key id for its attestation parent.
#[derive(Debug, Clone)]
#[cfg_attr(test, derive(derive_more::Constructor))]
pub struct StoredAttestationCopy {
    pub(super) attestation_id: Uuid,
    pub(super) attestation_copy_id: Uuid,
    pub(super) attestation: StoredAttestation,
    pub(super) normalized_metadata: NormalizedTypeMetadata,
}

/// An attestation that is present in the wallet database and contains a subset of its original attributes, part of
/// [`DisclosableAttestation`].
#[derive(Debug, Clone)]
pub enum PartialAttestation {
    MsoMdoc {
        partial_mdoc: Box<PartialMdoc>,
    },
    SdJwt {
        // TODO (PVW-4652): Actually use this field during SD-JWT disclosure.
        #[cfg_attr(not(test), expect(dead_code))]
        key_identifier: String,
        sd_jwt: Box<UnsignedSdJwtPresentation>,
    },
}

/// A version of an attestation in the wallet database which contains a subset of its original attributes and whose
/// intended purpose is disclosure. It contains the column id for the copy in the database that is its source, the
/// partial attestation itself and an [`AttestationPresentation`] of the partial attestation that can be shown to the
/// user for approval. This type is always derived from [`StoredAttestationCopy`].
#[derive(Debug, Clone)]
#[cfg_attr(test, derive(derive_more::Constructor))]
pub struct DisclosableAttestation {
    attestation_copy_id: Uuid,
    partial_attestation: PartialAttestation,
    presentation: AttestationPresentation,
}

fn credential_payload_from_sd_jwt(sd_jwt: &impl AsRef<SdJwt>) -> CredentialPayload {
    CredentialPayload::from_sd_jwt_unvalidated(sd_jwt.as_ref())
        .expect("a stored SD-JWT attestation should convert to CredentialPayload without errors")
}

fn attestation_presentation_from_issuer_signed(
    issuer_signed: IssuerSigned,
    attestation_id: Uuid,
    normalized_metadata: NormalizedTypeMetadata,
    issuer_organization: Organization,
) -> AttestationPresentation {
    AttestationPresentation::create_from_mdoc(
        AttestationIdentity::Fixed { id: attestation_id },
        normalized_metadata,
        issuer_organization,
        issuer_signed.into_entries_by_namespace(),
    )
    .expect("a stored mdoc attestation should convert to AttestationPresentation without errors")
}

fn attestation_presentation_from_sd_jwt(
    sd_jwt: &impl AsRef<SdJwt>,
    attestation_id: Uuid,
    normalized_metadata: NormalizedTypeMetadata,
    issuer_organization: Organization,
) -> AttestationPresentation {
    let credential_payload = credential_payload_from_sd_jwt(sd_jwt);

    AttestationPresentation::create_from_attributes(
        AttestationIdentity::Fixed { id: attestation_id },
        normalized_metadata,
        issuer_organization,
        &credential_payload.previewable_payload.attributes,
    )
    .expect("a stored SD-JWT attestation should convert to AttestationPresentation without errors")
}

impl StoredAttestation {
    /// Extract the [`IssuerRegistration`] from a stored attestation by parsing it from the issuer certificate.
    fn issuer_registration(&self) -> IssuerRegistration {
        let issuer_certificate = match self {
            Self::MsoMdoc { mdoc } => &mdoc
                .issuer_certificate()
                .expect("a stored mdoc attestation should always contain an issuer certificate"),
<<<<<<< HEAD
            Self::SdJwt { sd_jwt } => sd_jwt.as_ref().as_ref().issuer_certificate(),
=======
            Self::SdJwt { sd_jwt, .. } => sd_jwt
                .as_ref()
                .issuer_certificate()
                .expect("a stored SD-JWT attestation should always contain an issuer certificate"),
>>>>>>> dcaa5276
        };

        // Note that this means that an `IssuerRegistration` should ALWAYS be backwards compatible.
        IssuerRegistration::from_certificate(issuer_certificate)
            .expect("a stored attestation should always contain a valid IssuerRegistration")
            .expect("a stored attestation should always contain an IssuerRegistration")
    }
}

impl StoredAttestationCopy {
    pub fn attestation_id(&self) -> Uuid {
        self.attestation_id
    }

    /// Checks if the stored attestation matches a list of claim paths.
    pub fn matches_requested_attributes<'a, 'b>(
        &'a self,
        claim_paths: impl IntoIterator<Item = &'b VecNonEmpty<ClaimPath>>,
    ) -> bool {
        match &self.attestation {
            StoredAttestation::MsoMdoc { mdoc } => {
                mdoc.issuer_signed().matches_requested_attributes(claim_paths).is_ok()
            }
            StoredAttestation::SdJwt { sd_jwt, .. } => {
                // Create a temporary CredentialPayload to check if the paths are all present.
                let credential_payload = credential_payload_from_sd_jwt(&sd_jwt);

                credential_payload
                    .previewable_payload
                    .attributes
                    .has_claim_paths(claim_paths)
            }
        }
    }

    /// Convert the stored attestation into a [`CredentialPayload`], skipping JSON schema validation.
    pub fn into_credential_payload(self) -> CredentialPayload {
        match self.attestation {
            StoredAttestation::MsoMdoc { mdoc } => {
                CredentialPayload::from_mdoc_unvalidated(mdoc, &self.normalized_metadata)
                    .expect("a stored mdoc attestation should convert to CredentialPayload without errors")
            }
            StoredAttestation::SdJwt { sd_jwt, .. } => credential_payload_from_sd_jwt(&sd_jwt),
        }
    }

    /// Convert the stored attestation (which may contain a subset of the attributes)
    /// to an [`AttestationPresentation`] that can be displayed to the user.
    pub fn into_attestation_presentation(self) -> AttestationPresentation {
        let issuer_registration = self.attestation.issuer_registration();

        match self.attestation {
            StoredAttestation::MsoMdoc { mdoc } => attestation_presentation_from_issuer_signed(
                mdoc.into_issuer_signed(),
                self.attestation_id,
                self.normalized_metadata,
                issuer_registration.organization,
            ),
            StoredAttestation::SdJwt { sd_jwt, .. } => attestation_presentation_from_sd_jwt(
                &sd_jwt,
                self.attestation_id,
                self.normalized_metadata,
                issuer_registration.organization,
            ),
        }
    }
}

impl PartialAttestation {
    fn try_new<'a>(
        attestation: StoredAttestation,
        claim_paths: impl IntoIterator<Item = &'a VecNonEmpty<ClaimPath>>,
    ) -> Result<Self, PartialAttestationError> {
        let partial_attestation = match attestation {
            StoredAttestation::MsoMdoc { mdoc } => {
                let partial_mdoc = PartialMdoc::try_new(mdoc, claim_paths)?;

                PartialAttestation::MsoMdoc {
                    partial_mdoc: Box::new(partial_mdoc),
                }
            }
            StoredAttestation::SdJwt { key_identifier, sd_jwt } => {
                let unsigned_presentation = claim_paths
                    .into_iter()
                    .try_fold(sd_jwt.into_presentation_builder(), |builder, claim_path| {
                        builder.disclose(claim_path)
                    })?
                    .finish();

                PartialAttestation::SdJwt {
                    key_identifier,
                    sd_jwt: Box::new(unsigned_presentation),
                }
            }
        };

        Ok(partial_attestation)
    }
}

impl DisclosableAttestation {
    pub fn try_new<'a>(
        attestation_copy: StoredAttestationCopy,
        claim_paths: impl IntoIterator<Item = &'a VecNonEmpty<ClaimPath>>,
    ) -> Result<Self, PartialAttestationError> {
        let StoredAttestationCopy {
            attestation_id,
            attestation_copy_id,
            attestation,
            normalized_metadata,
        } = attestation_copy;

        let issuer_registration = attestation.issuer_registration();
        let partial_attestation = PartialAttestation::try_new(attestation, claim_paths)?;

        let presentation = match &partial_attestation {
            PartialAttestation::MsoMdoc { partial_mdoc } => attestation_presentation_from_issuer_signed(
                partial_mdoc.issuer_signed().clone(),
                attestation_id,
                normalized_metadata,
                issuer_registration.organization,
            ),
            PartialAttestation::SdJwt { sd_jwt, .. } => attestation_presentation_from_sd_jwt(
                sd_jwt.as_ref(),
                attestation_id,
                normalized_metadata,
                issuer_registration.organization,
            ),
        };

        let disclosable_attestation = Self {
            attestation_copy_id,
            partial_attestation,
            presentation,
        };

        Ok(disclosable_attestation)
    }

    pub fn attestation_copy_id(&self) -> Uuid {
        self.attestation_copy_id
    }

    pub fn partial_attestation(&self) -> &PartialAttestation {
        &self.partial_attestation
    }

    pub fn presentation(&self) -> &AttestationPresentation {
        &self.presentation
    }

    pub fn into_presentation(self) -> AttestationPresentation {
        self.presentation
    }
}

#[cfg(test)]
mod tests {
    use std::sync::LazyLock;

    use futures::FutureExt;
    use itertools::Itertools;
    use p256::ecdsa::SigningKey;
    use rand_core::OsRng;
    use ssri::Integrity;
    use uuid::Uuid;

    use attestation_data::auth::issuer_auth::IssuerRegistration;
    use attestation_data::constants::PID_ATTESTATION_TYPE;
    use attestation_data::constants::PID_BSN;
    use attestation_data::credential_payload::CredentialPayload;
    use attestation_data::x509::generate::mock::generate_issuer_mock_with_registration;
    use attestation_types::claim_path::ClaimPath;
    use crypto::keys::WithIdentifier;
    use crypto::mock_remote::MockRemoteEcdsaKey;
    use crypto::server_keys::KeyPair;
    use crypto::server_keys::generate::Ca;
    use sd_jwt::sd_jwt::VerifiedSdJwt;
    use sd_jwt_vc_metadata::NormalizedTypeMetadata;
    use utils::generator::mock::MockTimeGenerator;
    use utils::vec_at_least::VecNonEmpty;

    use super::DisclosableAttestation;
    use super::PartialAttestation;
    use super::StoredAttestation;
    use super::StoredAttestationCopy;

    static ATTESTATION_ID: LazyLock<Uuid> = LazyLock::new(Uuid::new_v4);

    fn mdoc_stored_attestation_copy(issuer_keypair: &KeyPair) -> (StoredAttestationCopy, VecNonEmpty<ClaimPath>) {
        let credential_payload = CredentialPayload::nl_pid_example(&MockTimeGenerator::default());

        let mdoc_remote_key = MockRemoteEcdsaKey::new_random("mdoc_key_id".to_string());
        let mdoc = credential_payload
            .previewable_payload
            .into_signed_mdoc_unverified::<MockRemoteEcdsaKey>(
                Integrity::from(""),
                mdoc_remote_key.identifier().to_string(),
                mdoc_remote_key.verifying_key(),
                issuer_keypair,
            )
            .now_or_never()
            .unwrap()
            .unwrap();

        let copy = StoredAttestationCopy {
            attestation_id: *ATTESTATION_ID,
            attestation_copy_id: Uuid::new_v4(),
            attestation: StoredAttestation::MsoMdoc { mdoc },
            normalized_metadata: NormalizedTypeMetadata::nl_pid_example(),
        };

        let bsn_path = vec![
            ClaimPath::SelectByKey(PID_ATTESTATION_TYPE.to_string()),
            ClaimPath::SelectByKey(PID_BSN.to_string()),
        ]
        .try_into()
        .unwrap();

        (copy, bsn_path)
    }

    fn sd_jwt_stored_attestation_copy(issuer_keypair: &KeyPair) -> (StoredAttestationCopy, VecNonEmpty<ClaimPath>) {
        let credential_payload = CredentialPayload::nl_pid_example(&MockTimeGenerator::default());

        let holder_privkey = SigningKey::random(&mut OsRng);
        let sd_jwt = credential_payload
            .into_sd_jwt(
                &NormalizedTypeMetadata::nl_pid_example(),
                holder_privkey.verifying_key(),
                issuer_keypair,
            )
            .now_or_never()
            .unwrap()
            .unwrap();

        let copy = StoredAttestationCopy {
            attestation_id: *ATTESTATION_ID,
            attestation_copy_id: Uuid::new_v4(),
            attestation: StoredAttestation::SdJwt {
                key_identifier: "sd_jwt_key_id".to_string(),
                sd_jwt: VerifiedSdJwt::new_mock(sd_jwt),
            },
            normalized_metadata: NormalizedTypeMetadata::nl_pid_example(),
        };

        let bsn_path = vec![ClaimPath::SelectByKey(PID_BSN.to_string())].try_into().unwrap();

        (copy, bsn_path)
    }

    #[test]
    fn test_stored_attestation_copy() {
        let ca = Ca::generate_issuer_mock_ca().unwrap();
        let issuer_registration = IssuerRegistration::new_mock();
        let issuer_keypair = generate_issuer_mock_with_registration(&ca, issuer_registration.clone().into()).unwrap();

        let (full_presentations, disclosable_presentations): (Vec<_>, Vec<_>) = [
            mdoc_stored_attestation_copy(&issuer_keypair),
            sd_jwt_stored_attestation_copy(&issuer_keypair),
        ]
        .into_iter()
        .map(|(attestation_copy, bsn_path)| {
            // The retrieved `IssuerRegistration` matches the input.
            let full_issuer_registration = attestation_copy.attestation.issuer_registration();
            assert_eq!(full_issuer_registration, issuer_registration);

            // The attestation should contain the BSN attribute path.
            assert!(attestation_copy.matches_requested_attributes([&bsn_path]));

            // The attestation should not contain some incorrect path.
            let missing_path = vec![ClaimPath::SelectByKey("missing".to_string())].try_into().unwrap();
            assert!(!attestation_copy.matches_requested_attributes([&missing_path]));

            // The converted `AttestationPresentation` contains multiple attributes.
            let full_presentation = attestation_copy.clone().into_attestation_presentation();
            assert_eq!(full_presentation.attributes.len(), 4);

            // Selecting a particular attribute for disclosure should only succeed if the path exists.
            let disclosable_attestation = DisclosableAttestation::try_new(attestation_copy.clone(), [&bsn_path])
                .expect("converting the full attestation copy to on containing just the BSN should succeed");

            let _error = DisclosableAttestation::try_new(attestation_copy, [&missing_path])
                .expect_err("converting the full attestation copy to a partial one should not succeed");

            // The `DisclosableAttestation` contains only one attribute.
            assert_eq!(disclosable_attestation.presentation().attributes.len(), 1);

            // If the format is SD-JWT, the key identifier returned should be the same as the one provided.
            if let PartialAttestation::SdJwt { key_identifier, .. } = disclosable_attestation.partial_attestation() {
                assert_eq!(key_identifier, "sd_jwt_key_id");
            }

            (full_presentation, disclosable_attestation.into_presentation())
        })
        .unzip();

        // The full and partial `AttestationPresentation`s should be the same for both formats.
        assert!(full_presentations.iter().all_equal());
        assert!(disclosable_presentations.iter().all_equal())
    }
}<|MERGE_RESOLUTION|>--- conflicted
+++ resolved
@@ -122,14 +122,7 @@
             Self::MsoMdoc { mdoc } => &mdoc
                 .issuer_certificate()
                 .expect("a stored mdoc attestation should always contain an issuer certificate"),
-<<<<<<< HEAD
-            Self::SdJwt { sd_jwt } => sd_jwt.as_ref().as_ref().issuer_certificate(),
-=======
-            Self::SdJwt { sd_jwt, .. } => sd_jwt
-                .as_ref()
-                .issuer_certificate()
-                .expect("a stored SD-JWT attestation should always contain an issuer certificate"),
->>>>>>> dcaa5276
+            Self::SdJwt { sd_jwt, .. } => sd_jwt.as_ref().issuer_certificate(),
         };
 
         // Note that this means that an `IssuerRegistration` should ALWAYS be backwards compatible.

use chrono::DateTime;
use chrono::Utc;
use uuid::Uuid;

use attestation_data::auth::reader_auth::ReaderRegistration;
use attestation_data::disclosure_type::DisclosureType;
use crypto::x509::BorrowingCertificate;
<<<<<<< HEAD
use entity::disclosure_event::EventStatus;
use entity::disclosure_event::EventType;
use mdoc::holder::ProposedAttributes;
=======
use entity::disclosure_history_event::EventStatus;
use openid4vc::disclosure_session::VerifierCertificate;
use utils::vec_at_least::VecNonEmpty;
>>>>>>> b26e285b

use crate::attestation::AttestationPresentation;

pub type DisclosureStatus = EventStatus;

#[derive(Debug, Clone, Copy)]
pub enum DataDisclosureStatus {
    Disclosed,
    NotDisclosed,
}

#[derive(Debug, Clone, PartialEq)]
pub enum WalletEvent {
    Issuance {
        id: Uuid,
        attestation: Box<AttestationPresentation>,
        timestamp: DateTime<Utc>,
        renewed: bool,
    },
    Disclosure {
        id: Uuid,
        attestations: Vec<AttestationPresentation>,
        timestamp: DateTime<Utc>,
        // TODO (PVW-4135): Only store reader registration in event.
        reader_certificate: Box<BorrowingCertificate>,
        reader_registration: Box<ReaderRegistration>,
        status: DisclosureStatus,
        r#type: DisclosureType,
    },
}

impl WalletEvent {
<<<<<<< HEAD
=======
    pub(crate) fn new_issuance(attestations: VecNonEmpty<AttestationPresentation>) -> Self {
        Self::Issuance {
            id: Uuid::now_v7(),
            attestations,
            timestamp: Utc::now(),
        }
    }

    fn new_disclosure(
        attestations: Option<VecNonEmpty<AttestationPresentation>>,
        verifier_certificate: VerifierCertificate,
        disclosure_type: DisclosureType,
        status: DisclosureStatus,
        data_status: DataDisclosureStatus,
    ) -> Self {
        let attestations = match data_status {
            DataDisclosureStatus::Disclosed => attestations.map(VecNonEmpty::into_inner),
            DataDisclosureStatus::NotDisclosed => None,
        }
        .unwrap_or_default();

        let (reader_certificate, reader_registration) = verifier_certificate.into_certificate_and_registration();

        Self::Disclosure {
            id: Uuid::now_v7(),
            attestations,
            timestamp: Utc::now(),
            reader_certificate: Box::new(reader_certificate),
            reader_registration: Box::new(reader_registration),
            status,
            r#type: disclosure_type,
        }
    }

    pub(crate) fn new_disclosure_success(
        attestations: VecNonEmpty<AttestationPresentation>,
        verifier_certificate: VerifierCertificate,
        disclosure_type: DisclosureType,
    ) -> Self {
        Self::new_disclosure(
            Some(attestations),
            verifier_certificate,
            disclosure_type,
            EventStatus::Success,
            DataDisclosureStatus::Disclosed,
        )
    }

    pub(crate) fn new_disclosure_error(
        attestations: VecNonEmpty<AttestationPresentation>,
        verifier_certificate: VerifierCertificate,
        disclosure_type: DisclosureType,
        data_status: DataDisclosureStatus,
    ) -> Self {
        Self::new_disclosure(
            Some(attestations),
            verifier_certificate,
            disclosure_type,
            EventStatus::Error,
            data_status,
        )
    }

    pub(crate) fn new_disclosure_cancel(
        attestations: Option<VecNonEmpty<AttestationPresentation>>,
        verifier_certificate: VerifierCertificate,
        disclosure_type: DisclosureType,
    ) -> Self {
        Self::new_disclosure(
            attestations,
            verifier_certificate,
            disclosure_type,
            EventStatus::Cancelled,
            DataDisclosureStatus::NotDisclosed,
        )
    }

    /// Returns the associated doc_types for this event. Will return an empty set if there are no attributes.
    pub(super) fn associated_attestation_types(&self) -> HashSet<&str> {
        match self {
            Self::Issuance { attestations, .. } => attestations.as_slice(),
            Self::Disclosure { attestations, .. } => attestations,
        }
        .iter()
        .map(|attestation| attestation.attestation_type.as_str())
        .collect()
    }

>>>>>>> b26e285b
    pub fn timestamp(&self) -> &DateTime<Utc> {
        match self {
            Self::Issuance { timestamp, .. } => timestamp,
            Self::Disclosure { timestamp, .. } => timestamp,
        }
    }
}

#[cfg(test)]
mod test {
    use indexmap::IndexMap;

    use attestation_data::auth::issuer_auth::IssuerRegistration;
    use crypto::x509::BorrowingCertificate;
<<<<<<< HEAD
    use mdoc::holder::ProposedDocumentAttributes;
    use mdoc::Entry;
    use mdoc::NameSpace;
    use sd_jwt_vc_metadata::NormalizedTypeMetadata;
    use sd_jwt_vc_metadata::TypeMetadata;

    use crate::issuance;

    use super::*;

    static ISSUER_CERTIFICATE: LazyLock<BorrowingCertificate> = LazyLock::new(|| {
        let ca = Ca::generate_issuer_mock_ca().unwrap();
        let issuer_key_pair = generate_issuer_mock(&ca, IssuerRegistration::new_mock().into()).unwrap();

        issuer_key_pair.certificate().clone()
    });

    #[rstest]
    #[case(issuance::mock::create_bsn_only_mdoc_attributes(), DisclosureType::Login)]
    #[case(issuance::mock::create_example_mdoc_attributes(), DisclosureType::Regular)]
    fn test_disclosure_type_from_proposed_attributes(
        #[case] (proposed_attributes, type_metadata): (IndexMap<NameSpace, Vec<Entry>>, TypeMetadata),
        #[case] expected: DisclosureType,
    ) {
        let proposed_attributes = ProposedAttributes::from([(
            PID_DOCTYPE.to_string(),
            ProposedDocumentAttributes {
                attributes: proposed_attributes,
                issuer: ISSUER_CERTIFICATE.clone(),
                type_metadata: NormalizedTypeMetadata::from_single_example(type_metadata.into_inner()),
            },
        )]);

        assert_eq!(disclosure_type_for_proposed_attributes(&proposed_attributes), expected);
=======
    use crypto::x509::BorrowingCertificateExtension;
    use mdoc::DataElementValue;
    use mdoc::Entry;
    use sd_jwt_vc_metadata::JsonSchemaPropertyType;
    use sd_jwt_vc_metadata::NormalizedTypeMetadata;
    use sd_jwt_vc_metadata::UncheckedTypeMetadata;

    use crate::attestation::AttestationIdentity;
    use crate::issuance::BSN_ATTR_NAME;

    use super::*;

    fn mock_attestations_for_attestation_types(
        attestation_types: &[&str],
        issuer_certificate: &BorrowingCertificate,
    ) -> Vec<AttestationPresentation> {
        let issuer_registration = IssuerRegistration::from_certificate(issuer_certificate)
            .unwrap()
            .unwrap();

        attestation_types
            .iter()
            .zip(itertools::repeat_n(
                issuer_registration.organization,
                attestation_types.len(),
            ))
            .map(|(attestation_type, issuer_org)| {
                let metadata =
                    NormalizedTypeMetadata::from_single_example(UncheckedTypeMetadata::example_with_claim_name(
                        attestation_type,
                        BSN_ATTR_NAME,
                        JsonSchemaPropertyType::String,
                        None,
                    ));
                let attributes = IndexMap::from([(
                    attestation_type.to_string(),
                    vec![Entry {
                        name: BSN_ATTR_NAME.to_string(),
                        value: DataElementValue::Text("999999999".to_string()),
                    }],
                )]);

                AttestationPresentation::create_for_issuance(
                    AttestationIdentity::Ephemeral,
                    metadata,
                    issuer_org,
                    attributes,
                )
                .unwrap()
            })
            .collect()
    }

    impl WalletEvent {
        pub fn issuance_from_str(
            attestation_types: &[&str],
            timestamp: DateTime<Utc>,
            issuer_certificate: &BorrowingCertificate,
        ) -> Self {
            Self::Issuance {
                id: Uuid::now_v7(),
                attestations: mock_attestations_for_attestation_types(attestation_types, issuer_certificate)
                    .try_into()
                    .unwrap(),
                timestamp,
            }
        }

        pub fn disclosure_from_str(
            attestation_types: &[&str],
            timestamp: DateTime<Utc>,
            reader_certificate: BorrowingCertificate,
            issuer_certificate: &BorrowingCertificate,
        ) -> Self {
            let reader_registration = ReaderRegistration::from_certificate(&reader_certificate)
                .unwrap()
                .unwrap();

            Self::Disclosure {
                id: Uuid::now_v7(),
                attestations: mock_attestations_for_attestation_types(attestation_types, issuer_certificate),
                timestamp,
                reader_certificate: Box::new(reader_certificate),
                reader_registration: Box::new(reader_registration),
                status: DisclosureStatus::Success,
                r#type: DisclosureType::Regular,
            }
        }

        pub fn disclosure_error_from_str(
            attestation_types: &[&str],
            timestamp: DateTime<Utc>,
            reader_certificate: BorrowingCertificate,
            issuer_certificate: &BorrowingCertificate,
        ) -> Self {
            let reader_registration = ReaderRegistration::from_certificate(&reader_certificate)
                .unwrap()
                .unwrap();

            Self::Disclosure {
                id: Uuid::now_v7(),
                attestations: mock_attestations_for_attestation_types(attestation_types, issuer_certificate),
                timestamp,
                reader_certificate: Box::new(reader_certificate),
                reader_registration: Box::new(reader_registration),
                status: DisclosureStatus::Error,
                r#type: DisclosureType::Regular,
            }
        }

        pub fn disclosure_cancel(timestamp: DateTime<Utc>, reader_certificate: BorrowingCertificate) -> Self {
            let reader_registration = ReaderRegistration::from_certificate(&reader_certificate)
                .unwrap()
                .unwrap();

            Self::Disclosure {
                id: Uuid::now_v7(),
                attestations: Vec::new(),
                timestamp,
                reader_certificate: Box::new(reader_certificate),
                reader_registration: Box::new(reader_registration),
                status: DisclosureStatus::Cancelled,
                r#type: DisclosureType::Regular,
            }
        }

        pub fn disclosure_error(timestamp: DateTime<Utc>, reader_certificate: BorrowingCertificate) -> Self {
            let reader_registration = ReaderRegistration::from_certificate(&reader_certificate)
                .unwrap()
                .unwrap();

            Self::Disclosure {
                id: Uuid::now_v7(),
                attestations: Vec::new(),
                timestamp,
                reader_certificate: Box::new(reader_certificate),
                reader_registration: Box::new(reader_registration),
                status: DisclosureStatus::Error,
                r#type: DisclosureType::Regular,
            }
        }
>>>>>>> b26e285b
    }
}<|MERGE_RESOLUTION|>--- conflicted
+++ resolved
@@ -5,15 +5,7 @@
 use attestation_data::auth::reader_auth::ReaderRegistration;
 use attestation_data::disclosure_type::DisclosureType;
 use crypto::x509::BorrowingCertificate;
-<<<<<<< HEAD
 use entity::disclosure_event::EventStatus;
-use entity::disclosure_event::EventType;
-use mdoc::holder::ProposedAttributes;
-=======
-use entity::disclosure_history_event::EventStatus;
-use openid4vc::disclosure_session::VerifierCertificate;
-use utils::vec_at_least::VecNonEmpty;
->>>>>>> b26e285b
 
 use crate::attestation::AttestationPresentation;
 
@@ -46,97 +38,6 @@
 }
 
 impl WalletEvent {
-<<<<<<< HEAD
-=======
-    pub(crate) fn new_issuance(attestations: VecNonEmpty<AttestationPresentation>) -> Self {
-        Self::Issuance {
-            id: Uuid::now_v7(),
-            attestations,
-            timestamp: Utc::now(),
-        }
-    }
-
-    fn new_disclosure(
-        attestations: Option<VecNonEmpty<AttestationPresentation>>,
-        verifier_certificate: VerifierCertificate,
-        disclosure_type: DisclosureType,
-        status: DisclosureStatus,
-        data_status: DataDisclosureStatus,
-    ) -> Self {
-        let attestations = match data_status {
-            DataDisclosureStatus::Disclosed => attestations.map(VecNonEmpty::into_inner),
-            DataDisclosureStatus::NotDisclosed => None,
-        }
-        .unwrap_or_default();
-
-        let (reader_certificate, reader_registration) = verifier_certificate.into_certificate_and_registration();
-
-        Self::Disclosure {
-            id: Uuid::now_v7(),
-            attestations,
-            timestamp: Utc::now(),
-            reader_certificate: Box::new(reader_certificate),
-            reader_registration: Box::new(reader_registration),
-            status,
-            r#type: disclosure_type,
-        }
-    }
-
-    pub(crate) fn new_disclosure_success(
-        attestations: VecNonEmpty<AttestationPresentation>,
-        verifier_certificate: VerifierCertificate,
-        disclosure_type: DisclosureType,
-    ) -> Self {
-        Self::new_disclosure(
-            Some(attestations),
-            verifier_certificate,
-            disclosure_type,
-            EventStatus::Success,
-            DataDisclosureStatus::Disclosed,
-        )
-    }
-
-    pub(crate) fn new_disclosure_error(
-        attestations: VecNonEmpty<AttestationPresentation>,
-        verifier_certificate: VerifierCertificate,
-        disclosure_type: DisclosureType,
-        data_status: DataDisclosureStatus,
-    ) -> Self {
-        Self::new_disclosure(
-            Some(attestations),
-            verifier_certificate,
-            disclosure_type,
-            EventStatus::Error,
-            data_status,
-        )
-    }
-
-    pub(crate) fn new_disclosure_cancel(
-        attestations: Option<VecNonEmpty<AttestationPresentation>>,
-        verifier_certificate: VerifierCertificate,
-        disclosure_type: DisclosureType,
-    ) -> Self {
-        Self::new_disclosure(
-            attestations,
-            verifier_certificate,
-            disclosure_type,
-            EventStatus::Cancelled,
-            DataDisclosureStatus::NotDisclosed,
-        )
-    }
-
-    /// Returns the associated doc_types for this event. Will return an empty set if there are no attributes.
-    pub(super) fn associated_attestation_types(&self) -> HashSet<&str> {
-        match self {
-            Self::Issuance { attestations, .. } => attestations.as_slice(),
-            Self::Disclosure { attestations, .. } => attestations,
-        }
-        .iter()
-        .map(|attestation| attestation.attestation_type.as_str())
-        .collect()
-    }
-
->>>>>>> b26e285b
     pub fn timestamp(&self) -> &DateTime<Utc> {
         match self {
             Self::Issuance { timestamp, .. } => timestamp,
@@ -151,42 +52,6 @@
 
     use attestation_data::auth::issuer_auth::IssuerRegistration;
     use crypto::x509::BorrowingCertificate;
-<<<<<<< HEAD
-    use mdoc::holder::ProposedDocumentAttributes;
-    use mdoc::Entry;
-    use mdoc::NameSpace;
-    use sd_jwt_vc_metadata::NormalizedTypeMetadata;
-    use sd_jwt_vc_metadata::TypeMetadata;
-
-    use crate::issuance;
-
-    use super::*;
-
-    static ISSUER_CERTIFICATE: LazyLock<BorrowingCertificate> = LazyLock::new(|| {
-        let ca = Ca::generate_issuer_mock_ca().unwrap();
-        let issuer_key_pair = generate_issuer_mock(&ca, IssuerRegistration::new_mock().into()).unwrap();
-
-        issuer_key_pair.certificate().clone()
-    });
-
-    #[rstest]
-    #[case(issuance::mock::create_bsn_only_mdoc_attributes(), DisclosureType::Login)]
-    #[case(issuance::mock::create_example_mdoc_attributes(), DisclosureType::Regular)]
-    fn test_disclosure_type_from_proposed_attributes(
-        #[case] (proposed_attributes, type_metadata): (IndexMap<NameSpace, Vec<Entry>>, TypeMetadata),
-        #[case] expected: DisclosureType,
-    ) {
-        let proposed_attributes = ProposedAttributes::from([(
-            PID_DOCTYPE.to_string(),
-            ProposedDocumentAttributes {
-                attributes: proposed_attributes,
-                issuer: ISSUER_CERTIFICATE.clone(),
-                type_metadata: NormalizedTypeMetadata::from_single_example(type_metadata.into_inner()),
-            },
-        )]);
-
-        assert_eq!(disclosure_type_for_proposed_attributes(&proposed_attributes), expected);
-=======
     use crypto::x509::BorrowingCertificateExtension;
     use mdoc::DataElementValue;
     use mdoc::Entry;
@@ -239,95 +104,4 @@
             })
             .collect()
     }
-
-    impl WalletEvent {
-        pub fn issuance_from_str(
-            attestation_types: &[&str],
-            timestamp: DateTime<Utc>,
-            issuer_certificate: &BorrowingCertificate,
-        ) -> Self {
-            Self::Issuance {
-                id: Uuid::now_v7(),
-                attestations: mock_attestations_for_attestation_types(attestation_types, issuer_certificate)
-                    .try_into()
-                    .unwrap(),
-                timestamp,
-            }
-        }
-
-        pub fn disclosure_from_str(
-            attestation_types: &[&str],
-            timestamp: DateTime<Utc>,
-            reader_certificate: BorrowingCertificate,
-            issuer_certificate: &BorrowingCertificate,
-        ) -> Self {
-            let reader_registration = ReaderRegistration::from_certificate(&reader_certificate)
-                .unwrap()
-                .unwrap();
-
-            Self::Disclosure {
-                id: Uuid::now_v7(),
-                attestations: mock_attestations_for_attestation_types(attestation_types, issuer_certificate),
-                timestamp,
-                reader_certificate: Box::new(reader_certificate),
-                reader_registration: Box::new(reader_registration),
-                status: DisclosureStatus::Success,
-                r#type: DisclosureType::Regular,
-            }
-        }
-
-        pub fn disclosure_error_from_str(
-            attestation_types: &[&str],
-            timestamp: DateTime<Utc>,
-            reader_certificate: BorrowingCertificate,
-            issuer_certificate: &BorrowingCertificate,
-        ) -> Self {
-            let reader_registration = ReaderRegistration::from_certificate(&reader_certificate)
-                .unwrap()
-                .unwrap();
-
-            Self::Disclosure {
-                id: Uuid::now_v7(),
-                attestations: mock_attestations_for_attestation_types(attestation_types, issuer_certificate),
-                timestamp,
-                reader_certificate: Box::new(reader_certificate),
-                reader_registration: Box::new(reader_registration),
-                status: DisclosureStatus::Error,
-                r#type: DisclosureType::Regular,
-            }
-        }
-
-        pub fn disclosure_cancel(timestamp: DateTime<Utc>, reader_certificate: BorrowingCertificate) -> Self {
-            let reader_registration = ReaderRegistration::from_certificate(&reader_certificate)
-                .unwrap()
-                .unwrap();
-
-            Self::Disclosure {
-                id: Uuid::now_v7(),
-                attestations: Vec::new(),
-                timestamp,
-                reader_certificate: Box::new(reader_certificate),
-                reader_registration: Box::new(reader_registration),
-                status: DisclosureStatus::Cancelled,
-                r#type: DisclosureType::Regular,
-            }
-        }
-
-        pub fn disclosure_error(timestamp: DateTime<Utc>, reader_certificate: BorrowingCertificate) -> Self {
-            let reader_registration = ReaderRegistration::from_certificate(&reader_certificate)
-                .unwrap()
-                .unwrap();
-
-            Self::Disclosure {
-                id: Uuid::now_v7(),
-                attestations: Vec::new(),
-                timestamp,
-                reader_certificate: Box::new(reader_certificate),
-                reader_registration: Box::new(reader_registration),
-                status: DisclosureStatus::Error,
-                r#type: DisclosureType::Regular,
-            }
-        }
->>>>>>> b26e285b
-    }
 }
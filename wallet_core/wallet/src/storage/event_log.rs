use std::collections::HashSet;

use chrono::DateTime;
use chrono::Utc;
use itertools::Itertools;
use uuid::Uuid;

use attestation_data::auth::issuer_auth::IssuerRegistration;
use attestation_data::auth::reader_auth::ReaderRegistration;
use crypto::x509::BorrowingCertificate;
use crypto::x509::BorrowingCertificateExtension;
use entity::disclosure_history_event::EventStatus;
use entity::disclosure_history_event::EventType;
use mdoc::holder::ProposedAttributes;
use openid4vc::issuance_session::IssuedCredential;
use sd_jwt_vc_metadata::DisplayMetadata;
use utils::vec_at_least::VecNonEmpty;

use crate::attestation::Attestation;
use crate::issuance::PID_DOCTYPE;

pub type DisclosureStatus = EventStatus;
pub type DisclosureType = EventType;

/// Something is a login flow if the `proposed_attributes` map has exactly one element with a
/// `doc_type` of `PID_DOCTYPE`, with a `doc_attributes` map where `namespace` is `PID_DOCTYPE`
/// also, with an entry vec of exactly one entry, where the `DataElementIdentifier` string is "bsn".
pub fn disclosure_type_for_proposed_attributes(proposed_attributes: &ProposedAttributes) -> DisclosureType {
    proposed_attributes
        .iter()
        .exactly_one()
        .ok()
        .and_then(|(doc_type, doc_attributes)| (doc_type == PID_DOCTYPE).then_some(doc_attributes))
        .and_then(|doc_attributes| doc_attributes.attributes.iter().exactly_one().ok())
        .and_then(|(namespace, entries)| (namespace == PID_DOCTYPE).then_some(entries))
        .and_then(|entries| entries.iter().exactly_one().ok())
        .and_then(|entry| (entry.name == "bsn").then_some(DisclosureType::Login))
        .unwrap_or(DisclosureType::Regular)
}

#[derive(Debug, Clone, Copy)]
pub enum DataDisclosureStatus {
    Disclosed,
    NotDisclosed,
}

#[derive(Debug, Clone, PartialEq)]
pub enum WalletEvent {
    Issuance {
        id: Uuid,
        attestations: VecNonEmpty<Attestation>,
        timestamp: DateTime<Utc>,
    },
    Disclosure {
        id: Uuid,
        attestations: Vec<Attestation>,
        timestamp: DateTime<Utc>,
        // TODO (PVW-4135): Only store reader registration in event.
        reader_certificate: Box<BorrowingCertificate>,
        reader_registration: Box<ReaderRegistration>,
        status: DisclosureStatus,
        r#type: DisclosureType,
    },
}

impl WalletEvent {
<<<<<<< HEAD
    pub(crate) fn new_issuance(credentials: VecNonEmpty<IssuedCredential>) -> Self {
        let attestations = credentials
            .into_iter()
            .map(|credential| {
                match credential {
                    IssuedCredential::MsoMdoc(mdoc) => {
                        // As these mdocs have just been validated, we can make assumptions about them and use
                        // `expect()`. TODO (PVW-4132): Use the type system to codify these assumptions.
                        let metadata = mdoc.type_metadata().expect("mdoc should contain valid type metadata");

                        let issuer_certificate = mdoc
                            .issuer_certificate()
                            .expect("mdoc should contain issuer certificate");

                        let issuer_registration = IssuerRegistration::from_certificate(&issuer_certificate)
                            .expect("mdoc should contain valid issuer registration")
                            .expect("mdoc should contain issuer registration");

                        Attestation::create_for_issuance(
                            AttestationIdentity::Ephemeral,
                            metadata,
                            issuer_registration.organization,
                            mdoc.issuer_signed.into_entries_by_namespace(),
                        )
                        .expect("mdoc should succesfully be transformed for display by metadata")
                    }
                    IssuedCredential::SdJwt(sd_jwt) => {
                        // TODO: code below is necessary for letting integration tests pass.
                        // This has to be implemented properly in PVW-4109
                        let issuer_registration =
                            IssuerRegistration::from_certificate(sd_jwt.issuer_certificate_chain().first().unwrap())
                                .expect("sd_jwt should contain valid issuer registration")
                                .expect("sd_jwt should contain issuer registration");

                        Attestation {
                            identity: AttestationIdentity::Ephemeral,
                            attestation_type: String::from(""),
                            display_metadata: VecNonEmpty::try_from(vec![DisplayMetadata {
                                lang: String::from("en"),
                                name: String::from("SD-JWT"),
                                description: None,
                                summary: None,
                                rendering: None,
                            }])
                            .unwrap(),
                            issuer: issuer_registration.organization,
                            attributes: vec![],
                        }
                    }
                }
            })
            .collect_vec()
            .try_into()
            .unwrap();

=======
    pub(crate) fn new_issuance(attestations: VecNonEmpty<Attestation>) -> Self {
>>>>>>> abcb9f12
        Self::Issuance {
            id: Uuid::now_v7(),
            attestations,
            timestamp: Utc::now(),
        }
    }

    fn new_disclosure(
        proposed_attributes: Option<ProposedAttributes>,
        reader_certificate: BorrowingCertificate,
        reader_registration: ReaderRegistration,
        status: DisclosureStatus,
        data_status: DataDisclosureStatus,
    ) -> Self {
        // If no attributes are available, do not record that this disclosure was for the purposes of logging in.
        let r#type = proposed_attributes
            .as_ref()
            .map(disclosure_type_for_proposed_attributes)
            .unwrap_or(DisclosureType::Regular);

        let attestations = match data_status {
            DataDisclosureStatus::Disclosed => proposed_attributes,
            DataDisclosureStatus::NotDisclosed => None,
        }
        .unwrap_or_default()
        .into_values()
        .map(|document_attributes| {
            // As the proposed attributes come from the database, we can make assumptions about them and use `expect()`.
            // TODO (PVW-4132): Use the type system to codify these assumptions.
            let reader_registration = IssuerRegistration::from_certificate(&document_attributes.issuer)
                .expect("proposed attributes should contain valid issuer registration")
                .expect("proposed attributes should contain issuer registration");

            Attestation::create_for_disclosure(
                document_attributes.type_metadata,
                reader_registration.organization,
                document_attributes.attributes,
            )
            .expect("proposed attributes should succesfully be transformed for display by metadata")
        })
        .collect();

        Self::Disclosure {
            id: Uuid::now_v7(),
            attestations,
            timestamp: Utc::now(),
            reader_certificate: Box::new(reader_certificate),
            reader_registration: Box::new(reader_registration),
            status,
            r#type,
        }
    }

    pub(crate) fn new_disclosure_success(
        proposed_attributes: ProposedAttributes,
        reader_certificate: BorrowingCertificate,
        reader_registration: ReaderRegistration,
        data_status: DataDisclosureStatus,
    ) -> Self {
        Self::new_disclosure(
            Some(proposed_attributes),
            reader_certificate,
            reader_registration,
            EventStatus::Success,
            data_status,
        )
    }

    pub(crate) fn new_disclosure_error(
        proposed_attributes: ProposedAttributes,
        reader_certificate: BorrowingCertificate,
        reader_registration: ReaderRegistration,
        data_status: DataDisclosureStatus,
    ) -> Self {
        Self::new_disclosure(
            Some(proposed_attributes),
            reader_certificate,
            reader_registration,
            EventStatus::Error,
            data_status,
        )
    }

    pub(crate) fn new_disclosure_cancel(
        proposed_attributes: Option<ProposedAttributes>,
        reader_certificate: BorrowingCertificate,
        reader_registration: ReaderRegistration,
        data_status: DataDisclosureStatus,
    ) -> Self {
        Self::new_disclosure(
            proposed_attributes,
            reader_certificate,
            reader_registration,
            EventStatus::Cancelled,
            data_status,
        )
    }

    /// Returns the associated doc_types for this event. Will return an empty set if there are no attributes.
    pub(super) fn associated_attestation_types(&self) -> HashSet<&str> {
        match self {
            Self::Issuance { attestations, .. } => attestations.as_slice(),
            Self::Disclosure { attestations, .. } => attestations,
        }
        .iter()
        .map(|attestation| attestation.attestation_type.as_str())
        .collect()
    }

    pub fn timestamp(&self) -> &DateTime<Utc> {
        match self {
            Self::Issuance { timestamp, .. } => timestamp,
            Self::Disclosure { timestamp, .. } => timestamp,
        }
    }
}

#[cfg(test)]
mod test {
    use std::sync::LazyLock;

    use indexmap::IndexMap;
    use rstest::rstest;

    use attestation_data::attributes::Entry;
    use attestation_data::auth::issuer_auth::IssuerRegistration;
    use attestation_data::x509::generate::mock::generate_issuer_mock;
    use crypto::server_keys::generate::Ca;
    use crypto::x509::BorrowingCertificate;
    use mdoc::holder::ProposedDocumentAttributes;
    use mdoc::unsigned::UnsignedMdoc;
    use mdoc::DataElementValue;
    use sd_jwt_vc_metadata::JsonSchemaPropertyType;
    use sd_jwt_vc_metadata::NormalizedTypeMetadata;
    use sd_jwt_vc_metadata::TypeMetadata;
    use sd_jwt_vc_metadata::UncheckedTypeMetadata;

    use crate::attestation::AttestationIdentity;
    use crate::issuance;

    use super::*;

    static ISSUER_CERTIFICATE: LazyLock<BorrowingCertificate> = LazyLock::new(|| {
        let ca = Ca::generate_issuer_mock_ca().unwrap();
        let issuer_key_pair = generate_issuer_mock(&ca, IssuerRegistration::new_mock().into()).unwrap();

        issuer_key_pair.certificate().clone()
    });

    #[rstest]
    #[case(issuance::mock::create_bsn_only_unsigned_mdoc(), DisclosureType::Login)]
    #[case(issuance::mock::create_example_unsigned_mdoc(), DisclosureType::Regular)]
    fn test_disclosure_type_from_proposed_attributes(
        #[case] (unsigned_mdoc, type_metadata): (UnsignedMdoc, TypeMetadata),
        #[case] expected: DisclosureType,
    ) {
        let proposed_attributes = ProposedAttributes::from([(
            PID_DOCTYPE.to_string(),
            ProposedDocumentAttributes {
                attributes: unsigned_mdoc.attributes.into_inner(),
                issuer: ISSUER_CERTIFICATE.clone(),
                type_metadata: NormalizedTypeMetadata::from_single_example(type_metadata.into_inner()),
            },
        )]);

        assert_eq!(disclosure_type_for_proposed_attributes(&proposed_attributes), expected);
    }

    fn mock_attestations_for_attestation_types(
        attestation_types: &[&str],
        issuer_certificate: &BorrowingCertificate,
    ) -> Vec<Attestation> {
        let issuer_registration = IssuerRegistration::from_certificate(issuer_certificate)
            .unwrap()
            .unwrap();

        attestation_types
            .iter()
            .zip(itertools::repeat_n(
                issuer_registration.organization,
                attestation_types.len(),
            ))
            .map(|(attestation_type, issuer_org)| {
                let metadata =
                    NormalizedTypeMetadata::from_single_example(UncheckedTypeMetadata::example_with_claim_name(
                        attestation_type,
                        "bsn",
                        JsonSchemaPropertyType::String,
                        None,
                    ));
                let attributes = IndexMap::from([(
                    attestation_type.to_string(),
                    vec![Entry {
                        name: "bsn".to_string(),
                        value: DataElementValue::Text("999999999".to_string()),
                    }],
                )]);

                Attestation::create_for_issuance(AttestationIdentity::Ephemeral, metadata, issuer_org, attributes)
                    .unwrap()
            })
            .collect()
    }

    impl WalletEvent {
        pub fn issuance_from_str(
            attestation_types: &[&str],
            timestamp: DateTime<Utc>,
            issuer_certificate: &BorrowingCertificate,
        ) -> Self {
            Self::Issuance {
                id: Uuid::now_v7(),
                attestations: mock_attestations_for_attestation_types(attestation_types, issuer_certificate)
                    .try_into()
                    .unwrap(),
                timestamp,
            }
        }

        pub fn disclosure_from_str(
            attestation_types: &[&str],
            timestamp: DateTime<Utc>,
            reader_certificate: BorrowingCertificate,
            issuer_certificate: &BorrowingCertificate,
        ) -> Self {
            let reader_registration = ReaderRegistration::from_certificate(&reader_certificate)
                .unwrap()
                .unwrap();

            Self::Disclosure {
                id: Uuid::now_v7(),
                attestations: mock_attestations_for_attestation_types(attestation_types, issuer_certificate),
                timestamp,
                reader_certificate: Box::new(reader_certificate),
                reader_registration: Box::new(reader_registration),
                status: DisclosureStatus::Success,
                r#type: DisclosureType::Regular,
            }
        }

        pub fn disclosure_error_from_str(
            attestation_types: &[&str],
            timestamp: DateTime<Utc>,
            reader_certificate: BorrowingCertificate,
            issuer_certificate: &BorrowingCertificate,
        ) -> Self {
            let reader_registration = ReaderRegistration::from_certificate(&reader_certificate)
                .unwrap()
                .unwrap();

            Self::Disclosure {
                id: Uuid::now_v7(),
                attestations: mock_attestations_for_attestation_types(attestation_types, issuer_certificate),
                timestamp,
                reader_certificate: Box::new(reader_certificate),
                reader_registration: Box::new(reader_registration),
                status: DisclosureStatus::Error,
                r#type: DisclosureType::Regular,
            }
        }

        pub fn disclosure_cancel(timestamp: DateTime<Utc>, reader_certificate: BorrowingCertificate) -> Self {
            let reader_registration = ReaderRegistration::from_certificate(&reader_certificate)
                .unwrap()
                .unwrap();

            Self::Disclosure {
                id: Uuid::now_v7(),
                attestations: Vec::new(),
                timestamp,
                reader_certificate: Box::new(reader_certificate),
                reader_registration: Box::new(reader_registration),
                status: DisclosureStatus::Cancelled,
                r#type: DisclosureType::Regular,
            }
        }

        pub fn disclosure_error(timestamp: DateTime<Utc>, reader_certificate: BorrowingCertificate) -> Self {
            let reader_registration = ReaderRegistration::from_certificate(&reader_certificate)
                .unwrap()
                .unwrap();

            Self::Disclosure {
                id: Uuid::now_v7(),
                attestations: Vec::new(),
                timestamp,
                reader_certificate: Box::new(reader_certificate),
                reader_registration: Box::new(reader_registration),
                status: DisclosureStatus::Error,
                r#type: DisclosureType::Regular,
            }
        }
    }
}<|MERGE_RESOLUTION|>--- conflicted
+++ resolved
@@ -12,8 +12,6 @@
 use entity::disclosure_history_event::EventStatus;
 use entity::disclosure_history_event::EventType;
 use mdoc::holder::ProposedAttributes;
-use openid4vc::issuance_session::IssuedCredential;
-use sd_jwt_vc_metadata::DisplayMetadata;
 use utils::vec_at_least::VecNonEmpty;
 
 use crate::attestation::Attestation;
@@ -64,65 +62,7 @@
 }
 
 impl WalletEvent {
-<<<<<<< HEAD
-    pub(crate) fn new_issuance(credentials: VecNonEmpty<IssuedCredential>) -> Self {
-        let attestations = credentials
-            .into_iter()
-            .map(|credential| {
-                match credential {
-                    IssuedCredential::MsoMdoc(mdoc) => {
-                        // As these mdocs have just been validated, we can make assumptions about them and use
-                        // `expect()`. TODO (PVW-4132): Use the type system to codify these assumptions.
-                        let metadata = mdoc.type_metadata().expect("mdoc should contain valid type metadata");
-
-                        let issuer_certificate = mdoc
-                            .issuer_certificate()
-                            .expect("mdoc should contain issuer certificate");
-
-                        let issuer_registration = IssuerRegistration::from_certificate(&issuer_certificate)
-                            .expect("mdoc should contain valid issuer registration")
-                            .expect("mdoc should contain issuer registration");
-
-                        Attestation::create_for_issuance(
-                            AttestationIdentity::Ephemeral,
-                            metadata,
-                            issuer_registration.organization,
-                            mdoc.issuer_signed.into_entries_by_namespace(),
-                        )
-                        .expect("mdoc should succesfully be transformed for display by metadata")
-                    }
-                    IssuedCredential::SdJwt(sd_jwt) => {
-                        // TODO: code below is necessary for letting integration tests pass.
-                        // This has to be implemented properly in PVW-4109
-                        let issuer_registration =
-                            IssuerRegistration::from_certificate(sd_jwt.issuer_certificate_chain().first().unwrap())
-                                .expect("sd_jwt should contain valid issuer registration")
-                                .expect("sd_jwt should contain issuer registration");
-
-                        Attestation {
-                            identity: AttestationIdentity::Ephemeral,
-                            attestation_type: String::from(""),
-                            display_metadata: VecNonEmpty::try_from(vec![DisplayMetadata {
-                                lang: String::from("en"),
-                                name: String::from("SD-JWT"),
-                                description: None,
-                                summary: None,
-                                rendering: None,
-                            }])
-                            .unwrap(),
-                            issuer: issuer_registration.organization,
-                            attributes: vec![],
-                        }
-                    }
-                }
-            })
-            .collect_vec()
-            .try_into()
-            .unwrap();
-
-=======
     pub(crate) fn new_issuance(attestations: VecNonEmpty<Attestation>) -> Self {
->>>>>>> abcb9f12
         Self::Issuance {
             id: Uuid::now_v7(),
             attestations,

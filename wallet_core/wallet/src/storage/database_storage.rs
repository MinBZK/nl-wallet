use std::borrow::Cow;
use std::collections::HashMap;
use std::collections::HashSet;
use std::path::PathBuf;

use cfg_if::cfg_if;
use chrono::DateTime;
use chrono::Utc;
use futures::try_join;
use itertools::Itertools;
use mdoc::holder::Mdoc;
use sea_orm::ActiveModelTrait;
use sea_orm::ColumnTrait;
use sea_orm::Condition;
use sea_orm::ConnectionTrait;
use sea_orm::EntityTrait;
use sea_orm::QueryFilter;
use sea_orm::QueryOrder;
use sea_orm::QueryResult;
use sea_orm::QuerySelect;
use sea_orm::Set;
use sea_orm::StatementBuilder;
use sea_orm::TransactionTrait;
use sea_orm::prelude::Json;
use sea_orm::sea_query::Alias;
use sea_orm::sea_query::BinOper;
use sea_orm::sea_query::Expr;
use sea_orm::sea_query::IntoColumnRef;
use sea_orm::sea_query::Query;
use sea_query::OnConflict;
use sea_query::Order;
use sea_query::SimpleExpr;
use tempfile::NamedTempFile;
use tokio::fs;
use tracing::warn;
use uuid::Uuid;

use attestation_data::auth::reader_auth::ReaderRegistration;
use attestation_data::disclosure_type::DisclosureType;
use crypto::x509::BorrowingCertificate;
use crypto::x509::BorrowingCertificateExtension;
use entity::attestation;
use entity::attestation::TypeMetadataModel;
use entity::attestation_copy;
use entity::attestation_copy::AttestationFormat;
use entity::disclosure_event;
use entity::disclosure_event::EventStatus;
use entity::disclosure_event_attestation;
use entity::issuance_event;
use entity::issuance_event_attestation;
use entity::keyed_data;
use mdoc::utils::serialization::cbor_deserialize;
use mdoc::utils::serialization::cbor_serialize;
use openid4vc::issuance_session::CredentialWithMetadata;
use openid4vc::issuance_session::IssuedCredential;
use openid4vc::issuance_session::IssuedCredentialCopies;
use platform_support::hw_keystore::PlatformEncryptionKey;
use sd_jwt::sd_jwt::VerifiedSdJwt;
#[cfg(not(debug_assertions))]
use utils::built_info::version_identifier;

use crate::AttestationIdentity;
use crate::AttestationPresentation;
use crate::DisclosureStatus;

use super::AttestationFormatQuery;
use super::DatabaseExport;
use super::Storage;
use super::StorageError;
use super::StorageResult;
use super::StorageState;
use super::StoredAttestation;
use super::attestation_copy::StoredAttestationCopy;
use super::data::KeyedData;
use super::database::Database;
use super::database::SqliteUrl;
use super::event_log::WalletEvent;
use super::key_file;
use super::sql_cipher_key::SqlCipherKey;

const KEY_FILE_SUFFIX: &str = "_db";
const DATABASE_FILE_EXT: &str = "db";
const KEY_IDENTIFIER_PREFIX: &str = "keyfile_";

fn key_file_alias_for_name(database_name: &str) -> String {
    // Append suffix to database name to get key file alias
    format!("{database_name}{KEY_FILE_SUFFIX}")
}

fn key_identifier_for_key_file(alias: &str) -> String {
    format!("{KEY_IDENTIFIER_PREFIX}{alias}")
}

/// This is the implementation of [`Storage`] as used by the [`crate::Wallet`]. Its responsibilities are:
///
/// * Managing the lifetime of one or more [`Database`] instances by combining its functionality with encrypted key
///   files. This also includes deleting the database and key file when the [`clear`] method is called.
/// * Communicating the current state of the database through the [`state`] method.
/// * Executing queries on the database by accepting / returning data structures that are used by [`crate::Wallet`].
#[derive(Debug)]
pub struct DatabaseStorage<K> {
    database_name: Cow<'static, str>,
    storage_path: PathBuf,
    open_database: Option<OpenDatabaseStorage<K>>,
}

#[derive(Debug)]
struct OpenDatabaseStorage<K> {
    database: Database,
    key_file_key: K,
}

impl AttestationFormatQuery {
    fn attestation_format(self) -> Option<AttestationFormat> {
        match self {
            AttestationFormatQuery::Any => None,
            AttestationFormatQuery::MsoMdoc => Some(AttestationFormat::Mdoc),
            AttestationFormatQuery::SdJwt => Some(AttestationFormat::SdJwt),
        }
    }
}

impl<K> DatabaseStorage<K> {
    pub fn new(database_name: Cow<'static, str>, storage_path: PathBuf) -> Self {
        DatabaseStorage {
            database_name,
            storage_path,
            open_database: None,
        }
    }

    // Helper method, should be called before accessing database.
    fn database(&self) -> StorageResult<&Database> {
        let database = &self.open_database.as_ref().ok_or(StorageError::NotOpened)?.database;

        Ok(database)
    }

    fn database_path_for_name(&self) -> PathBuf {
        let name = &self.database_name;

        // Get path to database as "<storage_path>/<name>.db"
        cfg_if! {
            if #[cfg(debug_assertions)] {
                self.storage_path.join(format!("{name}.{DATABASE_FILE_EXT}"))
            }
            else {
                // Temporarily hack to prevent backwards compatibility problems by including
                // full version identifier. Should be removed when doing PVW-4707.
                let version = version_identifier().expect("Version expected for release build");
                self.storage_path.join(format!("{name}-{version}.{DATABASE_FILE_EXT}"))
            }
        }
    }

    async fn execute_query<S>(&self, query: S) -> StorageResult<Option<QueryResult>>
    where
        S: StatementBuilder,
    {
        let connection = self.database()?.connection();
        let query = connection.get_database_backend().build(&query);
        let query_result = connection.query_one(query).await?;
        Ok(query_result)
    }

    /// Returns a [`SimpleExpr`], comparing whether `timestamp_column` is newer than 31 days.
    fn newer_than_31_days(timestamp_column: impl IntoColumnRef) -> SimpleExpr {
        SimpleExpr::Binary(
            Box::new(SimpleExpr::Column(timestamp_column.into_column_ref())),
            BinOper::GreaterThan,
            Box::new(SimpleExpr::Custom("DATETIME('now', '-31 day')".to_owned())),
        )
    }

    async fn query_unique_attestations(
        &self,
        condition: Option<Condition>,
    ) -> StorageResult<Vec<StoredAttestationCopy>> {
        let database = self.database()?;

        // As this query only contains one `MIN()` aggregate function, the columns that
        // do not appear in the `GROUP BY` clause are taken from whichever `mdoc_copy`
        // row has the lowest disclosure count. This uses the "bare columns in aggregate
        // queries" feature that SQLite provides.
        //
        // See: https://www.sqlite.org/lang_select.html#bare_columns_in_an_aggregate_query
        let select = attestation_copy::Entity::find()
            .select_only()
            .inner_join(attestation::Entity)
            .column(attestation_copy::Column::Id)
            .column(attestation_copy::Column::AttestationId)
            .column(attestation_copy::Column::AttestationFormat)
            .column(attestation_copy::Column::KeyIdentifier)
            .column(attestation_copy::Column::Attestation)
            .column(attestation::Column::TypeMetadata)
            .column_as(attestation_copy::Column::DisclosureCount.min(), "disclosure_count")
            .group_by(attestation_copy::Column::AttestationId)
            .order_by(attestation_copy::Column::Id, Order::Asc);

        let select = match condition {
            Some(condition) => select.filter(condition),
            None => select,
        };

        let copies: Vec<(Uuid, Uuid, AttestationFormat, String, Vec<u8>, TypeMetadataModel)> =
            select.into_tuple().all(database.connection()).await?;

        let attestations = copies
            .into_iter()
            .map(
                |(
                    attestation_copy_id,
                    attestation_id,
                    attestation_format,
                    key_identifier,
                    attestation_bytes,
                    metadata,
                )| {
                    let attestation = match attestation_format {
                        AttestationFormat::Mdoc => {
                            let issuer_signed = cbor_deserialize(attestation_bytes.as_slice())?;
                            let mdoc = Mdoc::dangerous_parse_unverified(issuer_signed, key_identifier)?;

                            StoredAttestation::MsoMdoc { mdoc }
                        }
                        AttestationFormat::SdJwt => {
                            let sd_jwt = VerifiedSdJwt::dangerous_parse_unverified(
                                // Since we put utf-8 bytes into the database, we are certain we also get them out.
                                String::from_utf8(attestation_bytes).unwrap().as_str(),
                            )?;
                            StoredAttestation::SdJwt { key_identifier, sd_jwt }
                        }
                    };

                    let normalized_metadata = metadata.documents.to_normalized()?;

                    let stored_copy = StoredAttestationCopy {
                        attestation_id,
                        attestation_copy_id,
                        attestation,
                        normalized_metadata,
                    };

                    Ok(stored_copy)
                },
            )
            .collect::<Result<_, StorageError>>()?;

        Ok(attestations)
    }

    fn combine_events(
        issuance_events: Vec<(issuance_event::Model, issuance_event_attestation::Model)>,
        disclosure_events: Vec<(disclosure_event::Model, Option<disclosure_event_attestation::Model>)>,
    ) -> StorageResult<Vec<WalletEvent>> {
        // Collect issuance events into a Vec of WalletEvents
        let mut wallet_events = issuance_events
            .into_iter()
            .map(|(event, event_attestation)| {
                let attestation =
                    serde_json::from_value::<AttestationPresentation>(event_attestation.attestation_presentation)?;

                Ok(WalletEvent::Issuance {
                    id: event.id,
                    attestation: Box::new(attestation),
                    timestamp: event.timestamp,
                    renewed: event_attestation.renewed,
                })
            })
            .collect::<Result<Vec<_>, serde_json::Error>>()?;

        // Deduplicate disclosure events and add the related attestations
        let disclosure_events = disclosure_events.into_iter().try_fold(
            HashMap::<Uuid, WalletEvent>::new(),
            |mut acc, (event, att_opt)| {
                // Lookup wallet_event or create new one
                let wallet_event = acc.entry(event.id).or_insert_with(|| {
                    // Unwrapping here is safe since the certificate has been parsed before
                    let reader_certificate = BorrowingCertificate::from_der(event.relying_party_certificate).unwrap();
                    let reader_registration = ReaderRegistration::from_certificate(&reader_certificate)
                        .unwrap()
                        .unwrap();

                    WalletEvent::Disclosure {
                        id: event.id,
                        attestations: Default::default(),
                        timestamp: event.timestamp,
                        reader_certificate: Box::new(reader_certificate),
                        reader_registration: Box::new(reader_registration),
                        status: event.status,
                        r#type: event.r#type.into(),
                    }
                });

                // Add related attestation to the wallet_event if it exists
                if let Some(att) = att_opt {
                    let attestation = serde_json::from_value::<AttestationPresentation>(att.attestation_presentation)?;

                    let WalletEvent::Disclosure { attestations, .. } = wallet_event else {
                        panic!("should always be a disclosure event");
                    };
                    attestations.push(attestation);
                }

                StorageResult::Ok(acc)
            },
        )?;

        // Merge issuance and disclosure events
        wallet_events.append(&mut disclosure_events.into_values().collect());

        // Sort by timestamp descending
        wallet_events.sort_by(|a, b| b.timestamp().cmp(a.timestamp()));

        Ok(wallet_events)
    }
}

impl<K> DatabaseStorage<K>
where
    K: PlatformEncryptionKey,
{
    /// This helper method uses [`get_or_create_key_file`] and the utilities in [`platform_support`]
    /// to construct a [`SqlCipherKey`]
    async fn key_for_name(&self) -> StorageResult<(K, SqlCipherKey)> {
        let name = &self.database_name;
        let key_file_alias = key_file_alias_for_name(name);
        let key_file_key_identifier = key_identifier_for_key_file(&key_file_alias);

        // Get or create the encryption key for the key file contents. The identifier used
        // for this should be globally unique. If this is not the case, the same database is
        // being opened multiple times, which is a programmer error and should result in a panic.
        let key_file_key = K::new_unique(&key_file_key_identifier).unwrap_or_else(|| {
            panic!("database key file key identifier ('{key_file_key_identifier}') is already in use")
        });

        // Get database key of the correct length including a salt, stored in encrypted file.
        let key_bytes = key_file::get_or_create_key_file(
            &self.storage_path,
            &key_file_alias,
            &key_file_key,
            SqlCipherKey::size_with_salt(),
        )
        .await?;
        let key = SqlCipherKey::try_from(key_bytes.as_slice())?;

        Ok((key_file_key, key))
    }

    /// This helper method uses [`get_or_create_key_file`] and the utilities in [`platform_support`]
    /// to construct a [`SqliteUrl`] and a [`SqlCipherKey`], which in turn are used to create a [`Database`]
    /// instance.
    async fn open_encrypted_database(&self) -> StorageResult<OpenDatabaseStorage<K>> {
        let database_path = self.database_path_for_name();
        let (key_file_key, key) = self.key_for_name().await?;

        // Open database at the path, encrypted using the key
        let database = Database::open(SqliteUrl::File(database_path), key).await?;
        let open_database = OpenDatabaseStorage { database, key_file_key };

        Ok(open_database)
    }
}

impl<K> Storage for DatabaseStorage<K>
where
    K: PlatformEncryptionKey,
{
    /// Indicate whether there is no database on disk, there is one but it is unopened
    /// or the database is currently open.
    async fn state(&self) -> StorageResult<StorageState> {
        if self.open_database.is_some() {
            return Ok(StorageState::Opened);
        }

        let database_path = self.database_path_for_name();

        if fs::try_exists(database_path).await? {
            return Ok(StorageState::Unopened);
        }

        Ok(StorageState::Uninitialized)
    }

    /// Load a database, creating a new key file and database file if necessary.
    async fn open(&mut self) -> StorageResult<()> {
        if self.open_database.is_some() {
            return Err(StorageError::AlreadyOpened);
        }

        let open_database = self.open_encrypted_database().await?;
        self.open_database.replace(open_database);

        Ok(())
    }

    async fn export(&mut self) -> StorageResult<DatabaseExport> {
        let SqliteUrl::File(database_path) = self.database()?.url.clone() else {
            return Err(StorageError::OnlyFileStorageExport);
        };

        if let Some(open_database) = self.open_database.take() {
            open_database.database.close().await?;
        }

        let (_, key) = self.key_for_name().await?;

        let result = tokio::task::spawn_blocking(move || {
            let connection = rusqlite::Connection::open(database_path)?;
            connection.pragma_update(None, "key", String::from(key))?;

            let export_key = SqlCipherKey::new_random_with_salt();
            let export_file = NamedTempFile::new()?;
            connection.execute(
                "ATTACH DATABASE ?1 AS export KEY ?2",
                [export_file.path().display().to_string(), String::from(export_key)],
            )?;
            connection.query_row("SELECT sqlcipher_export('export')", [], |row| {
                row.get::<_, Option<i32>>(0)
            })?;
            connection.execute("DETACH DATABASE export", [])?;

            let data = std::fs::read(export_file.path())?;
            StorageResult::Ok(DatabaseExport::new(export_key, data))
        })
        .await?;

        self.open().await?;

        result
    }

    /// Prepare the database import by importing the provided database export into a temporary file.
    /// The temporary file is then encrypted to the provided temporary `database_file`.
    async fn prepare_import(&mut self, export: DatabaseExport, database_file: &NamedTempFile) -> StorageResult<()> {
        if let Some(open_database) = self.open_database.take() {
            open_database.database.close().await?;
        }

        let (_, key) = self.key_for_name().await?;
        let database_path = database_file.path().display().to_string();

        let _ = tokio::task::spawn_blocking(move || {
            let import_file = NamedTempFile::new()?;
            std::fs::write(import_file.path(), export.data)?;

            let connection = rusqlite::Connection::open(import_file.path())?;
            connection.pragma_update(None, "key", String::from(export.key).as_str())?;

            connection.execute(
                "ATTACH DATABASE ?1 AS encrypted KEY ?2",
                [database_path, String::from(key)],
            )?;
            connection.query_row("SELECT sqlcipher_export('encrypted')", [], |row| {
                row.get::<_, Option<i32>>(0)
            })?;
            connection.execute("DETACH DATABASE encrypted", [])?;

            StorageResult::Ok(())
        })
        .await?;

        self.open().await?;

        Ok(())
    }

    /// Commit the prepared import by first retrieving all keyed data from the existing database, then switching over
    /// to the newly imported (encrypted) database, after which the keyed data is then updated in the imported database.
    async fn commit_import(&mut self, database_file: NamedTempFile) -> StorageResult<()> {
        // Fetch all keyed data of the existing database before import
        let destination_keyed_data: Vec<(String, Json)> = keyed_data::Entity::find()
            .into_tuple()
            .all(self.database()?.connection())
            .await?;

        self.open_database
            .take()
            .expect("the database is assumed to be open at this point")
            .database
            .close()
            .await?;

        // Rename the imported database file to the name of the existing database
        std::fs::rename(database_file.path(), self.database_path_for_name())?;

        // Update the keyed data in the imported database
        self.open().await?;
        let tx = self.database()?.connection().begin().await?;
        for (key, json) in destination_keyed_data {
            keyed_data::Entity::update_many()
                .col_expr(keyed_data::Column::Data, Expr::value(json))
                .filter(keyed_data::Column::Key.eq(key))
                .exec(&tx)
                .await?;
        }
        tx.commit().await?;

        Ok(())
    }

    /// Clear the contents of the database by closing it and removing both database and key file.
    async fn clear(&mut self) {
        // Take the Database from the Option<> so that close_and_delete() can consume it.
        if let Some(open_database) = self.open_database.take() {
            if let Err(error) = open_database.database.close_and_delete().await {
                warn!("Could not close and delete database: {}", error);
            }

            let key_file_alias = key_file_alias_for_name(&self.database_name);
            if let Err(error) = key_file::delete_key_file(&self.storage_path, &key_file_alias).await {
                warn!("Could not delete database key file: {}", error);
            }

            if let Err(error) = open_database.key_file_key.delete().await {
                warn!("Could not delete database key file key: {}", error);
            }
        }
    }

    /// Get data entry from the key-value table, if present.
    async fn fetch_data<D: KeyedData>(&self) -> StorageResult<Option<D>> {
        let database = self.database()?;

        let data = keyed_data::Entity::find_by_id(D::KEY)
            .one(database.connection())
            .await?
            .map(|m| serde_json::from_value::<D>(m.data))
            .transpose()?;

        Ok(data)
    }

    /// Insert data entry in the key-value table, which will return an error when one is already present.
    async fn insert_data<D: KeyedData>(&mut self, data: &D) -> StorageResult<()> {
        let database = self.database()?;

        let _ = keyed_data::ActiveModel {
            key: Set(D::KEY.to_string()),
            data: Set(serde_json::to_value(data)?),
        }
        .insert(database.connection())
        .await?;

        Ok(())
    }

    /// Update data entry in the key-value table using the provided key,
    /// inserting the data if it is not already present.
    async fn upsert_data<D: KeyedData>(&mut self, data: &D) -> StorageResult<()> {
        let database = self.database()?;

        let model = keyed_data::ActiveModel {
            key: Set(D::KEY.to_string()),
            data: Set(serde_json::to_value(data)?),
        };
        keyed_data::Entity::insert(model)
            .on_conflict(
                OnConflict::column(keyed_data::Column::Key)
                    .update_column(keyed_data::Column::Data)
                    .to_owned(),
            )
            .exec(database.connection())
            .await?;

        Ok(())
    }

    async fn delete_data<D: KeyedData>(&mut self) -> StorageResult<()> {
        let database = self.database()?;

        keyed_data::Entity::delete_by_id(D::KEY.to_string())
            .exec(database.connection())
            .await?;

        Ok(())
    }

    async fn insert_credentials(
        &mut self,
        timestamp: DateTime<Utc>,
        credentials: Vec<(CredentialWithMetadata, AttestationPresentation)>,
    ) -> StorageResult<()> {
        let issuance_event_id = Uuid::now_v7();

        let issuance_event = issuance_event::ActiveModel {
            id: Set(issuance_event_id),
            timestamp: Set(timestamp),
        };

        // Construct a vec of tuples of 1 `attestation` and 1 or more `attestation_copy` models to be inserted
        // into the database.
        let attestation_models = credentials
            .into_iter()
            .map(
                |(
                    CredentialWithMetadata {
                        copies,
                        attestation_type,
                        metadata_documents,
                    },
                    attestation_presentation,
                )| {
                    let attestation_id = Uuid::now_v7();

                    let attestation_model = attestation::ActiveModel {
                        id: Set(attestation_id),
                        attestation_type: Set(attestation_type),
                        type_metadata: Set(TypeMetadataModel::new(metadata_documents)),
                    };

                    let copy_models = create_attestation_copy_models(attestation_id, copies)?;

                    let issuance_event_attestation = issuance_event_attestation::ActiveModel {
                        id: Set(Uuid::now_v7()),
                        issuance_event_id: Set(issuance_event_id),
                        attestation_id: Set(Some(attestation_id)),
                        attestation_presentation: Set(serde_json::to_value(attestation_presentation)?),
                        renewed: Set(false),
                    };

                    Ok((attestation_model, copy_models, issuance_event_attestation))
                },
            )
            .collect::<Result<Vec<_>, StorageError>>()?;

        // Make two separate vecs out of the vec of tuples.
        let (attestation_models, copy_models, issuance_event_attestations): (Vec<_>, Vec<_>, Vec<_>) =
            itertools::MultiUnzip::multiunzip(attestation_models.into_iter());

        let transaction = self.database()?.connection().begin().await?;

        attestation::Entity::insert_many(attestation_models)
            .exec(&transaction)
            .await?;
        attestation_copy::Entity::insert_many(copy_models.into_iter().flatten())
            .exec(&transaction)
            .await?;
        issuance_event::Entity::insert(issuance_event)
            .exec(&transaction)
            .await?;
        issuance_event_attestation::Entity::insert_many(issuance_event_attestations)
            .exec(&transaction)
            .await?;

        transaction.commit().await?;

        Ok(())
    }

    async fn update_credentials(
        &mut self,
        timestamp: DateTime<Utc>,
        credentials: Vec<(IssuedCredentialCopies, AttestationPresentation)>,
    ) -> StorageResult<()> {
        let issuance_event_id = Uuid::now_v7();

        let issuance_event = issuance_event::ActiveModel {
            id: Set(issuance_event_id),
            timestamp: Set(timestamp),
        };

        let transaction = self.database()?.connection().begin().await?;

        let mut issuance_event_attestations = Vec::with_capacity(credentials.len());

        for (copies, attestation_presentation) in credentials {
            let AttestationIdentity::Fixed { id: attestation_id } = attestation_presentation.identity else {
                return Err(StorageError::EventEphemeralIdentity);
            };

            let issuance_event_attestation = issuance_event_attestation::ActiveModel {
                id: Set(Uuid::now_v7()),
                issuance_event_id: Set(issuance_event_id),
                attestation_id: Set(Some(attestation_id)),
                attestation_presentation: Set(serde_json::to_value(attestation_presentation)?),
                renewed: Set(true),
            };
            issuance_event_attestations.push(issuance_event_attestation);

            attestation_copy::Entity::delete_many()
                .filter(attestation_copy::Column::AttestationId.eq(attestation_id))
                .exec(&transaction)
                .await?;

            attestation_copy::Entity::insert_many(create_attestation_copy_models(attestation_id, copies)?)
                .exec(&transaction)
                .await?;
        }

        issuance_event::Entity::insert(issuance_event)
            .exec(&transaction)
            .await?;
        issuance_event_attestation::Entity::insert_many(issuance_event_attestations)
            .exec(&transaction)
            .await?;

        transaction.commit().await?;

        Ok(())
    }

    async fn increment_attestation_copies_usage_count(&mut self, attestation_copy_ids: Vec<Uuid>) -> StorageResult<()> {
        attestation_copy::Entity::update_many()
            .col_expr(
                attestation_copy::Column::DisclosureCount,
                Expr::col(attestation_copy::Column::DisclosureCount).add(1),
            )
            .filter(attestation_copy::Column::Id.is_in(attestation_copy_ids))
            .exec(self.database()?.connection())
            .await?;

        Ok(())
    }

    async fn has_any_attestations_with_type(&self, attestation_type: &str) -> StorageResult<bool> {
        let select_statement = Query::select()
            .column((attestation::Entity, attestation::Column::Id))
            .from(attestation::Entity)
            .and_where(Expr::col(attestation::Column::AttestationType).eq(attestation_type))
            .take();

        let exists_query = Query::select()
            .expr_as(Expr::exists(select_statement), Alias::new("attestation_type_exists"))
            .to_owned();

        let exists_result = self.execute_query(exists_query).await?;
        let exists = exists_result
            .map(|result| result.try_get("", "attestation_type_exists"))
            .transpose()?
            .unwrap_or(false);

        Ok(exists)
    }

    async fn fetch_unique_attestations(&self) -> StorageResult<Vec<StoredAttestationCopy>> {
        self.query_unique_attestations(None).await
    }

    async fn fetch_unique_attestations_by_type<'a>(
        &'a self,
        attestation_types: &HashSet<&'a str>,
        format_query: AttestationFormatQuery,
    ) -> StorageResult<Vec<StoredAttestationCopy>> {
        let condition = Condition::all();

        let attestation_types_iter = attestation_types.iter().copied();
        let condition = condition.add(attestation::Column::AttestationType.is_in(attestation_types_iter));

        let condition = match format_query.attestation_format() {
            Some(attestation_format) => {
                condition.add(attestation_copy::Column::AttestationFormat.eq(attestation_format))
            }
            None => condition,
        };

        self.query_unique_attestations(Some(condition)).await
    }

    async fn log_disclosure_event(
        &mut self,
        timestamp: DateTime<Utc>,
        proposed_attestation_presentations: Vec<AttestationPresentation>,
        reader_certificate: BorrowingCertificate,
        status: DisclosureStatus,
        r#type: DisclosureType,
    ) -> StorageResult<()> {
        let transaction = self.database()?.connection().begin().await?;

        let event_id = Uuid::now_v7();

        let disclosure_event = disclosure_event::ActiveModel {
            id: Set(event_id),
            timestamp: Set(timestamp),
            relying_party_certificate: Set(reader_certificate.to_vec()),
            status: Set(status),
            r#type: Set(r#type.into()),
        };

        let disclosure_event_attestations = proposed_attestation_presentations
            .into_iter()
            .map(|attestation_presentation| {
                let attestation_id = match &attestation_presentation.identity {
                    AttestationIdentity::Ephemeral => None,
                    AttestationIdentity::Fixed { id } => Some(*id),
                }
                .ok_or(StorageError::EventEphemeralIdentity)?;

                Ok(disclosure_event_attestation::ActiveModel {
                    id: Set(Uuid::now_v7()),
                    disclosure_event_id: Set(event_id),
                    attestation_id: Set(Some(attestation_id)),
                    attestation_presentation: Set(serde_json::to_value(attestation_presentation)?),
                })
            })
            .collect::<Result<Vec<_>, StorageError>>()?;

        disclosure_event::Entity::insert(disclosure_event)
            .exec(&transaction)
            .await?;

        if !disclosure_event_attestations.is_empty() {
            disclosure_event_attestation::Entity::insert_many(disclosure_event_attestations)
                .exec(&transaction)
                .await?;
        }

        transaction.commit().await?;

        Ok(())
    }

    async fn fetch_wallet_events(&self) -> StorageResult<Vec<WalletEvent>> {
        let connection = self.database()?.connection();

        let fetch_issuance_events = issuance_event::Entity::find()
            .inner_join(issuance_event_attestation::Entity)
            .select_also(issuance_event_attestation::Entity)
            .order_by_desc(issuance_event::Column::Timestamp)
            .all(connection);

        let fetch_disclosure_events = disclosure_event::Entity::find()
            .left_join(disclosure_event_attestation::Entity)
            .select_also(disclosure_event_attestation::Entity)
            .order_by_desc(disclosure_event::Column::Timestamp)
            .all(connection);

        let (issuance_events, disclosure_events) = try_join!(fetch_issuance_events, fetch_disclosure_events)?;

        let issuance_events = issuance_events
            .into_iter()
            .map(|(event, att)|
                // Unwrap is safe here because of the inner join above
                (event, att.unwrap()))
            .collect_vec();

        Self::combine_events(issuance_events, disclosure_events)
    }

    async fn fetch_recent_wallet_events(&self) -> StorageResult<Vec<WalletEvent>> {
        let connection = self.database()?.connection();

        let fetch_issuance_events = issuance_event::Entity::find()
            .inner_join(issuance_event_attestation::Entity)
            .select_also(issuance_event_attestation::Entity)
            .filter(Self::newer_than_31_days(issuance_event::Column::Timestamp))
            .order_by_desc(issuance_event::Column::Timestamp)
            .all(connection);

        let fetch_disclosure_events = disclosure_event::Entity::find()
            .left_join(disclosure_event_attestation::Entity)
            .select_also(disclosure_event_attestation::Entity)
            .filter(Self::newer_than_31_days(disclosure_event::Column::Timestamp))
            .order_by_desc(disclosure_event::Column::Timestamp)
            .all(connection);

        let (issuance_events, disclosure_events) = try_join!(fetch_issuance_events, fetch_disclosure_events)?;

        let issuance_events = issuance_events
            .into_iter()
            .map(|(event, att)|
                // Unwrap is safe here because of the inner join above
                (event, att.unwrap()))
            .collect_vec();

        Self::combine_events(issuance_events, disclosure_events)
    }

    async fn fetch_wallet_events_by_attestation_id(&self, attestation_id: Uuid) -> StorageResult<Vec<WalletEvent>> {
        let connection = self.database()?.connection();

        let fetch_issuance_events = issuance_event::Entity::find()
            .inner_join(issuance_event_attestation::Entity)
            .select_also(issuance_event_attestation::Entity)
            .filter(issuance_event_attestation::Column::AttestationId.eq(attestation_id))
            .order_by_desc(issuance_event::Column::Timestamp)
            .all(connection);

        let fetch_disclosure_events = disclosure_event::Entity::find()
            .left_join(disclosure_event_attestation::Entity)
            .select_also(disclosure_event_attestation::Entity)
            .filter(disclosure_event_attestation::Column::AttestationId.eq(attestation_id))
            .order_by_desc(disclosure_event::Column::Timestamp)
            .all(connection);

        let (issuance_events, disclosure_events) = try_join!(fetch_issuance_events, fetch_disclosure_events)?;

        let issuance_events = issuance_events
            .into_iter()
            .map(|(event, att)|
                // Unwrap is safe here because of the inner join above
                (event, att.unwrap()))
            .collect_vec();

        Self::combine_events(issuance_events, disclosure_events)
    }

    // TODO (PVW-4135): Fix logic to uniquely identify an RP, since its certificate may change.
    async fn did_share_data_with_relying_party(&self, certificate: &BorrowingCertificate) -> StorageResult<bool> {
        let select_statement = Query::select()
            .column((disclosure_event::Entity, disclosure_event::Column::Id))
            .from(disclosure_event_attestation::Entity)
            .inner_join(
                disclosure_event::Entity,
                Expr::col((disclosure_event::Entity, disclosure_event::Column::Id)).eq(Expr::col((
                    disclosure_event_attestation::Entity,
                    disclosure_event_attestation::Column::DisclosureEventId,
                ))),
            )
            .and_where(Expr::col(disclosure_event::Column::RelyingPartyCertificate).eq(certificate.as_ref()))
            .and_where(Expr::col(disclosure_event::Column::Status).eq(EventStatus::Success))
            .limit(1)
            .take();

        let exists_query = Query::select()
            .expr_as(Expr::exists(select_statement), Alias::new("certificate_exists"))
            .to_owned();

        let exists_result = self.execute_query(exists_query).await?;
        let exists = exists_result
            .map(|result| result.try_get("", "certificate_exists"))
            .transpose()?
            .unwrap_or(false);

        Ok(exists)
    }
}

fn create_attestation_copy_models(
    attestation_id: Uuid,
    copies: IssuedCredentialCopies,
) -> StorageResult<Vec<attestation_copy::ActiveModel>> {
    copies
        .into_inner()
        .into_iter()
        .map(|credential| match credential {
            IssuedCredential::MsoMdoc { mdoc } => {
                let attestation_bytes = cbor_serialize(mdoc.issuer_signed())?;
                let model = attestation_copy::ActiveModel {
                    id: Set(Uuid::now_v7()),
                    disclosure_count: Set(0),
                    attestation_id: Set(attestation_id),
                    attestation_format: Set(AttestationFormat::Mdoc),
                    key_identifier: Set(mdoc.into_private_key_id()),
                    attestation: Set(attestation_bytes),
                };

                Ok::<_, StorageError>(model)
            }
            IssuedCredential::SdJwt { key_identifier, sd_jwt } => {
                let model = attestation_copy::ActiveModel {
                    id: Set(Uuid::now_v7()),
                    disclosure_count: Set(0),
                    attestation_id: Set(attestation_id),
                    attestation_format: Set(AttestationFormat::SdJwt),
                    key_identifier: Set(key_identifier),
                    attestation: Set(sd_jwt.to_string().into_bytes()),
                };

                Ok(model)
            }
        })
        .try_collect()
}

#[cfg(any(test, feature = "test"))]
pub mod test_storage {
    use std::borrow::Cow;

    use tempfile::TempDir;

    use crypto::utils::random_string;
    use platform_support::hw_keystore::mock::MockHardwareEncryptionKey;

    use crate::storage::DatabaseStorage;
    use crate::storage::database::Database;
    use crate::storage::database::SqliteUrl;
    use crate::storage::database_storage::OpenDatabaseStorage;
    use crate::storage::sql_cipher_key::SqlCipherKey;

    pub type MockHardwareDatabaseStorage = DatabaseStorage<MockHardwareEncryptionKey>;

    impl MockHardwareDatabaseStorage {
        pub async fn open_in_memory() -> Self {
            let database_name = "open_test_database_storage";

            let mut storage =
                DatabaseStorage::<MockHardwareEncryptionKey>::new(Cow::Borrowed(database_name), "storage_path".into());

            // Create a test database, override the database field on Storage.
            let key = SqlCipherKey::new_random_with_salt();
            let database = Database::open(SqliteUrl::InMemory, key)
                .await
                .expect("Could not open in-memory database");

            // Create an encryption key for the key file, which is not actually used,
            // but still needs to be present.
            let key_file_key = MockHardwareEncryptionKey::new_random(String::from(database_name));

            storage.open_database = OpenDatabaseStorage { database, key_file_key }.into();

            storage
        }

        pub async fn open_temp_file(tempdir: &TempDir) -> Self {
            let database_name = random_string(8);
            let mut storage = DatabaseStorage::<MockHardwareEncryptionKey>::new(
                Cow::Owned(database_name),
                tempdir.path().to_path_buf(),
            );
            let open_database = storage.open_encrypted_database().await.unwrap();
            storage.open_database = Some(open_database);
            storage
        }
    }
}

#[cfg(test)]
pub(crate) mod tests {
    use std::ops::Add;
    use std::ops::Sub;
    use std::sync::LazyLock;

    use assert_matches::assert_matches;
    use chrono::Duration;
    use chrono::TimeZone;
    use chrono::Utc;
    use itertools::Itertools;
    use p256::ecdsa::SigningKey;
    use rand_core::OsRng;
    use serde::Deserialize;
    use serde::Serialize;
    use tokio::fs;

    use attestation_data::auth::issuer_auth::IssuerRegistration;
    use attestation_data::auth::reader_auth::ReaderRegistration;
    use attestation_data::credential_payload::IntoCredentialPayload;
    use attestation_data::x509::generate::mock::generate_issuer_mock_with_registration;
    use attestation_data::x509::generate::mock::generate_reader_mock_with_registration;
    use crypto::server_keys::KeyPair;
    use crypto::server_keys::generate::Ca;
    use crypto::utils::random_bytes;
    use crypto::utils::random_string;
    use mdoc::holder::Mdoc;
    use openid4vc::issuance_session::IssuedCredentialCopies;
    use platform_support::hw_keystore::mock::MockHardwareEncryptionKey;
    use platform_support::utils::PlatformUtilities;
    use platform_support::utils::mock::MockHardwareUtilities;
    use sd_jwt::builder::SignedSdJwt;
    use sd_jwt_vc_metadata::NormalizedTypeMetadata;
    use sd_jwt_vc_metadata::VerifiedTypeMetadataDocuments;

    use test_storage::MockHardwareDatabaseStorage;

    use crate::attestation::mock::EmptyPresentationConfig;
    use crate::storage::data::RegistrationData;

    use super::*;

    static ISSUER_KEY: LazyLock<KeyPair> = LazyLock::new(|| {
        let issuer_ca = Ca::generate_issuer_mock_ca().unwrap();

        generate_issuer_mock_with_registration(&issuer_ca, IssuerRegistration::new_mock().into()).unwrap()
    });

    static READER_KEY: LazyLock<KeyPair> = LazyLock::new(|| {
        let reader_ca = Ca::generate_reader_mock_ca().unwrap();

        generate_reader_mock_with_registration(&reader_ca, ReaderRegistration::new_mock().into()).unwrap()
    });

    #[test]
    fn test_key_file_alias_for_name() {
        assert_eq!(key_file_alias_for_name("test_database"), "test_database_db");
    }

    #[tokio::test]
    async fn test_database_open_encrypted_database_and_clear() {
        let name = "test_open_encrypted_database";

        let mut storage = DatabaseStorage::<MockHardwareEncryptionKey>::new(
            Cow::Borrowed(name),
            MockHardwareUtilities::storage_path().await.unwrap(),
        );

        let key_file_alias = key_file_alias_for_name(name);
        let key_file_identifier = key_identifier_for_key_file(&key_file_alias);
        let database_path = storage.database_path_for_name();

        // Make sure we start with a clean slate.
        _ = key_file::delete_key_file(&storage.storage_path, &key_file_alias).await;
        _ = fs::remove_file(database_path).await;

        // The key file encryption key should be absent.
        assert!(!MockHardwareEncryptionKey::identifier_exists(&key_file_identifier));

        // Open the encrypted database.
        let open_database = storage
            .open_encrypted_database()
            .await
            .expect("Could not open encrypted database");

        // The database should have opened a file at the expected path.
        let database_path = match open_database.database.url {
            SqliteUrl::File(ref path) => path.clone(),
            _ => panic!("Unexpected database URL"),
        };
        assert!(
            database_path
                .to_str()
                .unwrap()
                .contains("test_open_encrypted_database.db")
        );
        assert!(fs::try_exists(&database_path).await.unwrap());

        // The key file encryption key should be present.
        assert!(MockHardwareEncryptionKey::identifier_exists(&key_file_identifier));

        // Set the open database on the `DatabaseStorage` instance, then drop the storage.
        // Both the database file and the encryption key should still exist.
        storage.open_database = open_database.into();
        drop(storage);
        assert!(fs::try_exists(&database_path).await.unwrap());
        assert!(MockHardwareEncryptionKey::identifier_exists(&key_file_identifier));

        // Re-open the encrypted database, set it on the `DatabaseStorage`
        // instance and then call clear on it in order to delete the database.
        let mut storage = DatabaseStorage::<MockHardwareEncryptionKey>::new(
            Cow::Borrowed(name),
            MockHardwareUtilities::storage_path().await.unwrap(),
        );
        storage.open_database = storage
            .open_encrypted_database()
            .await
            .expect("Could not open encrypted database")
            .into();
        storage.clear().await;

        // The database file should be gone and the key file encryption key should be absent.
        assert!(!fs::try_exists(&database_path).await.unwrap());
        assert!(!MockHardwareEncryptionKey::identifier_exists(&key_file_identifier));
    }

    #[derive(Debug, Clone, PartialEq, Serialize, Deserialize)]
    struct TestData {
        data: String,
    }

    impl KeyedData for TestData {
        const KEY: &'static str = "test";
    }

    #[tokio::test]
    async fn test_export_import() {
        let test = TestData {
            data: "Hello World!".to_string(),
        };

        let initial_registration = RegistrationData {
            attested_key_identifier: random_string(16),
            pin_salt: random_bytes(8),
            wallet_id: String::from("wallet123"),
            wallet_certificate: "this.isa.jwt".parse().unwrap(),
        };

        let exported_registration = RegistrationData {
            attested_key_identifier: random_string(16),
            pin_salt: random_bytes(8),
            wallet_id: String::from("wallet456"),
            wallet_certificate: "this.isa.jwt".parse().unwrap(),
        };

        // Export via block to have everything dropped
        let transfer = {
            let tempdir = tempfile::tempdir().unwrap();
            let mut storage = DatabaseStorage::open_temp_file(&tempdir).await;

            storage.insert_data(&test).await.unwrap();
            storage.insert_data(&exported_registration).await.unwrap();
            storage.export().await.unwrap()
        };

        // Import via new storage with new key
        let tempdir = tempfile::tempdir().unwrap();
        let mut storage = DatabaseStorage::open_temp_file(&tempdir).await;

        let encrypted_file = NamedTempFile::new().unwrap();

        storage.insert_data(&initial_registration).await.unwrap();
        storage.prepare_import(transfer, &encrypted_file).await.unwrap();
        storage.commit_import(encrypted_file).await.unwrap();
        let imported_test_data: Option<TestData> = storage.fetch_data().await.unwrap();
        let imported_registration_data: Option<RegistrationData> = storage.fetch_data().await.unwrap();

        assert_eq!(Some(test), imported_test_data);
        assert_eq!(String::from("wallet123"), imported_registration_data.unwrap().wallet_id);
    }

    #[tokio::test]
    async fn test_database_keyed_storage() {
        let registration = RegistrationData {
            attested_key_identifier: "key_id".to_string(),
            pin_salt: vec![1, 2, 3, 4],
            wallet_id: "wallet_123".to_string(),
            wallet_certificate: "this.isa.jwt".parse().unwrap(),
        };

        let mut storage = MockHardwareDatabaseStorage::open_in_memory().await;

        // State should be Opened.
        let state = storage.state().await.unwrap();
        assert!(matches!(state, StorageState::Opened));

        // Try to fetch the registration, none should be there.
        let no_registration = storage
            .fetch_data::<RegistrationData>()
            .await
            .expect("Could not get registration");

        assert!(no_registration.is_none());

        // Save the registration and fetch it again.
        storage
            .insert_data(&registration)
            .await
            .expect("Could not save registration");

        let fetched_registration = storage
            .fetch_data::<RegistrationData>()
            .await
            .expect("Could not get registration");

        assert!(fetched_registration.is_some());
        let fetched_registration = fetched_registration.unwrap();
        assert_eq!(fetched_registration.pin_salt, registration.pin_salt);
        assert_eq!(fetched_registration.wallet_certificate, registration.wallet_certificate);

        // Save the registration again, should result in an error.
        let save_result = storage.insert_data(&registration).await;
        assert!(save_result.is_err());

        // Upsert registration
        let new_salt = random_bytes(64);
        let updated_registration = RegistrationData {
            attested_key_identifier: "key_id".to_string(),
            pin_salt: new_salt,
            wallet_id: registration.wallet_id.clone(),
            wallet_certificate: registration.wallet_certificate.clone(),
        };
        storage
            .upsert_data(&updated_registration)
            .await
            .expect("Could not update registration");

        let fetched_after_update_registration = storage
            .fetch_data::<RegistrationData>()
            .await
            .expect("Could not get registration");
        assert!(fetched_after_update_registration.is_some());
        let fetched_after_update_registration = fetched_after_update_registration.unwrap();
        assert_eq!(
            fetched_after_update_registration.pin_salt,
            updated_registration.pin_salt
        );
        assert_eq!(
            fetched_after_update_registration.wallet_certificate,
            registration.wallet_certificate
        );

        // Delete registration
        storage
            .delete_data::<RegistrationData>()
            .await
            .expect("Could not delete registration");
        let no_registration = storage
            .fetch_data::<RegistrationData>()
            .await
            .expect("Could not get registration");
        assert!(no_registration.is_none());

        // Clear database, state should be uninitialized.
        storage.clear().await;

        let state = storage.state().await.unwrap();
        assert!(matches!(state, StorageState::Uninitialized));

        // Open the database again and test if upsert stores new data.
        let mut storage = MockHardwareDatabaseStorage::open_in_memory().await;
        storage
            .upsert_data(&registration)
            .await
            .expect("Could not upsert registration");

        let fetched_registration = storage
            .fetch_data::<RegistrationData>()
            .await
            .expect("Could not get registration");

        assert!(fetched_registration.is_some());
        let fetched_registration = fetched_registration.unwrap();
        assert_eq!(fetched_registration.pin_salt, registration.pin_salt);
    }

    #[tokio::test]
    async fn test_mdoc_storage() {
        let mut storage = MockHardwareDatabaseStorage::open_in_memory().await;

        // State should be Opened.
        let state = storage.state().await.unwrap();
        assert!(matches!(state, StorageState::Opened));

        let mdoc = Mdoc::new_mock().await;

        // The mock mdoc is never deserialized, so it contains `ProtectedHeader { original_data: None, .. }`.
        // When this mdoc is serialized, stored, fetched, and then deserialized again, it will contain
        // `ProtectedHeader { original_data: Some(..), .. }` so the equality check below will fail.
        // These lines fix that.
        let issuer_signed = cbor_deserialize(cbor_serialize(mdoc.issuer_signed()).unwrap().as_slice()).unwrap();
        let mdoc = Mdoc::dangerous_parse_unverified(issuer_signed, mdoc.into_private_key_id()).unwrap();

        let credential = IssuedCredential::MsoMdoc { mdoc: mdoc.clone() };
        let issued_mdoc_copies = IssuedCredentialCopies::new_or_panic(
            vec![credential.clone(), credential.clone(), credential.clone()]
                .try_into()
                .unwrap(),
        );

        // Insert mdocs
        storage
            .insert_credentials(
                Utc::now(),
                vec![(
                    CredentialWithMetadata::new(
                        issued_mdoc_copies,
                        mdoc.doc_type().to_string(),
                        VerifiedTypeMetadataDocuments::nl_pid_example(),
                    ),
                    AttestationPresentation::new_mock(),
                )],
            )
            .await
            .expect("Could not insert attestations");

        let fetched_unique = storage
            .fetch_unique_attestations()
            .await
            .expect("Could not fetch unique attestations");

        // Only one unique `AttestationCopy` should be returned and it should match all copies.
        assert_eq!(fetched_unique.len(), 1);
        let attestation_copy1 = fetched_unique.first().unwrap();

        assert_matches!(
            &attestation_copy1.attestation,
            StoredAttestation::MsoMdoc { mdoc: stored } if *stored == mdoc
        );
        assert_eq!(
            attestation_copy1.normalized_metadata,
            NormalizedTypeMetadata::nl_pid_example()
        );

        // Only one unique `AttestationCopy` should be returned when querying
        // the attestation type, but not when the queried format is SD-JWT.
        let attestation_types = HashSet::from([mdoc.doc_type()]);
        let fetched_unique_any = storage
            .fetch_unique_attestations_by_type(&attestation_types, AttestationFormatQuery::Any)
            .await
            .expect("Could not fetch unique attestations by type");

        let fetched_unique_mdoc = storage
            .fetch_unique_attestations_by_type(&attestation_types, AttestationFormatQuery::MsoMdoc)
            .await
            .expect("Could not fetch unique attestations by type");

        let fetched_unique_sd_jwt = storage
            .fetch_unique_attestations_by_type(&attestation_types, AttestationFormatQuery::SdJwt)
            .await
            .expect("Could not fetch unique attestations by type");

        let fetched_unique_other = storage
            .fetch_unique_attestations_by_type(&HashSet::from(["other"]), AttestationFormatQuery::Any)
            .await
            .expect("Could not fetch unique attestations by type");

        assert_eq!(fetched_unique_any.len(), 1);
        assert_matches!(
            &fetched_unique_any.first().unwrap().attestation,
            StoredAttestation::MsoMdoc { mdoc: stored } if *stored == mdoc
        );
        assert_eq!(fetched_unique_mdoc.len(), 1);
        assert_matches!(
            &fetched_unique_mdoc.first().unwrap().attestation,
            StoredAttestation::MsoMdoc { mdoc: stored } if *stored == mdoc
        );
        assert!(fetched_unique_sd_jwt.is_empty());
        assert!(fetched_unique_other.is_empty());

        // Increment the usage count for this attestation copy.
        storage
            .increment_attestation_copies_usage_count(vec![attestation_copy1.attestation_copy_id])
            .await
            .expect("Could not increment usage count for attestation copy");

        // Fetch unique attestations
        let fetched_unique_attestation_type = storage
            .fetch_unique_attestations()
            .await
            .expect("Could not fetch unique attestations");

        // One matching `AttestationCopy` should be returned and it should be a different copy than the fist one.
        assert_eq!(fetched_unique_attestation_type.len(), 1);
        let attestation_copy2 = fetched_unique_attestation_type.first().unwrap();
        assert_matches!(
            &attestation_copy2.attestation,
            StoredAttestation::MsoMdoc { mdoc: stored } if *stored == mdoc
        );
        assert_eq!(
            attestation_copy2.normalized_metadata,
            NormalizedTypeMetadata::nl_pid_example()
        );
        assert_ne!(
            attestation_copy1.attestation_copy_id,
            attestation_copy2.attestation_copy_id
        );

        // Increment the usage count for this mdoc.
        storage
            .increment_attestation_copies_usage_count(vec![attestation_copy2.attestation_copy_id])
            .await
            .expect("Could not increment usage count for attestation copy");

        // Fetch unique attestations twice, which should result in exactly the same
        // copy, since it is the last one that has a `usage_count` of 0.
        let fetched_unique_remaining1 = storage
            .fetch_unique_attestations()
            .await
            .expect("Could not fetch unique attestations");
        let fetched_unique_remaining2 = storage
            .fetch_unique_attestations()
            .await
            .expect("Could not fetch unique attestations");

        // Test that the copy identifiers are the same and that they
        // are different from the other two attestation copy identifiers.
        assert_eq!(fetched_unique_remaining1.len(), 1);
        let remaning_attestation_copy_id1 = fetched_unique_remaining1.first().unwrap().attestation_copy_id;
        assert_eq!(fetched_unique_remaining2.len(), 1);
        let remaning_attestation_copy_id2 = fetched_unique_remaining2.first().unwrap().attestation_copy_id;

        assert_eq!(remaning_attestation_copy_id1, remaning_attestation_copy_id2);
        assert_ne!(attestation_copy1.attestation_copy_id, remaning_attestation_copy_id1);
        assert_ne!(attestation_copy2.attestation_copy_id, remaning_attestation_copy_id1);
    }

    #[tokio::test]
    async fn test_sd_jwt_storage() {
        let mut storage = MockHardwareDatabaseStorage::open_in_memory().await;

        let state = storage.state().await.unwrap();
        assert!(matches!(state, StorageState::Opened));

        let holder_key = SigningKey::random(&mut OsRng);
        let sd_jwt = SignedSdJwt::pid_example(&ISSUER_KEY, holder_key.verifying_key()).into_verified();
        let credential = IssuedCredential::SdJwt {
            key_identifier: "sd_jwt_key_id".to_string(),
            sd_jwt: sd_jwt.clone(),
        };

        let issued_copies = IssuedCredentialCopies::new_or_panic(
            vec![credential.clone(), credential.clone(), credential.clone()]
                .try_into()
                .unwrap(),
        );

        let attestation_type = sd_jwt.claims().vct.clone();

        let attestations = storage
            .fetch_unique_attestations()
            .await
            .expect("Could not fetch unique attestations");

        assert!(attestations.is_empty());

        // Insert sd_jwts
        storage
            .insert_credentials(
                Utc::now(),
                vec![(
                    CredentialWithMetadata::new(
                        issued_copies,
                        attestation_type.clone(),
                        VerifiedTypeMetadataDocuments::nl_pid_example(),
                    ),
                    AttestationPresentation::new_mock(),
                )],
            )
            .await
            .expect("Could not insert mdocs");

        let fetched_unique = storage
            .fetch_unique_attestations()
            .await
            .expect("Could not fetch unique attestations");

        // Only one unique `AttestationCopy` should be returned and it should match all copies.
        assert_eq!(fetched_unique.len(), 1);
        let attestation_copy1 = fetched_unique.first().unwrap();

        assert_matches!(
            &attestation_copy1.attestation,
            StoredAttestation::SdJwt {
                key_identifier,
                sd_jwt: stored
            } if key_identifier == "sd_jwt_key_id" && *stored == sd_jwt
        );
        assert_eq!(
            attestation_copy1.normalized_metadata,
            NormalizedTypeMetadata::nl_pid_example()
        );

        // Only one unique `AttestationCopy` should be returned when querying
        // the attestation type, but not when the queried format is mdoc.
        let attestation_types = HashSet::from([attestation_type.as_str()]);
        let fetched_unique_any = storage
            .fetch_unique_attestations_by_type(&attestation_types, AttestationFormatQuery::Any)
            .await
            .expect("Could not fetch unique attestations by type");

        let fetched_unique_mdoc = storage
            .fetch_unique_attestations_by_type(&attestation_types, AttestationFormatQuery::MsoMdoc)
            .await
            .expect("Could not fetch unique attestations by type");

        let fetched_unique_sd_jwt = storage
            .fetch_unique_attestations_by_type(&attestation_types, AttestationFormatQuery::SdJwt)
            .await
            .expect("Could not fetch unique attestations by type");

        let fetched_unique_other = storage
            .fetch_unique_attestations_by_type(&HashSet::from(["other"]), AttestationFormatQuery::Any)
            .await
            .expect("Could not fetch unique attestations by type");

        assert_eq!(fetched_unique_any.len(), 1);
        assert_matches!(
            &fetched_unique_any.first().unwrap().attestation,
            StoredAttestation::SdJwt {
                key_identifier,
                sd_jwt: stored
            } if key_identifier == "sd_jwt_key_id" && *stored == sd_jwt
        );
        assert!(fetched_unique_mdoc.is_empty());
        assert_eq!(fetched_unique_sd_jwt.len(), 1);
        assert_matches!(
            &fetched_unique_sd_jwt.first().unwrap().attestation,
            StoredAttestation::SdJwt {
                key_identifier,
                sd_jwt: stored
            } if key_identifier == "sd_jwt_key_id" && *stored == sd_jwt
        );
        assert!(fetched_unique_other.is_empty());
    }

    #[tokio::test]
    async fn test_insert_and_update_attestations() {
        let mut storage = MockHardwareDatabaseStorage::open_in_memory().await;

        let state = storage.state().await.unwrap();
        assert!(matches!(state, StorageState::Opened));

        // Create issued_copies that will be inserted into the database
        let holder_key = SigningKey::random(&mut OsRng);
        let sd_jwt = SignedSdJwt::pid_example(&ISSUER_KEY, holder_key.verifying_key()).into_verified();
        let credential = IssuedCredential::SdJwt {
            key_identifier: "sd_jwt_key_id".to_string(),
            sd_jwt: sd_jwt.clone(),
        };
        let issued_copies = IssuedCredentialCopies::new_or_panic(
            vec![credential.clone(), credential.clone(), credential.clone()]
                .try_into()
                .unwrap(),
        );

        let attestation_type = sd_jwt.claims().vct.clone();

        let attestations = storage
            .fetch_unique_attestations()
            .await
            .expect("Could not fetch unique attestations");

        assert!(attestations.is_empty());

        let mut attestation_presentation = AttestationPresentation::new_mock();

        // Insert sd_jwt
        storage
            .insert_credentials(
                Utc::now(),
                vec![(
                    CredentialWithMetadata::new(
                        issued_copies.clone(),
                        attestation_type,
                        VerifiedTypeMetadataDocuments::nl_pid_example(),
                    ),
                    attestation_presentation.clone(),
                )],
            )
            .await
            .expect("Could not insert mdocs");

        let attestations = storage
            .fetch_unique_attestations()
            .await
            .expect("Could not fetch unique attestations");

        // One matching attestation should be returned
        assert_eq!(attestations.len(), 1);

        let inserted_attestation_copy = attestations.first().unwrap();
        let StoredAttestation::SdJwt {
            sd_jwt: inserted_attestation,
            ..
        } = &inserted_attestation_copy.attestation
        else {
            panic!("Attestation is not an SD-JWT")
        };

        // After insertion, there should be one issuance event
        let fetched_events = storage.fetch_wallet_events().await.unwrap();
        assert_eq!(fetched_events.len(), 1);

        // Create new issued_copies that will be updated
        let holder_key = SigningKey::random(&mut OsRng);
        let sd_jwt = SignedSdJwt::pid_example(&ISSUER_KEY, holder_key.verifying_key()).into_verified();
        let credential = IssuedCredential::SdJwt {
            key_identifier: "sd_jwt_key_id".to_string(),
            sd_jwt,
        };
        let issued_copies = IssuedCredentialCopies::new_or_panic(
            vec![credential.clone(), credential.clone(), credential.clone()]
                .try_into()
                .unwrap(),
        );

        attestation_presentation.identity = AttestationIdentity::Fixed {
            id: attestations[0].attestation_id,
        };

        // Update sd_jwt
        storage
            .update_credentials(Utc::now(), vec![(issued_copies, attestation_presentation)])
            .await
            .expect("Could not update sd-jwts");

        let attestations = storage
            .fetch_unique_attestations()
            .await
            .expect("Could not fetch unique attestations");

        // After updating, there should still be one attestation
        assert_eq!(attestations.len(), 1);

        let updated_attestation_copy = attestations.first().unwrap();
        let StoredAttestation::SdJwt {
            sd_jwt: updated_attestation,
            ..
        } = &updated_attestation_copy.attestation
        else {
            panic!("Attestation is not an SD-JWT")
        };

        assert_eq!(
            inserted_attestation_copy.attestation_id,
            updated_attestation_copy.attestation_id
        );
        assert_ne!(
            inserted_attestation_copy.attestation_copy_id,
            updated_attestation_copy.attestation_copy_id
        );
        assert_ne!(inserted_attestation, updated_attestation);

        // Incrementing the usage_count of the attestation ensures a new copy is returned next time unique attestations
        // are queried
        storage
            .increment_attestation_copies_usage_count(vec![updated_attestation_copy.attestation_copy_id])
            .await
            .expect("Could not increment usage count for attestation copy");

        let attestations = storage
            .fetch_unique_attestations()
            .await
            .expect("Could not fetch unique attestations");

        let next_updated_attestation_copy = attestations.first().unwrap();
        let StoredAttestation::SdJwt {
            sd_jwt: next_updated_attestation,
            ..
        } = &next_updated_attestation_copy.attestation
        else {
            panic!("Attestation is not an SD-JWT")
        };

        assert_eq!(
            updated_attestation_copy.attestation_id,
            next_updated_attestation_copy.attestation_id,
        );
        assert_ne!(
            updated_attestation_copy.attestation_copy_id,
            next_updated_attestation_copy.attestation_copy_id,
        );
        assert_eq!(updated_attestation, next_updated_attestation);

        // And there should be two events, of which the most recent one should be a renew event
        let fetched_events = storage.fetch_wallet_events().await.unwrap();
        assert_eq!(fetched_events.len(), 2);
        assert_matches!(fetched_events[0], WalletEvent::Issuance { renewed, .. } if renewed);
    }

    #[tokio::test]
    async fn test_storing_disclosure_cancel_event() {
        let mut storage = MockHardwareDatabaseStorage::open_in_memory().await;

        // State should be Opened.
        let state = storage.state().await.unwrap();
        assert!(matches!(state, StorageState::Opened));

        let timestamp = Utc.with_ymd_and_hms(2023, 11, 29, 10, 50, 45).unwrap();

        // No data shared with RP
        assert!(
            !storage
                .did_share_data_with_relying_party(READER_KEY.certificate())
                .await
                .unwrap()
        );

        // Log cancel event
        storage
            .log_disclosure_event(
                timestamp,
                vec![],
                READER_KEY.certificate().clone(),
                DisclosureStatus::Cancelled,
                DisclosureType::Regular,
            )
            .await
            .unwrap();

        let fetched_events = storage.fetch_wallet_events().await.unwrap();

        // Cancel event should exist
        assert_eq!(fetched_events.len(), 1);
        assert_eq!(fetched_events.first().unwrap().timestamp(), &timestamp);

        // Still no data shared with RP
        assert!(
            !storage
                .did_share_data_with_relying_party(READER_KEY.certificate())
                .await
                .unwrap()
        );
    }

    #[tokio::test]
    async fn test_storing_disclosure_error_event_without_data() {
        let mut storage = MockHardwareDatabaseStorage::open_in_memory().await;

        // State should be Opened.
        let state = storage.state().await.unwrap();
        assert!(matches!(state, StorageState::Opened));

        let timestamp = Utc.with_ymd_and_hms(2023, 11, 29, 10, 50, 45).unwrap();

        // No data shared with RP
        assert!(
            !storage
                .did_share_data_with_relying_party(READER_KEY.certificate())
                .await
                .unwrap()
        );

        // Log error event
        storage
            .log_disclosure_event(
                timestamp,
                vec![],
                READER_KEY.certificate().clone(),
                DisclosureStatus::Error,
                DisclosureType::Regular,
            )
            .await
            .unwrap();

        let fetched_events = storage.fetch_wallet_events().await.unwrap();

        // Error event should exist
        assert_eq!(fetched_events.len(), 1);
        assert_eq!(fetched_events.first().unwrap().timestamp(), &timestamp);

        // Still no data shared with RP
        assert!(
            !storage
                .did_share_data_with_relying_party(READER_KEY.certificate())
                .await
                .unwrap()
        );
    }

    #[tokio::test]
    async fn test_storing_disclosure_error_event_with_data() {
        let mut storage = MockHardwareDatabaseStorage::open_in_memory().await;

        // State should be Opened.
        let state = storage.state().await.unwrap();
        assert!(matches!(state, StorageState::Opened));

        let issuance_timestamp = Utc::now();
        let disclosure_timestamp = Utc::now().add(Duration::days(1));
        let earlier_disclosure_timestamp = Utc::now().sub(Duration::days(32));

        // No data shared with RP
        assert!(
            !storage
                .did_share_data_with_relying_party(READER_KEY.certificate())
                .await
                .unwrap()
        );

        let holder_key = SigningKey::random(&mut OsRng);
        let sd_jwt = SignedSdJwt::pid_example(&ISSUER_KEY, holder_key.verifying_key()).into_verified();
        let credential = IssuedCredential::SdJwt {
            key_identifier: "sd_jwt_key_id".to_string(),
            sd_jwt: sd_jwt.clone(),
        };

        let issued_copies = IssuedCredentialCopies::new_or_panic(
            vec![credential.clone(), credential.clone(), credential.clone()]
                .try_into()
                .unwrap(),
        );

        let attestation_type = sd_jwt.claims().vct.clone();

        // Insert sd_jwt
        storage
            .insert_credentials(
                issuance_timestamp,
                vec![(
                    CredentialWithMetadata::new(
                        issued_copies,
                        attestation_type,
                        VerifiedTypeMetadataDocuments::nl_pid_example(),
                    ),
                    AttestationPresentation::new_mock(),
                )],
            )
            .await
            .expect("Could not insert mdocs");

        let StoredAttestationCopy {
            attestation: StoredAttestation::SdJwt { sd_jwt, .. },
            attestation_id,
            ..
        } = storage
            .fetch_unique_attestations()
            .await
            .expect("Could not fetch unique attestations")
            .first()
            .cloned()
            .unwrap()
        else {
            panic!("should fetch SD-JWT");
        };

        let normalized_metadata = VerifiedTypeMetadataDocuments::nl_pid_example().to_normalized().unwrap();

        let issuer_certificate = sd_jwt.issuer_certificate();
        let issuer_registration = IssuerRegistration::from_certificate(issuer_certificate)
            .unwrap()
            .unwrap();

        let attestation = AttestationPresentation::create_from_sd_jwt_claims(
            AttestationIdentity::Fixed { id: attestation_id },
            normalized_metadata,
            issuer_registration.organization,
            sd_jwt.decoded_claims().unwrap(),
            &EmptyPresentationConfig,
        )
        .unwrap();

        storage
            .log_disclosure_event(
                disclosure_timestamp,
                vec![attestation.clone(), attestation.clone()],
                READER_KEY.certificate().clone(),
                DisclosureStatus::Error,
                DisclosureType::Regular,
            )
            .await
            .unwrap();
        storage
            .log_disclosure_event(
                earlier_disclosure_timestamp,
                vec![attestation.clone(), attestation],
                READER_KEY.certificate().clone(),
                DisclosureStatus::Error,
                DisclosureType::Regular,
            )
            .await
            .unwrap();

        let fetched_events = storage.fetch_wallet_events().await.unwrap();

        // Error event should exist
        assert_eq!(fetched_events.len(), 3);
        assert_eq!(fetched_events[0].timestamp(), &disclosure_timestamp);
        assert_matches!(&fetched_events[0], WalletEvent::Disclosure { attestations, .. } if attestations.len() == 2);
        assert_eq!(fetched_events[1].timestamp(), &issuance_timestamp);
        assert_eq!(fetched_events[2].timestamp(), &earlier_disclosure_timestamp);
        assert_matches!(&fetched_events[2], WalletEvent::Disclosure { attestations, .. } if attestations.len() == 2);

        // Still no data has been shared with RP, because we only consider Successful events
        assert!(
            !storage
                .did_share_data_with_relying_party(READER_KEY.certificate())
                .await
                .unwrap()
        );

        let events_by_attestation_id = storage
            .fetch_wallet_events_by_attestation_id(attestation_id)
            .await
            .unwrap();
        assert_eq!(events_by_attestation_id.len(), 3);

        // Recent events should not include the disclosure event with the 'earlier_disclosure_timestamp'
        let events = storage.fetch_recent_wallet_events().await.unwrap();
        assert_eq!(events.len(), 2);
        assert_eq!(fetched_events[0].timestamp(), &disclosure_timestamp);
        assert_eq!(fetched_events[1].timestamp(), &issuance_timestamp);
    }

    #[tokio::test]
    async fn test_event_log_storage_ordering() {
        let mut storage = MockHardwareDatabaseStorage::open_in_memory().await;

        // State should be Opened.
        let state = storage.state().await.unwrap();
        assert!(matches!(state, StorageState::Opened));
        test_history_ordering(&mut storage).await;
    }

    pub(crate) async fn test_history_ordering(storage: &mut impl Storage) {
        let timestamp = Utc.with_ymd_and_hms(2023, 11, 29, 10, 50, 45).unwrap();
        let timestamp_older = Utc.with_ymd_and_hms(2023, 11, 21, 13, 37, 00).unwrap();
        let timestamp_even_older = Utc.with_ymd_and_hms(2023, 11, 11, 11, 11, 00).unwrap();

        let holder_key = SigningKey::random(&mut OsRng);
        let sd_jwt = SignedSdJwt::pid_example(&ISSUER_KEY, holder_key.verifying_key()).into_verified();
        let credential = IssuedCredential::SdJwt {
            key_identifier: "sd_jwt_key_id".to_string(),
            sd_jwt: sd_jwt.clone(),
        };

        let issued_copies = IssuedCredentialCopies::new_or_panic(vec![credential.clone()].try_into().unwrap());
        let attestation_type = sd_jwt.claims().vct.clone();

        // Insert sd_jwts
        storage
            .insert_credentials(
                timestamp,
                vec![
                    (
                        CredentialWithMetadata::new(
                            issued_copies.clone(),
                            attestation_type.clone(),
                            VerifiedTypeMetadataDocuments::nl_pid_example(),
                        ),
                        AttestationPresentation::new_mock(),
                    ),
                    (
                        CredentialWithMetadata::new(
                            issued_copies,
                            attestation_type,
                            VerifiedTypeMetadataDocuments::nl_pid_example(),
                        ),
                        AttestationPresentation::new_mock(),
                    ),
                ],
            )
            .await
            .expect("Could not insert mdocs");

        let attestations = storage
            .fetch_unique_attestations()
            .await
            .expect("Could not fetch unique attestations")
            .into_iter()
            .map(|attestation| {
                let StoredAttestationCopy {
                    attestation: StoredAttestation::SdJwt { sd_jwt, .. },
                    attestation_id,
                    ..
                } = attestation
                else {
                    panic!("should fetch SD-JWT");
                };

                let normalized_metadata = VerifiedTypeMetadataDocuments::nl_pid_example().to_normalized().unwrap();

                let issuer_certificate = sd_jwt.issuer_certificate();
                let issuer_registration = IssuerRegistration::from_certificate(issuer_certificate)
                    .unwrap()
                    .unwrap();

                let payload = sd_jwt.into_credential_payload(&normalized_metadata).unwrap();
                AttestationPresentation::create_from_attributes(
                    AttestationIdentity::Fixed { id: attestation_id },
                    normalized_metadata,
                    issuer_registration.organization,
                    &payload.previewable_payload.attributes,
<<<<<<< HEAD
                    true,
=======
                    &EmptyPresentationConfig,
>>>>>>> da00b039
                )
                .unwrap()
            })
            .collect_vec();

        // No data shared with RP
        assert!(
            !storage
                .did_share_data_with_relying_party(READER_KEY.certificate())
                .await
                .unwrap()
        );

        let attestation1 = attestations[0].clone();
        let attestation2 = attestations[1].clone();

        storage
            .log_disclosure_event(
                timestamp_even_older,
                vec![attestation1],
                READER_KEY.certificate().clone(),
                DisclosureStatus::Success,
                DisclosureType::Regular,
            )
            .await
            .unwrap();

        storage
            .log_disclosure_event(
                timestamp_older,
                vec![attestation2],
                READER_KEY.certificate().clone(),
                DisclosureStatus::Success,
                DisclosureType::Regular,
            )
            .await
            .unwrap();

        // Data has been shared with RP
        assert!(
            storage
                .did_share_data_with_relying_party(READER_KEY.certificate())
                .await
                .unwrap()
        );

        // Fetch and verify events are sorted descending by timestamp
        assert_eq!(
            storage
                .fetch_wallet_events()
                .await
                .unwrap()
                .iter()
                .map(|event| event.timestamp())
                .collect_vec(),
            vec![&timestamp, &timestamp, &timestamp_older, &timestamp_even_older]
        );
    }
}<|MERGE_RESOLUTION|>--- conflicted
+++ resolved
@@ -2019,11 +2019,7 @@
                     normalized_metadata,
                     issuer_registration.organization,
                     &payload.previewable_payload.attributes,
-<<<<<<< HEAD
-                    true,
-=======
                     &EmptyPresentationConfig,
->>>>>>> da00b039
                 )
                 .unwrap()
             })

use std::collections::HashSet;
use std::path::PathBuf;

use futures::try_join;
use itertools::Itertools;
use sea_orm::sea_query::Alias;
use sea_orm::sea_query::BinOper;
use sea_orm::sea_query::Expr;
use sea_orm::sea_query::IntoColumnRef;
use sea_orm::sea_query::Query;
use sea_orm::ActiveModelTrait;
use sea_orm::ColumnTrait;
use sea_orm::ConnectionTrait;
use sea_orm::DbErr;
use sea_orm::EntityTrait;
use sea_orm::IntoSimpleExpr;
use sea_orm::JoinType;
use sea_orm::ModelTrait;
use sea_orm::QueryFilter;
use sea_orm::QueryOrder;
use sea_orm::QueryResult;
use sea_orm::QuerySelect;
use sea_orm::RelationDef;
use sea_orm::RelationTrait;
use sea_orm::Select;
use sea_orm::Set;
use sea_orm::StatementBuilder;
use sea_orm::TransactionTrait;
use sea_query::OnConflict;
use sea_query::Order;
use sea_query::SimpleExpr;
use tokio::fs;
use tracing::warn;
use uuid::Uuid;

use attestation_data::auth::reader_auth::ReaderRegistration;
use crypto::x509::BorrowingCertificate;
use crypto::x509::BorrowingCertificateExtension;
use entity::disclosure_history_event;
use entity::disclosure_history_event::EventStatus;
use entity::disclosure_history_event_attestation_type;
use entity::history_attestation_type;
use entity::issuance_history_event;
use entity::issuance_history_event_attestation_type;
use entity::keyed_data;
use entity::mdoc::TypeMetadataModel;
use entity::mdoc_copy;
use mdoc::utils::serialization::cbor_deserialize;
use mdoc::utils::serialization::cbor_serialize;
use mdoc::utils::serialization::CborError;
use openid4vc::issuance_session::IssuedCredentialCopies;
use platform_support::hw_keystore::PlatformEncryptionKey;
use sd_jwt_vc_metadata::VerifiedTypeMetadataDocuments;

use super::data::KeyedData;
use super::database::Database;
use super::database::SqliteUrl;
use super::event_log::WalletEvent;
use super::key_file;
use super::sql_cipher_key::SqlCipherKey;
use super::Storage;
use super::StorageError;
use super::StorageResult;
use super::StorageState;
use super::StoredMdocCopy;

const DATABASE_NAME: &str = "wallet";
const KEY_FILE_SUFFIX: &str = "_db";
const DATABASE_FILE_EXT: &str = "db";
const KEY_IDENTIFIER_PREFIX: &str = "keyfile_";

/// Enumerates the different database models for a [`WalletEvent`].
enum WalletEventModel {
    Issuance(issuance_history_event::Model),
    Disclosure(disclosure_history_event::Model),
}

impl WalletEventModel {
    /// Convert a [`WalletEvent`] to one of two database models.
    fn from_wallet_event(wallet_event: WalletEvent) -> Result<Self, serde_json::Error> {
        let result = match wallet_event {
            WalletEvent::Issuance {
                id,
                attestations,
                timestamp,
            } => Self::Issuance(issuance_history_event::Model {
                id,
                timestamp,
                attestations: serde_json::to_value(attestations)?,
            }),
            WalletEvent::Disclosure {
                id,
                attestations,
                timestamp,
                reader_certificate,
                status,
                r#type,
                ..
            } => Self::Disclosure(disclosure_history_event::Model {
                id,
                timestamp,
                relying_party_certificate: (*reader_certificate).into(),
                status,
                attestations: (!attestations.is_empty())
                    .then(|| serde_json::to_value(attestations))
                    .transpose()?,
                r#type,
            }),
        };
        Ok(result)
    }
}

/// Convert the database model to a [`WalletEvent`].
impl WalletEvent {
    fn from_issuance_model(event: issuance_history_event::Model) -> Result<Self, serde_json::Error> {
        let wallet_event = Self::Issuance {
            id: event.id,
            attestations: serde_json::from_value(event.attestations)?,
            timestamp: event.timestamp,
        };

        Ok(wallet_event)
    }

    fn from_disclosure_model(event: disclosure_history_event::Model) -> Result<Self, serde_json::Error> {
        // Unwrapping here is safe since the certificate has been parsed before
        let reader_certificate = BorrowingCertificate::from_der(event.relying_party_certificate).unwrap();
        let reader_registration = ReaderRegistration::from_certificate(&reader_certificate)
            .unwrap()
            .unwrap();

        let wallet_event = Self::Disclosure {
            id: event.id,
            attestations: event
                .attestations
                .map(serde_json::from_value)
                .transpose()?
                .unwrap_or_default(),
            timestamp: event.timestamp,
            reader_certificate: Box::new(reader_certificate),
            reader_registration: Box::new(reader_registration),
            status: event.status,
            r#type: event.r#type,
        };

        Ok(wallet_event)
    }
}

fn key_file_alias_for_name(database_name: &str) -> String {
    // Append suffix to database name to get key file alias
    format!("{}{}", database_name, KEY_FILE_SUFFIX)
}

fn key_identifier_for_key_file(alias: &str) -> String {
    format!("{}{}", KEY_IDENTIFIER_PREFIX, alias)
}

/// This is the implementation of [`Storage`] as used by the [`crate::Wallet`]. Its responsibilities are:
///
/// * Managing the lifetime of one or more [`Database`] instances by combining its functionality with encrypted key
///   files. This also includes deleting the database and key file when the [`clear`] method is called.
/// * Communicating the current state of the database through the [`state`] method.
/// * Executing queries on the database by accepting / returning data structures that are used by [`crate::Wallet`].
#[derive(Debug)]
pub struct DatabaseStorage<K> {
    storage_path: PathBuf,
    open_database: Option<OpenDatabaseStorage<K>>,
}

#[derive(Debug)]
struct OpenDatabaseStorage<K> {
    database: Database,
    key_file_key: K,
}

impl<K> DatabaseStorage<K> {
    pub fn new(storage_path: PathBuf) -> Self {
        DatabaseStorage {
            storage_path,
            open_database: None,
        }
    }

    // Helper method, should be called before accessing database.
    fn database(&self) -> StorageResult<&Database> {
        let database = &self.open_database.as_ref().ok_or(StorageError::NotOpened)?.database;

        Ok(database)
    }

    fn database_path_for_name(&self, name: &str) -> PathBuf {
        // Get path to database as "<storage_path>/<name>.db"
        self.storage_path.join(format!("{}.{}", name, DATABASE_FILE_EXT))
    }

    async fn execute_query<S>(&self, query: S) -> StorageResult<Option<QueryResult>>
    where
        S: StatementBuilder,
    {
        let connection = self.database()?.connection();
        let query = connection.get_database_backend().build(&query);
        let query_result = connection.query_one(query).await?;
        Ok(query_result)
    }

    /// Returns a [`SimpleExpr`], comparing whether `timestamp_column` is newer than 31 days.
    fn newer_than_31_days(timestamp_column: impl IntoColumnRef) -> SimpleExpr {
        SimpleExpr::Binary(
            Box::new(SimpleExpr::Column(timestamp_column.into_column_ref())),
            BinOper::GreaterThan,
            Box::new(SimpleExpr::Custom("DATETIME('now', '-31 day')".to_owned())),
        )
    }

    async fn query_unique_mdocs<F>(&self, transform_select: F) -> StorageResult<Vec<StoredMdocCopy>>
    where
        F: FnOnce(Select<mdoc_copy::Entity>) -> Select<mdoc_copy::Entity>,
    {
        let database = self.database()?;

        // As this query only contains one `MIN()` aggregate function, the columns that
        // do not appear in the `GROUP BY` clause are taken from whichever `mdoc_copy`
        // row has the lowest disclosure count. This uses the "bare columns in aggregate
        // queries" feature that SQLite provides.
        //
        // See: https://www.sqlite.org/lang_select.html#bare_columns_in_an_aggregate_query
        let select = mdoc_copy::Entity::find()
            .select_only()
            .inner_join(entity::mdoc::Entity)
            .column(mdoc_copy::Column::Id)
            .column(mdoc_copy::Column::MdocId)
            .column(mdoc_copy::Column::Mdoc)
            .column(entity::mdoc::Column::TypeMetadata)
            .column_as(mdoc_copy::Column::DisclosureCount.min(), "disclosure_count")
            .group_by(mdoc_copy::Column::MdocId)
            .order_by(mdoc_copy::Column::Id, Order::Asc);

        let mdoc_copies: Vec<(Uuid, Uuid, Vec<u8>, TypeMetadataModel)> =
            transform_select(select).into_tuple().all(database.connection()).await?;

        let mdocs = mdoc_copies
            .into_iter()
            .map(|(mdoc_copy_id, mdoc_id, mdoc_bytes, metadata)| {
                let mdoc = cbor_deserialize(mdoc_bytes.as_slice())?;
                let normalized_metadata = metadata.documents.to_normalized()?;

                let stored_mdoc_copy = StoredMdocCopy {
                    mdoc_id,
                    mdoc_copy_id,
                    mdoc,
                    normalized_metadata,
                };

                Ok(stored_mdoc_copy)
            })
            .collect::<Result<_, StorageError>>()?;

        Ok(mdocs)
    }

    async fn insert_entity_types(
        connection: &impl ConnectionTrait,
        new_entity_type_entities: Vec<history_attestation_type::Model>,
    ) -> Result<(), DbErr> {
        if !new_entity_type_entities.is_empty() {
            let new_entity_type_entities = new_entity_type_entities
                .into_iter()
                .map(history_attestation_type::ActiveModel::from)
                .collect::<Vec<_>>();

            history_attestation_type::Entity::insert_many(new_entity_type_entities)
                .exec(connection)
                .await?;
        }
        Ok(())
    }

    async fn query_history_events_by_entity_type<
        Entity: EntityTrait<Model = Model>,
        Model: ModelTrait<Entity = Entity>,
        TimestampColumn: IntoSimpleExpr,
    >(
        entity_type: &str,
        connection: &impl ConnectionTrait,
        event_relation: RelationDef,
        entity_type_relation: RelationDef,
        timestamp_column: TimestampColumn,
    ) -> Result<Vec<Model>, DbErr> {
        Entity::find()
            .join_rev(JoinType::InnerJoin, event_relation)
            .join(JoinType::InnerJoin, entity_type_relation)
            .filter(history_attestation_type::Column::AttestationType.eq(entity_type))
            .order_by_desc(timestamp_column)
            .all(connection)
            .await
    }

    async fn insert_history_event_and_entity_type_mappings<
        EventEntity: EntityTrait,
        EventActiveModel: ActiveModelTrait<Entity = EventEntity>,
        EventEntityTypeEntity: EntityTrait,
        EventEntityTypeActiveModel: ActiveModelTrait<Entity = EventEntityTypeEntity>,
        EntityTypeMapper,
    >(
        connection: &impl ConnectionTrait,
        event_entity: EventActiveModel,
        new_entity_type_entities: Vec<history_attestation_type::Model>,
        existing_entity_type_entities: Vec<history_attestation_type::Model>,
        entity_type_mapper: EntityTypeMapper,
    ) -> StorageResult<()>
    where
        EntityTypeMapper: Fn((&EventActiveModel, Uuid)) -> EventEntityTypeActiveModel,
    {
        // Prepare the event <-> entity_type mapping entities.
        // This is done before inserting the `event_entity`, in order to avoid cloning.
        let event_entity_type_entities = new_entity_type_entities
            .iter()
            .chain(existing_entity_type_entities.iter())
            .map(|entity_type| entity_type_mapper((&event_entity, entity_type.id)))
            .collect::<Vec<_>>();

        // Insert the event and the new entity_types simultaneously, as they are independent
        let insert_event = EventEntity::insert(event_entity).exec(connection);
        let insert_new_entity_types = Self::insert_entity_types(connection, new_entity_type_entities);
        try_join!(insert_event, insert_new_entity_types)?;

        // Insert the event <-> entity_type mappings
        if !event_entity_type_entities.is_empty() {
            EventEntityTypeEntity::insert_many(event_entity_type_entities)
                .exec(connection)
                .await?;
        }
        Ok(())
    }

    fn combine_history_events(
        issuance_events: Vec<issuance_history_event::Model>,
        disclosure_events: Vec<disclosure_history_event::Model>,
    ) -> StorageResult<Vec<WalletEvent>> {
        let mut events: Vec<WalletEvent> = issuance_events
            .into_iter()
            .map(WalletEvent::from_issuance_model)
            .chain(disclosure_events.into_iter().map(WalletEvent::from_disclosure_model))
            .try_collect()?;

        events.sort_by(|a, b| b.timestamp().cmp(a.timestamp()));

        Ok(events)
    }
}

impl<K> DatabaseStorage<K>
where
    K: PlatformEncryptionKey,
{
    /// This helper method uses [`get_or_create_key_file`] and the utilities in [`platform_support`]
    /// to construct a [`SqliteUrl`] and a [`SqlCipherKey`], which in turn are used to create a [`Database`]
    /// instance.
    async fn open_encrypted_database(&self, name: &str) -> StorageResult<OpenDatabaseStorage<K>> {
        let key_file_alias = key_file_alias_for_name(name);
        let key_file_key_identifier = key_identifier_for_key_file(&key_file_alias);
        let database_path = self.database_path_for_name(name);

        // Get or create the encryption key for the key file contents. The identifier used
        // for this should be globally unique. If this is not the case, the same database is
        // being opened multiple times, which is a programmer error and should result in a panic.
        let key_file_key =
            K::new_unique(&key_file_key_identifier).expect("database key file key identifier is already in use");

        // Get database key of the correct length including a salt, stored in encrypted file.
        let key_bytes = key_file::get_or_create_key_file(
            &self.storage_path,
            &key_file_alias,
            &key_file_key,
            SqlCipherKey::size_with_salt(),
        )
        .await?;
        let key = SqlCipherKey::try_from(key_bytes.as_slice())?;

        // Open database at the path, encrypted using the key
        let database = Database::open(SqliteUrl::File(database_path), key).await?;
        let open_database = OpenDatabaseStorage { database, key_file_key };

        Ok(open_database)
    }
}

impl<K> Storage for DatabaseStorage<K>
where
    K: PlatformEncryptionKey,
{
    /// Indicate whether there is no database on disk, there is one but it is unopened
    /// or the database is currently open.
    async fn state(&self) -> StorageResult<StorageState> {
        if self.open_database.is_some() {
            return Ok(StorageState::Opened);
        }

        let database_path = self.database_path_for_name(DATABASE_NAME);

        if fs::try_exists(database_path).await? {
            return Ok(StorageState::Unopened);
        }

        Ok(StorageState::Uninitialized)
    }

    /// Load a database, creating a new key file and database file if necessary.
    async fn open(&mut self) -> StorageResult<()> {
        if self.open_database.is_some() {
            return Err(StorageError::AlreadyOpened);
        }

        let open_database = self.open_encrypted_database(DATABASE_NAME).await?;
        self.open_database.replace(open_database);

        Ok(())
    }

    /// Clear the contents of the database by closing it and removing both database and key file.
    async fn clear(&mut self) {
        // Take the Database from the Option<> so that close_and_delete() can consume it.
        if let Some(open_database) = self.open_database.take() {
            if let Err(error) = open_database.database.close_and_delete().await {
                warn!("Could not close and delete database: {}", error);
            }

            let key_file_alias = key_file_alias_for_name(DATABASE_NAME);
            if let Err(error) = key_file::delete_key_file(&self.storage_path, &key_file_alias).await {
                warn!("Could not delete database key file: {}", error);
            }

            if let Err(error) = open_database.key_file_key.delete().await {
                warn!("Could not delete database key file key: {}", error);
            }
        }
    }

    /// Get data entry from the key-value table, if present.
    async fn fetch_data<D: KeyedData>(&self) -> StorageResult<Option<D>> {
        let database = self.database()?;

        let data = keyed_data::Entity::find_by_id(D::KEY)
            .one(database.connection())
            .await?
            .map(|m| serde_json::from_value::<D>(m.data))
            .transpose()?;

        Ok(data)
    }

    /// Insert data entry in the key-value table, which will return an error when one is already present.
    async fn insert_data<D: KeyedData>(&mut self, data: &D) -> StorageResult<()> {
        let database = self.database()?;

        let _ = keyed_data::ActiveModel {
            key: Set(D::KEY.to_string()),
            data: Set(serde_json::to_value(data)?),
        }
        .insert(database.connection())
        .await?;

        Ok(())
    }

    /// Update data entry in the key-value table using the provided key,
    /// inserting the data if it is not already present.
    async fn upsert_data<D: KeyedData>(&mut self, data: &D) -> StorageResult<()> {
        let database = self.database()?;

        let model = keyed_data::ActiveModel {
            key: Set(D::KEY.to_string()),
            data: Set(serde_json::to_value(data)?),
        };
        keyed_data::Entity::insert(model)
            .on_conflict(
                OnConflict::column(keyed_data::Column::Key)
                    .update_column(keyed_data::Column::Data)
                    .to_owned(),
            )
            .exec(database.connection())
            .await?;

        Ok(())
    }

    async fn delete_data<D: KeyedData>(&mut self) -> StorageResult<()> {
        let database = self.database()?;

        keyed_data::Entity::delete_by_id(D::KEY.to_string())
            .exec(database.connection())
            .await?;

        Ok(())
    }

<<<<<<< HEAD
    async fn insert_credentials(&mut self, credentials: Vec<IssuedCredentialCopies>) -> StorageResult<()> {
        // Construct a vec of tuples of 1 `mdoc` and 1 or more `mdoc_copy` models,
        // based on the unique `MdocCopies`, to be inserted into the database.
        let mdoc_models = credentials
            .into_iter()
            .map(|credential_copies| {
=======
    async fn insert_mdocs(
        &mut self,
        mdocs_with_metadata: Vec<(MdocCopies, VerifiedTypeMetadataDocuments)>,
    ) -> StorageResult<()> {
        // Construct a vec of tuples of 1 `mdoc` and 1 or more `mdoc_copy` models,
        // based on the unique `MdocCopies`, to be inserted into the database.
        let mdoc_models = mdocs_with_metadata
            .into_iter()
            .map(|(mdoc_copies, type_metadata)| {
>>>>>>> abcb9f12
                let mdoc_id = Uuid::now_v7();

                match credential_copies {
                    IssuedCredentialCopies::MsoMdoc(mdocs) => {
                        let copy_models = mdocs
                            .iter()
                            .map(|mdoc| {
                                let model = mdoc_copy::ActiveModel {
                                    id: Set(Uuid::now_v7()),
                                    mdoc_id: Set(mdoc_id),
                                    mdoc: Set(cbor_serialize(&mdoc)?),
                                    ..Default::default()
                                };

                                Ok(model)
                            })
                            .collect::<Result<Vec<_>, CborError>>()?;

                        // `mdoc_copies.cred_copies` is guaranteed to contain at least one value because of the filter()
                        // above.
                        let doc_type = mdocs.first().doc_type();
                        let mdoc_model = entity::mdoc::ActiveModel {
                            id: Set(mdoc_id),
                            doc_type: Set(doc_type.clone()),
                        };

<<<<<<< HEAD
                        Ok((mdoc_model, copy_models))
                    }
                    IssuedCredentialCopies::SdJwt(_) => todo!("implement in PVW-4109"),
                }
=======
                        Ok(model)
                    })
                    .collect::<Result<Vec<_>, CborError>>()?;

                // `mdoc_copies.cred_copies` is guaranteed to contain at least one value because of the filter() above.
                let doc_type = mdoc_copies.into_iter().next().unwrap().doc_type().clone();
                let mdoc_model = entity::mdoc::ActiveModel {
                    id: Set(mdoc_id),
                    doc_type: Set(doc_type),
                    type_metadata: Set(TypeMetadataModel::new(type_metadata)),
                };

                Ok((mdoc_model, copy_models))
>>>>>>> abcb9f12
            })
            .collect::<Result<Vec<_>, StorageError>>()?;

        // Make two separate vecs out of the vec of tuples.
        let (mdoc_models, copy_models): (Vec<_>, Vec<_>) = mdoc_models.into_iter().unzip();

        let transaction = self.database()?.connection().begin().await?;

        entity::mdoc::Entity::insert_many(mdoc_models)
            .exec(&transaction)
            .await?;
        mdoc_copy::Entity::insert_many(copy_models.into_iter().flatten())
            .exec(&transaction)
            .await?;

        transaction.commit().await?;

        Ok(())
    }

    async fn increment_mdoc_copies_usage_count(&mut self, mdoc_copy_ids: Vec<Uuid>) -> StorageResult<()> {
        mdoc_copy::Entity::update_many()
            .col_expr(
                mdoc_copy::Column::DisclosureCount,
                Expr::col(mdoc_copy::Column::DisclosureCount).add(1),
            )
            .filter(mdoc_copy::Column::Id.is_in(mdoc_copy_ids))
            .exec(self.database()?.connection())
            .await?;

        Ok(())
    }

    async fn fetch_unique_mdocs(&self) -> StorageResult<Vec<StoredMdocCopy>> {
        self.query_unique_mdocs(|select| select).await
    }

    async fn fetch_unique_mdocs_by_doctypes(&self, doc_types: &HashSet<&str>) -> StorageResult<Vec<StoredMdocCopy>> {
        let doc_types_iter = doc_types.iter().copied();

        self.query_unique_mdocs(move |select| select.filter(entity::mdoc::Column::DocType.is_in(doc_types_iter)))
            .await
    }

    async fn has_any_mdocs_with_doctype(&self, doc_type: &str) -> StorageResult<bool> {
        let result = self.fetch_unique_mdocs_by_doctypes(&HashSet::from([doc_type])).await?;
        Ok(!result.is_empty())
    }

    async fn log_wallet_event(&mut self, event: WalletEvent) -> StorageResult<()> {
        let transaction = self.database()?.connection().begin().await?;

        let event_entity_types = event.associated_attestation_types();

        // Find existing entity_type entities
        let existing_entity_type_entities = history_attestation_type::Entity::find()
            .filter(history_attestation_type::Column::AttestationType.is_in(event_entity_types.clone()))
            .all(&transaction)
            .await?;

        // Get Vec of existing entity_types
        let existing_entity_types = existing_entity_type_entities
            .iter()
            .map(|e| e.attestation_type.as_str())
            .collect::<Vec<_>>();

        // Determine what new entity_type entries need to be inserted
        let new_entity_type_entities = event_entity_types
            .into_iter()
            .filter(|entity_type| !existing_entity_types.contains(entity_type))
            .map(|entity_type| history_attestation_type::Model {
                id: Uuid::now_v7(),
                attestation_type: entity_type.to_owned(),
            })
            .collect::<Vec<_>>();

        // Insert the history event
        match WalletEventModel::from_wallet_event(event)? {
            WalletEventModel::Issuance(event_entity) => {
                Self::insert_history_event_and_entity_type_mappings(
                    &transaction,
                    issuance_history_event::ActiveModel::from(event_entity),
                    new_entity_type_entities,
                    existing_entity_type_entities,
                    |(event, entity_type_id)| issuance_history_event_attestation_type::ActiveModel {
                        issuance_history_event_id: event.id.clone(),
                        history_attestation_type_id: Set(entity_type_id),
                    },
                )
                .await?;
            }
            WalletEventModel::Disclosure(event_entity) => {
                Self::insert_history_event_and_entity_type_mappings(
                    &transaction,
                    disclosure_history_event::ActiveModel::from(event_entity),
                    new_entity_type_entities,
                    existing_entity_type_entities,
                    |(event, entity_type_id)| disclosure_history_event_attestation_type::ActiveModel {
                        disclosure_history_event_id: event.id.clone(),
                        history_attestation_type_id: Set(entity_type_id),
                    },
                )
                .await?;
            }
        }

        transaction.commit().await?;

        Ok(())
    }

    async fn fetch_wallet_events(&self) -> StorageResult<Vec<WalletEvent>> {
        let connection = self.database()?.connection();

        let fetch_issuance_events = issuance_history_event::Entity::find()
            .order_by_desc(issuance_history_event::Column::Timestamp)
            .all(connection);

        let fetch_disclosure_events = disclosure_history_event::Entity::find()
            .order_by_desc(disclosure_history_event::Column::Timestamp)
            .all(connection);

        let (issuance_events, disclosure_events) = try_join!(fetch_issuance_events, fetch_disclosure_events)?;

        Self::combine_history_events(issuance_events, disclosure_events)
    }

    async fn fetch_recent_wallet_events(&self) -> StorageResult<Vec<WalletEvent>> {
        let connection = self.database()?.connection();

        let fetch_issuance_events = issuance_history_event::Entity::find()
            .filter(Self::newer_than_31_days(issuance_history_event::Column::Timestamp))
            .order_by_desc(issuance_history_event::Column::Timestamp)
            .all(connection);

        let fetch_disclosure_events = disclosure_history_event::Entity::find()
            .filter(Self::newer_than_31_days(disclosure_history_event::Column::Timestamp))
            .order_by_desc(disclosure_history_event::Column::Timestamp)
            .all(connection);

        let (issuance_events, disclosure_events) = try_join!(fetch_issuance_events, fetch_disclosure_events)?;

        Self::combine_history_events(issuance_events, disclosure_events)
    }

    async fn fetch_wallet_events_by_attestation_type(&self, attestation_type: &str) -> StorageResult<Vec<WalletEvent>> {
        let connection = self.database()?.connection();

        let fetch_issuance_events = Self::query_history_events_by_entity_type(
            attestation_type,
            connection,
            issuance_history_event_attestation_type::Relation::HistoryEvent.def(),
            issuance_history_event_attestation_type::Relation::HistoryAttestationType.def(),
            issuance_history_event::Column::Timestamp,
        );
        let fetch_disclosure_events = Self::query_history_events_by_entity_type(
            attestation_type,
            connection,
            disclosure_history_event_attestation_type::Relation::HistoryEvent.def(),
            disclosure_history_event_attestation_type::Relation::HistoryAttestationType.def(),
            disclosure_history_event::Column::Timestamp,
        );

        let (issuance_events, disclosure_events) = try_join!(fetch_issuance_events, fetch_disclosure_events)?;

        Self::combine_history_events(issuance_events, disclosure_events)
    }

    // TODO (PVW-4135): Fix logic to uniquely identify an RP, since its certificate may change.
    async fn did_share_data_with_relying_party(&self, certificate: &BorrowingCertificate) -> StorageResult<bool> {
        let select_statement = Query::select()
            .column(disclosure_history_event::Column::RelyingPartyCertificate)
            .from(disclosure_history_event::Entity)
            .and_where(Expr::col(disclosure_history_event::Column::RelyingPartyCertificate).eq(certificate.as_ref()))
            .and_where(Expr::col(disclosure_history_event::Column::Status).eq(EventStatus::Success))
            .and_where(Expr::col(disclosure_history_event::Column::Attestations).is_not_null())
            .limit(1)
            .take();

        let exists_query = Query::select()
            .expr_as(Expr::exists(select_statement), Alias::new("certificate_exists"))
            .to_owned();

        let exists_result = self.execute_query(exists_query).await?;
        let exists = exists_result
            .map(|result| result.try_get("", "certificate_exists"))
            .transpose()?
            .unwrap_or(false);

        Ok(exists)
    }
}

#[cfg(test)]
pub(crate) mod tests {
    use std::mem;
    use std::sync::LazyLock;

    use chrono::TimeZone;
    use chrono::Utc;
    use tokio::fs;

    use attestation_data::auth::issuer_auth::IssuerRegistration;
    use attestation_data::auth::reader_auth::ReaderRegistration;
    use attestation_data::x509::generate::mock::generate_issuer_mock;
    use attestation_data::x509::generate::mock::generate_reader_mock;
    use crypto::server_keys::generate::Ca;
    use crypto::server_keys::KeyPair;
    use crypto::utils::random_bytes;
    use mdoc::holder::Mdoc;
    use mdoc::test::data::PID;
    use platform_support::hw_keystore::mock::MockHardwareEncryptionKey;
    use platform_support::utils::mock::MockHardwareUtilities;
    use platform_support::utils::PlatformUtilities;
    use sd_jwt_vc_metadata::NormalizedTypeMetadata;
    use wallet_account::messages::registration::WalletCertificate;

    use crate::storage::data::RegistrationData;

    use super::*;

    const PID_DOCTYPE: &str = "com.example.pid";
    const ADDRESS_DOCTYPE: &str = "com.example.address";

    static ISSUER_KEY: LazyLock<KeyPair> = LazyLock::new(|| {
        let issuer_ca = Ca::generate_issuer_mock_ca().unwrap();

        generate_issuer_mock(&issuer_ca, IssuerRegistration::new_mock().into()).unwrap()
    });

    static READER_KEY: LazyLock<KeyPair> = LazyLock::new(|| {
        let reader_ca = Ca::generate_reader_mock_ca().unwrap();

        generate_reader_mock(&reader_ca, ReaderRegistration::new_mock().into()).unwrap()
    });

    #[test]
    fn test_key_file_alias_for_name() {
        assert_eq!(key_file_alias_for_name("test_database"), "test_database_db");
    }

    #[tokio::test]
    async fn test_database_open_encrypted_database_and_clear() {
        let mut storage =
            DatabaseStorage::<MockHardwareEncryptionKey>::new(MockHardwareUtilities::storage_path().await.unwrap());

        let name = "test_open_encrypted_database";
        let key_file_alias = key_file_alias_for_name(name);
        let key_file_identifier = key_identifier_for_key_file(&key_file_alias);
        let database_path = storage.database_path_for_name(name);

        // Make sure we start with a clean slate.
        _ = key_file::delete_key_file(&storage.storage_path, &key_file_alias).await;
        _ = fs::remove_file(database_path).await;

        // The key file encryption key should be absent.
        assert!(!MockHardwareEncryptionKey::identifier_exists(&key_file_identifier));

        // Open the encrypted database.
        let open_database = storage
            .open_encrypted_database(name)
            .await
            .expect("Could not open encrypted database");

        // The database should have opened a file at the expected path.
        let database_path = match open_database.database.url {
            SqliteUrl::File(ref path) => path.clone(),
            _ => panic!("Unexpected database URL"),
        };
        assert!(database_path
            .to_str()
            .unwrap()
            .contains("test_open_encrypted_database.db"));
        assert!(fs::try_exists(&database_path).await.unwrap());

        // The key file encryption key should be present.
        assert!(MockHardwareEncryptionKey::identifier_exists(&key_file_identifier));

        // Set the open database on the `DatabaseStorage` instance, then drop the storage.
        // Both the database file and the encryption key should still exist.
        storage.open_database = open_database.into();
        mem::drop(storage);
        assert!(fs::try_exists(&database_path).await.unwrap());
        assert!(MockHardwareEncryptionKey::identifier_exists(&key_file_identifier));

        // Re-open the encrypted database, set it on the `DatabaseStorage`
        // instance and then call clear on it in order to delete the database.
        let mut storage =
            DatabaseStorage::<MockHardwareEncryptionKey>::new(MockHardwareUtilities::storage_path().await.unwrap());
        storage.open_database = storage
            .open_encrypted_database(name)
            .await
            .expect("Could not open encrypted database")
            .into();
        storage.clear().await;

        // The database file should be gone and the key file encryption key should be absent.
        assert!(!fs::try_exists(&database_path).await.unwrap());
        assert!(!MockHardwareEncryptionKey::identifier_exists(&key_file_identifier));
    }

    async fn open_test_database_storage() -> DatabaseStorage<MockHardwareEncryptionKey> {
        let mut storage =
            DatabaseStorage::<MockHardwareEncryptionKey>::new(MockHardwareUtilities::storage_path().await.unwrap());

        // Create a test database, override the database field on Storage.
        let key_bytes = random_bytes(SqlCipherKey::size_with_salt());
        let database = Database::open(SqliteUrl::InMemory, key_bytes.as_slice().try_into().unwrap())
            .await
            .expect("Could not open in-memory database");

        // Create an encryption key for the key file, which is not actually used,
        // but still needs to be present.
        let key_file_key = MockHardwareEncryptionKey::new_random("open_test_database_storage".to_string());

        storage.open_database = OpenDatabaseStorage { database, key_file_key }.into();

        storage
    }

    #[tokio::test]
    async fn test_database_keyed_storage() {
        let registration = RegistrationData {
            attested_key_identifier: "key_id".to_string(),
            pin_salt: vec![1, 2, 3, 4],
            wallet_id: "wallet_123".to_string(),
            wallet_certificate: WalletCertificate::from("thisisdefinitelyvalid"),
        };

        let mut storage = open_test_database_storage().await;

        // State should be Opened.
        let state = storage.state().await.unwrap();
        assert!(matches!(state, StorageState::Opened));

        // Try to fetch the registration, none should be there.
        let no_registration = storage
            .fetch_data::<RegistrationData>()
            .await
            .expect("Could not get registration");

        assert!(no_registration.is_none());

        // Save the registration and fetch it again.
        storage
            .insert_data(&registration)
            .await
            .expect("Could not save registration");

        let fetched_registration = storage
            .fetch_data::<RegistrationData>()
            .await
            .expect("Could not get registration");

        assert!(fetched_registration.is_some());
        let fetched_registration = fetched_registration.unwrap();
        assert_eq!(fetched_registration.pin_salt, registration.pin_salt);
        assert_eq!(
            fetched_registration.wallet_certificate.0,
            registration.wallet_certificate.0
        );

        // Save the registration again, should result in an error.
        let save_result = storage.insert_data(&registration).await;
        assert!(save_result.is_err());

        // Upsert registration
        let new_salt = random_bytes(64);
        let updated_registration = RegistrationData {
            attested_key_identifier: "key_id".to_string(),
            pin_salt: new_salt,
            wallet_id: registration.wallet_id.clone(),
            wallet_certificate: registration.wallet_certificate.clone(),
        };
        storage
            .upsert_data(&updated_registration)
            .await
            .expect("Could not update registration");

        let fetched_after_update_registration = storage
            .fetch_data::<RegistrationData>()
            .await
            .expect("Could not get registration");
        assert!(fetched_after_update_registration.is_some());
        let fetched_after_update_registration = fetched_after_update_registration.unwrap();
        assert_eq!(
            fetched_after_update_registration.pin_salt,
            updated_registration.pin_salt
        );
        assert_eq!(
            fetched_after_update_registration.wallet_certificate.0,
            registration.wallet_certificate.0
        );

        // Delete registration
        storage
            .delete_data::<RegistrationData>()
            .await
            .expect("Could not delete registration");
        let no_registration = storage
            .fetch_data::<RegistrationData>()
            .await
            .expect("Could not get registration");
        assert!(no_registration.is_none());

        // Clear database, state should be uninitialized.
        storage.clear().await;

        let state = storage.state().await.unwrap();
        assert!(matches!(state, StorageState::Uninitialized));

        // Open the database again and test if upsert stores new data.
        let mut storage = open_test_database_storage().await;
        storage
            .upsert_data(&registration)
            .await
            .expect("Could not upsert registration");

        let fetched_registration = storage
            .fetch_data::<RegistrationData>()
            .await
            .expect("Could not get registration");

        assert!(fetched_registration.is_some());
        let fetched_registration = fetched_registration.unwrap();
        assert_eq!(fetched_registration.pin_salt, registration.pin_salt);
    }

    #[tokio::test]
    async fn test_mdoc_storage() {
        let mut storage = open_test_database_storage().await;

        // State should be Opened.
        let state = storage.state().await.unwrap();
        assert!(matches!(state, StorageState::Opened));

        // Create MdocsMap from mock Mdoc
        let mdoc = Mdoc::new_mock().await;

        // The mock mdoc is never deserialized, so it contains `ProtectedHeader { original_data: None, .. }`.
        // When this mdoc is serialized, stored, fetched, and then deserialized again, it will contain
        // `ProtectedHeader { original_data: Some(..), .. }` so the equality check below will fail.
        // This line fixes that.
        let mdoc: Mdoc = cbor_deserialize(cbor_serialize(&mdoc).unwrap().as_slice()).unwrap();

        let issued_mdoc_copies =
            IssuedCredentialCopies::MsoMdoc(vec![mdoc.clone(), mdoc.clone(), mdoc.clone()].try_into().unwrap());

        // Insert mdocs
        storage
<<<<<<< HEAD
            .insert_credentials(vec![issued_mdoc_copies.clone()])
=======
            .insert_mdocs(vec![(mdoc_copies.clone(), VerifiedTypeMetadataDocuments::example())])
>>>>>>> abcb9f12
            .await
            .expect("Could not insert mdocs");

        // Fetch unique mdocs
        let fetched_unique = storage
            .fetch_unique_mdocs()
            .await
            .expect("Could not fetch unique mdocs");

        // Only one unique `Mdoc` should be returned and it should match all copies.
        assert_eq!(fetched_unique.len(), 1);
        let mdoc_copy1 = fetched_unique.first().unwrap();
<<<<<<< HEAD
        assert_eq!(&mdoc_copy1.mdoc, &mdoc);
=======
        assert_eq!(mdoc_copy1.mdoc, *mdoc_copies.first());
        assert_eq!(mdoc_copy1.normalized_metadata, NormalizedTypeMetadata::example());
>>>>>>> abcb9f12

        // Increment the usage count for this mdoc.
        storage
            .increment_mdoc_copies_usage_count(vec![mdoc_copy1.mdoc_copy_id])
            .await
            .expect("Could not increment usage count for mdoc copy");

        // Fetch unique mdocs based on doctype
        let fetched_unique_doctype = storage
            .fetch_unique_mdocs_by_doctypes(&HashSet::from(["foo", PID]))
            .await
            .expect("Could not fetch unique mdocs by doctypes");

        // One matching `Mdoc` should be returned and it should be a different copy than the fist one.
        assert_eq!(fetched_unique_doctype.len(), 1);
        let mdoc_copy2 = fetched_unique_doctype.first().unwrap();
<<<<<<< HEAD
        assert_eq!(&mdoc_copy2.mdoc, &mdoc);
=======
        assert_eq!(mdoc_copy2.mdoc, *mdoc_copies.first());
        assert_eq!(mdoc_copy2.normalized_metadata, NormalizedTypeMetadata::example());
>>>>>>> abcb9f12
        assert_ne!(mdoc_copy1.mdoc_copy_id, mdoc_copy2.mdoc_copy_id);

        // Increment the usage count for this mdoc.
        storage
            .increment_mdoc_copies_usage_count(vec![mdoc_copy2.mdoc_copy_id])
            .await
            .expect("Could not increment usage count for mdoc copy");

        // Fetch unique mdocs twice, which should result in exactly the same
        // copy, since it is the last one that has a `usage_count` of 0.
        let fetched_unique_remaining1 = storage
            .fetch_unique_mdocs()
            .await
            .expect("Could not fetch unique mdocs");
        let fetched_unique_remaining2 = storage
            .fetch_unique_mdocs()
            .await
            .expect("Could not fetch unique mdocs");

        // Test that the copy identifiers are the same and that they
        // are different from the other two mdoc copy identifiers.
        assert_eq!(fetched_unique_remaining1.len(), 1);
        let remaning_mdoc_copy_id1 = fetched_unique_remaining1.first().unwrap().mdoc_copy_id;
        assert_eq!(fetched_unique_remaining2.len(), 1);
        let remaning_mdoc_copy_id2 = fetched_unique_remaining2.first().unwrap().mdoc_copy_id;

        assert_eq!(remaning_mdoc_copy_id1, remaning_mdoc_copy_id2);
        assert_ne!(mdoc_copy1.mdoc_copy_id, remaning_mdoc_copy_id1);
        assert_ne!(mdoc_copy2.mdoc_copy_id, remaning_mdoc_copy_id1);

        // Fetch unique mdocs based on non-existent doctype
        let fetched_unique_doctype_mismatch = storage
            .fetch_unique_mdocs_by_doctypes(&HashSet::from(["foo", "bar"]))
            .await
            .unwrap();

        // No entries should be returned
        assert!(fetched_unique_doctype_mismatch.is_empty());
    }

    #[tokio::test]
    async fn test_event_log_storage_ordering() {
        let mut storage = open_test_database_storage().await;

        // State should be Opened.
        let state = storage.state().await.unwrap();
        assert!(matches!(state, StorageState::Opened));
        test_history_ordering(&mut storage).await;
    }

    #[tokio::test]
    async fn test_event_log_storage_by_entity_type() {
        let mut storage = open_test_database_storage().await;

        // State should be Opened.
        let state = storage.state().await.unwrap();
        assert!(matches!(state, StorageState::Opened));

        test_history_by_entity_type(&mut storage).await;
    }

    #[tokio::test]
    async fn test_storing_disclosure_cancel_event() {
        let mut storage = open_test_database_storage().await;

        // State should be Opened.
        let state = storage.state().await.unwrap();
        assert!(matches!(state, StorageState::Opened));

        let timestamp = Utc.with_ymd_and_hms(2023, 11, 29, 10, 50, 45).unwrap();
        let disclosure_cancel = WalletEvent::disclosure_cancel(timestamp, READER_KEY.certificate().clone());

        // No data shared with RP
        assert!(!storage
            .did_share_data_with_relying_party(READER_KEY.certificate())
            .await
            .unwrap());

        // Log cancel event
        storage.log_wallet_event(disclosure_cancel.clone()).await.unwrap();

        // Cancel event should exist
        assert_eq!(
            storage.fetch_wallet_events().await.unwrap(),
            vec![disclosure_cancel.clone(),]
        );

        // Still no data shared with RP
        assert!(!storage
            .did_share_data_with_relying_party(READER_KEY.certificate())
            .await
            .unwrap());
    }

    #[tokio::test]
    async fn test_storing_disclosure_error_event_without_data() {
        let mut storage = open_test_database_storage().await;

        // State should be Opened.
        let state = storage.state().await.unwrap();
        assert!(matches!(state, StorageState::Opened));

        let timestamp = Utc.with_ymd_and_hms(2023, 11, 29, 10, 50, 45).unwrap();
        let disclosure_error = WalletEvent::disclosure_error(timestamp, READER_KEY.certificate().clone());

        // No data shared with RP
        assert!(!storage
            .did_share_data_with_relying_party(READER_KEY.certificate())
            .await
            .unwrap());

        // Log error event
        storage.log_wallet_event(disclosure_error.clone()).await.unwrap();

        // Error event should exist
        assert_eq!(
            storage.fetch_wallet_events().await.unwrap(),
            vec![disclosure_error.clone(),]
        );

        // Still no data shared with RP
        assert!(!storage
            .did_share_data_with_relying_party(READER_KEY.certificate())
            .await
            .unwrap());
    }

    #[tokio::test]
    async fn test_storing_disclosure_error_event_with_data() {
        let mut storage = open_test_database_storage().await;

        // State should be Opened.
        let state = storage.state().await.unwrap();
        assert!(matches!(state, StorageState::Opened));

        let timestamp = Utc.with_ymd_and_hms(2023, 11, 29, 10, 50, 45).unwrap();
        let disclosure_error = WalletEvent::disclosure_error_from_str(
            &[PID_DOCTYPE],
            timestamp,
            READER_KEY.certificate().clone(),
            ISSUER_KEY.certificate(),
        );

        // No data shared with RP
        assert!(!storage
            .did_share_data_with_relying_party(READER_KEY.certificate())
            .await
            .unwrap());

        storage.log_wallet_event(disclosure_error.clone()).await.unwrap();

        assert_eq!(
            storage.fetch_wallet_events().await.unwrap(),
            vec![disclosure_error.clone(),]
        );

        // Still no data has been shared with RP, because we only consider Successful events
        assert!(!storage
            .did_share_data_with_relying_party(READER_KEY.certificate())
            .await
            .unwrap());
    }

    pub(crate) async fn test_history_ordering(storage: &mut impl Storage) {
        let timestamp = Utc.with_ymd_and_hms(2023, 11, 29, 10, 50, 45).unwrap();
        let timestamp_older = Utc.with_ymd_and_hms(2023, 11, 21, 13, 37, 00).unwrap();
        let timestamp_even_older = Utc.with_ymd_and_hms(2023, 11, 11, 11, 11, 00).unwrap();

        let disclosure_at_timestamp = WalletEvent::disclosure_from_str(
            &[PID_DOCTYPE],
            timestamp,
            READER_KEY.certificate().clone(),
            ISSUER_KEY.certificate(),
        );
        let issuance_at_older_timestamp =
            WalletEvent::issuance_from_str(&[ADDRESS_DOCTYPE], timestamp_older, ISSUER_KEY.certificate());
        let issuance_at_even_older_timestamp =
            WalletEvent::issuance_from_str(&[PID_DOCTYPE], timestamp_even_older, ISSUER_KEY.certificate());

        // No data shared with RP
        assert!(!storage
            .did_share_data_with_relying_party(READER_KEY.certificate())
            .await
            .unwrap());

        // Insert events, in non-standard order, from new to old
        storage.log_wallet_event(disclosure_at_timestamp.clone()).await.unwrap();
        storage
            .log_wallet_event(issuance_at_older_timestamp.clone())
            .await
            .unwrap();
        storage
            .log_wallet_event(issuance_at_even_older_timestamp.clone())
            .await
            .unwrap();

        // Data has been shared with RP
        assert!(storage
            .did_share_data_with_relying_party(READER_KEY.certificate())
            .await
            .unwrap());

        // Fetch and verify events are sorted descending by timestamp
        assert_eq!(
            storage.fetch_wallet_events().await.unwrap(),
            vec![
                disclosure_at_timestamp.clone(),
                issuance_at_older_timestamp.clone(),
                issuance_at_even_older_timestamp.clone()
            ]
        );
        // Fetch event by pid and verify events are sorted descending by timestamp
        assert_eq!(
            storage
                .fetch_wallet_events_by_attestation_type(PID_DOCTYPE)
                .await
                .unwrap(),
            vec![
                disclosure_at_timestamp.clone(),
                issuance_at_even_older_timestamp.clone()
            ]
        );
        // Fetch event by address
        assert_eq!(
            storage
                .fetch_wallet_events_by_attestation_type(ADDRESS_DOCTYPE)
                .await
                .unwrap(),
            vec![issuance_at_older_timestamp]
        );
        // Fetching for unknown-doc-type returns empty Vec
        assert_eq!(
            storage
                .fetch_wallet_events_by_attestation_type("unknown-doc-type")
                .await
                .unwrap(),
            vec![]
        );
    }

    pub(crate) async fn test_history_by_entity_type(storage: &mut impl Storage) {
        let timestamp = Utc.with_ymd_and_hms(2023, 11, 11, 11, 11, 00).unwrap();
        let timestamp_newer = Utc.with_ymd_and_hms(2023, 11, 21, 13, 37, 00).unwrap();
        let timestamp_newest = Utc.with_ymd_and_hms(2023, 11, 29, 10, 50, 45).unwrap();

        // Log Issuance of pid and address cards
        let issuance =
            WalletEvent::issuance_from_str(&[PID_DOCTYPE, ADDRESS_DOCTYPE], timestamp, ISSUER_KEY.certificate());
        storage.log_wallet_event(issuance.clone()).await.unwrap();

        // Log Disclosure of pid and address cards
        let disclosure_pid_and_address = WalletEvent::disclosure_from_str(
            &[PID_DOCTYPE, ADDRESS_DOCTYPE],
            timestamp_newer,
            READER_KEY.certificate().clone(),
            ISSUER_KEY.certificate(),
        );
        storage
            .log_wallet_event(disclosure_pid_and_address.clone())
            .await
            .unwrap();

        // Log Disclosure of pid card only
        let disclosure_pid_only = WalletEvent::disclosure_from_str(
            &[PID_DOCTYPE],
            timestamp_newest,
            READER_KEY.certificate().clone(),
            ISSUER_KEY.certificate(),
        );
        storage.log_wallet_event(disclosure_pid_only.clone()).await.unwrap();

        // Fetch event by pid and verify events contain issuance of pid, and both full disclosure transactions with pid
        assert_eq!(
            storage
                .fetch_wallet_events_by_attestation_type(PID_DOCTYPE)
                .await
                .unwrap(),
            vec![
                disclosure_pid_only.clone(),
                disclosure_pid_and_address.clone(),
                issuance.clone(),
            ]
        );
        // Fetch event by address and verify events contain issuance of address, and one full disclosure transactions
        // with address
        assert_eq!(
            storage
                .fetch_wallet_events_by_attestation_type(ADDRESS_DOCTYPE)
                .await
                .unwrap(),
            vec![disclosure_pid_and_address, issuance,]
        );
    }
}<|MERGE_RESOLUTION|>--- conflicted
+++ resolved
@@ -48,9 +48,9 @@
 use mdoc::utils::serialization::cbor_deserialize;
 use mdoc::utils::serialization::cbor_serialize;
 use mdoc::utils::serialization::CborError;
+use openid4vc::issuance_session::CredentialWithMetadata;
 use openid4vc::issuance_session::IssuedCredentialCopies;
 use platform_support::hw_keystore::PlatformEncryptionKey;
-use sd_jwt_vc_metadata::VerifiedTypeMetadataDocuments;
 
 use super::data::KeyedData;
 use super::database::Database;
@@ -496,71 +496,49 @@
         Ok(())
     }
 
-<<<<<<< HEAD
-    async fn insert_credentials(&mut self, credentials: Vec<IssuedCredentialCopies>) -> StorageResult<()> {
+    async fn insert_credentials(&mut self, credentials: Vec<CredentialWithMetadata>) -> StorageResult<()> {
         // Construct a vec of tuples of 1 `mdoc` and 1 or more `mdoc_copy` models,
         // based on the unique `MdocCopies`, to be inserted into the database.
         let mdoc_models = credentials
             .into_iter()
-            .map(|credential_copies| {
-=======
-    async fn insert_mdocs(
-        &mut self,
-        mdocs_with_metadata: Vec<(MdocCopies, VerifiedTypeMetadataDocuments)>,
-    ) -> StorageResult<()> {
-        // Construct a vec of tuples of 1 `mdoc` and 1 or more `mdoc_copy` models,
-        // based on the unique `MdocCopies`, to be inserted into the database.
-        let mdoc_models = mdocs_with_metadata
-            .into_iter()
-            .map(|(mdoc_copies, type_metadata)| {
->>>>>>> abcb9f12
-                let mdoc_id = Uuid::now_v7();
-
-                match credential_copies {
-                    IssuedCredentialCopies::MsoMdoc(mdocs) => {
-                        let copy_models = mdocs
-                            .iter()
-                            .map(|mdoc| {
-                                let model = mdoc_copy::ActiveModel {
-                                    id: Set(Uuid::now_v7()),
-                                    mdoc_id: Set(mdoc_id),
-                                    mdoc: Set(cbor_serialize(&mdoc)?),
-                                    ..Default::default()
-                                };
-
-                                Ok(model)
-                            })
-                            .collect::<Result<Vec<_>, CborError>>()?;
-
-                        // `mdoc_copies.cred_copies` is guaranteed to contain at least one value because of the filter()
-                        // above.
-                        let doc_type = mdocs.first().doc_type();
-                        let mdoc_model = entity::mdoc::ActiveModel {
-                            id: Set(mdoc_id),
-                            doc_type: Set(doc_type.clone()),
-                        };
-
-<<<<<<< HEAD
-                        Ok((mdoc_model, copy_models))
+            .map(
+                |CredentialWithMetadata {
+                     copies,
+                     metadata_documents,
+                 }| {
+                    let mdoc_id = Uuid::now_v7();
+
+                    match copies {
+                        IssuedCredentialCopies::MsoMdoc(mdocs) => {
+                            let copy_models = mdocs
+                                .iter()
+                                .map(|mdoc| {
+                                    let model = mdoc_copy::ActiveModel {
+                                        id: Set(Uuid::now_v7()),
+                                        mdoc_id: Set(mdoc_id),
+                                        mdoc: Set(cbor_serialize(&mdoc)?),
+                                        ..Default::default()
+                                    };
+
+                                    Ok(model)
+                                })
+                                .collect::<Result<Vec<_>, CborError>>()?;
+
+                            // `mdoc_copies.cred_copies` is guaranteed to contain at least one value because of the
+                            // filter() above.
+                            let doc_type = mdocs.first().doc_type();
+                            let mdoc_model = entity::mdoc::ActiveModel {
+                                id: Set(mdoc_id),
+                                doc_type: Set(doc_type.clone()),
+                                type_metadata: Set(TypeMetadataModel::new(metadata_documents)),
+                            };
+
+                            Ok((mdoc_model, copy_models))
+                        }
+                        IssuedCredentialCopies::SdJwt(_) => todo!("implement in PVW-4109"),
                     }
-                    IssuedCredentialCopies::SdJwt(_) => todo!("implement in PVW-4109"),
-                }
-=======
-                        Ok(model)
-                    })
-                    .collect::<Result<Vec<_>, CborError>>()?;
-
-                // `mdoc_copies.cred_copies` is guaranteed to contain at least one value because of the filter() above.
-                let doc_type = mdoc_copies.into_iter().next().unwrap().doc_type().clone();
-                let mdoc_model = entity::mdoc::ActiveModel {
-                    id: Set(mdoc_id),
-                    doc_type: Set(doc_type),
-                    type_metadata: Set(TypeMetadataModel::new(type_metadata)),
-                };
-
-                Ok((mdoc_model, copy_models))
->>>>>>> abcb9f12
-            })
+                },
+            )
             .collect::<Result<Vec<_>, StorageError>>()?;
 
         // Make two separate vecs out of the vec of tuples.
@@ -775,6 +753,7 @@
     use platform_support::utils::mock::MockHardwareUtilities;
     use platform_support::utils::PlatformUtilities;
     use sd_jwt_vc_metadata::NormalizedTypeMetadata;
+    use sd_jwt_vc_metadata::VerifiedTypeMetadataDocuments;
     use wallet_account::messages::registration::WalletCertificate;
 
     use crate::storage::data::RegistrationData;
@@ -1010,11 +989,10 @@
 
         // Insert mdocs
         storage
-<<<<<<< HEAD
-            .insert_credentials(vec![issued_mdoc_copies.clone()])
-=======
-            .insert_mdocs(vec![(mdoc_copies.clone(), VerifiedTypeMetadataDocuments::example())])
->>>>>>> abcb9f12
+            .insert_credentials(vec![CredentialWithMetadata::new(
+                issued_mdoc_copies.clone(),
+                VerifiedTypeMetadataDocuments::example(),
+            )])
             .await
             .expect("Could not insert mdocs");
 
@@ -1027,12 +1005,8 @@
         // Only one unique `Mdoc` should be returned and it should match all copies.
         assert_eq!(fetched_unique.len(), 1);
         let mdoc_copy1 = fetched_unique.first().unwrap();
-<<<<<<< HEAD
         assert_eq!(&mdoc_copy1.mdoc, &mdoc);
-=======
-        assert_eq!(mdoc_copy1.mdoc, *mdoc_copies.first());
         assert_eq!(mdoc_copy1.normalized_metadata, NormalizedTypeMetadata::example());
->>>>>>> abcb9f12
 
         // Increment the usage count for this mdoc.
         storage
@@ -1049,12 +1023,8 @@
         // One matching `Mdoc` should be returned and it should be a different copy than the fist one.
         assert_eq!(fetched_unique_doctype.len(), 1);
         let mdoc_copy2 = fetched_unique_doctype.first().unwrap();
-<<<<<<< HEAD
-        assert_eq!(&mdoc_copy2.mdoc, &mdoc);
-=======
-        assert_eq!(mdoc_copy2.mdoc, *mdoc_copies.first());
+        assert_eq!(mdoc_copy2.mdoc, mdoc);
         assert_eq!(mdoc_copy2.normalized_metadata, NormalizedTypeMetadata::example());
->>>>>>> abcb9f12
         assert_ne!(mdoc_copy1.mdoc_copy_id, mdoc_copy2.mdoc_copy_id);
 
         // Increment the usage count for this mdoc.

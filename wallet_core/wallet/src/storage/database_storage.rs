--- conflicted
+++ resolved
@@ -410,14 +410,7 @@
     use chrono::{TimeZone, Utc};
     use tokio::fs;
 
-<<<<<<< HEAD
-    use nl_wallet_mdoc::{
-        examples::Examples,
-        mock::{self as mdoc_mock, ISSUER_KEY_PAIR, READER_KEY_PAIR},
-    };
-=======
-    use nl_wallet_mdoc::{holder::Mdoc, utils::x509::Certificate};
->>>>>>> fbb360e1
+    use nl_wallet_mdoc::{holder::Mdoc, server_keys::PrivateKey};
     use platform_support::utils::{software::SoftwareUtilities, PlatformUtilities};
     use wallet_common::{
         account::messages::auth::WalletCertificate, keys::software::SoftwareEncryptionKey, utils::random_bytes,
@@ -666,9 +659,9 @@
         let state = storage.state().await.unwrap();
         assert!(matches!(state, StorageState::Opened));
 
-        let (certificate, _) = &*READER_KEY_PAIR;
+        let (reader_key, _) = PrivateKey::generate_reader_mock_with_ca().unwrap();
         let timestamp = Utc.with_ymd_and_hms(2023, 11, 29, 10, 50, 45).unwrap();
-        let disclosure_cancel = WalletEvent::disclosure_cancel(timestamp, certificate.clone());
+        let disclosure_cancel = WalletEvent::disclosure_cancel(timestamp, reader_key.certificate().clone());
         storage.log_wallet_event(disclosure_cancel.clone()).await.unwrap();
         assert_eq!(
             storage.fetch_wallet_events().await.unwrap(),
@@ -684,9 +677,10 @@
         let state = storage.state().await.unwrap();
         assert!(matches!(state, StorageState::Opened));
 
-        let (certificate, _) = &*READER_KEY_PAIR;
+        let (reader_key, _) = PrivateKey::generate_reader_mock_with_ca().unwrap();
         let timestamp = Utc.with_ymd_and_hms(2023, 11, 29, 10, 50, 45).unwrap();
-        let disclosure_error = WalletEvent::disclosure_error(timestamp, certificate.clone(), "Some ERROR".to_string());
+        let disclosure_error =
+            WalletEvent::disclosure_error(timestamp, reader_key.certificate().clone(), "Some ERROR".to_string());
         storage.log_wallet_event(disclosure_error.clone()).await.unwrap();
         assert_eq!(
             storage.fetch_wallet_events().await.unwrap(),
@@ -695,19 +689,26 @@
     }
 
     pub(crate) async fn test_history_ordering(storage: &mut impl Storage) {
-        let (issuer_certificate, _) = &*ISSUER_KEY_PAIR;
-        let (reader_certificate, _) = &*READER_KEY_PAIR;
+        let (issuer_key, _) = PrivateKey::generate_mock_with_ca().unwrap();
+        let (reader_key, _) = PrivateKey::generate_reader_mock_with_ca().unwrap();
 
         let timestamp = Utc.with_ymd_and_hms(2023, 11, 29, 10, 50, 45).unwrap();
         let timestamp_older = Utc.with_ymd_and_hms(2023, 11, 21, 13, 37, 00).unwrap();
         let timestamp_even_older = Utc.with_ymd_and_hms(2023, 11, 11, 11, 11, 00).unwrap();
 
-        let disclosure_at_timestamp =
-            WalletEvent::disclosure_from_str(vec![PID_DOCTYPE], timestamp, reader_certificate.clone());
+        let disclosure_at_timestamp = WalletEvent::disclosure_from_str(
+            vec![PID_DOCTYPE],
+            timestamp,
+            reader_key.certificate().clone(),
+            issuer_key.certificate(),
+        );
         let issuance_at_older_timestamp =
-            WalletEvent::issuance_from_str(vec![ADDRESS_DOCTYPE], timestamp_older, issuer_certificate.clone());
-        let issuance_at_even_older_timestamp =
-            WalletEvent::issuance_from_str(vec![PID_DOCTYPE], timestamp_even_older, issuer_certificate.clone());
+            WalletEvent::issuance_from_str(vec![ADDRESS_DOCTYPE], timestamp_older, issuer_key.certificate().clone());
+        let issuance_at_even_older_timestamp = WalletEvent::issuance_from_str(
+            vec![PID_DOCTYPE],
+            timestamp_even_older,
+            issuer_key.certificate().clone(),
+        );
         // Insert events, in non-standard order, from new to old
         storage.log_wallet_event(disclosure_at_timestamp.clone()).await.unwrap();
         storage
@@ -752,8 +753,8 @@
     }
 
     pub(crate) async fn test_history_by_doc_type(storage: &mut impl Storage) {
-        let (issuer_certificate, _) = &*ISSUER_KEY_PAIR;
-        let (reader_certificate, _) = &*READER_KEY_PAIR;
+        let (issuer_key, _) = PrivateKey::generate_mock_with_ca().unwrap();
+        let (reader_key, _) = PrivateKey::generate_reader_mock_with_ca().unwrap();
 
         let timestamp = Utc.with_ymd_and_hms(2023, 11, 11, 11, 11, 00).unwrap();
         let timestamp_newer = Utc.with_ymd_and_hms(2023, 11, 21, 13, 37, 00).unwrap();
@@ -763,7 +764,7 @@
         let issuance = WalletEvent::issuance_from_str(
             vec![PID_DOCTYPE, ADDRESS_DOCTYPE],
             timestamp,
-            issuer_certificate.clone(),
+            issuer_key.certificate().clone(),
         );
         storage.log_wallet_event(issuance.clone()).await.unwrap();
 
@@ -771,7 +772,8 @@
         let disclosure_pid_and_address = WalletEvent::disclosure_from_str(
             vec![PID_DOCTYPE, ADDRESS_DOCTYPE],
             timestamp_newer,
-            reader_certificate.clone(),
+            reader_key.certificate().clone(),
+            issuer_key.certificate(),
         );
         storage
             .log_wallet_event(disclosure_pid_and_address.clone())
@@ -779,8 +781,12 @@
             .unwrap();
 
         // Log Disclosure of pid card only
-        let disclosure_pid_only =
-            WalletEvent::disclosure_from_str(vec![PID_DOCTYPE], timestamp_newest, reader_certificate.clone());
+        let disclosure_pid_only = WalletEvent::disclosure_from_str(
+            vec![PID_DOCTYPE],
+            timestamp_newest,
+            reader_key.certificate().clone(),
+            issuer_key.certificate(),
+        );
         storage.log_wallet_event(disclosure_pid_only.clone()).await.unwrap();
 
         // Fetch event by pid and verify events contain issuance of pid, and both full disclosure transactions with pid

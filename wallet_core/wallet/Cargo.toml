[package]
name = "wallet"
version.workspace = true
edition.workspace = true
rust-version.workspace = true

[lints]
workspace = true

[lib]
doctest = false

[features]
# Allow the disclosure return URL and its prefix to use http://
allow_http_return_url = ["nl_wallet_mdoc/allow_http_return_url"]
# Read an .env file with configuration overrides when compiling
env_config = ["dep:dotenvy"]
# Include mock implementations and constructors for testing
mock = ["dep:mockall", "nl_wallet_mdoc/mdocs_map", "nl_wallet_mdoc/mock", "openid4vc/mock"]
# Export the traits and actual implementations of the Wallet dependencies
wallet_deps = []

[dependencies]
base64.workspace = true
chrono = { workspace = true, features = ["std", "clock"] }
ciborium.workspace = true
futures.workspace = true
http.workspace = true
indexmap.workspace = true
itertools.workspace = true
libsqlite3-sys = { workspace = true, features = ["bundled-sqlcipher-vendored-openssl"] }
mime.workspace = true
once_cell = { workspace = true, features = ["parking_lot"] }
p256 = { workspace = true, features = ["ecdsa", "std"] }
parking_lot.workspace = true
regex.workspace = true
reqwest = { workspace = true, features = ["json", "rustls-tls-webpki-roots"] }
ring = { workspace = true, features = ["std"] }
sea-orm = { workspace = true, features = ["sqlx-sqlite", "runtime-tokio-rustls", "with-uuid"] }
serde = { workspace = true, features = ["derive"] }
serde_json.workspace = true
serde_with = { workspace = true, features = ["base64"] }
thiserror.workspace = true
tokio = { workspace = true, features = ["sync", "fs"] }
tracing.workspace = true
trait-variant.workspace = true
url.workspace = true
uuid = { workspace = true, features = ["v4"] }

mockall = { workspace = true, optional = true }

entity.path = "entity"
migration.path = "migration"
nl_wallet_mdoc.path = "../mdoc"
openid4vc.path = "../openid4vc"
platform_support.path = "../platform_support"
wallet_common.path = "../wallet_common"

[dev-dependencies]
aes-gcm = { workspace = true, features = ["std"] }
assert_matches.workspace = true
jsonwebtoken.workspace = true
mockall.workspace = true
rand_core.workspace = true
rstest.workspace = true
serial_test.workspace = true
tempfile.workspace = true
tokio = { workspace = true, features = ["rt", "macros", "test-util", "parking_lot"] }
wiremock.workspace = true

<<<<<<< HEAD
nl_wallet_mdoc = { path = "../mdoc", features = ["generate", "examples", "software_keys", "mdocs_map", "test", "mock"] }
=======
nl_wallet_mdoc = { path = "../mdoc", features = [
    "examples",
    "generate",
    "mdocs_map",
    "mock",
    "software_keys",
    "test",
] }
>>>>>>> f508120e
openid4vc = { path = "../openid4vc", features = ["mock"] }
# enable the "software" feature for platform_support when running tests
platform_support = { path = "../platform_support", features = ["software"] }
wallet_common = { path = "../wallet_common", features = ["mock_secure_keys", "software_keys"] }

[build-dependencies]
dotenvy = { workspace = true, optional = true }<|MERGE_RESOLUTION|>--- conflicted
+++ resolved
@@ -39,6 +39,7 @@
 sea-orm = { workspace = true, features = ["sqlx-sqlite", "runtime-tokio-rustls", "with-uuid"] }
 serde = { workspace = true, features = ["derive"] }
 serde_json.workspace = true
+serde_urlencoded.workspace = true
 serde_with = { workspace = true, features = ["base64"] }
 thiserror.workspace = true
 tokio = { workspace = true, features = ["sync", "fs"] }
@@ -68,18 +69,7 @@
 tokio = { workspace = true, features = ["rt", "macros", "test-util", "parking_lot"] }
 wiremock.workspace = true
 
-<<<<<<< HEAD
-nl_wallet_mdoc = { path = "../mdoc", features = ["generate", "examples", "software_keys", "mdocs_map", "test", "mock"] }
-=======
-nl_wallet_mdoc = { path = "../mdoc", features = [
-    "examples",
-    "generate",
-    "mdocs_map",
-    "mock",
-    "software_keys",
-    "test",
-] }
->>>>>>> f508120e
+nl_wallet_mdoc = { path = "../mdoc", features = ["examples", "generate", "mdocs_map", "mock", "software_keys", "test"] }
 openid4vc = { path = "../openid4vc", features = ["mock"] }
 # enable the "software" feature for platform_support when running tests
 platform_support = { path = "../platform_support", features = ["software"] }

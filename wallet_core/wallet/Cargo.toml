--- conflicted
+++ resolved
@@ -77,13 +77,8 @@
 platform_support.path = "../platform_support"
 poa.path = "../poa"
 sd_jwt.path = "../sd_jwt"
-<<<<<<< HEAD
-wallet_account = { path = "../wallet_account", features = ["client"] }
-wallet_common.path = "../wallet_common"
-=======
 wallet_account = { path = "../wallet_provider/wallet_account", features = ["client"] }
-wallet_common = { path = "../wallet_common" }
->>>>>>> 00077f7a
+wallet_common = { path = "../wallet_common", features = ["axum"] }
 
 apple_app_attest = { path = "../apple_app_attest", optional = true }
 
@@ -106,17 +101,8 @@
 # enable the "mock" feature for platform_support when running tests
 platform_support = { path = "../platform_support", features = ["mock"] }
 sd_jwt = { path = "../sd_jwt", features = ["example_constructors"] }
-<<<<<<< HEAD
-wallet_account = { path = "../wallet_account", features = ["client", "server"] }
+wallet_account = { path = "../wallet_provider/wallet_account", features = ["client", "server"] }
 wallet_common = { path = "../wallet_common", features = ["mock_secure_keys", "mock_remote_key"] }
-=======
-wallet_account = { path = "../wallet_provider/wallet_account", features = ["client", "server"] }
-wallet_common = { path = "../wallet_common", features = [
-    "mock_secure_keys",
-    "mock_remote_key",
-    "insecure_http_client",
-] }
->>>>>>> 00077f7a
 
 [build-dependencies]
 serde.workspace = true

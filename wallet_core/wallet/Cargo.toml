[package]
name = "wallet"
version.workspace = true
edition.workspace = true
rust-version.workspace = true

[lints]
workspace = true

[lib]
doctest = false

[features]
# Allow the disclosure return URL and its prefix to use http://
allow_insecure_url = ["openid4vc/allow_insecure_url"]
# Use fake Apple attested keys for use in the iOS simulator
fake_attestation = [
    "dep:apple_app_attest",
    "platform_support/persistent_mock_attested_key",
    "platform_support/xcode_env",
]
# Include mock implementations and constructors for testing
mock = ["dep:mockall", "mdoc/generate", "mdoc/mock", "openid4vc/mock"]
# Export the traits and actual implementations of the Wallet dependencies
wallet_deps = []
# Adds serializability for snapshot tests
snapshot_test = []
# Various test related functionality
test = []

[dependencies]
thiserror.workspace = true
base64.workspace = true
chrono = { workspace = true, features = ["std", "clock"] }
cfg-if.workspace = true
ciborium.workspace = true
derive_more = { workspace = true, features = ["constructor", "debug"] }
futures = { workspace = true, features = ["std", "async-await"] }
http.workspace = true
indexmap.workspace = true
itertools.workspace = true
# This feature is necessary on the transitive dependency sqlx.sqlite so it doesn't rely on a local dynamic library
libsqlite3-sys = { workspace = true, features = ["bundled-sqlcipher-vendored-openssl"] }
mime.workspace = true
nutype.workspace = true
p256 = { workspace = true, features = ["ecdsa", "std"] }
parking_lot.workspace = true
regex.workspace = true
reqwest = { workspace = true, features = ["json", "rustls-tls-webpki-roots"] }
ring = { workspace = true, features = ["std"] }
rustls-pki-types.workspace = true
sanitize-filename.workspace = true
sea-orm = { workspace = true, features = ["sqlx-sqlite", "runtime-tokio-rustls", "with-uuid"] }
sea-query.workspace = true
semver.workspace = true
serde = { workspace = true, features = ["derive"] }
serde_json.workspace = true
serde_urlencoded.workspace = true
serde_with = { workspace = true, features = ["base64"] }
strum = { workspace = true, features = ["derive"] }
tokio = { workspace = true, features = ["sync", "fs"] }
tracing.workspace = true
trait-variant.workspace = true
url.workspace = true
uuid = { workspace = true, features = ["v4", "v7"] }

mockall = { workspace = true, optional = true }

<<<<<<< HEAD
configuration.path = "configuration"
crypto.path = "../lib/crypto"
entity.path = "entity"
error_category = { path = "../lib/error_category", features = ["sentry"] }
jwt.path = "../lib/jwt"
wallet_migrations.path = "migrations"
mdoc.path = "../lib/mdoc"
openid4vc.path = "../lib/openid4vc"
platform_support.path = "platform_support"
poa.path = "../lib/poa"
sd_jwt_vc_metadata.path = "../lib/sd_jwt_vc_metadata"
wallet_account = { path = "../wallet_provider/wallet_account", features = ["client"] }
wallet_common.path = "../lib/wallet_common"
=======
crypto.path = "../crypto"
entity.path = "entity"
error_category = { path = "../error_category", features = ["sentry"] }
jwt.path = "../jwt"
mdoc.path = "../mdoc"
openid4vc.path = "../openid4vc"
platform_support.path = "../platform_support"
poa.path = "../poa"
sd_jwt_vc_metadata.path = "../sd_jwt_vc_metadata"
wallet_account = { path = "../wallet_provider/wallet_account", features = ["client"] }
wallet_common.path = "../wallet_common"
wallet_configuration.path = "../wallet/configuration"
wallet_migrations.path = "migrations"
>>>>>>> 4c041172

apple_app_attest = { path = "../lib/apple_app_attest", optional = true }

[dev-dependencies]
aes-gcm = { workspace = true, features = ["std"] }
assert_matches.workspace = true
jsonwebtoken.workspace = true
mockall.workspace = true
rand_core.workspace = true
rstest.workspace = true
serial_test.workspace = true
tempfile.workspace = true
tokio = { workspace = true, features = ["rt", "macros", "test-util", "parking_lot"] }
wiremock.workspace = true

apple_app_attest = { path = "../lib/apple_app_attest", features = ["mock"] }
crypto = { path = "../lib/crypto", features = ["mock_secure_keys", "mock_remote_key"] }
mdoc = { path = "../lib/mdoc", features = ["generate", "mock_example_constructors", "test"] }
openid4vc = { path = "../lib/openid4vc", features = ["mock", "test"] }
# enable the "mock" feature for platform_support when running tests
platform_support = { path = "platform_support", features = ["mock"] }
sd_jwt_vc_metadata = { path = "../lib/sd_jwt_vc_metadata", features = ["example_constructors"] }
wallet_account = { path = "../wallet_provider/wallet_account", features = ["client", "server"] }
wallet_common = { path = "../lib/wallet_common", features = ["insecure_http_client"] }

[build-dependencies]
serde.workspace = true
serde_json.workspace = true

<<<<<<< HEAD
configuration.path = "configuration"
wallet_common.path = "../lib/wallet_common"
=======
wallet_common.path = "../wallet_common"
wallet_configuration.path = "../wallet/configuration"
>>>>>>> 4c041172
<|MERGE_RESOLUTION|>--- conflicted
+++ resolved
@@ -66,8 +66,6 @@
 
 mockall = { workspace = true, optional = true }
 
-<<<<<<< HEAD
-configuration.path = "configuration"
 crypto.path = "../lib/crypto"
 entity.path = "entity"
 error_category = { path = "../lib/error_category", features = ["sentry"] }
@@ -80,21 +78,7 @@
 sd_jwt_vc_metadata.path = "../lib/sd_jwt_vc_metadata"
 wallet_account = { path = "../wallet_provider/wallet_account", features = ["client"] }
 wallet_common.path = "../lib/wallet_common"
-=======
-crypto.path = "../crypto"
-entity.path = "entity"
-error_category = { path = "../error_category", features = ["sentry"] }
-jwt.path = "../jwt"
-mdoc.path = "../mdoc"
-openid4vc.path = "../openid4vc"
-platform_support.path = "../platform_support"
-poa.path = "../poa"
-sd_jwt_vc_metadata.path = "../sd_jwt_vc_metadata"
-wallet_account = { path = "../wallet_provider/wallet_account", features = ["client"] }
-wallet_common.path = "../wallet_common"
-wallet_configuration.path = "../wallet/configuration"
-wallet_migrations.path = "migrations"
->>>>>>> 4c041172
+wallet_configuration.path = "configuration"
 
 apple_app_attest = { path = "../lib/apple_app_attest", optional = true }
 
@@ -124,10 +108,5 @@
 serde.workspace = true
 serde_json.workspace = true
 
-<<<<<<< HEAD
-configuration.path = "configuration"
 wallet_common.path = "../lib/wallet_common"
-=======
-wallet_common.path = "../wallet_common"
-wallet_configuration.path = "../wallet/configuration"
->>>>>>> 4c041172
+wallet_configuration.path = "configuration"
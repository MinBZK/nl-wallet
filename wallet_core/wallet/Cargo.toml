--- conflicted
+++ resolved
@@ -78,15 +78,14 @@
 
 nl_wallet_mdoc = { path = "../mdoc", features = ["generate", "mock_example_constructors", "test"] }
 openid4vc = { path = "../openid4vc", features = ["mock", "test"] }
-<<<<<<< HEAD
 # enable the "mock" feature for platform_support when running tests
 platform_support = { path = "../platform_support", features = ["mock"] }
-wallet_common = { path = "../wallet_common", features = ["mock_secure_keys", "mock_hardware_keys", "mock_remote_key"] }
-=======
-# enable the "software" feature for platform_support when running tests
-platform_support = { path = "../platform_support", features = ["software"] }
-wallet_common = { path = "../wallet_common", features = ["mock_secure_keys", "software_keys", "insecure_http_client"] }
->>>>>>> 72f345f3
+wallet_common = { path = "../wallet_common", features = [
+    "mock_secure_keys",
+    "mock_hardware_keys",
+    "mock_remote_key",
+    "insecure_http_client",
+] }
 
 [build-dependencies]
 dotenvy = { workspace = true, optional = true }
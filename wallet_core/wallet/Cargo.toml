--- conflicted
+++ resolved
@@ -101,13 +101,8 @@
 
 apple_app_attest = { path = "../lib/apple_app_attest", features = ["mock"] }
 attestation_data = { path = "../lib/attestation_data", features = ["example_credential_payloads", "generate", "mock"] }
-<<<<<<< HEAD
-attestation_types = { path = "../lib/attestation_types", features = ["mock"] }
 crypto = { path = "../lib/crypto", features = ["mock_secure_keys"] }
-=======
-crypto = { path = "../lib/crypto", features = ["mock_secure_keys", "mock_remote_key"] }
 dcql = { path = "../lib/dcql", features = ["mock"] }
->>>>>>> 410fb963
 http_utils = { path = "../lib/http_utils", features = ["insecure_http_client"] }
 jwt = { path = "../lib/jwt", features = ["test"] }
 mdoc = { path = "../lib/mdoc", features = ["mock_example_constructors", "test"] }

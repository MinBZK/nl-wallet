--- conflicted
+++ resolved
@@ -7,15 +7,7 @@
 wallet_common = { path = "../wallet_common" }
 anyhow = "1.0.66"
 p256 = { version = "0.12.0" }
-<<<<<<< HEAD
-rand = "0.8.5"
-ring = "0.16.20"
-serde = { version = "1.0.156", features = ["derive"] }
-sha2 = "0.10.6"
-thiserror = "1.0.39"
 tokio = { version = "1.27.0", features = ["full"] }
-=======
->>>>>>> 247c0f36
 reqwest = { version = "0.11.16", default-features = false, features = [
     "json",
     "blocking",

[package]
name = "wallet"
version.workspace = true
edition.workspace = true
rust-version.workspace = true

[lints]
workspace = true

[lib]
doctest = false

[features]
# Allow the disclosure return URL and its prefix to use http://
allow_insecure_url = ["openid4vc/allow_insecure_url"]
# Use fake Apple attested keys for use in the iOS simulator
fake_attestation = [
    "dep:apple_app_attest",
    "platform_support/persistent_mock_attested_key",
    "platform_support/xcode_env",
]
# Include mock implementations and constructors for testing
mock = ["dep:mockall", "mdoc/generate", "mdoc/mock", "openid4vc/mock"]
# Export the traits and actual implementations of the Wallet dependencies
wallet_deps = []
# Adds serializability for snapshot tests
snapshot_test = []
# Various test related functionality
test = []

[dependencies]
thiserror.workspace = true
base64.workspace = true
chrono = { workspace = true, features = ["std", "clock"] }
cfg-if.workspace = true
ciborium.workspace = true
derive_more = { workspace = true, features = ["debug"] }
futures = { workspace = true, features = ["std", "async-await"] }
hex.workspace = true
http.workspace = true
indexmap.workspace = true
itertools.workspace = true
libsqlite3-sys = { workspace = true, features = ["bundled-sqlcipher-vendored-openssl"] }
mime.workspace = true
nutype.workspace = true
p256 = { workspace = true, features = ["ecdsa", "std"] }
parking_lot.workspace = true
regex.workspace = true
reqwest = { workspace = true, features = ["json", "rustls-tls-webpki-roots"] }
ring = { workspace = true, features = ["std"] }
rustls-pki-types.workspace = true
sanitize-filename.workspace = true
sea-orm = { workspace = true, features = ["sqlx-sqlite", "runtime-tokio-rustls", "with-uuid"] }
sea-query.workspace = true
semver.workspace = true
serde = { workspace = true, features = ["derive"] }
serde_json.workspace = true
serde_urlencoded.workspace = true
serde_with = { workspace = true, features = ["base64"] }
sha2.workspace = true
strum = { workspace = true, features = ["derive"] }
tokio = { workspace = true, features = ["sync", "fs"] }
tracing.workspace = true
trait-variant.workspace = true
url.workspace = true
uuid = { workspace = true, features = ["v4"] }

mockall = { workspace = true, optional = true }

entity.path = "entity"
error_category = { path = "../error_category", features = ["sentry"] }
<<<<<<< HEAD
wallet_migrations.path = "migrations"
nl_wallet_mdoc.path = "../mdoc"
=======
jwt.path = "../jwt"
migration.path = "migrations"
mdoc.path = "../mdoc"
>>>>>>> 8f3ad205
openid4vc.path = "../openid4vc"
platform_support.path = "../platform_support"
poa.path = "../poa"
sd_jwt.path = "../sd_jwt"
wallet_account = { path = "../wallet_provider/wallet_account", features = ["client"] }
wallet_common = { path = "../wallet_common" }

apple_app_attest = { path = "../apple_app_attest", optional = true }

[dev-dependencies]
aes-gcm = { workspace = true, features = ["std"] }
assert_matches.workspace = true
jsonwebtoken.workspace = true
mockall.workspace = true
rand_core.workspace = true
rstest.workspace = true
serial_test.workspace = true
tempfile.workspace = true
tokio = { workspace = true, features = ["rt", "macros", "test-util", "parking_lot"] }
wiremock.workspace = true

apple_app_attest = { path = "../apple_app_attest", features = ["mock"] }
mdoc = { path = "../mdoc", features = ["generate", "mock_example_constructors", "test"] }
openid4vc = { path = "../openid4vc", features = ["mock", "test"] }
# enable the "mock" feature for platform_support when running tests
platform_support = { path = "../platform_support", features = ["mock"] }
sd_jwt = { path = "../sd_jwt", features = ["example_constructors"] }
wallet_account = { path = "../wallet_provider/wallet_account", features = ["client", "server"] }
wallet_common = { path = "../wallet_common", features = [
    "mock_secure_keys",
    "mock_remote_key",
    "insecure_http_client",
] }

[build-dependencies]
serde.workspace = true
serde_json.workspace = true

wallet_common = { path = "../wallet_common" }<|MERGE_RESOLUTION|>--- conflicted
+++ resolved
@@ -69,14 +69,9 @@
 
 entity.path = "entity"
 error_category = { path = "../error_category", features = ["sentry"] }
-<<<<<<< HEAD
+jwt.path = "../jwt"
 wallet_migrations.path = "migrations"
-nl_wallet_mdoc.path = "../mdoc"
-=======
-jwt.path = "../jwt"
-migration.path = "migrations"
 mdoc.path = "../mdoc"
->>>>>>> 8f3ad205
 openid4vc.path = "../openid4vc"
 platform_support.path = "../platform_support"
 poa.path = "../poa"

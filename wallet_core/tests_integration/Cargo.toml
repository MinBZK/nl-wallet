[package]
name = "tests_integration"
version.workspace = true
edition.workspace = true
rust-version.workspace = true

[lints]
workspace = true

[[bin]]
name = "performance_test"
required-features = ["performance_test"]

[[test]]
name = "gba_pid_test"
path = "tests/gba_pid_test.rs"
required-features = ["gba_pid_test"]

[[test]]
name = "config_server"
path = "tests/config_server.rs"
required-features = ["integration_test"]

[[test]]
name = "digid_issuance"
path = "tests/digid_issuance.rs"
required-features = ["digid_test"]

[[test]]
name = "disclosure"
path = "tests/disclosure.rs"
required-features = ["integration_test"]

[[test]]
name = "issuance"
path = "tests/issuance.rs"
required-features = ["integration_test"]

[[test]]
name = "locking"
path = "tests/locking.rs"
required-features = ["integration_test"]

[[test]]
name = "registration"
path = "tests/registration.rs"
required-features = ["integration_test"]

[[test]]
name = "update_policy_server"
path = "tests/update_policy_server.rs"
required-features = ["integration_test"]

[features]
# Allow the disclosure return URL and its prefix to use http://
allow_insecure_url = ["openid4vc?/allow_insecure_url"]
# Initialize global logging using tracing-subscriber
logging = ["dep:tracing", "dep:tracing-subscriber"]
# Include the common submodule, which includes code all integration tests use.
test_common = [
    "crypto",
    "hsm",
    "logging",
    "rustls",
    "dep:android_attest",
    "dep:apple_app_attest",
    "dep:attestation_data",
    "dep:axum",
    "dep:axum-server",
    "dep:chrono",
    "dep:configuration_server",
    "dep:ctor",
    "dep:dcql",
    "dep:gba_hc_converter",
    "dep:http_utils",
    "dep:indexmap",
    "dep:issuance_server",
    "dep:jsonwebtoken",
    "dep:mdoc",
    "dep:openid4vc",
    "dep:openid4vc_server",
    "dep:pid_issuer",
    "dep:platform_support",
    "dep:reqwest",
    "dep:sea-orm",
    "dep:semver",
    "dep:serde_json",
    "dep:server_utils",
    "dep:tempfile",
    "dep:tokio",
    "dep:update_policy_server",
    "dep:url",
    "dep:verification_server",
    "dep:wallet",
    "dep:utils",
    "dep:wallet_configuration",
    "dep:wallet_provider",
    "dep:wallet_provider_persistence",
    "dep:wallet_provider_service",
    "dep:wiremock",
    "dep:wscd",
]
# Include the fake_digid submodule
fake_digid = ["dep:http_utils", "dep:reqwest", "dep:url", "dep:wallet_configuration"]
# Include and run test that depend on an external PostgreSQL database
db_test = [
    "pid_issuer?/db_test",
    "wallet_provider_persistence?/db_test",
    "wallet_provider_service?/db_test",
    "verification_server?/db_test",
]
# Include and run test that depend on a configured HSM
hsm_test = ["wallet_provider?/hsm_test"]
# Feature used for enabling all integration tests
integration_test = [
    "allow_insecure_url",
    "test_common",
    "db_test",
    "hsm_test",
    "dep:assert_matches",
    "dep:p256",
    "dep:rand_core",
    "dep:regex",
    "dep:rstest",
    "dep:serde_urlencoded",
    "dep:serial_test",
    "dep:tokio",
    "tokio/macros",
    "tokio/sync",
]
# Optional feature for running integration tests that depend on the DigiD connector
digid_test = [
    "fake_digid",
    "test_common",
    "dep:gba_hc_converter",
    "dep:ring",
    "dep:rustls-pki-types",
    "dep:serial_test",
]
# Should be enabled when building the performance_test binary
performance_test = [
    "logging",
    "fake_digid",
    "dep:ctor",
    "dep:apple_app_attest",
    "dep:indexmap",
    "dep:dcql",
    "dep:reqwest",
    "dep:tokio",
    "dep:tracing",
    "dep:url",
    "dep:mdoc",
    "dep:openid4vc",
    "dep:openid4vc_server",
    "dep:pid_issuer",
    "dep:platform_support",
    "dep:serde_urlencoded",
    "dep:tempfile",
    "dep:wallet",
    "dep:utils",
    "dep:server_utils",
    "dep:verification_server",
    "dep:dotenvy",
    "platform_support/mock_attested_key_apple_ca",
]
gba_pid_test = [
    "logging",
    "fake_digid",
    "dep:apple_app_attest",
    "dep:attestation_data",
    "dep:ctor",
    "dep:indexmap",
    "dep:insta",
    "dep:reqwest",
    "dep:tracing",
    "dep:url",
    "dep:mdoc",
    "dep:openid4vc",
    "dep:pid_issuer",
    "dep:platform_support",
    "dep:rstest",
    "dep:serial_test",
    "dep:serde_urlencoded",
    "dep:tokio",
    "dep:wallet",
    "dep:utils",
    "platform_support/mock_attested_key_apple_ca",
    "wallet/snapshot_test",
]

[dependencies]
assert_matches = { workspace = true, optional = true }
axum = { workspace = true, optional = true, features = ["http1", "json", "tokio"] }
axum-server = { workspace = true, optional = true, features = ["tls-rustls-no-provider"] }
ctor = { workspace = true, optional = true }
chrono = { workspace = true, optional = true }
http = { workspace = true, optional = true }
indexmap = { workspace = true, optional = true }
insta = { workspace = true, optional = true, features = ["ron"] }
jsonwebtoken = { workspace = true, optional = true, features = ["use_pem"] }
reqwest = { workspace = true, optional = true, features = ["rustls-tls-webpki-roots"] }
sea-orm = { workspace = true, optional = true, features = [
    "sqlx-postgres",
    "runtime-tokio-rustls",
    "macros",
    "with-uuid",
    "debug-print",
] }
semver = { workspace = true, optional = true }
serde_json = { workspace = true, optional = true }
p256 = { workspace = true, optional = true, features = ["pkcs8"] }
rand_core = { workspace = true, optional = true }
regex = { workspace = true, optional = true }
ring = { workspace = true, optional = true }
rstest = { workspace = true, optional = true }
rustls = { workspace = true, optional = true, features = ["ring"] }
rustls-pki-types = { workspace = true, optional = true }
serde_urlencoded = { workspace = true, optional = true }
serial_test = { workspace = true, optional = true }
tempfile = { workspace = true, optional = true }
tokio = { workspace = true, optional = true, features = ["rt", "time", "parking_lot"] }
tracing = { workspace = true, optional = true }
tracing-subscriber = { workspace = true, optional = true, features = [
    "std",
    "fmt",
    "tracing-log",
    "smallvec",
    "parking_lot",
    "env-filter",
    "ansi",
] }
url = { workspace = true, optional = true }
wiremock = { workspace = true, optional = true }

android_attest = { path = "../lib/android_attest", optional = true }
apple_app_attest = { path = "../lib/apple_app_attest", optional = true, features = ["mock"] }
attestation_data = { path = "../lib/attestation_data", optional = true, features = [
    "example_credential_payloads",
    "mock",
] }
configuration_server = { path = "../configuration_server", optional = true }
<<<<<<< HEAD
crypto = { path = "../lib/crypto", optional = true }
dcql = { path = "../lib/dcql", optional = true }
=======
crypto = { path = "../lib/crypto", optional = true, features = ["mock_remote_key"] }
dcql = { path = "../lib/dcql", optional = true, features = ["mock"] }
>>>>>>> 410fb963
gba_hc_converter = { path = "../gba_hc_converter", optional = true }
hsm = { path = "../lib/hsm", optional = true, features = ["test"] }
http_utils = { path = "../lib/http_utils", optional = true, features = ["client", "server"] }
issuance_server = { path = "../wallet_server/issuance_server", optional = true }
jwt.path = "../lib/jwt"
mdoc = { path = "../lib/mdoc", optional = true, features = ["test"] }
openid4vc = { path = "../lib/openid4vc", optional = true }
openid4vc_server = { path = "../lib/openid4vc_server", optional = true, features = ["issuance", "disclosure"] }
wscd = { path = "../lib/wscd", optional = true, features = ["mock_remote_key"] }
pid_issuer = { path = "../wallet_server/pid_issuer", optional = true, features = ["mock"] }
platform_support = { path = "../wallet/platform_support", optional = true, features = ["mock"] }
server_utils = { path = "../wallet_server/server_utils", optional = true, features = [] }
update_policy_server = { path = "../update_policy/server", optional = true }
verification_server = { path = "../wallet_server/verification_server", optional = true, features = [] }
wallet = { path = "../wallet", optional = true, features = ["mock", "wallet_deps", "test"] }
utils = { path = "../lib/utils", optional = true }
wallet_configuration = { path = "../wallet/configuration", optional = true }
wallet_provider = { path = "../wallet_provider", optional = true }
wallet_provider_persistence = { path = "../wallet_provider/persistence", optional = true }
wallet_provider_service = { path = "../wallet_provider/service", optional = true, features = ["mock"] }

[build-dependencies]
dotenvy = { workspace = true, optional = true }

[dev-dependencies]
# This enables the automatic running of unit and integration tests for these crates when tests
# are run from the workspace. The following features are not included in this:
# * hsm_test
# * db_test
android_attest = { path = "../lib/android_attest", features = ["serialize_key_attestation"] }
issuance_server = { path = "../wallet_server/issuance_server", features = ["integration_test"] }
openid4vc = { path = "../lib/openid4vc", features = ["integration"] }
pid_issuer = { path = "../wallet_server/pid_issuer", features = ["integration_test"] }
platform_support = { path = "../wallet/platform_support", features = ["persistent_mock_attested_key"] }
sd_jwt = { path = "../lib/sd_jwt", features = ["examples"] }
server_utils = { path = "../wallet_server/server_utils", features = ["parsed_key_pair_conversion"] }
verification_server = { path = "../wallet_server/verification_server", features = ["integration_test"] }<|MERGE_RESOLUTION|>--- conflicted
+++ resolved
@@ -239,13 +239,8 @@
     "mock",
 ] }
 configuration_server = { path = "../configuration_server", optional = true }
-<<<<<<< HEAD
 crypto = { path = "../lib/crypto", optional = true }
-dcql = { path = "../lib/dcql", optional = true }
-=======
-crypto = { path = "../lib/crypto", optional = true, features = ["mock_remote_key"] }
 dcql = { path = "../lib/dcql", optional = true, features = ["mock"] }
->>>>>>> 410fb963
 gba_hc_converter = { path = "../gba_hc_converter", optional = true }
 hsm = { path = "../lib/hsm", optional = true, features = ["test"] }
 http_utils = { path = "../lib/http_utils", optional = true, features = ["client", "server"] }

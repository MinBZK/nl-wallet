[package]
name = "tests_integration"
version.workspace = true
edition.workspace = true
rust-version.workspace = true

[lints]
workspace = true

[[bin]]
name = "performance_test"
required-features = ["performance_test"]

[[test]]
name = "gba_pid_test"
path = "tests/gba_pid_test.rs"
required-features = ["gba_pid_test"]

[[test]]
name = "config_server"
path = "tests/config_server.rs"
required-features = ["integration_test"]

[[test]]
name = "digid_issuance"
path = "tests/digid_issuance.rs"
required-features = ["digid_test"]

[[test]]
name = "disclosure"
path = "tests/disclosure.rs"
required-features = ["integration_test"]

[[test]]
name = "issuance"
path = "tests/issuance.rs"
required-features = ["integration_test"]

[[test]]
name = "locking"
path = "tests/locking.rs"
required-features = ["integration_test"]

[[test]]
name = "registration"
path = "tests/registration.rs"
required-features = ["integration_test"]

[[test]]
name = "update_policy_server"
path = "tests/update_policy_server.rs"
required-features = ["integration_test"]

[features]
# Allow the disclosure return URL and its prefix to use http://
allow_insecure_url = ["openid4vc?/allow_insecure_url"]
# Initialize global logging using tracing-subscriber
logging = ["dep:tracing", "dep:tracing-subscriber"]
# Include the common submodule, which includes code all integration tests use.
test_common = [
    "hsm",
    "logging",
    "dep:android_attest",
    "dep:apple_app_attest",
    "dep:chrono",
    "dep:ctor",
    "dep:indexmap",
    "dep:jsonwebtoken",
    "dep:reqwest",
    "dep:sea-orm",
    "dep:serde_json",
    "dep:tokio",
    "dep:configuration_server",
    "dep:gba_hc_converter",
    "dep:mdoc",
    "dep:openid4vc",
    "dep:openid4vc_server",
    "dep:platform_support",
    "dep:pid_issuer",
    "dep:semver",
    "dep:sd_jwt",
    "dep:tempfile",
    "dep:update_policy_server",
    "dep:uuid",
    "dep:url",
    "dep:wallet",
    "dep:wallet_common",
    "dep:wallet_provider",
    "dep:wallet_provider_persistence",
    "dep:wallet_provider_service",
    "dep:server_utils",
    "dep:verification_server",
]
# Include the fake_digid submodule
fake_digid = ["dep:reqwest", "dep:url", "dep:wallet_common"]
# Include and run test that depend on an external PostgreSQL database
db_test = [
    "pid_issuer?/db_test",
    "wallet_provider_persistence?/db_test",
    "wallet_provider_service?/db_test",
    "verification_server?/db_test",
]
# Include and run test that depend on a configured HSM
hsm_test = ["wallet_provider?/hsm_test"]
# Feature used for enabling all integration tests
integration_test = [
    "allow_insecure_url",
    "test_common",
    "db_test",
    "hsm_test",
    "dep:assert_matches",
    "dep:p256",
    "dep:rand_core",
    "dep:regex",
    "dep:rstest",
    "dep:serde_urlencoded",
    "dep:serial_test",
    "dep:tokio",
    "tokio/macros",
    "tokio/sync",
]
# Optional feature for running integration tests that depend on the DigiD connector
digid_test = ["fake_digid", "test_common", "dep:gba_hc_converter", "dep:rustls-pki-types"]
# Should be enabled when building the performance_test binary
performance_test = [
    "logging",
    "fake_digid",
    "dep:ctor",
    "dep:apple_app_attest",
    "dep:indexmap",
    "dep:reqwest",
    "dep:tokio",
    "dep:tracing",
    "dep:url",
    "dep:uuid",
    "dep:mdoc",
    "dep:openid4vc",
    "dep:openid4vc_server",
    "dep:pid_issuer",
    "dep:platform_support",
    "dep:serde_urlencoded",
    "dep:tempfile",
    "dep:wallet",
    "dep:wallet_common",
    "dep:server_utils",
    "dep:verification_server",
    "dep:dotenvy",
    "platform_support/mock_attested_key_apple_ca",
]
gba_pid_test = [
    "logging",
    "fake_digid",
    "dep:apple_app_attest",
    "dep:ctor",
    "dep:indexmap",
    "dep:insta",
    "dep:reqwest",
    "dep:tracing",
    "dep:url",
    "dep:uuid",
    "dep:mdoc",
    "dep:openid4vc",
    "dep:pid_issuer",
    "dep:platform_support",
    "dep:rstest",
    "dep:serial_test",
    "dep:serde_urlencoded",
    "dep:tokio",
    "dep:wallet",
    "dep:wallet_common",
    "platform_support/mock_attested_key_apple_ca",
    "wallet/snapshot_test",
]

[dependencies]
assert_matches = { workspace = true, optional = true }
ctor = { workspace = true, optional = true }
chrono = { workspace = true, optional = true }
indexmap = { workspace = true, optional = true }
insta = { workspace = true, optional = true, features = ["ron"] }
jsonwebtoken = { workspace = true, optional = true, features = ["use_pem"] }
reqwest = { workspace = true, optional = true, features = ["rustls-tls-webpki-roots"] }
sea-orm = { workspace = true, optional = true, features = [
    "sqlx-postgres",
    "runtime-tokio-rustls",
    "macros",
    "with-uuid",
    "debug-print",
] }
semver = { workspace = true, optional = true }
serde_json = { workspace = true, optional = true }
p256 = { workspace = true, optional = true, features = ["pkcs8"] }
rand_core = { workspace = true, optional = true }
regex = { workspace = true, optional = true }
rstest = { workspace = true, optional = true }
rustls-pki-types = { workspace = true, optional = true }
serde_urlencoded = { workspace = true, optional = true }
serial_test = { workspace = true, optional = true }
tempfile = { workspace = true, optional = true }
tokio = { workspace = true, optional = true, features = ["rt", "time", "parking_lot"] }
tracing = { workspace = true, optional = true }
tracing-subscriber = { workspace = true, optional = true, features = [
    "std",
    "fmt",
    "ansi",
    "tracing-log",
    "parking_lot",
] }
url = { workspace = true, optional = true }
uuid = { workspace = true, optional = true }

android_attest = { path = "../android_attest", optional = true }
apple_app_attest = { path = "../apple_app_attest", optional = true, features = ["mock"] }
configuration_server = { path = "../configuration_server", optional = true }
gba_hc_converter = { path = "../gba_hc_converter", optional = true }
hsm = { path = "../hsm", optional = true, features = ["test"] }
<<<<<<< HEAD
jwt.path = "../jwt"
nl_wallet_mdoc = { path = "../mdoc", optional = true, features = ["generate", "test"] }
=======
mdoc = { path = "../mdoc", optional = true, features = ["generate", "test"] }
>>>>>>> 06f90991
openid4vc = { path = "../openid4vc", optional = true }
openid4vc_server = { path = "../openid4vc_server", optional = true, features = ["issuance", "disclosure"] }
pid_issuer = { path = "../wallet_server/pid_issuer", optional = true, features = ["mock"] }
platform_support = { path = "../platform_support", optional = true, features = ["mock"] }
sd_jwt = { path = "../sd_jwt", optional = true, features = ["example_constructors"] }
server_utils = { path = "../wallet_server/server_utils", optional = true, features = [] }
update_policy_server = { path = "../update_policy_server", optional = true }
wallet = { path = "../wallet", optional = true, features = ["mock", "wallet_deps", "test"] }
wallet_common = { path = "../wallet_common", optional = true, features = ["mock_remote_key"] }
wallet_provider = { path = "../wallet_provider", optional = true }
wallet_provider_persistence = { path = "../wallet_provider/persistence", optional = true }
wallet_provider_service = { path = "../wallet_provider/service", optional = true, features = ["mock"] }
verification_server = { path = "../wallet_server/verification_server", optional = true, features = [] }

[build-dependencies]
dotenvy = { workspace = true, optional = true }

[dev-dependencies]
# This enables the automatic running of unit and integration tests for these crates when tests
# are run from the workspace. The following features are not included in this:
# * hsm_test
# * db_test
openid4vc = { path = "../openid4vc", features = ["integration"] }
pid_issuer = { path = "../wallet_server/pid_issuer", features = ["integration_test"] }
platform_support = { path = "../platform_support", features = ["persistent_mock_attested_key"] }
wallet_account = { path = "../wallet_provider/wallet_account", features = ["integration_test"] }
server_utils = { path = "../wallet_server/server_utils", features = ["integration_test"] }
verification_server = { path = "../wallet_server/verification_server", features = ["integration_test"] }<|MERGE_RESOLUTION|>--- conflicted
+++ resolved
@@ -214,12 +214,8 @@
 configuration_server = { path = "../configuration_server", optional = true }
 gba_hc_converter = { path = "../gba_hc_converter", optional = true }
 hsm = { path = "../hsm", optional = true, features = ["test"] }
-<<<<<<< HEAD
 jwt.path = "../jwt"
-nl_wallet_mdoc = { path = "../mdoc", optional = true, features = ["generate", "test"] }
-=======
 mdoc = { path = "../mdoc", optional = true, features = ["generate", "test"] }
->>>>>>> 06f90991
 openid4vc = { path = "../openid4vc", optional = true }
 openid4vc_server = { path = "../openid4vc_server", optional = true, features = ["issuance", "disclosure"] }
 pid_issuer = { path = "../wallet_server/pid_issuer", optional = true, features = ["mock"] }

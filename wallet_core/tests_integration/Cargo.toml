--- conflicted
+++ resolved
@@ -138,23 +138,6 @@
 url = { workspace = true, optional = true }
 uuid = { workspace = true, optional = true }
 
-<<<<<<< HEAD
-[dev-dependencies]
-assert_matches.workspace = true
-indexmap.workspace = true
-jsonwebtoken.workspace = true
-p256 = { workspace = true, features = ["pkcs8"] }
-rand_core.workspace = true
-regex.workspace = true
-reqwest = { workspace = true, features = ["rustls-tls-webpki-roots"] }
-rstest.workspace = true
-serde_urlencoded.workspace = true
-serial_test.workspace = true
-tokio = { workspace = true, features = ["rt", "macros", "sync", "parking_lot"] }
-tracing.workspace = true
-tracing-subscriber.workspace = true
-url.workspace = true
-=======
 gba_hc_converter = { path = "../gba_hc_converter", optional = true }
 configuration_server = { path = "../configuration_server", optional = true }
 nl_wallet_mdoc = { path = "../mdoc", optional = true, features = ["generate"] }
@@ -168,7 +151,6 @@
 
 [build-dependencies]
 dotenvy = { workspace = true, optional = true }
->>>>>>> f0dbca7c
 
 [dev-dependencies]
 # This enables the automatic running of integration tests for these crates when tests

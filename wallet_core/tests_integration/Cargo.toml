[package]
name = "tests_integration"
version.workspace = true
edition.workspace = true
rust-version.workspace = true

[lints]
workspace = true

[[bin]]
name = "performance_test"
required-features = ["performance_test"]

[[test]]
name = "gba_pid_test"
path = "tests/gba_pid_test.rs"
required-features = ["gba_pid_test"]

[[test]]
name = "config_server"
path = "tests/config_server.rs"
required-features = ["integration_test"]

[[test]]
name = "digid_issuance"
path = "tests/digid_issuance.rs"
required-features = ["digid_test"]

[[test]]
name = "disclosure"
path = "tests/disclosure.rs"
required-features = ["integration_test"]

[[test]]
name = "issuance"
path = "tests/issuance.rs"
required-features = ["integration_test"]

[[test]]
name = "locking"
path = "tests/locking.rs"
required-features = ["integration_test"]

[[test]]
name = "registration"
path = "tests/registration.rs"
required-features = ["integration_test"]

[[test]]
name = "update_policy_server"
path = "tests/update_policy_server.rs"
required-features = ["integration_test"]

[features]
# Allow the disclosure return URL and its prefix to use http://
allow_insecure_url = ["openid4vc?/allow_insecure_url"]
# Initialize global logging using tracing-subscriber
logging = ["dep:tracing", "dep:tracing-subscriber"]
# Include the common submodule, which includes code all integration tests use.
test_common = [
    "crypto",
    "hsm",
    "logging",
    "rustls",
    "dep:android_attest",
    "dep:apple_app_attest",
    "dep:axum",
    "dep:chrono",
    "dep:configuration_server",
    "dep:ctor",
    "dep:gba_hc_converter",
    "dep:http_utils",
    "dep:indexmap",
    "dep:issuance_server",
    "dep:jsonwebtoken",
    "dep:mdoc",
    "dep:openid4vc",
    "dep:openid4vc_server",
    "dep:pid_issuer",
    "dep:platform_support",
    "dep:reqwest",
    "dep:sd_jwt_vc_metadata",
    "dep:sea-orm",
    "dep:semver",
    "dep:serde_json",
    "dep:server_utils",
    "dep:tempfile",
    "dep:tokio",
    "dep:update_policy_server",
    "dep:url",
    "dep:uuid",
    "dep:verification_server",
    "dep:wallet",
    "dep:utils",
    "dep:wallet_configuration",
    "dep:wallet_provider",
    "dep:wallet_provider_persistence",
    "dep:wallet_provider_service",
    "dep:wiremock",
]
# Include the fake_digid submodule
fake_digid = ["dep:http_utils", "dep:reqwest", "dep:url", "dep:wallet_configuration"]
# Include and run test that depend on an external PostgreSQL database
db_test = [
    "pid_issuer?/db_test",
    "wallet_provider_persistence?/db_test",
    "wallet_provider_service?/db_test",
    "verification_server?/db_test",
]
# Include and run test that depend on a configured HSM
hsm_test = ["wallet_provider?/hsm_test"]
# Feature used for enabling all integration tests
integration_test = [
    "allow_insecure_url",
    "test_common",
    "db_test",
    "hsm_test",
    "dep:assert_matches",
    "dep:p256",
    "dep:rand_core",
    "dep:regex",
    "dep:rstest",
    "dep:serde_urlencoded",
    "dep:serial_test",
    "dep:tokio",
    "tokio/macros",
    "tokio/sync",
]
# Optional feature for running integration tests that depend on the DigiD connector
digid_test = ["fake_digid", "test_common", "dep:gba_hc_converter", "dep:rustls-pki-types"]
# Should be enabled when building the performance_test binary
performance_test = [
    "logging",
    "fake_digid",
    "dep:ctor",
    "dep:apple_app_attest",
    "dep:indexmap",
    "dep:reqwest",
    "dep:tokio",
    "dep:tracing",
    "dep:url",
    "dep:uuid",
    "dep:mdoc",
    "dep:openid4vc",
    "dep:openid4vc_server",
    "dep:pid_issuer",
    "dep:platform_support",
    "dep:serde_urlencoded",
    "dep:tempfile",
    "dep:wallet",
    "dep:utils",
    "dep:server_utils",
    "dep:verification_server",
    "dep:dotenvy",
    "platform_support/mock_attested_key_apple_ca",
]
gba_pid_test = [
    "logging",
    "fake_digid",
    "dep:apple_app_attest",
    "dep:ctor",
    "dep:indexmap",
    "dep:insta",
    "dep:reqwest",
    "dep:tracing",
    "dep:url",
    "dep:uuid",
    "dep:mdoc",
    "dep:openid4vc",
    "dep:pid_issuer",
    "dep:platform_support",
    "dep:rstest",
    "dep:serial_test",
    "dep:serde_urlencoded",
    "dep:tokio",
    "dep:wallet",
    "dep:utils",
    "platform_support/mock_attested_key_apple_ca",
    "wallet/snapshot_test",
]

[dependencies]
assert_matches = { workspace = true, optional = true }
axum = { workspace = true, optional = true, features = ["http1", "json", "tokio"] }
ctor = { workspace = true, optional = true }
chrono = { workspace = true, optional = true }
indexmap = { workspace = true, optional = true }
insta = { workspace = true, optional = true, features = ["ron"] }
jsonwebtoken = { workspace = true, optional = true, features = ["use_pem"] }
reqwest = { workspace = true, optional = true, features = ["rustls-tls-webpki-roots"] }
sea-orm = { workspace = true, optional = true, features = [
    "sqlx-postgres",
    "runtime-tokio-rustls",
    "macros",
    "with-uuid",
    "debug-print",
] }
semver = { workspace = true, optional = true }
serde_json = { workspace = true, optional = true }
p256 = { workspace = true, optional = true, features = ["pkcs8"] }
rand_core = { workspace = true, optional = true }
regex = { workspace = true, optional = true }
rstest = { workspace = true, optional = true }
rustls = { workspace = true, optional = true, features = ["ring"] }
rustls-pki-types = { workspace = true, optional = true }
serde_urlencoded = { workspace = true, optional = true }
serial_test = { workspace = true, optional = true }
tempfile = { workspace = true, optional = true }
tokio = { workspace = true, optional = true, features = ["rt", "time", "parking_lot"] }
tracing = { workspace = true, optional = true }
tracing-subscriber = { workspace = true, optional = true, features = [
    "std",
    "fmt",
    "ansi",
    "tracing-log",
    "parking_lot",
] }
url = { workspace = true, optional = true }
uuid = { workspace = true, optional = true }
wiremock = { workspace = true, optional = true }

android_attest = { path = "../lib/android_attest", optional = true }
apple_app_attest = { path = "../lib/apple_app_attest", optional = true, features = ["mock"] }
configuration_server = { path = "../configuration_server", optional = true }
crypto = { path = "../lib/crypto", optional = true, features = ["mock_remote_key"] }
gba_hc_converter = { path = "../gba_hc_converter", optional = true }
hsm = { path = "../lib/hsm", optional = true, features = ["test"] }
http_utils = { path = "../lib/http_utils", optional = true }
issuance_server = { path = "../wallet_server/issuance_server", optional = true }
jwt.path = "../lib/jwt"
mdoc = { path = "../lib/mdoc", optional = true, features = ["generate", "test"] }
openid4vc = { path = "../lib/openid4vc", optional = true }
openid4vc_server = { path = "../lib/openid4vc_server", optional = true, features = ["issuance", "disclosure"] }
pid_issuer = { path = "../wallet_server/pid_issuer", optional = true, features = ["mock"] }
platform_support = { path = "../wallet/platform_support", optional = true, features = ["mock"] }
sd_jwt_vc_metadata = { path = "../lib/sd_jwt_vc_metadata", optional = true, features = ["example_constructors"] }
server_utils = { path = "../wallet_server/server_utils", optional = true, features = [] }
update_policy_server = { path = "../update_policy/server", optional = true }
verification_server = { path = "../wallet_server/verification_server", optional = true, features = [] }
wallet = { path = "../wallet", optional = true, features = ["mock", "wallet_deps", "test"] }
utils = { path = "../lib/utils", optional = true }
wallet_configuration = { path = "../wallet/configuration", optional = true }
wallet_provider = { path = "../wallet_provider", optional = true }
wallet_provider_persistence = { path = "../wallet_provider/persistence", optional = true }
wallet_provider_service = { path = "../wallet_provider/service", optional = true, features = ["mock"] }

[build-dependencies]
dotenvy = { workspace = true, optional = true }

[dev-dependencies]
# This enables the automatic running of unit and integration tests for these crates when tests
# are run from the workspace. The following features are not included in this:
# * hsm_test
# * db_test
<<<<<<< HEAD
issuance_server = { path = "../wallet_server/issuance_server", features = ["integration_test"] }
=======
android_attest = { path = "../lib/android_attest", features = ["serialize_key_attestation"] }
>>>>>>> 377e47a8
openid4vc = { path = "../lib/openid4vc", features = ["integration"] }
pid_issuer = { path = "../wallet_server/pid_issuer", features = ["integration_test"] }
platform_support = { path = "../wallet/platform_support", features = ["persistent_mock_attested_key"] }
sd_jwt = { path = "../lib/sd_jwt", features = ["examples"] }
server_utils = { path = "../wallet_server/server_utils", features = ["integration_test"] }
verification_server = { path = "../wallet_server/verification_server", features = ["integration_test"] }<|MERGE_RESOLUTION|>--- conflicted
+++ resolved
@@ -252,11 +252,8 @@
 # are run from the workspace. The following features are not included in this:
 # * hsm_test
 # * db_test
-<<<<<<< HEAD
+android_attest = { path = "../lib/android_attest", features = ["serialize_key_attestation"] }
 issuance_server = { path = "../wallet_server/issuance_server", features = ["integration_test"] }
-=======
-android_attest = { path = "../lib/android_attest", features = ["serialize_key_attestation"] }
->>>>>>> 377e47a8
 openid4vc = { path = "../lib/openid4vc", features = ["integration"] }
 pid_issuer = { path = "../wallet_server/pid_issuer", features = ["integration_test"] }
 platform_support = { path = "../wallet/platform_support", features = ["persistent_mock_attested_key"] }

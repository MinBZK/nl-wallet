--- conflicted
+++ resolved
@@ -59,10 +59,6 @@
     let internal_wallet_server_url = option_env!("INTERNAL_WALLET_SERVER_URL").unwrap_or("http://localhost:3006/");
     let public_wallet_server_url = option_env!("PUBLIC_WALLET_SERVER_URL").unwrap_or("http://localhost:3005/");
 
-<<<<<<< HEAD
-    let config_server_config = default_config_server_config();
-    let wallet_config = default_wallet_config();
-=======
     let team_identifier = option_env!("TEAM_IDENTIFIER");
     let bundle_identifier = option_env!("BUNDLE_IDENTIFIER");
 
@@ -74,9 +70,8 @@
         default_deployed_app_identifier()
     };
 
-    let config_server_config = ConfigServerConfiguration::default();
-    let wallet_config = default_configuration();
->>>>>>> 3126de2f
+    let config_server_config = default_config_server_config();
+    let wallet_config = default_wallet_config();
 
     let config_repository = HttpConfigurationRepository::new(
         (&config_server_config.signing_public_key.0).into(),

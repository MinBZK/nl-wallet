--- conflicted
+++ resolved
@@ -40,14 +40,14 @@
 
 type PerformanceTestWallet = Wallet<
     HttpConfigurationRepository<TlsPinningConfig>,
+    UpdatePolicyRepository,
     MockStorage,
-    MockHardwareEcdsaKey,
+    MockHardwareAttestedKeyHolder,
     HttpAccountProviderClient,
     HttpDigidSession,
     HttpIssuanceSession,
     DisclosureSession<HttpVpMessageClient, Uuid>,
     WpWteIssuanceClient,
-    UpdatePolicyRepository,
 >;
 
 #[instrument(name = "", fields(pid = std::process::id()))]
@@ -80,20 +80,6 @@
     )
     .await
     .unwrap();
-<<<<<<< HEAD
-    config_repository.fetch().await.unwrap();
-    let pid_issuance_config = &config_repository.config().pid_issuance;
-
-    let mut wallet: Wallet<
-        HttpConfigurationRepository<TlsPinningConfig>,
-        MockStorage,
-        MockHardwareAttestedKeyHolder,
-        HttpAccountProviderClient,
-        HttpDigidSession,
-        HttpIssuanceSession,
-        DisclosureSession<HttpVpMessageClient, Uuid>,
-    > = Wallet::init_registration(
-=======
     config_repository
         .fetch(&config_server_config.http_config)
         .await
@@ -102,12 +88,11 @@
     let update_policy_repository = UpdatePolicyRepository::init();
 
     let mut wallet: PerformanceTestWallet = Wallet::init_registration(
->>>>>>> c5a850bb
         config_repository,
+        update_policy_repository,
         MockStorage::default(),
         MockHardwareAttestedKeyHolder::new_mock(app_identifier),
         HttpAccountProviderClient::default(),
-        update_policy_repository,
     )
     .await
     .expect("Could not create test wallet");

use apple_app_attest::AttestationEnvironment;
use ctor::ctor;
use indexmap::IndexMap;
use reqwest::StatusCode;
use tracing::instrument;
use url::Url;
use uuid::Uuid;

use apple_app_attest::AppIdentifier;
use nl_wallet_mdoc::ItemsRequest;
use openid4vc::disclosure_session::DisclosureSession;
use openid4vc::disclosure_session::HttpVpMessageClient;
use openid4vc::issuance_session::HttpIssuanceSession;
use openid4vc::verifier::SessionType;
use openid4vc::verifier::StatusResponse;
use platform_support::attested_key::mock::MockHardwareAttestedKeyHolder;
use tests_integration::default;
use tests_integration::fake_digid::fake_digid_auth;
use tests_integration::logging::init_logging;
use wallet::mock::MockStorage;
use wallet::wallet_deps::default_config_server_config;
use wallet::wallet_deps::default_wallet_config;
use wallet::wallet_deps::HttpAccountProviderClient;
use wallet::wallet_deps::HttpConfigurationRepository;
use wallet::wallet_deps::HttpDigidSession;
use wallet::wallet_deps::Repository;
use wallet::wallet_deps::UpdatePolicyRepository;
use wallet::wallet_deps::UpdateableRepository;
use wallet::wallet_deps::WpWteIssuanceClient;
use wallet::DisclosureUriSource;
use wallet::Wallet;
use wallet_common::config::http::TlsPinningConfig;
use wallet_server::verifier::StartDisclosureRequest;
use wallet_server::verifier::StartDisclosureResponse;
use wallet_server::verifier::StatusParams;

#[ctor]
fn init() {
    init_logging();
}

type PerformanceTestWallet = Wallet<
    HttpConfigurationRepository<TlsPinningConfig>,
    UpdatePolicyRepository,
    MockStorage,
    MockHardwareAttestedKeyHolder,
    HttpAccountProviderClient,
    HttpDigidSession,
    HttpIssuanceSession,
    DisclosureSession<HttpVpMessageClient, Uuid>,
    WpWteIssuanceClient,
>;

#[instrument(name = "", fields(pid = std::process::id()))]
#[tokio::main]
async fn main() {
    let temp_dir = tempfile::tempdir().unwrap();
    let temp_path = temp_dir.path();

    let relying_party_url = option_env!("RELYING_PARTY_URL").unwrap_or("http://localhost:3004/");
    let internal_wallet_server_url = option_env!("INTERNAL_WALLET_SERVER_URL").unwrap_or("http://localhost:3006/");
    let public_wallet_server_url = option_env!("PUBLIC_WALLET_SERVER_URL").unwrap_or("http://localhost:3005/");

    let apple_attestation_environment = option_env!("APPLE_ATTESTATION_ENVIRONMENT");
    let team_identifier = option_env!("TEAM_IDENTIFIER");
    let bundle_identifier = option_env!("BUNDLE_IDENTIFIER");

    let apple_attestation_environment = apple_attestation_environment
        .map(|environment| match environment {
            "development" => AttestationEnvironment::Development,
            "production" => AttestationEnvironment::Production,
            _ => panic!("Invalid Apple attestation environment"),
        })
        .unwrap_or_else(default::attestation_environment);

    // Create an iOS app identifier if both environment variables are provided, otherwise fall back to the default.
    let app_identifier = if let (Some(team_identifier), Some(bundle_identifier)) = (team_identifier, bundle_identifier)
    {
        AppIdentifier::new(team_identifier, bundle_identifier)
    } else {
        default::app_identifier()
    };

    let config_server_config = default_config_server_config();
    let wallet_config = default_wallet_config();

    let config_repository = HttpConfigurationRepository::new(
<<<<<<< HEAD
        config_server_config.signing_public_key.as_inner().into(),
        temp_path.clone(),
=======
        (&config_server_config.signing_public_key.0).into(),
        temp_path.to_path_buf(),
>>>>>>> 35643379
        wallet_config,
    )
    .await
    .unwrap();
    config_repository
        .fetch(&config_server_config.http_config)
        .await
        .unwrap();
    let pid_issuance_config = &config_repository.get().pid_issuance;
    let update_policy_repository = UpdatePolicyRepository::init();

    let mut wallet: PerformanceTestWallet = Wallet::init_registration(
        config_repository,
        update_policy_repository,
        MockStorage::default(),
        MockHardwareAttestedKeyHolder::new_apple_mock(apple_attestation_environment, app_identifier),
        HttpAccountProviderClient::default(),
    )
    .await
    .expect("Could not create test wallet");

    let pin = String::from("123344");

    wallet.register(pin.clone()).await.expect("Could not register wallet");

    let authorization_url = wallet
        .create_pid_issuance_auth_url()
        .await
        .expect("Could not create pid issuance auth url");

    let redirect_url = fake_digid_auth(&authorization_url, &pid_issuance_config.digid_http_config, "999991772").await;

    let _unsigned_mdocs = wallet
        .continue_pid_issuance(redirect_url)
        .await
        .expect("Could not continue pid issuance");

    wallet
        .accept_pid_issuance(pin.clone())
        .await
        .expect("Could not accept pid issuance");

    let client = reqwest::Client::new();

    let start_request = StartDisclosureRequest {
        usecase: "xyz_bank".to_owned(),
        items_requests: vec![ItemsRequest {
            doc_type: "com.example.pid".to_owned(),
            request_info: None,
            name_spaces: IndexMap::from([(
                "com.example.pid".to_owned(),
                IndexMap::from_iter(
                    [("given_name", true), ("family_name", false)]
                        .iter()
                        .map(|(name, intent_to_retain)| (name.to_string(), *intent_to_retain)),
                ),
            )]),
        }]
        .into(),
        return_url_template: Some(relying_party_url.parse().unwrap()),
    };

    let internal_mrp_url: Url = internal_wallet_server_url.parse().unwrap();
    let public_mrp_url: Url = public_wallet_server_url.parse().unwrap();

    let response = client
        .post(
            internal_mrp_url
                .join("/disclosure/sessions")
                .expect("could not join url with endpoint"),
        )
        .json(&start_request)
        .send()
        .await
        .unwrap();
    assert_eq!(response.status(), StatusCode::OK);

    let StartDisclosureResponse { session_token } = response.json::<StartDisclosureResponse>().await.unwrap();

    let mut status_url = public_mrp_url
        .join(&format!("disclosure/sessions/{session_token}"))
        .unwrap();
    let status_query = serde_urlencoded::to_string(StatusParams {
        session_type: Some(SessionType::SameDevice),
    })
    .unwrap();
    status_url.set_query(status_query.as_str().into());

    // obtain engagement_url
    let response = client.get(status_url).send().await.unwrap();
    assert_eq!(response.status(), StatusCode::OK);

    let status = response.json::<StatusResponse>().await.unwrap();
    let ul = match status {
        StatusResponse::Created { ul: Some(ul), .. } => ul,
        _ => panic!("should match StatusResponse::Created"),
    };

    let proposal = wallet
        .start_disclosure(&ul.into_inner(), DisclosureUriSource::Link)
        .await
        .expect("Could not start disclosure");
    assert_eq!(proposal.documents.len(), 1);

    let return_url = wallet
        .accept_disclosure(pin)
        .await
        .expect("Could not accept disclosure");

    assert!(return_url.unwrap().to_string().starts_with(relying_party_url));

    // Explicit drop to ensure temp dir is not moved earlier
    drop(temp_dir)
}<|MERGE_RESOLUTION|>--- conflicted
+++ resolved
@@ -85,13 +85,8 @@
     let wallet_config = default_wallet_config();
 
     let config_repository = HttpConfigurationRepository::new(
-<<<<<<< HEAD
         config_server_config.signing_public_key.as_inner().into(),
-        temp_path.clone(),
-=======
-        (&config_server_config.signing_public_key.0).into(),
         temp_path.to_path_buf(),
->>>>>>> 35643379
         wallet_config,
     )
     .await

use std::any::Any;
use std::io;
use std::net::IpAddr;
use std::net::TcpListener;
use std::num::NonZeroU8;
use std::ops::Add;
use std::process;
use std::str::FromStr;
use std::time::Duration;

use chrono::Days;
use chrono::Utc;
use ctor::ctor;
use jsonwebtoken::Algorithm;
use jsonwebtoken::EncodingKey;
use jsonwebtoken::Header;
use reqwest::Certificate;
use sea_orm::Database;
use sea_orm::DatabaseConnection;
use sea_orm::EntityTrait;
use sea_orm::PaginatorTrait;
use server_utils::store::SessionStoreVariant;
use tokio::time;
use url::Url;
use uuid::Uuid;

use android_attest::android_crl::RevocationStatusList;
use android_attest::root_public_key::RootPublicKey;
use apple_app_attest::AppIdentifier;
use apple_app_attest::AttestationEnvironment;
use configuration_server::settings::Settings as CsSettings;
use gba_hc_converter::settings::Settings as GbaSettings;
use hsm::service::Pkcs11Hsm;
use openid4vc::disclosure_session::DisclosureSession;
use openid4vc::disclosure_session::HttpVpMessageClient;
use openid4vc::issuance_session::HttpIssuanceSession;
use openid4vc::issuer::AttributeService;
use openid4vc::issuer::IssuableCredential;
use openid4vc::oidc;
use openid4vc::token::TokenRequest;
use pid_issuer::pid::mock::MockAttributesLookup;
use pid_issuer::settings::IssuerSettings;
use pid_issuer::wte_tracker::WteTrackerVariant;
use platform_support::attested_key::mock::KeyHolderType;
use platform_support::attested_key::mock::MockHardwareAttestedKeyHolder;
use sd_jwt::metadata::TypeMetadata;
use sd_jwt::metadata::TypeMetadataChain;
use server_utils::settings::RequesterAuth;
use server_utils::settings::Server;
use server_utils::settings::ServerSettings;
use update_policy_server::settings::Settings as UpsSettings;
use verification_server::settings::VerifierSettings;
use wallet::mock::MockDigidSession;
use wallet::mock::MockStorage;
use wallet::wallet_deps::default_config_server_config;
use wallet::wallet_deps::default_wallet_config;
use wallet::wallet_deps::HttpAccountProviderClient;
use wallet::wallet_deps::HttpConfigurationRepository;
use wallet::wallet_deps::UpdatePolicyRepository;
use wallet::wallet_deps::UpdateableRepository;
use wallet::wallet_deps::WpWteIssuanceClient;
use wallet::Wallet;
use wallet_common::config::config_server_config::ConfigServerConfiguration;
use wallet_common::config::http::TlsPinningConfig;
use wallet_common::config::wallet_config::WalletConfiguration;
use wallet_common::reqwest::trusted_reqwest_client_builder;
use wallet_common::reqwest::ReqwestTrustAnchor;
use wallet_common::trust_anchor::BorrowingTrustAnchor;
use wallet_common::urls::BaseUrl;
use wallet_common::utils;
use wallet_common::vec_at_least::VecNonEmpty;
use wallet_provider::settings::AppleEnvironment;
use wallet_provider::settings::Ios;
use wallet_provider::settings::Settings as WpSettings;
use wallet_provider_persistence::entity::wallet_user;
use wallet_provider_service::account_server::mock_play_integrity::MockPlayIntegrityClient;

use crate::logging::init_logging;
use crate::utils::read_file;
use crate::utils::remove_path;

#[ctor]
fn init() {
    init_logging();
}

pub fn local_wp_base_url(port: &u16) -> BaseUrl {
    format!("https://localhost:{}/api/v1/", port)
        .parse()
        .expect("hardcode values should always parse successfully")
}

pub fn local_config_base_url(port: &u16) -> BaseUrl {
    format!("https://localhost:{}/config/v1/", port)
        .parse()
        .expect("hardcoded values should always parse successfully")
}

pub fn local_ups_base_url(port: &u16) -> BaseUrl {
    format!("https://localhost:{}/update/v1/", port)
        .parse()
        .expect("hardcoded values should always parse successfully")
}

pub fn local_pid_base_url(port: &u16) -> BaseUrl {
    format!("http://localhost:{}/issuance/", port)
        .parse()
        .expect("hardcoded values should always parse successfully")
}

pub async fn database_connection(settings: &WpSettings) -> DatabaseConnection {
    Database::connect(settings.database.connection_string())
        .await
        .expect("Could not open database connection")
}

#[derive(Debug, Clone, Copy)]
pub enum WalletDeviceVendor {
    Apple,
    Google,
}

pub type WalletWithMocks = Wallet<
    HttpConfigurationRepository<TlsPinningConfig>,
    UpdatePolicyRepository,
    MockStorage,
    MockHardwareAttestedKeyHolder,
    HttpAccountProviderClient,
    MockDigidSession,
    HttpIssuanceSession,
    DisclosureSession<HttpVpMessageClient, Uuid>,
    WpWteIssuanceClient,
>;

pub async fn setup_wallet_and_default_env(vendor: WalletDeviceVendor) -> WalletWithMocks {
    setup_wallet_and_env(
        vendor,
        config_server_settings(),
        update_policy_server_settings(),
        wallet_provider_settings(),
        verification_server_settings(),
        pid_issuer_settings(),
    )
    .await
}

/// Create an instance of [`Wallet`].
pub async fn setup_wallet_and_env(
    vendor: WalletDeviceVendor,
    (mut cs_settings, cs_root_ca): (CsSettings, ReqwestTrustAnchor),
    (ups_settings, ups_root_ca): (UpsSettings, ReqwestTrustAnchor),
    (mut wp_settings, wp_root_ca): (WpSettings, ReqwestTrustAnchor),
    verifier_settings: VerifierSettings,
    issuer_settings: IssuerSettings,
) -> WalletWithMocks {
    let key_holder = match vendor {
        WalletDeviceVendor::Apple => MockHardwareAttestedKeyHolder::generate_apple(
            AttestationEnvironment::Development,
            AppIdentifier::new_mock(),
        ),
        WalletDeviceVendor::Google => MockHardwareAttestedKeyHolder::generate_google(),
    };

    match &key_holder.holder_type {
        KeyHolderType::Apple {
            ca,
            environment,
            app_identifier,
        } => {
            let apple_environment = match environment {
                AttestationEnvironment::Development => AppleEnvironment::Development,
                AttestationEnvironment::Production => AppleEnvironment::Production,
            };

            wp_settings.ios = Ios {
                team_identifier: app_identifier.prefix().to_string(),
                bundle_identifier: app_identifier.bundle_identifier().to_string(),
                environment: apple_environment,
                root_certificates: vec![BorrowingTrustAnchor::from_der(ca.as_certificate_der().as_ref()).unwrap()],
            };
        }
        KeyHolderType::Google { ca_chain } => {
            wp_settings.android.root_public_keys = vec![RootPublicKey::Rsa(ca_chain.root_public_key.clone()).into()]
        }
    }

    let config_server_config = ConfigServerConfiguration {
        http_config: TlsPinningConfig {
            base_url: local_config_base_url(&cs_settings.port),
            trust_anchors: vec![cs_root_ca.clone()],
        },
        ..default_config_server_config()
    };

    let mut wallet_config = default_wallet_config();
    wallet_config.pid_issuance.pid_issuer_url = local_pid_base_url(&issuer_settings.server_settings.wallet_server.port);
    wallet_config.account_server.http_config.base_url = local_wp_base_url(&wp_settings.webserver.port);
    wallet_config.update_policy_server.http_config.base_url = local_ups_base_url(&ups_settings.port);
    wallet_config.update_policy_server.http_config.trust_anchors = vec![ups_root_ca.clone()];

    let config_bytes = read_file("wallet-config.json");
    let mut served_wallet_config: WalletConfiguration = serde_json::from_slice(&config_bytes).unwrap();
    served_wallet_config.pid_issuance.pid_issuer_url =
        local_pid_base_url(&issuer_settings.server_settings.wallet_server.port);
    served_wallet_config.account_server.http_config.base_url = local_wp_base_url(&wp_settings.webserver.port);
    served_wallet_config.update_policy_server.http_config.base_url = local_ups_base_url(&ups_settings.port);
    served_wallet_config.update_policy_server.http_config.trust_anchors = vec![ups_root_ca.clone()];

    cs_settings.wallet_config_jwt = config_jwt(&served_wallet_config);

    assert_eq!(Some(wp_settings.hsm.clone()), ws_settings.hsm);

    let hsm = Pkcs11Hsm::from_settings(wp_settings.hsm.clone()).expect("Could not initialize HSM");

    start_config_server(cs_settings, cs_root_ca).await;
    start_update_policy_server(ups_settings, ups_root_ca).await;
<<<<<<< HEAD
    start_wallet_provider(wp_settings, wp_root_ca).await;
    start_verification_server(verifier_settings).await;
    start_issuer_server(issuer_settings, MockAttributeService).await;
=======
    start_wallet_provider(wp_settings, hsm.clone(), wp_root_ca).await;
    start_wallet_server(ws_settings, Some(hsm), MockAttributeService).await;
>>>>>>> 748fa04f

    let config_repository = HttpConfigurationRepository::new(
        config_server_config.signing_public_key.as_inner().into(),
        tempfile::tempdir().unwrap().into_path(),
        wallet_config,
    )
    .await
    .unwrap();
    config_repository
        .fetch(&config_server_config.http_config)
        .await
        .unwrap();

    let update_policy_repository = UpdatePolicyRepository::init();

    Wallet::init_registration(
        config_repository,
        update_policy_repository,
        MockStorage::default(),
        key_holder,
        HttpAccountProviderClient::default(),
    )
    .await
    .expect("Could not create test wallet")
}

pub async fn wallet_user_count(connection: &DatabaseConnection) -> u64 {
    wallet_user::Entity::find()
        .count(connection)
        .await
        .expect("Could not fetch user count from database")
}

pub fn find_listener_port() -> u16 {
    TcpListener::bind("localhost:0")
        .expect("Could not find TCP port")
        .local_addr()
        .expect("Could not get local address from TCP listener")
        .port()
}

pub fn config_server_settings() -> (CsSettings, ReqwestTrustAnchor) {
    let port = find_listener_port();

    let mut settings = CsSettings::new().expect("Could not read settings");
    settings.ip = IpAddr::from_str("127.0.0.1").unwrap();
    settings.port = port;

    let root_ca = read_file("cs.ca.crt.der").try_into().unwrap();

    (settings, root_ca)
}

pub fn update_policy_server_settings() -> (UpsSettings, ReqwestTrustAnchor) {
    let port = find_listener_port();

    let mut settings = UpsSettings::new().expect("Could not read settings");
    settings.ip = IpAddr::from_str("127.0.0.1").unwrap();
    settings.port = port;

    let root_ca = read_file("ups.ca.crt.der").try_into().unwrap();

    (settings, root_ca)
}

pub fn config_jwt(wallet_config: &WalletConfiguration) -> String {
    let key = read_file("config_signing.pem");

    jsonwebtoken::encode(
        &Header {
            alg: Algorithm::ES256,
            ..Default::default()
        },
        wallet_config,
        &EncodingKey::from_ec_pem(&key).unwrap(),
    )
    .unwrap()
}

pub fn wallet_provider_settings() -> (WpSettings, ReqwestTrustAnchor) {
    let port = find_listener_port();

    let mut settings = WpSettings::new().expect("Could not read settings");
    settings.webserver.ip = IpAddr::from_str("127.0.0.1").unwrap();
    settings.webserver.port = port;
    settings.pin_policy.timeouts = vec![200, 400, 600].into_iter().map(Duration::from_millis).collect();

    let root_ca = read_file("wp.ca.crt.der").try_into().unwrap();

    (settings, root_ca)
}

pub async fn start_config_server(settings: CsSettings, trust_anchor: ReqwestTrustAnchor) {
    let base_url = local_config_base_url(&settings.port);

    tokio::spawn(async {
        if let Err(error) = configuration_server::server::serve(settings).await {
            println!("Could not start config_server: {:?}", error);
            process::exit(1);
        }
    });

    wait_for_server(remove_path(&base_url), vec![trust_anchor.into_certificate()]).await;
}

pub async fn start_update_policy_server(settings: UpsSettings, trust_anchor: ReqwestTrustAnchor) {
    let base_url = local_ups_base_url(&settings.port);

    tokio::spawn(async {
        if let Err(error) = update_policy_server::server::serve(settings).await {
            println!("Could not start update_policy_server: {:?}", error);
            process::exit(1);
        }
    });

    wait_for_server(remove_path(&base_url), vec![trust_anchor.into_certificate()]).await;
}

pub async fn start_wallet_provider(settings: WpSettings, hsm: Pkcs11Hsm, trust_anchor: ReqwestTrustAnchor) {
    let base_url = local_wp_base_url(&settings.webserver.port);

    let play_integrity_client = MockPlayIntegrityClient::new(
        settings.android.package_name.clone(),
        settings.android.play_store_certificate_hashes.clone(),
    );

    tokio::spawn(async {
        if let Err(error) =
            wallet_provider::server::serve(settings, hsm, RevocationStatusList::default(), play_integrity_client).await
        {
            println!("Could not start wallet_provider: {:?}", error);

            process::exit(1);
        }
    });

    wait_for_server(remove_path(&base_url), vec![trust_anchor.into_certificate()]).await;
}

pub fn pid_issuer_settings() -> IssuerSettings {
    let mut settings = IssuerSettings::new("pid_issuer.toml", "pid_issuer").expect("Could not read settings");
    let port = find_listener_port();

    settings.server_settings.wallet_server.ip = IpAddr::from_str("127.0.0.1").unwrap();
    settings.server_settings.wallet_server.port = port;

    settings.server_settings.public_url = format!("http://localhost:{}/", port).parse().unwrap();
    settings
}

pub fn verification_server_settings() -> VerifierSettings {
    let mut settings =
        VerifierSettings::new("verification_server.toml", "verification_server").expect("Could not read settings");
    let port = find_listener_port();

    settings.server_settings.wallet_server.ip = IpAddr::from_str("127.0.0.1").unwrap();
    settings.server_settings.wallet_server.port = port;

    let requester_port = find_listener_port();
    settings.requester_server = RequesterAuth::InternalEndpoint(Server {
        ip: IpAddr::from_str("127.0.0.1").unwrap(),
        port: requester_port,
    });

    settings.server_settings.public_url = format!("http://localhost:{}/", port).parse().unwrap();
    settings
}

pub fn wallet_server_internal_url(auth: &RequesterAuth, public_url: &BaseUrl) -> BaseUrl {
    match auth {
        RequesterAuth::ProtectedInternalEndpoint {
            server: Server { port, .. },
            ..
        }
        | RequesterAuth::InternalEndpoint(Server { port, .. }) => format!("http://localhost:{port}/").parse().unwrap(),
        RequesterAuth::Authentication(_) => public_url.clone(),
    }
}

<<<<<<< HEAD
pub async fn start_issuer_server<A: AttributeService + Send + Sync + 'static>(
    settings: IssuerSettings,
    attr_service: A,
) {
    let storage_settings = &settings.server_settings.storage;
    let public_url = settings.server_settings.public_url.clone();
=======
pub async fn start_wallet_server<A: AttributeService + Send + Sync + 'static>(
    settings: WsSettings,
    hsm: Option<Pkcs11Hsm>,
    attr_service: A,
) {
    let storage_settings = &settings.storage;
    let public_url = settings.urls.public_url.clone();
>>>>>>> 748fa04f

    let db_connection = server_utils::store::DatabaseConnection::try_new(storage_settings.url.clone())
        .await
        .unwrap();

    let issuance_sessions = SessionStoreVariant::new(db_connection.clone(), storage_settings.into());
    let wte_tracker = WteTrackerVariant::new(db_connection);

    tokio::spawn(async move {
<<<<<<< HEAD
        if let Err(error) = pid_issuer::server::serve(attr_service, settings, issuance_sessions, wte_tracker).await {
            println!("Could not start pid_issuer: {:?}", error);

            process::exit(1);
        }
    });

    wait_for_server(public_url, vec![]).await;
}

pub async fn start_verification_server(settings: VerifierSettings) {
    let storage_settings = &settings.server_settings.storage;
    let public_url = settings.server_settings.public_url.clone();

    let db_connection = server_utils::store::DatabaseConnection::try_new(storage_settings.url.clone())
=======
        if let Err(error) = wallet_server::server::wallet_server::serve(
            attr_service,
            settings,
            hsm,
            disclosure_sessions,
            issuance_sessions,
            wte_tracker,
        )
>>>>>>> 748fa04f
        .await
        .unwrap();

    let disclosure_sessions = SessionStoreVariant::new(db_connection.clone(), storage_settings.into());

    tokio::spawn(async move {
        if let Err(error) = verification_server::server::serve(settings, disclosure_sessions).await {
            println!("Could not start verification_server: {:?}", error);

            process::exit(1);
        }
    });

    wait_for_server(public_url, vec![]).await;
}

pub async fn wait_for_server(base_url: BaseUrl, trust_anchors: Vec<Certificate>) {
    let client = trusted_reqwest_client_builder(trust_anchors).build().unwrap();

    time::timeout(Duration::from_secs(3), async {
        let mut interval = time::interval(Duration::from_millis(10));
        loop {
            match client.get(base_url.join("health")).send().await {
                Ok(_) => break,
                Err(e) => {
                    println!("Server not yet up: {e:?}");
                    interval.tick().await;
                }
            }
        }
    })
    .await
    .unwrap();
}

pub fn gba_hc_converter_settings() -> GbaSettings {
    // We cannot use a random port here, since the BRP proxy needs to connect to the converter on a set port.
    let mut settings = GbaSettings::new().expect("Could not read settings");
    settings.ip = IpAddr::from_str("127.0.0.1").unwrap();
    settings
}

pub async fn start_gba_hc_converter(settings: GbaSettings) {
    let base_url = format!("http://localhost:{}/", settings.port)
        .parse()
        .expect("hardcode values should always parse successfully");

    tokio::spawn(async {
        if let Err(error) = gba_hc_converter::app::serve_from_settings(settings).await {
            if let Some(io_error) = error.downcast_ref::<io::Error>() {
                if io_error.kind() == io::ErrorKind::AddrInUse {
                    println!(
                        "TCP address/port for gba_hc_converter is already in use, assuming you started it yourself, \
                         continuing..."
                    );
                    return;
                }
            }
            println!("Could not start gba_hc_converter: {:?}", error);
            process::exit(1);
        }
    });

    wait_for_server(base_url, vec![]).await;
}

pub async fn do_wallet_registration(mut wallet: WalletWithMocks, pin: String) -> WalletWithMocks {
    // No registration should be loaded initially.
    assert!(!wallet.has_registration());

    // Register with a valid PIN.
    wallet.register(pin.clone()).await.expect("Could not register wallet");

    // The registration should now be loaded.
    assert!(wallet.has_registration());

    // Registering again should result in an error.
    assert!(wallet.register(pin).await.is_err());

    wallet
}

pub async fn do_pid_issuance(mut wallet: WalletWithMocks, pin: String) -> WalletWithMocks {
    let redirect_url = wallet
        .create_pid_issuance_auth_url()
        .await
        .expect("Could not create pid issuance auth url");
    let _unsigned_mdocs = wallet
        .continue_pid_issuance(redirect_url)
        .await
        .expect("Could not continue pid issuance");
    wallet
        .accept_pid_issuance(pin)
        .await
        .expect("Could not accept pid issuance");
    wallet
}

pub struct MockAttributeService;

impl AttributeService for MockAttributeService {
    type Error = std::convert::Infallible;

    async fn attributes(&self, _token_request: TokenRequest) -> Result<VecNonEmpty<IssuableCredential>, Self::Error> {
        let issuable_documents = MockAttributesLookup::default()
            .attributes("999991772")
            .unwrap()
            .into_inner();

        let metadata = vec![TypeMetadata::pid_example(), TypeMetadata::address_example()];

        let now = Utc::now();
        let attributes = issuable_documents
            .into_iter()
            .zip(metadata.into_iter())
            .map(|(document, metadata)| IssuableCredential {
                document,
                metadata_chain: TypeMetadataChain::create(metadata, vec![]).unwrap(),
                valid_from: now,
                valid_until: now.add(Days::new(1)),
                copy_count: NonZeroU8::new(1).unwrap(),
            })
            .collect::<Vec<_>>();

        Ok(attributes.try_into().unwrap())
    }

    async fn oauth_metadata(&self, issuer_url: &BaseUrl) -> Result<oidc::Config, Self::Error> {
        Ok(oidc::Config::new_mock(issuer_url))
    }
}

// The type of MockDigidSession::Context is too complex, but keeping ownership is important.
#[must_use = "ownership of MockDigidSession::Context must be retained for the duration of the test"]
pub fn setup_digid_context() -> Box<dyn Any> {
    let digid_context = MockDigidSession::start_context();
    digid_context.expect().return_once(|_, _: &TlsPinningConfig, _| {
        let mut session = MockDigidSession::default();

        session.expect_into_token_request().return_once(|_url| {
            Ok(TokenRequest {
                grant_type: openid4vc::token::TokenRequestGrantType::PreAuthorizedCode {
                    pre_authorized_code: utils::random_string(32).into(),
                },
                code_verifier: Some("my_code_verifier".to_string()),
                client_id: Some("my_client_id".to_string()),
                redirect_uri: Some("redirect://here".parse().unwrap()),
            })
        });

        Ok((session, Url::parse("http://localhost/").unwrap()))
    });
    Box::new(digid_context)
}<|MERGE_RESOLUTION|>--- conflicted
+++ resolved
@@ -208,20 +208,16 @@
 
     cs_settings.wallet_config_jwt = config_jwt(&served_wallet_config);
 
-    assert_eq!(Some(wp_settings.hsm.clone()), ws_settings.hsm);
+    assert_eq!(Some(wp_settings.hsm.clone()), verifier_settings.server_settings.hsm);
+    assert_eq!(Some(wp_settings.hsm.clone()), issuer_settings.server_settings.hsm);
 
     let hsm = Pkcs11Hsm::from_settings(wp_settings.hsm.clone()).expect("Could not initialize HSM");
 
     start_config_server(cs_settings, cs_root_ca).await;
     start_update_policy_server(ups_settings, ups_root_ca).await;
-<<<<<<< HEAD
-    start_wallet_provider(wp_settings, wp_root_ca).await;
-    start_verification_server(verifier_settings).await;
-    start_issuer_server(issuer_settings, MockAttributeService).await;
-=======
     start_wallet_provider(wp_settings, hsm.clone(), wp_root_ca).await;
-    start_wallet_server(ws_settings, Some(hsm), MockAttributeService).await;
->>>>>>> 748fa04f
+    start_verification_server(verifier_settings, Some(hsm.clone())).await;
+    start_issuer_server(issuer_settings, Some(hsm), MockAttributeService).await;
 
     let config_repository = HttpConfigurationRepository::new(
         config_server_config.signing_public_key.as_inner().into(),
@@ -401,22 +397,13 @@
     }
 }
 
-<<<<<<< HEAD
 pub async fn start_issuer_server<A: AttributeService + Send + Sync + 'static>(
     settings: IssuerSettings,
+    hsm: Option<Pkcs11Hsm>,
     attr_service: A,
 ) {
     let storage_settings = &settings.server_settings.storage;
     let public_url = settings.server_settings.public_url.clone();
-=======
-pub async fn start_wallet_server<A: AttributeService + Send + Sync + 'static>(
-    settings: WsSettings,
-    hsm: Option<Pkcs11Hsm>,
-    attr_service: A,
-) {
-    let storage_settings = &settings.storage;
-    let public_url = settings.urls.public_url.clone();
->>>>>>> 748fa04f
 
     let db_connection = server_utils::store::DatabaseConnection::try_new(storage_settings.url.clone())
         .await
@@ -426,8 +413,8 @@
     let wte_tracker = WteTrackerVariant::new(db_connection);
 
     tokio::spawn(async move {
-<<<<<<< HEAD
-        if let Err(error) = pid_issuer::server::serve(attr_service, settings, issuance_sessions, wte_tracker).await {
+        if let Err(error) = pid_issuer::server::serve(attr_service, settings, hsm, issuance_sessions, wte_tracker).await
+        {
             println!("Could not start pid_issuer: {:?}", error);
 
             process::exit(1);
@@ -437,28 +424,18 @@
     wait_for_server(public_url, vec![]).await;
 }
 
-pub async fn start_verification_server(settings: VerifierSettings) {
+pub async fn start_verification_server(settings: VerifierSettings, hsm: Option<Pkcs11Hsm>) {
     let storage_settings = &settings.server_settings.storage;
     let public_url = settings.server_settings.public_url.clone();
 
     let db_connection = server_utils::store::DatabaseConnection::try_new(storage_settings.url.clone())
-=======
-        if let Err(error) = wallet_server::server::wallet_server::serve(
-            attr_service,
-            settings,
-            hsm,
-            disclosure_sessions,
-            issuance_sessions,
-            wte_tracker,
-        )
->>>>>>> 748fa04f
         .await
         .unwrap();
 
     let disclosure_sessions = SessionStoreVariant::new(db_connection.clone(), storage_settings.into());
 
     tokio::spawn(async move {
-        if let Err(error) = verification_server::server::serve(settings, disclosure_sessions).await {
+        if let Err(error) = verification_server::server::serve(settings, hsm, disclosure_sessions).await {
             println!("Could not start verification_server: {:?}", error);
 
             process::exit(1);

--- conflicted
+++ resolved
@@ -21,12 +21,9 @@
 use url::Url;
 use uuid::Uuid;
 
-<<<<<<< HEAD
+use android_attest::android_crl::RevocationStatusList;
 use android_attest::play_integrity::client::mock::MockPlayIntegrityClient;
 use android_attest::play_integrity::verification::VerifyPlayStore;
-=======
-use android_attest::android_crl::RevocationStatusList;
->>>>>>> b4386d12
 use android_attest::root_public_key::RootPublicKey;
 use apple_app_attest::AppIdentifier;
 use apple_app_attest::AttestationEnvironment;
@@ -345,11 +342,9 @@
     let play_integrity_client = MockPlayIntegrityClient::new(settings.android.package_name.clone(), verify_play_store);
 
     tokio::spawn(async {
-<<<<<<< HEAD
-        if let Err(error) = wallet_provider::server::serve(settings, play_integrity_client).await {
-=======
-        if let Err(error) = wallet_provider::server::serve(settings, RevocationStatusList::default()).await {
->>>>>>> b4386d12
+        if let Err(error) =
+            wallet_provider::server::serve(settings, RevocationStatusList::default(), play_integrity_client).await
+        {
             println!("Could not start wallet_provider: {:?}", error);
 
             process::exit(1);

use std::any::Any;
use std::io;
use std::net::IpAddr;
use std::net::TcpListener;
use std::process;
use std::str::FromStr;
use std::time::Duration;

use ctor::ctor;
use indexmap::IndexMap;
use jsonwebtoken::Algorithm;
use jsonwebtoken::EncodingKey;
use jsonwebtoken::Header;
use reqwest::Certificate;
use sea_orm::Database;
use sea_orm::DatabaseConnection;
use sea_orm::EntityTrait;
use sea_orm::PaginatorTrait;
use tokio::time;
use url::Url;
use uuid::Uuid;

use apple_app_attest::AppIdentifier;
use configuration_server::settings::Settings as CsSettings;
use gba_hc_converter::settings::Settings as GbaSettings;
use nl_wallet_mdoc::utils::x509;
use openid4vc::disclosure_session::DisclosureSession;
use openid4vc::disclosure_session::HttpVpMessageClient;
use openid4vc::issuance_session::HttpIssuanceSession;
use openid4vc::issuer::AttributeService;
use openid4vc::issuer::Created;
use openid4vc::oidc;
use openid4vc::server_state::SessionState;
use openid4vc::token::CredentialPreview;
use openid4vc::token::TokenRequest;
use platform_support::attested_key::mock::MockHardwareAttestedKeyHolder;
use update_policy_server::settings::Settings as UpsSettings;
use wallet::mock::default_configuration;
use wallet::mock::MockDigidSession;
use wallet::mock::MockStorage;
use wallet::wallet_deps::ConfigServerConfiguration;
use wallet::wallet_deps::HttpAccountProviderClient;
use wallet::wallet_deps::HttpConfigurationRepository;
use wallet::wallet_deps::UpdatePolicyRepository;
use wallet::wallet_deps::UpdateableRepository;
use wallet::wallet_deps::WpWteIssuanceClient;
use wallet::Wallet;
use wallet_common::config::http::TlsPinningConfig;
use wallet_common::config::wallet_config::WalletConfiguration;
use wallet_common::nonempty::NonEmpty;
use wallet_common::reqwest::trusted_reqwest_client_builder;
use wallet_common::reqwest::ReqwestTrustAnchor;
use wallet_common::urls::BaseUrl;
use wallet_common::utils;
use wallet_provider::settings::AppleEnvironment;
use wallet_provider::settings::Ios;
use wallet_provider::settings::RootCertificate;
use wallet_provider::settings::Settings as WpSettings;
use wallet_provider_persistence::entity::wallet_user;
use wallet_server::pid::mock::MockAttributesLookup;
use wallet_server::settings::RequesterAuth;
use wallet_server::settings::Server;
use wallet_server::settings::Settings as WsSettings;
use wallet_server::store::SessionStoreVariant;
use wallet_server::store::WteTrackerVariant;

use crate::logging::init_logging;
use crate::utils::read_file;
use crate::utils::remove_path;

#[ctor]
fn init() {
    init_logging();
}

pub fn local_wp_base_url(port: &u16) -> BaseUrl {
    format!("https://localhost:{}/api/v1/", port)
        .parse()
        .expect("hardcode values should always parse successfully")
}

pub fn local_config_base_url(port: &u16) -> BaseUrl {
    format!("https://localhost:{}/config/v1/", port)
        .parse()
        .expect("hardcoded values should always parse successfully")
}

pub fn local_ups_base_url(port: &u16) -> BaseUrl {
    format!("https://localhost:{}/update/v1/", port)
        .parse()
        .expect("hardcoded values should always parse successfully")
}

pub fn local_pid_base_url(port: &u16) -> BaseUrl {
    format!("http://localhost:{}/issuance/", port)
        .parse()
        .expect("hardcoded values should always parse successfully")
}

pub async fn database_connection(settings: &WpSettings) -> DatabaseConnection {
    Database::connect(settings.database.connection_string())
        .await
        .expect("Could not open database connection")
}

pub type WalletWithMocks = Wallet<
    HttpConfigurationRepository<TlsPinningConfig>,
    UpdatePolicyRepository,
    MockStorage,
    MockHardwareAttestedKeyHolder,
    HttpAccountProviderClient,
    MockDigidSession,
    HttpIssuanceSession,
    DisclosureSession<HttpVpMessageClient, Uuid>,
    WpWteIssuanceClient,
>;

pub async fn setup_wallet_and_default_env() -> WalletWithMocks {
    setup_wallet_and_env(
        config_server_settings(),
        update_policy_server_settings(),
        wallet_provider_settings(),
        wallet_server_settings(),
    )
    .await
}

/// Create an instance of [`Wallet`].
pub async fn setup_wallet_and_env(
<<<<<<< HEAD
    (mut cs_settings, cs_root_ca): (CsSettings, ReqwestTrustAnchor),
    (ups_settings, ups_root_ca): (UpsSettings, ReqwestTrustAnchor),
    (wp_settings, wp_root_ca): (WpSettings, ReqwestTrustAnchor),
=======
    (mut cs_settings, cs_root_ca): (CsSettings, DerTrustAnchor),
    (ups_settings, ups_root_ca): (UpsSettings, DerTrustAnchor),
    (mut wp_settings, wp_root_ca): (WpSettings, DerTrustAnchor),
>>>>>>> bf2eecba
    ws_settings: WsSettings,
) -> WalletWithMocks {
    let key_holder = MockHardwareAttestedKeyHolder::generate(AppIdentifier::new_mock());
    wp_settings.ios = Ios {
        team_identifier: key_holder.app_identifier.prefix().to_string(),
        bundle_identifier: key_holder.app_identifier.bundle_identifier().to_string(),
        environment: AppleEnvironment::Development,
        root_certificates: vec![RootCertificate::from(key_holder.ca.trust_anchor().to_owned())],
    };

    let config_server_config = ConfigServerConfiguration {
        http_config: TlsPinningConfig {
            base_url: local_config_base_url(&cs_settings.port),
            trust_anchors: vec![cs_root_ca.clone()],
        },
        ..Default::default()
    };

    let mut wallet_config = default_configuration();
    wallet_config.pid_issuance.pid_issuer_url = local_pid_base_url(&ws_settings.wallet_server.port);
    wallet_config.account_server.http_config.base_url = local_wp_base_url(&wp_settings.webserver.port);
    wallet_config.update_policy_server.http_config.base_url = local_ups_base_url(&ups_settings.port);
    wallet_config.update_policy_server.http_config.trust_anchors = vec![ups_root_ca.clone()];

    let config_bytes = read_file("wallet-config.json");
    let mut served_wallet_config: WalletConfiguration = serde_json::from_slice(&config_bytes).unwrap();
    served_wallet_config.pid_issuance.pid_issuer_url = local_pid_base_url(&ws_settings.wallet_server.port);
    served_wallet_config.account_server.http_config.base_url = local_wp_base_url(&wp_settings.webserver.port);
    served_wallet_config.update_policy_server.http_config.base_url = local_ups_base_url(&ups_settings.port);
    served_wallet_config.update_policy_server.http_config.trust_anchors = vec![ups_root_ca.clone()];

    cs_settings.wallet_config_jwt = config_jwt(&served_wallet_config);

    let certificates = ws_settings.issuer.certificates();

    start_config_server(cs_settings, cs_root_ca).await;
    start_update_policy_server(ups_settings, ups_root_ca).await;
    start_wallet_provider(wp_settings, wp_root_ca).await;
    start_wallet_server(ws_settings, MockAttributeService(certificates)).await;

    let config_repository = HttpConfigurationRepository::new(
        (&config_server_config.signing_public_key).into(),
        tempfile::tempdir().unwrap().into_path(),
        wallet_config,
    )
    .await
    .unwrap();
    config_repository
        .fetch(&config_server_config.http_config)
        .await
        .unwrap();

    let update_policy_repository = UpdatePolicyRepository::init();

    Wallet::init_registration(
        config_repository,
        update_policy_repository,
        MockStorage::default(),
        key_holder,
        HttpAccountProviderClient::default(),
    )
    .await
    .expect("Could not create test wallet")
}

pub async fn wallet_user_count(connection: &DatabaseConnection) -> u64 {
    wallet_user::Entity::find()
        .count(connection)
        .await
        .expect("Could not fetch user count from database")
}

pub fn find_listener_port() -> u16 {
    TcpListener::bind("localhost:0")
        .expect("Could not find TCP port")
        .local_addr()
        .expect("Could not get local address from TCP listener")
        .port()
}

pub fn config_server_settings() -> (CsSettings, ReqwestTrustAnchor) {
    let port = find_listener_port();

    let mut settings = CsSettings::new().expect("Could not read settings");
    settings.ip = IpAddr::from_str("127.0.0.1").unwrap();
    settings.port = port;

    let root_ca = read_file("cs.ca.crt.der").try_into().unwrap();

    (settings, root_ca)
}

pub fn update_policy_server_settings() -> (UpsSettings, ReqwestTrustAnchor) {
    let port = find_listener_port();

    let mut settings = UpsSettings::new().expect("Could not read settings");
    settings.ip = IpAddr::from_str("127.0.0.1").unwrap();
    settings.port = port;

    let root_ca = read_file("ups.ca.crt.der").try_into().unwrap();

    (settings, root_ca)
}

pub fn config_jwt(wallet_config: &WalletConfiguration) -> String {
    let key = read_file("config_signing.pem");

    jsonwebtoken::encode(
        &Header {
            alg: Algorithm::ES256,
            ..Default::default()
        },
        wallet_config,
        &EncodingKey::from_ec_pem(&key).unwrap(),
    )
    .unwrap()
}

pub fn wallet_provider_settings() -> (WpSettings, ReqwestTrustAnchor) {
    let port = find_listener_port();

    let mut settings = WpSettings::new().expect("Could not read settings");
    settings.webserver.ip = IpAddr::from_str("127.0.0.1").unwrap();
    settings.webserver.port = port;
    settings.pin_policy.timeouts = vec![200, 400, 600].into_iter().map(Duration::from_millis).collect();

    let root_ca = read_file("wp.ca.crt.der").try_into().unwrap();

    (settings, root_ca)
}

pub async fn start_config_server(settings: CsSettings, trust_anchor: ReqwestTrustAnchor) {
    let base_url = local_config_base_url(&settings.port);

    tokio::spawn(async {
        if let Err(error) = configuration_server::server::serve(settings).await {
            println!("Could not start config_server: {:?}", error);
            process::exit(1);
        }
    });

    wait_for_server(remove_path(&base_url), vec![trust_anchor.into()]).await;
}

pub async fn start_update_policy_server(settings: UpsSettings, trust_anchor: ReqwestTrustAnchor) {
    let base_url = local_ups_base_url(&settings.port);

    tokio::spawn(async {
        if let Err(error) = update_policy_server::server::serve(settings).await {
            println!("Could not start update_policy_server: {:?}", error);
            process::exit(1);
        }
    });

    wait_for_server(remove_path(&base_url), vec![trust_anchor.into()]).await;
}

pub async fn start_wallet_provider(settings: WpSettings, trust_anchor: ReqwestTrustAnchor) {
    let base_url = local_wp_base_url(&settings.webserver.port);

    tokio::spawn(async {
        if let Err(error) = wallet_provider::server::serve(settings).await {
            println!("Could not start wallet_provider: {:?}", error);

            process::exit(1);
        }
    });

    wait_for_server(remove_path(&base_url), vec![trust_anchor.into()]).await;
}

pub fn wallet_server_settings() -> WsSettings {
    let mut settings = WsSettings::new().expect("Could not read settings");
    let ws_port = find_listener_port();

    settings.wallet_server.ip = IpAddr::from_str("127.0.0.1").unwrap();
    settings.wallet_server.port = ws_port;

    let requester_port = find_listener_port();
    settings.requester_server = RequesterAuth::InternalEndpoint(Server {
        ip: IpAddr::from_str("127.0.0.1").unwrap(),
        port: requester_port,
    });

    settings.urls.public_url = format!("http://localhost:{}/", ws_port).parse().unwrap();
    settings
}

pub fn wallet_server_internal_url(auth: &RequesterAuth, public_url: &BaseUrl) -> BaseUrl {
    match auth {
        RequesterAuth::ProtectedInternalEndpoint {
            server: Server { port, .. },
            ..
        }
        | RequesterAuth::InternalEndpoint(Server { port, .. }) => format!("http://localhost:{port}/").parse().unwrap(),
        RequesterAuth::Authentication(_) => public_url.clone(),
    }
}

pub async fn start_wallet_server<A: AttributeService + Send + Sync + 'static>(settings: WsSettings, attr_service: A) {
    let storage_settings = &settings.storage;
    let public_url = settings.urls.public_url.clone();

    let db_connection = wallet_server::store::DatabaseConnection::try_new(storage_settings.url.clone())
        .await
        .unwrap();

    let disclosure_sessions = SessionStoreVariant::new(db_connection.clone(), storage_settings.into());
    let issuance_sessions = SessionStoreVariant::new(db_connection.clone(), storage_settings.into());
    let wte_tracker = WteTrackerVariant::new(db_connection);

    tokio::spawn(async move {
        if let Err(error) = wallet_server::server::wallet_server::serve(
            attr_service,
            settings,
            disclosure_sessions,
            issuance_sessions,
            wte_tracker,
        )
        .await
        {
            println!("Could not start wallet_server: {:?}", error);

            process::exit(1);
        }
    });

    wait_for_server(public_url.join_base_url("disclosure/"), vec![]).await;
}

pub async fn wait_for_server(base_url: BaseUrl, trust_anchors: Vec<Certificate>) {
    let client = trusted_reqwest_client_builder(trust_anchors).build().unwrap();

    time::timeout(Duration::from_secs(3), async {
        let mut interval = time::interval(Duration::from_millis(10));
        loop {
            match client.get(base_url.join("health")).send().await {
                Ok(_) => break,
                Err(e) => {
                    println!("Server not yet up: {e:?}");
                    interval.tick().await;
                }
            }
        }
    })
    .await
    .unwrap();
}

pub fn gba_hc_converter_settings() -> GbaSettings {
    // We cannot use a random port here, since the BRP proxy needs to connect to the converter on a set port.
    let mut settings = GbaSettings::new().expect("Could not read settings");
    settings.ip = IpAddr::from_str("127.0.0.1").unwrap();
    settings
}

pub async fn start_gba_hc_converter(settings: GbaSettings) {
    let base_url = format!("http://localhost:{}/", settings.port)
        .parse()
        .expect("hardcode values should always parse successfully");

    tokio::spawn(async {
        if let Err(error) = gba_hc_converter::app::serve_from_settings(settings).await {
            if let Some(io_error) = error.downcast_ref::<io::Error>() {
                if io_error.kind() == io::ErrorKind::AddrInUse {
                    println!(
                        "TCP address/port for gba_hc_converter is already in use, assuming you started it yourself, \
                         continuing..."
                    );
                    return;
                }
            }
            println!("Could not start gba_hc_converter: {:?}", error);
            process::exit(1);
        }
    });

    wait_for_server(base_url, vec![]).await;
}

pub async fn do_wallet_registration(mut wallet: WalletWithMocks, pin: String) -> WalletWithMocks {
    // No registration should be loaded initially.
    assert!(!wallet.has_registration());

    // Register with a valid PIN.
    wallet.register(pin.clone()).await.expect("Could not register wallet");

    // The registration should now be loaded.
    assert!(wallet.has_registration());

    // Registering again should result in an error.
    assert!(wallet.register(pin).await.is_err());

    wallet
}

pub async fn do_pid_issuance(mut wallet: WalletWithMocks, pin: String) -> WalletWithMocks {
    let redirect_url = wallet
        .create_pid_issuance_auth_url()
        .await
        .expect("Could not create pid issuance auth url");
    let _unsigned_mdocs = wallet
        .continue_pid_issuance(redirect_url)
        .await
        .expect("Could not continue pid issuance");
    wallet
        .accept_pid_issuance(pin)
        .await
        .expect("Could not accept pid issuance");
    wallet
}

pub struct MockAttributeService(pub IndexMap<String, x509::BorrowingCertificate>);

impl AttributeService for MockAttributeService {
    type Error = std::convert::Infallible;

    async fn attributes(
        &self,
        _session: &SessionState<Created>,
        _token_request: TokenRequest,
    ) -> Result<NonEmpty<Vec<CredentialPreview>>, Self::Error> {
        let attributes = MockAttributesLookup::default()
            .attributes("999991772")
            .unwrap()
            .into_iter()
            .map(|unsigned_mdoc| CredentialPreview::MsoMdoc {
                issuer: self.0[&unsigned_mdoc.doc_type].clone(),
                unsigned_mdoc,
            })
            .collect::<Vec<_>>();
        Ok(attributes.try_into().unwrap())
    }

    async fn oauth_metadata(&self, issuer_url: &BaseUrl) -> Result<oidc::Config, Self::Error> {
        Ok(oidc::Config::new_mock(issuer_url))
    }
}

// The type of MockDigidSession::Context is too complex, but keeping ownership is important.
#[must_use = "ownership of MockDigidSession::Context must be retained for the duration of the test"]
pub fn setup_digid_context() -> Box<dyn Any> {
    let digid_context = MockDigidSession::start_context();
    digid_context.expect().return_once(|_, _: &TlsPinningConfig, _| {
        let mut session = MockDigidSession::default();

        session.expect_into_token_request().return_once(|_url| {
            Ok(TokenRequest {
                grant_type: openid4vc::token::TokenRequestGrantType::PreAuthorizedCode {
                    pre_authorized_code: utils::random_string(32).into(),
                },
                code_verifier: Some("my_code_verifier".to_string()),
                client_id: Some("my_client_id".to_string()),
                redirect_uri: Some("redirect://here".parse().unwrap()),
            })
        });

        Ok((session, Url::parse("http://localhost/").unwrap()))
    });
    Box::new(digid_context)
}<|MERGE_RESOLUTION|>--- conflicted
+++ resolved
@@ -127,15 +127,9 @@
 
 /// Create an instance of [`Wallet`].
 pub async fn setup_wallet_and_env(
-<<<<<<< HEAD
     (mut cs_settings, cs_root_ca): (CsSettings, ReqwestTrustAnchor),
     (ups_settings, ups_root_ca): (UpsSettings, ReqwestTrustAnchor),
-    (wp_settings, wp_root_ca): (WpSettings, ReqwestTrustAnchor),
-=======
-    (mut cs_settings, cs_root_ca): (CsSettings, DerTrustAnchor),
-    (ups_settings, ups_root_ca): (UpsSettings, DerTrustAnchor),
-    (mut wp_settings, wp_root_ca): (WpSettings, DerTrustAnchor),
->>>>>>> bf2eecba
+    (mut wp_settings, wp_root_ca): (WpSettings, ReqwestTrustAnchor),
     ws_settings: WsSettings,
 ) -> WalletWithMocks {
     let key_holder = MockHardwareAttestedKeyHolder::generate(AppIdentifier::new_mock());

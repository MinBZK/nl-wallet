use std::num::NonZeroU8;

use chrono::Days;
use openid4vc::credential::MdocCopies;
use openid4vc::issuance_session::HttpIssuanceSession;
use openid4vc::issuance_session::HttpVcMessageClient;
use openid4vc::issuance_session::IssuanceSession;
use openid4vc::oidc::HttpOidcClient;
use pid_issuer::pid::attributes::BrpPidAttributeService;
use pid_issuer::pid::brp::client::HttpBrpClient;
use tests_integration::common::*;
use tests_integration::fake_digid::fake_digid_auth;
use wallet::wallet_deps::default_wallet_config;
use wallet::wallet_deps::DigidSession;
use wallet::wallet_deps::HttpDigidSession;
use wallet_common::keys::mock_remote::MockRemoteKeyFactory;
use wallet_common::urls;
use wallet_common::urls::DEFAULT_UNIVERSAL_LINK_BASE;

/// Test the full PID issuance flow, i.e. including OIDC with nl-rdo-max and retrieving the PID from BRP
/// (Haal-Centraal). This test depends on part of the internal API of the DigiD bridge, so it may break when nl-rdo-max
/// is updated.
///
/// Before running this, ensure that you have nl-rdo-max and brpproxy properly configured and running locally:
/// - Run `setup-devenv.sh` if not recently done,
/// - Run `start-devenv.sh digid brpproxy`, or else `docker compose up` in your nl-rdo-max checkout, and `docker compose
///   up brpproxy` in /scripts.
///
/// Run the test itself with `cargo test --package tests_integration --features=digid_test`
///
/// See also
/// - `test_pid_ok()`, which uses the WP but mocks the OIDC part,
/// - `accept_issuance()` in the `openid4vc` integration tests, which also mocks the HTTP server and client.
#[tokio::test]
async fn test_pid_issuance_digid_bridge() {
    let settings = pid_issuer_settings();
    let attr_service = BrpPidAttributeService::new(
<<<<<<< HEAD
        HttpBrpClient::new(settings.brp_server.clone()),
        &settings.digid.bsn_privkey,
        settings.digid.http_config.clone(),
        settings.metadata(),
=======
        HttpBrpClient::new(settings.issuer.brp_server.clone()),
        &settings.issuer.digid.bsn_privkey,
        settings.issuer.digid.http_config.clone(),
        settings.issuer.issuer_uris().unwrap(),
        settings.issuer.metadata(),
>>>>>>> e24afb29
        Days::new(1),
        NonZeroU8::new(2).unwrap(),
    )
    .unwrap();
    start_issuer_server(settings.clone(), attr_service).await;

    start_gba_hc_converter(gba_hc_converter_settings()).await;

    let wallet_config = default_wallet_config();

    // Prepare DigiD flow
    let (digid_session, authorization_url) = HttpDigidSession::<HttpOidcClient>::start(
        wallet_config.pid_issuance.digid.clone(),
        &wallet_config.pid_issuance.digid_http_config,
        urls::issuance_base_uri(&DEFAULT_UNIVERSAL_LINK_BASE.parse().unwrap()).into_inner(),
    )
    .await
    .unwrap();

    // Do fake DigiD authentication and parse the access token out of the redirect URL
    let redirect_url = fake_digid_auth(
        &authorization_url,
        &wallet_config.pid_issuance.digid_http_config,
        "999991772",
    )
    .await;
    let token_request = digid_session.into_token_request(redirect_url).await.unwrap();

    let server_url = local_pid_base_url(&settings.server_settings.public_url.as_ref().port().unwrap());

    // Start issuance by exchanging the authorization code for the attestation previews
    let (pid_issuer_client, _) = HttpIssuanceSession::start_issuance(
        HttpVcMessageClient::from(reqwest::Client::new()),
        server_url.clone(),
        token_request,
        &wallet_config.mdoc_trust_anchors(),
    )
    .await
    .unwrap();

    let mdocs = pid_issuer_client
        .accept_issuance(
            &wallet_config.mdoc_trust_anchors(),
            &MockRemoteKeyFactory::default(),
            None,
            server_url,
        )
        .await
        .unwrap();

    assert_eq!(2, mdocs.len());
    assert_eq!(2, <&MdocCopies>::try_from(&mdocs[0]).unwrap().len());
}<|MERGE_RESOLUTION|>--- conflicted
+++ resolved
@@ -35,18 +35,11 @@
 async fn test_pid_issuance_digid_bridge() {
     let settings = pid_issuer_settings();
     let attr_service = BrpPidAttributeService::new(
-<<<<<<< HEAD
         HttpBrpClient::new(settings.brp_server.clone()),
         &settings.digid.bsn_privkey,
         settings.digid.http_config.clone(),
+        settings.issuer_uris().unwrap(),
         settings.metadata(),
-=======
-        HttpBrpClient::new(settings.issuer.brp_server.clone()),
-        &settings.issuer.digid.bsn_privkey,
-        settings.issuer.digid.http_config.clone(),
-        settings.issuer.issuer_uris().unwrap(),
-        settings.issuer.metadata(),
->>>>>>> e24afb29
         Days::new(1),
         NonZeroU8::new(2).unwrap(),
     )

--- conflicted
+++ resolved
@@ -156,22 +156,14 @@
     let attestations_result = wallet.continue_pid_issuance(redirect_url).await;
     let attestations = match attestations_result {
         Ok(mdocs) => mdocs,
-<<<<<<< HEAD
-        Err(PidIssuanceError::IssuanceSession(IssuanceSessionError::TokenRequest(ErrorResponse {
-=======
         Err(IssuanceError::IssuanceSession(IssuanceSessionError::TokenRequest(ErrorResponse {
->>>>>>> fdf30f56
             error: TokenErrorCode::ServerError,
             error_description: Some(description),
             ..
         }))) if description.contains("Error converting GBA-V XML to Haal-Centraal JSON: GBA-V error") => {
             return Err(TestError::Conversion)
         }
-<<<<<<< HEAD
-        Err(PidIssuanceError::IssuanceSession(IssuanceSessionError::TokenRequest(ErrorResponse {
-=======
         Err(IssuanceError::IssuanceSession(IssuanceSessionError::TokenRequest(ErrorResponse {
->>>>>>> fdf30f56
             error: TokenErrorCode::ServerError,
             error_description: Some(description),
             ..

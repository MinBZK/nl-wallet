use std::{
    net::{IpAddr, TcpListener},
    process,
    str::FromStr,
    time::Duration,
};

use ctor::ctor;
use jsonwebtoken::{Algorithm, EncodingKey, Header};
<<<<<<< HEAD
use openid4vc::{
    issuance_client::HttpIssuerClient,
    issuer::{AttributeService, Created},
    token::TokenRequest,
};
=======
use reqwest::Certificate;
>>>>>>> a1a32a62
use sea_orm::{Database, DatabaseConnection, EntityTrait, PaginatorTrait};
use tokio::time;
use url::Url;

use configuration_server::settings::Settings as CsSettings;
<<<<<<< HEAD
use nl_wallet_mdoc::{
    basic_sa_ext::UnsignedMdoc,
    server_state::{MemorySessionStore, SessionState},
=======
use nl_wallet_mdoc::holder::{CborHttpClient, Wallet as MdocWallet};
use pid_issuer::{
    app::{AttributesLookup, BsnLookup},
    mock::MockBsnLookup,
    mock_attributes::MockAttributesLookup,
    server as PidServer,
    settings::Settings as PidSettings,
>>>>>>> a1a32a62
};
use platform_support::utils::{software::SoftwareUtilities, PlatformUtilities};
use wallet::{
    mock::{default_configuration, MockDigidSession, MockStorage},
    wallet_deps::{
        ConfigServerConfiguration, HttpAccountProviderClient, HttpConfigurationRepository,
        UpdateableConfigurationRepository,
    },
    Wallet,
};
use wallet_common::{config::wallet_config::WalletConfiguration, keys::software::SoftwareEcdsaKey};
use wallet_provider::settings::Settings as WpSettings;
use wallet_provider_persistence::entity::wallet_user;
<<<<<<< HEAD
use wallet_server::settings::{Server, Settings as WsSettings};
use wallet_server::{
    pid::{mock::MockAttributesLookup as WSMockAttributesLookup, mock::MockBsnLookup as WSMockBsnLookup},
    store::{SessionStoreVariant, SessionStores},
=======
use wallet_server::{
    settings::{Server, Settings as WsSettings},
    store::DisclosureSessionStore,
>>>>>>> a1a32a62
};

#[ctor]
fn init_logging() {
    let _ = tracing::subscriber::set_global_default(
        tracing_subscriber::fmt()
            .with_max_level(tracing::Level::DEBUG)
            .with_test_writer()
            .finish(),
    );
}

pub fn local_wp_base_url(port: &u16) -> Url {
    Url::parse(&format!("http://localhost:{}/api/v1/", port)).expect("Could not create url")
}

pub fn local_config_base_url(port: &u16) -> Url {
    Url::parse(&format!("https://localhost:{}/config/v1/", port)).expect("Could not create url")
}

pub fn local_pid_base_url(port: &u16) -> Url {
    Url::parse(&format!("http://localhost:{}/issuance/", port)).expect("Could not create url")
}

pub async fn database_connection(settings: &WpSettings) -> DatabaseConnection {
    Database::connect(settings.database.connection_string())
        .await
        .expect("Could not open database connection")
}

pub type WalletWithMocks = Wallet<
    HttpConfigurationRepository,
    MockStorage,
    SoftwareEcdsaKey,
    HttpAccountProviderClient,
    MockDigidSession,
    HttpIssuerClient,
>;

pub async fn setup_wallet_and_default_env() -> WalletWithMocks {
    setup_wallet_and_env(
        config_server_settings(),
        wallet_provider_settings(),
        wallet_server_settings(),
    )
    .await
}

/// Create an instance of [`Wallet`].
pub async fn setup_wallet_and_env(
    mut cs_settings: CsSettings,
    wp_settings: WpSettings,
    ws_settings: WsSettings,
) -> WalletWithMocks {
    let config_server_config = ConfigServerConfiguration {
        base_url: local_config_base_url(&cs_settings.port),
        ..Default::default()
    };

    let mut wallet_config = default_configuration();
    wallet_config.pid_issuance.pid_issuer_url = local_pid_base_url(&ws_settings.wallet_server.port);
    wallet_config.account_server.base_url = local_wp_base_url(&wp_settings.webserver.port);

    let config_bytes = configuration_server::read_file("wallet-config.json");
    let mut served_wallet_config: WalletConfiguration = serde_json::from_slice(&config_bytes).unwrap();
    served_wallet_config.pid_issuance.pid_issuer_url = local_pid_base_url(&ws_settings.wallet_server.port);
    served_wallet_config.account_server.base_url = local_wp_base_url(&wp_settings.webserver.port);

    cs_settings.wallet_config_jwt = config_jwt(&served_wallet_config);

    start_config_server(cs_settings).await;
    start_wallet_provider(wp_settings).await;
<<<<<<< HEAD
    start_wallet_server(
        ws_settings,
        SessionStores {
            disclosure: SessionStoreVariant::Memory(MemorySessionStore::new()),
            issuance: SessionStoreVariant::Memory(MemorySessionStore::new()),
        },
        MockAttributeService,
    )
    .await;
=======
    start_wallet_server(ws_settings).await;
    start_pid_issuer(pid_settings, MockAttributesLookup::default(), MockBsnLookup::default()).await;

    let pid_issuer_client = HttpPidIssuerClient::new(MdocWallet::new(CborHttpClient(reqwest::Client::new())));
>>>>>>> a1a32a62

    let config_repository = HttpConfigurationRepository::new(
        config_server_config.base_url,
        config_server_config.trust_anchors,
        config_server_config.signing_public_key.into(),
        SoftwareUtilities::storage_path().await.unwrap(),
        wallet_config,
    )
    .await
    .unwrap();
    config_repository.fetch().await.unwrap();

    Wallet::init_registration(
        config_repository,
        MockStorage::default(),
        HttpAccountProviderClient::default(),
    )
    .await
    .expect("Could not create test wallet")
}

pub async fn wallet_user_count(connection: &DatabaseConnection) -> u64 {
    wallet_user::Entity::find()
        .count(connection)
        .await
        .expect("Could not fetch user count from database")
}

fn find_listener_port() -> u16 {
    TcpListener::bind("localhost:0")
        .expect("Could not find TCP port")
        .local_addr()
        .expect("Could not get local address from TCP listener")
        .port()
}

pub fn config_server_settings() -> CsSettings {
    let port = find_listener_port();

    let mut settings = CsSettings::new().expect("Could not read settings");
    settings.ip = IpAddr::from_str("127.0.0.1").unwrap();
    settings.port = port;
    settings
}

pub fn config_jwt(wallet_config: &WalletConfiguration) -> String {
    let key = configuration_server::read_file("config_signing.pem");

    jsonwebtoken::encode(
        &Header {
            alg: Algorithm::ES256,
            ..Default::default()
        },
        wallet_config,
        &EncodingKey::from_ec_pem(&key).unwrap(),
    )
    .unwrap()
}

pub fn wallet_provider_settings() -> WpSettings {
    let port = find_listener_port();

    let mut settings = WpSettings::new().expect("Could not read settings");
    settings.webserver.ip = IpAddr::from_str("127.0.0.1").unwrap();
    settings.webserver.port = port;
    settings.pin_policy.timeouts = vec![200, 400, 600].into_iter().map(Duration::from_millis).collect();
    settings
}

pub async fn start_config_server(settings: CsSettings) {
    let base_url = local_config_base_url(&settings.port);
    let root_ca = Certificate::from_pem(&configuration_server::read_file("ca.crt.pem")).unwrap();

    tokio::spawn(async {
        if let Err(error) = configuration_server::server::serve(settings).await {
            println!("Could not start config_server: {:?}", error);
            process::exit(1);
        }
    });

    wait_for_server(base_url, vec![root_ca]).await;
}

pub async fn start_wallet_provider(settings: WpSettings) {
    let base_url = local_wp_base_url(&settings.webserver.port);
    tokio::spawn(async {
        if let Err(error) = wallet_provider::server::serve(settings).await {
            println!("Could not start wallet_provider: {:?}", error);

            process::exit(1);
        }
    });

    wait_for_server(base_url, vec![]).await;
}

<<<<<<< HEAD
=======
pub fn pid_issuer_settings() -> PidSettings {
    let port = find_listener_port();

    let mut settings = PidSettings::new().expect("Could not read settings");
    settings.webserver.ip = IpAddr::from_str("127.0.0.1").unwrap();
    settings.webserver.port = port;
    settings.public_url = format!("http://localhost:{}/", port).parse().unwrap();
    settings
}

pub async fn start_pid_issuer<A, B>(settings: PidSettings, attributes_lookup: A, bsn_lookup: B)
where
    A: AttributesLookup + Send + Sync + 'static,
    B: BsnLookup + Send + Sync + 'static,
{
    let base_url = local_pid_base_url(&settings.webserver.port);

    tokio::spawn(async {
        if let Err(error) = PidServer::serve::<A, B>(settings, attributes_lookup, bsn_lookup).await {
            println!("Could not start pid_issuer: {:?}", error);

            process::exit(1);
        }
    });

    wait_for_server(base_url, vec![]).await;
}

>>>>>>> a1a32a62
pub fn wallet_server_settings() -> WsSettings {
    let mut settings = WsSettings::new().expect("Could not read settings");
    let ws_port = find_listener_port();

    settings.wallet_server.ip = IpAddr::from_str("127.0.0.1").unwrap();
    settings.wallet_server.port = ws_port;

    let requester_port = find_listener_port();
    settings.requester_server = Server {
        ip: IpAddr::from_str("127.0.0.1").unwrap(),
        port: requester_port,
    };

    settings.public_url = Url::parse(&format!("http://localhost:{}/", ws_port)).unwrap();
    settings.internal_url = Url::parse(&format!("http://localhost:{}/", requester_port)).unwrap();
    settings
}

<<<<<<< HEAD
pub async fn start_wallet_server<A>(settings: WsSettings, sessions: SessionStores, attr_service: A)
where
    A: AttributeService + Send + Sync + 'static,
{
=======
pub async fn start_wallet_server(settings: WsSettings) {
>>>>>>> a1a32a62
    let public_url = settings.public_url.clone();
    let sessions = DisclosureSessionStore::init(settings.store_url.clone()).await.unwrap();
    tokio::spawn(async move {
<<<<<<< HEAD
        if let Err(error) = wallet_server::server::serve_full(attr_service, settings, sessions).await {
=======
        if let Err(error) = wallet_server::server::serve(&settings, sessions).await {
>>>>>>> a1a32a62
            println!("Could not start wallet_server: {:?}", error);

            process::exit(1);
        }
    });

<<<<<<< HEAD
    wait_for_server(public_url.join("disclosure/").unwrap()).await;
=======
    wait_for_server(public_url, vec![]).await;
>>>>>>> a1a32a62
}

async fn wait_for_server(base_url: Url, trust_anchors: Vec<Certificate>) {
    let client = trust_anchors
        .into_iter()
        .fold(reqwest::Client::builder(), |builder, anchor| {
            builder.add_root_certificate(anchor)
        })
        .build()
        .unwrap();

    time::timeout(Duration::from_secs(3), async {
        let mut interval = time::interval(Duration::from_millis(10));
        loop {
            match client.get(base_url.join("health").unwrap()).send().await {
                Ok(_) => break,
                Err(e) => {
                    println!("Server not yet up: {e}");
                    interval.tick().await;
                }
            }
        }
    })
    .await
    .unwrap();
}

pub async fn do_wallet_registration(mut wallet: WalletWithMocks, pin: String) -> WalletWithMocks {
    // No registration should be loaded initially.
    assert!(!wallet.has_registration());

    // Register with a valid PIN.
    wallet.register(pin.clone()).await.expect("Could not register wallet");

    // The registration should now be loaded.
    assert!(wallet.has_registration());

    // Registering again should result in an error.
    assert!(wallet.register(pin).await.is_err());

    wallet
}

pub async fn do_pid_issuance(mut wallet: WalletWithMocks, pin: String) -> WalletWithMocks {
    let redirect_url = wallet
        .create_pid_issuance_auth_url()
        .await
        .expect("Could not create pid issuance auth url");
    let _unsigned_mdocs = wallet
        .continue_pid_issuance(&redirect_url)
        .await
        .expect("Could not continue pid issuance");
    wallet
        .accept_pid_issuance(pin)
        .await
        .expect("Could not accept pid issuance");
    wallet
}

pub struct MockAttributeService;

impl AttributeService for MockAttributeService {
    type Error = wallet_server::verifier::Error; // arbitrary type that implements the required trait bounds

    async fn attributes(
        &self,
        _session: &SessionState<Created>,
        _token_request: TokenRequest,
    ) -> Result<Vec<UnsignedMdoc>, Self::Error> {
        let mock_bsn = WSMockBsnLookup::default().bsn("access_token").await.unwrap();
        Ok(WSMockAttributesLookup::default().attributes(&mock_bsn).unwrap())
    }
}<|MERGE_RESOLUTION|>--- conflicted
+++ resolved
@@ -7,33 +7,17 @@
 
 use ctor::ctor;
 use jsonwebtoken::{Algorithm, EncodingKey, Header};
-<<<<<<< HEAD
+use reqwest::Certificate;
+use sea_orm::{Database, DatabaseConnection, EntityTrait, PaginatorTrait};
+use tokio::time;
+use url::Url;
+
+use configuration_server::settings::Settings as CsSettings;
+use nl_wallet_mdoc::{basic_sa_ext::UnsignedMdoc, server_state::SessionState};
 use openid4vc::{
     issuance_client::HttpIssuerClient,
     issuer::{AttributeService, Created},
     token::TokenRequest,
-};
-=======
-use reqwest::Certificate;
->>>>>>> a1a32a62
-use sea_orm::{Database, DatabaseConnection, EntityTrait, PaginatorTrait};
-use tokio::time;
-use url::Url;
-
-use configuration_server::settings::Settings as CsSettings;
-<<<<<<< HEAD
-use nl_wallet_mdoc::{
-    basic_sa_ext::UnsignedMdoc,
-    server_state::{MemorySessionStore, SessionState},
-=======
-use nl_wallet_mdoc::holder::{CborHttpClient, Wallet as MdocWallet};
-use pid_issuer::{
-    app::{AttributesLookup, BsnLookup},
-    mock::MockBsnLookup,
-    mock_attributes::MockAttributesLookup,
-    server as PidServer,
-    settings::Settings as PidSettings,
->>>>>>> a1a32a62
 };
 use platform_support::utils::{software::SoftwareUtilities, PlatformUtilities};
 use wallet::{
@@ -47,16 +31,10 @@
 use wallet_common::{config::wallet_config::WalletConfiguration, keys::software::SoftwareEcdsaKey};
 use wallet_provider::settings::Settings as WpSettings;
 use wallet_provider_persistence::entity::wallet_user;
-<<<<<<< HEAD
 use wallet_server::settings::{Server, Settings as WsSettings};
 use wallet_server::{
     pid::{mock::MockAttributesLookup as WSMockAttributesLookup, mock::MockBsnLookup as WSMockBsnLookup},
-    store::{SessionStoreVariant, SessionStores},
-=======
-use wallet_server::{
-    settings::{Server, Settings as WsSettings},
-    store::DisclosureSessionStore,
->>>>>>> a1a32a62
+    store::SessionStores,
 };
 
 #[ctor]
@@ -129,27 +107,12 @@
 
     start_config_server(cs_settings).await;
     start_wallet_provider(wp_settings).await;
-<<<<<<< HEAD
-    start_wallet_server(
-        ws_settings,
-        SessionStores {
-            disclosure: SessionStoreVariant::Memory(MemorySessionStore::new()),
-            issuance: SessionStoreVariant::Memory(MemorySessionStore::new()),
-        },
-        MockAttributeService,
-    )
-    .await;
-=======
     start_wallet_server(ws_settings).await;
-    start_pid_issuer(pid_settings, MockAttributesLookup::default(), MockBsnLookup::default()).await;
-
-    let pid_issuer_client = HttpPidIssuerClient::new(MdocWallet::new(CborHttpClient(reqwest::Client::new())));
->>>>>>> a1a32a62
 
     let config_repository = HttpConfigurationRepository::new(
         config_server_config.base_url,
         config_server_config.trust_anchors,
-        config_server_config.signing_public_key.into(),
+        (&config_server_config.signing_public_key).into(),
         SoftwareUtilities::storage_path().await.unwrap(),
         wallet_config,
     )
@@ -241,37 +204,6 @@
     wait_for_server(base_url, vec![]).await;
 }
 
-<<<<<<< HEAD
-=======
-pub fn pid_issuer_settings() -> PidSettings {
-    let port = find_listener_port();
-
-    let mut settings = PidSettings::new().expect("Could not read settings");
-    settings.webserver.ip = IpAddr::from_str("127.0.0.1").unwrap();
-    settings.webserver.port = port;
-    settings.public_url = format!("http://localhost:{}/", port).parse().unwrap();
-    settings
-}
-
-pub async fn start_pid_issuer<A, B>(settings: PidSettings, attributes_lookup: A, bsn_lookup: B)
-where
-    A: AttributesLookup + Send + Sync + 'static,
-    B: BsnLookup + Send + Sync + 'static,
-{
-    let base_url = local_pid_base_url(&settings.webserver.port);
-
-    tokio::spawn(async {
-        if let Err(error) = PidServer::serve::<A, B>(settings, attributes_lookup, bsn_lookup).await {
-            println!("Could not start pid_issuer: {:?}", error);
-
-            process::exit(1);
-        }
-    });
-
-    wait_for_server(base_url, vec![]).await;
-}
-
->>>>>>> a1a32a62
 pub fn wallet_server_settings() -> WsSettings {
     let mut settings = WsSettings::new().expect("Could not read settings");
     let ws_port = find_listener_port();
@@ -290,33 +222,18 @@
     settings
 }
 
-<<<<<<< HEAD
-pub async fn start_wallet_server<A>(settings: WsSettings, sessions: SessionStores, attr_service: A)
-where
-    A: AttributeService + Send + Sync + 'static,
-{
-=======
 pub async fn start_wallet_server(settings: WsSettings) {
->>>>>>> a1a32a62
     let public_url = settings.public_url.clone();
-    let sessions = DisclosureSessionStore::init(settings.store_url.clone()).await.unwrap();
+    let sessions = SessionStores::init(settings.store_url.clone()).await.unwrap();
     tokio::spawn(async move {
-<<<<<<< HEAD
-        if let Err(error) = wallet_server::server::serve_full(attr_service, settings, sessions).await {
-=======
-        if let Err(error) = wallet_server::server::serve(&settings, sessions).await {
->>>>>>> a1a32a62
+        if let Err(error) = wallet_server::server::serve_full(MockAttributeService, settings, sessions).await {
             println!("Could not start wallet_server: {:?}", error);
 
             process::exit(1);
         }
     });
 
-<<<<<<< HEAD
-    wait_for_server(public_url.join("disclosure/").unwrap()).await;
-=======
-    wait_for_server(public_url, vec![]).await;
->>>>>>> a1a32a62
+    wait_for_server(public_url.join("disclosure/").unwrap(), vec![]).await;
 }
 
 async fn wait_for_server(base_url: Url, trust_anchors: Vec<Certificate>) {

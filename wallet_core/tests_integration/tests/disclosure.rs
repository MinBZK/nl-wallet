use std::collections::HashSet;

use assert_matches::assert_matches;
use reqwest::StatusCode;
use rstest::rstest;
use serial_test::serial;
use url::Url;

use attestation_data::disclosure::DisclosedAttestations;
<<<<<<< HEAD
use dcql::normalized;
=======
use dcql::Query;
>>>>>>> 25ced631
use http_utils::error::HttpJsonErrorBody;
use mdoc::test::TestDocuments;
use mdoc::test::data::addr_street;
use mdoc::test::data::pid_family_name;
use mdoc::test::data::pid_full_name;
use mdoc::test::data::pid_given_name;
use openid4vc::return_url::ReturnUrlTemplate;
use openid4vc::verifier::SessionType;
use openid4vc::verifier::StatusResponse;
use openid4vc_server::verifier::DisclosedAttributesParams;
use openid4vc_server::verifier::StartDisclosureRequest;
use openid4vc_server::verifier::StartDisclosureResponse;
use openid4vc_server::verifier::StatusParams;
use tests_integration::common::*;
use wallet::DisclosureUriSource;
use wallet::errors::DisclosureError;

async fn get_verifier_status(client: &reqwest::Client, status_url: Url) -> StatusResponse {
    let response = client.get(status_url).send().await.unwrap();

    assert!(response.status().is_success());

    response.json().await.unwrap()
}

#[rstest]
#[case(
    SessionType::SameDevice,
    None,
    "xyz_bank_no_return_url",
    pid_full_name(),
    pid_full_name()
)]
#[case(SessionType::SameDevice,
    Some("http://localhost:3004/return".parse().unwrap()),
    "xyz_bank",
    pid_full_name(),
    pid_full_name()
)]
#[case(SessionType::SameDevice,
    Some("http://localhost:3004/return".parse().unwrap()),
    "xyz_bank_all_return_url",
    pid_full_name(),
    pid_full_name()
)]
#[case(
    SessionType::CrossDevice,
    None,
    "xyz_bank_no_return_url",
    pid_full_name(),
    pid_full_name()
)]
#[case(SessionType::CrossDevice,
    Some("http://localhost:3004/return".parse().unwrap()),
    "xyz_bank",
    pid_full_name(),
    pid_full_name()
)]
#[case(SessionType::CrossDevice,
    Some("http://localhost:3004/return".parse().unwrap()),
    "xyz_bank_all_return_url",
    pid_full_name(),
    pid_full_name()
)]
#[case(SessionType::SameDevice,
    None,
    "xyz_bank_no_return_url",
    pid_family_name() + pid_given_name(),
    pid_full_name()
)]
#[case(SessionType::SameDevice,
    None,
    "multiple_cards",
    pid_given_name() + addr_street(),
    pid_given_name() + addr_street()
)]
#[tokio::test]
#[serial(hsm)]
async fn test_disclosure_usecases_ok(
    #[case] session_type: SessionType,
    #[case] return_url_template: Option<ReturnUrlTemplate>,
    #[case] usecase: String,
    #[case] test_documents: TestDocuments,
    #[case] expected_documents: TestDocuments,
) {
    let start_request = StartDisclosureRequest {
        usecase: usecase.clone(),
        dcql_query: Some(test_documents.into()),
        // The setup script is hardcoded to include "http://localhost:3004/" in the `ReaderRegistration`
        // contained in the certificate, so we have to specify a return URL prefixed with that.
        return_url_template,
    };

    let pin = "112233";
    let (mut wallet, urls, _) = setup_wallet_and_env(
        WalletDeviceVendor::Apple,
        config_server_settings(),
        update_policy_server_settings(),
        wallet_provider_settings(),
        verification_server_settings(),
        pid_issuer_settings(),
        issuance_server_settings(),
    )
    .await;
    wallet = do_wallet_registration(wallet, pin).await;
    wallet = do_pid_issuance(wallet, pin.to_owned()).await;

    let client = reqwest::Client::new();

    let response = client
        .post(urls.verifier_internal_url.join("disclosure/sessions"))
        .json(&start_request)
        .send()
        .await
        .unwrap();

    assert_eq!(response.status(), StatusCode::OK);

    let StartDisclosureResponse { session_token } = response.json::<StartDisclosureResponse>().await.unwrap();
    let mut status_url = urls.verifier_url.join(&format!("disclosure/sessions/{session_token}"));
    let status_query = serde_urlencoded::to_string(StatusParams {
        session_type: Some(session_type),
    })
    .unwrap();
    status_url.set_query(status_query.as_str().into());

    let mut disclosed_attributes_url = urls
        .verifier_internal_url
        .join(&format!("disclosure/sessions/{session_token}/disclosed_attributes"));

    // disclosed attributes endpoint should return a response with code Bad Request when the status is not DONE
    let response = client.get(disclosed_attributes_url.clone()).send().await.unwrap();
    assert_eq!(response.status(), StatusCode::BAD_REQUEST);

    // after creating the session, it should have the status "Created"
    let StatusResponse::Created { ul } = get_verifier_status(&client, status_url.clone()).await else {
        panic!("should match StatusResponse::Created")
    };

    // Determine the correct source for the session type.
    let source = match session_type {
        SessionType::SameDevice => DisclosureUriSource::Link,
        SessionType::CrossDevice => DisclosureUriSource::QrCode,
    };

    let proposal = wallet
        .start_disclosure(&ul.unwrap().into_inner(), source)
        .await
        .expect("should start disclosure");
    assert_eq!(proposal.attestations.len(), expected_documents.len());

    // after the first wallet interaction it should have the status "Waiting"
    assert_matches!(
        get_verifier_status(&client, status_url.clone()).await,
        StatusResponse::WaitingForResponse
    );

    // disclosed attributes endpoint should return a response with code Bad Request when the status is not DONE
    let response = client.get(disclosed_attributes_url.clone()).send().await.unwrap();
    assert_eq!(response.status(), StatusCode::BAD_REQUEST);

    let return_url = wallet
        .accept_disclosure(pin.to_owned())
        .await
        .expect("Could not accept disclosure");

    // after disclosure, it should have the status "Done"
    assert_matches!(get_verifier_status(&client, status_url).await, StatusResponse::Done);

    // Check if we received a return URL when we should have, based on the use case and session type.
    let should_have_return_url = match (usecase, session_type) {
        (usecase, _) if usecase == "xyz_bank_no_return_url" || usecase == "multiple_cards" => false,
        (usecase, _) if usecase == "xyz_bank_all_return_url" => true,
        (_, SessionType::SameDevice) => true,
        (_, SessionType::CrossDevice) => false,
    };
    assert_eq!(return_url.is_some(), should_have_return_url);

    if let Some(url) = return_url {
        // If we have a return URL, test that requesting the disclosed attributes
        // without the nonce contained in it will result in an error.
        let response = client.get(disclosed_attributes_url.clone()).send().await.unwrap();

        assert_eq!(response.status(), StatusCode::UNAUTHORIZED);

        let body = serde_json::from_slice::<HttpJsonErrorBody<String>>(&response.bytes().await.unwrap())
            .expect("response body should deserialize to HttpJsonErrorBody");

        assert_eq!(body.r#type, "nonce");
        assert_eq!(body.status, Some(StatusCode::UNAUTHORIZED));

        // Copy the nonce from the received return URL to the disclosed attributes request.
        let nonce = url
            .query_pairs()
            .find(|(key, _)| key == "nonce")
            .map(|(_, value)| value.into_owned())
            .expect("nonce should be present on return URL");
        let disclosed_attributes_query =
            serde_urlencoded::to_string(DisclosedAttributesParams { nonce: nonce.into() }).unwrap();
        disclosed_attributes_url.set_query(disclosed_attributes_query.as_str().into());
    }

    let response = client.get(disclosed_attributes_url).send().await.unwrap();
    let status = response.status();
    assert_eq!(status, StatusCode::OK);

    let disclosed_documents = response.json::<DisclosedAttestations>().await.unwrap();

    expected_documents.assert_matches(
        &disclosed_documents
            .into_iter()
            .map(|(credential_type, attributes)| (credential_type, attributes.into()))
            .collect(),
    );
}

#[tokio::test]
#[serial(hsm)]
async fn test_disclosure_without_pid() {
    let pin = "112233";
    let (mut wallet, urls, _) = setup_wallet_and_env(
        WalletDeviceVendor::Apple,
        config_server_settings(),
        update_policy_server_settings(),
        wallet_provider_settings(),
        verification_server_settings(),
        pid_issuer_settings(),
        issuance_server_settings(),
    )
    .await;
    wallet = do_wallet_registration(wallet, pin).await;

    let client = reqwest::Client::new();

    let start_request = StartDisclosureRequest {
        usecase: "xyz_bank_no_return_url".to_owned(),
<<<<<<< HEAD
        credential_requests: Some(normalized::mock::mock_mdoc_from_slices(&[(
            "urn:eudi:pid:nl:1",
            &[
                &["urn:eudi:pid:nl:1", "given_name"],
                &["urn:eudi:pid:nl:1", "family_name"],
            ],
        )])),
=======
        dcql_query: Some(Query::pid_full_name()),
>>>>>>> 25ced631
        return_url_template: None,
    };
    let response = client
        .post(urls.verifier_internal_url.join("disclosure/sessions"))
        .json(&start_request)
        .send()
        .await
        .unwrap();

    assert_eq!(response.status(), StatusCode::OK);

    // does it exist for the RP side of things?
    let StartDisclosureResponse { session_token } = response.json::<StartDisclosureResponse>().await.unwrap();

    let mut status_url = urls.verifier_url.join(&format!("disclosure/sessions/{session_token}"));
    let status_query = serde_urlencoded::to_string(StatusParams {
        session_type: Some(SessionType::SameDevice),
    })
    .unwrap();
    status_url.set_query(status_query.as_str().into());

    let disclosed_attributes_url = urls
        .verifier_internal_url
        .join(&format!("disclosure/sessions/{session_token}/disclosed_attributes"));

    assert_matches!(
        get_verifier_status(&client, status_url.clone()).await,
        StatusResponse::Created { .. }
    );

    let response = client.get(status_url.clone()).send().await.unwrap();
    assert_eq!(response.status(), StatusCode::OK);
    let res = response.json::<StatusResponse>().await.unwrap();
    let StatusResponse::Created { ul } = res else {
        panic!("should match StatusResponse::Created")
    };

    let error = wallet
        .start_disclosure(&ul.unwrap().into_inner(), DisclosureUriSource::Link)
        .await
        .expect_err("Should return error that attributes are not available");

    assert_matches!(
        get_verifier_status(&client, status_url.clone()).await,
        StatusResponse::WaitingForResponse
    );

    assert_matches!(
        error,
        DisclosureError::AttributesNotAvailable {
            requested_attributes,
            ..
        } if requested_attributes == HashSet::from([
            "urn:eudi:pid:nl:1/urn:eudi:pid:nl:1/given_name".to_string(),
            "urn:eudi:pid:nl:1/urn:eudi:pid:nl:1/family_name".to_string(),
        ])
    );

    wallet.cancel_disclosure().await.expect("Could not cancel disclosure");
    assert_matches!(
        get_verifier_status(&client, status_url.clone()).await,
        StatusResponse::Cancelled
    );

    let response = client.get(status_url).send().await.unwrap();
    let status = response.status();
    // a cancelled disclosure should have status 200
    assert_eq!(status, StatusCode::OK);

    let status = response.json::<StatusResponse>().await.unwrap();
    // and report the status as cancelled
    assert_matches!(status, StatusResponse::Cancelled);

    let response = client.get(disclosed_attributes_url).send().await.unwrap();
    // a cancelled disclosure does not result in any disclosed attributes
    assert_eq!(response.status(), StatusCode::BAD_REQUEST);
}<|MERGE_RESOLUTION|>--- conflicted
+++ resolved
@@ -7,11 +7,7 @@
 use url::Url;
 
 use attestation_data::disclosure::DisclosedAttestations;
-<<<<<<< HEAD
-use dcql::normalized;
-=======
 use dcql::Query;
->>>>>>> 25ced631
 use http_utils::error::HttpJsonErrorBody;
 use mdoc::test::TestDocuments;
 use mdoc::test::data::addr_street;
@@ -248,17 +244,7 @@
 
     let start_request = StartDisclosureRequest {
         usecase: "xyz_bank_no_return_url".to_owned(),
-<<<<<<< HEAD
-        credential_requests: Some(normalized::mock::mock_mdoc_from_slices(&[(
-            "urn:eudi:pid:nl:1",
-            &[
-                &["urn:eudi:pid:nl:1", "given_name"],
-                &["urn:eudi:pid:nl:1", "family_name"],
-            ],
-        )])),
-=======
         dcql_query: Some(Query::pid_full_name()),
->>>>>>> 25ced631
         return_url_template: None,
     };
     let response = client

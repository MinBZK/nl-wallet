--- conflicted
+++ resolved
@@ -94,11 +94,7 @@
         .post(
             ws_settings
                 .internal_url
-<<<<<<< HEAD
-                .join("/disclosure/sessions")
-=======
-                .join("sessions")
->>>>>>> 146db9f8
+                .join("disclosure/sessions")
                 .expect("could not join url with endpoint"),
         )
         .json(&start_request)
@@ -231,11 +227,7 @@
         .post(
             ws_settings
                 .internal_url
-<<<<<<< HEAD
-                .join("/disclosure/sessions")
-=======
-                .join("sessions")
->>>>>>> 146db9f8
+                .join("disclosure/sessions")
                 .expect("could not join url with endpoint"),
         )
         .json(&start_request)

--- conflicted
+++ resolved
@@ -10,13 +10,7 @@
 use dcql::Query;
 use http_utils::error::HttpJsonErrorBody;
 use mdoc::test::TestDocuments;
-<<<<<<< HEAD
-use mdoc::test::data::pid_family_name;
-=======
-use mdoc::test::data::addr_street;
->>>>>>> e31d8d32
 use mdoc::test::data::pid_full_name;
-use mdoc::test::data::pid_given_name;
 use mdoc::verifier::DisclosedDocument;
 use openid4vc::return_url::ReturnUrlTemplate;
 use openid4vc::verifier::SessionType;
@@ -76,13 +70,13 @@
     pid_full_name(),
     pid_full_name()
 )]
-<<<<<<< HEAD
-#[case(SessionType::SameDevice,
-    None,
-    "xyz_bank_no_return_url",
-    pid_family_name() + pid_given_name(),
-    pid_full_name()
-)]
+// TODO (PVW-4705): Re-enable this test once the attestation type limit for disclosure has been removed.
+// #[case(SessionType::SameDevice,
+//     None,
+//     "xyz_bank_no_return_url",
+//     pid_family_name() + pid_given_name(),
+//     pid_family_name() + pid_given_name()
+// )]
 // TODO (PVW-4705): Re-enable this test once the disclosure response order matches the request.
 // #[case(SessionType::SameDevice,
 //     None,
@@ -90,21 +84,6 @@
 //     pid_given_name() + addr_street(),
 //     pid_given_name() + addr_street()
 // )]
-=======
-// TODO (PVW-4705): Re-enable this test once the attestation type limit for disclosure has been removed.
-// #[case(SessionType::SameDevice,
-//     None,
-//     "xyz_bank_no_return_url",
-//     pid_family_name() + pid_given_name(),
-//     pid_family_name() + pid_given_name()
-// )]
-#[case(SessionType::SameDevice,
-    None,
-    "multiple_cards",
-    pid_given_name() + addr_street(),
-    pid_given_name() + addr_street()
-)]
->>>>>>> e31d8d32
 #[tokio::test]
 #[serial(hsm)]
 async fn test_disclosure_usecases_ok(
